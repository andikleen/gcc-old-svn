--- conflicted
+++ resolved
@@ -1,10 +1,7 @@
-<<<<<<< HEAD
-=======
 2011-02-13  Ralf Wildenhues  <Ralf.Wildenhues@gmx.de>
 
 	* configure: Regenerate.
 
->>>>>>> 3082eeb7
 2010-04-02  Ralf Wildenhues  <Ralf.Wildenhues@gmx.de>
 
 	* Makefile.in: Regenerate.
