--- conflicted
+++ resolved
@@ -1,20 +1,8 @@
 #define _FP_W_TYPE_SIZE		64
 
-<<<<<<< HEAD
-#ifdef _WIN64
- #define _FP_W_TYPE		unsigned long long
- #define _FP_WS_TYPE		signed long long
- #define _FP_I_TYPE		long long
-#else
- #define _FP_W_TYPE		unsigned long
- #define _FP_WS_TYPE		signed long
- #define _FP_I_TYPE		long
-#endif
-=======
 #define _FP_W_TYPE		unsigned long long
 #define _FP_WS_TYPE		signed long long
 #define _FP_I_TYPE		long long
->>>>>>> 3082eeb7
 
 typedef int TItype __attribute__ ((mode (TI)));
 typedef unsigned int UTItype __attribute__ ((mode (TI)));
