//===-- tsan_interface_inl.h ------------------------------------*- C++ -*-===//
//
// This file is distributed under the University of Illinois Open Source
// License. See LICENSE.TXT for details.
//
//===----------------------------------------------------------------------===//
//
// This file is a part of ThreadSanitizer (TSan), a race detector.
//
//===----------------------------------------------------------------------===//

#include "tsan_interface.h"
#include "tsan_rtl.h"

#define CALLERPC ((uptr)__builtin_return_address(0))

using namespace __tsan;  // NOLINT

void __tsan_read1(void *addr) {
  MemoryRead(cur_thread(), CALLERPC, (uptr)addr, kSizeLog1);
}

void __tsan_read2(void *addr) {
  MemoryRead(cur_thread(), CALLERPC, (uptr)addr, kSizeLog2);
}

void __tsan_read4(void *addr) {
  MemoryRead(cur_thread(), CALLERPC, (uptr)addr, kSizeLog4);
}

void __tsan_read8(void *addr) {
  MemoryRead(cur_thread(), CALLERPC, (uptr)addr, kSizeLog8);
}

void __tsan_write1(void *addr) {
  MemoryWrite(cur_thread(), CALLERPC, (uptr)addr, kSizeLog1);
}

void __tsan_write2(void *addr) {
  MemoryWrite(cur_thread(), CALLERPC, (uptr)addr, kSizeLog2);
}

void __tsan_write4(void *addr) {
  MemoryWrite(cur_thread(), CALLERPC, (uptr)addr, kSizeLog4);
}

void __tsan_write8(void *addr) {
  MemoryWrite(cur_thread(), CALLERPC, (uptr)addr, kSizeLog8);
}

void __tsan_vptr_update(void **vptr_p, void *new_val) {
  CHECK_EQ(sizeof(vptr_p), 8);
<<<<<<< HEAD
  if (*vptr_p != new_val)
    MemoryWrite(cur_thread(), CALLERPC, (uptr)vptr_p, kSizeLog8);
=======
  if (*vptr_p != new_val) {
    ThreadState *thr = cur_thread();
    thr->is_vptr_access = true;
    MemoryWrite(thr, CALLERPC, (uptr)vptr_p, kSizeLog8);
    thr->is_vptr_access = false;
  }
}

void __tsan_vptr_read(void **vptr_p) {
  CHECK_EQ(sizeof(vptr_p), 8);
  ThreadState *thr = cur_thread();
  thr->is_vptr_access = true;
  MemoryRead(thr, CALLERPC, (uptr)vptr_p, kSizeLog8);
  thr->is_vptr_access = false;
>>>>>>> 4d0aec87
}

void __tsan_func_entry(void *pc) {
  FuncEntry(cur_thread(), (uptr)pc);
}

void __tsan_func_exit() {
  FuncExit(cur_thread());
}

void __tsan_read_range(void *addr, uptr size) {
  MemoryAccessRange(cur_thread(), CALLERPC, (uptr)addr, size, false);
}

void __tsan_write_range(void *addr, uptr size) {
  MemoryAccessRange(cur_thread(), CALLERPC, (uptr)addr, size, true);
}<|MERGE_RESOLUTION|>--- conflicted
+++ resolved
@@ -50,10 +50,6 @@
 
 void __tsan_vptr_update(void **vptr_p, void *new_val) {
   CHECK_EQ(sizeof(vptr_p), 8);
-<<<<<<< HEAD
-  if (*vptr_p != new_val)
-    MemoryWrite(cur_thread(), CALLERPC, (uptr)vptr_p, kSizeLog8);
-=======
   if (*vptr_p != new_val) {
     ThreadState *thr = cur_thread();
     thr->is_vptr_access = true;
@@ -68,7 +64,6 @@
   thr->is_vptr_access = true;
   MemoryRead(thr, CALLERPC, (uptr)vptr_p, kSizeLog8);
   thr->is_vptr_access = false;
->>>>>>> 4d0aec87
 }
 
 void __tsan_func_entry(void *pc) {
