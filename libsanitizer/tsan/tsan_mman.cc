--- conflicted
+++ resolved
@@ -73,18 +73,12 @@
 
 void AllocatorThreadStart(ThreadState *thr) {
   allocator()->InitCache(&thr->alloc_cache);
-<<<<<<< HEAD
-=======
   internal_allocator()->InitCache(&thr->internal_alloc_cache);
->>>>>>> 4d0aec87
 }
 
 void AllocatorThreadFinish(ThreadState *thr) {
   allocator()->DestroyCache(&thr->alloc_cache);
-<<<<<<< HEAD
-=======
   internal_allocator()->DestroyCache(&thr->internal_alloc_cache);
->>>>>>> 4d0aec87
 }
 
 void AllocatorPrintStats() {
@@ -268,9 +262,6 @@
   if (p == 0)
     return 0;
   MBlock *b = (MBlock*)allocator()->GetMetaData(p);
-<<<<<<< HEAD
-  return b->size;
-=======
   return b->Size();
 }
 
@@ -278,6 +269,5 @@
   ThreadState *thr = cur_thread();
   allocator()->SwallowCache(&thr->alloc_cache);
   internal_allocator()->SwallowCache(&thr->internal_alloc_cache);
->>>>>>> 4d0aec87
 }
 }  // extern "C"