--- conflicted
+++ resolved
@@ -39,8 +39,6 @@
   // the error message. This function can be overridden by the client.
   void __sanitizer_report_error_summary(const char *error_summary);
 
-<<<<<<< HEAD
-=======
   // Some of the sanitizers (e.g. asan/tsan) may miss bugs that happen
   // in unaligned loads/stores. In order to find such bugs reliably one needs
   // to replace plain unaligned loads/stores with these calls.
@@ -51,7 +49,6 @@
   void __sanitizer_unaligned_store32(void *p, uint32_t x);
   void __sanitizer_unaligned_store64(void *p, uint64_t x);
 
->>>>>>> 4d0aec87
 #ifdef __cplusplus
 }  // extern "C"
 #endif
