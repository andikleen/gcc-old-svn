--- conflicted
+++ resolved
@@ -1,5 +1,3 @@
-<<<<<<< HEAD
-=======
 2011-09-19  Paolo Carlini  <paolo.carlini@oracle.com>
 
 	PR libstdc++/40856
@@ -181,7 +179,6 @@
 	* testsuite/20_util/is_constructible/value-2.cc: Adjust
 	expected values.
 
->>>>>>> dc5defc5
 2011-09-11  Daniel Krugler  <daniel.kruegler@googlemail.com>
 
 	PR libstdc++/50159
