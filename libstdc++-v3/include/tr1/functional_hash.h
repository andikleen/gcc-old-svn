// TR1 functional_hash.h header -*- C++ -*-

// Copyright (C) 2007, 2008, 2009, 2010 Free Software Foundation, Inc.
//
// This file is part of the GNU ISO C++ Library.  This library is free
// software; you can redistribute it and/or modify it under the
// terms of the GNU General Public License as published by the
// Free Software Foundation; either version 3, or (at your option)
// any later version.

// This library is distributed in the hope that it will be useful,
// but WITHOUT ANY WARRANTY; without even the implied warranty of
// MERCHANTABILITY or FITNESS FOR A PARTICULAR PURPOSE.  See the
// GNU General Public License for more details.

// Under Section 7 of GPL version 3, you are granted additional
// permissions described in the GCC Runtime Library Exception, version
// 3.1, as published by the Free Software Foundation.

// You should have received a copy of the GNU General Public License and
// a copy of the GCC Runtime Library Exception along with this program;
// see the files COPYING3 and COPYING.RUNTIME respectively.  If not, see
// <http://www.gnu.org/licenses/>.

/** @file tr1/functional_hash.h
 *  This is an internal header file, included by other library headers.
 *  Do not attempt to use it directly. @headername{tr1/functional}
 */

#ifndef _GLIBCXX_TR1_FUNCTIONAL_HASH_H
#define _GLIBCXX_TR1_FUNCTIONAL_HASH_H 1

#pragma GCC system_header

<<<<<<< HEAD
namespace std
{
namespace tr1
{
=======
namespace std _GLIBCXX_VISIBILITY(default)
{
namespace tr1
{
_GLIBCXX_BEGIN_NAMESPACE_VERSION

>>>>>>> 3082eeb7
  /// Class template hash.
  // Declaration of default hash functor std::tr1::hash.  The types for
  // which std::tr1::hash<T> is well-defined is in clause 6.3.3. of the PDTR.
  template<typename _Tp>
    struct hash : public std::unary_function<_Tp, size_t>
    {
      size_t
      operator()(_Tp __val) const;
    };

  /// Partial specializations for pointer types.
  template<typename _Tp>
    struct hash<_Tp*> : public std::unary_function<_Tp*, size_t>
    {
      size_t
      operator()(_Tp* __p) const
      { return reinterpret_cast<size_t>(__p); }
    };

  /// Explicit specializations for integer types.
#define _TR1_hashtable_define_trivial_hash(_Tp) 	\
  template<>						\
    inline size_t					\
    hash<_Tp>::operator()(_Tp __val) const		\
    { return static_cast<size_t>(__val); }

  _TR1_hashtable_define_trivial_hash(bool);
  _TR1_hashtable_define_trivial_hash(char);
  _TR1_hashtable_define_trivial_hash(signed char);
  _TR1_hashtable_define_trivial_hash(unsigned char);
  _TR1_hashtable_define_trivial_hash(wchar_t);
  _TR1_hashtable_define_trivial_hash(short);
  _TR1_hashtable_define_trivial_hash(int);
  _TR1_hashtable_define_trivial_hash(long);
  _TR1_hashtable_define_trivial_hash(long long);
  _TR1_hashtable_define_trivial_hash(unsigned short);
  _TR1_hashtable_define_trivial_hash(unsigned int);
  _TR1_hashtable_define_trivial_hash(unsigned long);
  _TR1_hashtable_define_trivial_hash(unsigned long long);

#undef _TR1_hashtable_define_trivial_hash

  // Fowler / Noll / Vo (FNV) Hash (type FNV-1a)
  // (Used by the next specializations of std::tr1::hash.)

  /// Dummy generic implementation (for sizeof(size_t) != 4, 8).
  template<size_t>
    struct _Fnv_hash_base
    {
      template<typename _Tp>
        static size_t
        hash(const _Tp* __ptr, size_t __clength)
        {
	  size_t __result = 0;
	  const char* __cptr = reinterpret_cast<const char*>(__ptr);
	  for (; __clength; --__clength)
	    __result = (__result * 131) + *__cptr++;
	  return __result;
	}
    };

  template<>
    struct _Fnv_hash_base<4>
    {
      template<typename _Tp>
        static size_t
        hash(const _Tp* __ptr, size_t __clength)
        {
	  size_t __result = static_cast<size_t>(2166136261UL);
	  const char* __cptr = reinterpret_cast<const char*>(__ptr);
	  for (; __clength; --__clength)
	    {
	      __result ^= static_cast<size_t>(*__cptr++);
	      __result *= static_cast<size_t>(16777619UL);
	    }
	  return __result;
	}
    };
  
  template<>
    struct _Fnv_hash_base<8>
    {
      template<typename _Tp>
        static size_t
        hash(const _Tp* __ptr, size_t __clength)
        {
	  size_t __result
	    = static_cast<size_t>(14695981039346656037ULL);
	  const char* __cptr = reinterpret_cast<const char*>(__ptr);
	  for (; __clength; --__clength)
	    {
	      __result ^= static_cast<size_t>(*__cptr++);
	      __result *= static_cast<size_t>(1099511628211ULL);
	    }
	  return __result;
	}
    };
<<<<<<< HEAD

  struct _Fnv_hash
  : public _Fnv_hash_base<sizeof(size_t)>
  {
    using _Fnv_hash_base<sizeof(size_t)>::hash;

    template<typename _Tp>
      static size_t
      hash(const _Tp& __val)
      { return hash(&__val, sizeof(__val)); }
  };

  /// Explicit specializations for float.
  template<>
    inline size_t
    hash<float>::operator()(float __val) const
    {
      // 0 and -0 both hash to zero.
      return __val != 0.0f ? std::tr1::_Fnv_hash::hash(__val) : 0;
    }

  /// Explicit specializations for double.
  template<>
    inline size_t
    hash<double>::operator()(double __val) const
    {
      // 0 and -0 both hash to zero.
      return __val != 0.0 ? std::tr1::_Fnv_hash::hash(__val) : 0;
    }

  /// Explicit specializations for long double.
  template<>
    _GLIBCXX_PURE size_t
    hash<long double>::operator()(long double __val) const;

  /// Explicit specialization of member operator for non-builtin types.
  template<>
    _GLIBCXX_PURE size_t
    hash<string>::operator()(string) const;

  template<>
    _GLIBCXX_PURE size_t
    hash<const string&>::operator()(const string&) const;

#ifdef _GLIBCXX_USE_WCHAR_T
  template<>
    _GLIBCXX_PURE size_t
    hash<wstring>::operator()(wstring) const;

=======

  struct _Fnv_hash
  : public _Fnv_hash_base<sizeof(size_t)>
  {
    using _Fnv_hash_base<sizeof(size_t)>::hash;

    template<typename _Tp>
      static size_t
      hash(const _Tp& __val)
      { return hash(&__val, sizeof(__val)); }
  };

  /// Explicit specializations for float.
  template<>
    inline size_t
    hash<float>::operator()(float __val) const
    {
      // 0 and -0 both hash to zero.
      return __val != 0.0f ? std::tr1::_Fnv_hash::hash(__val) : 0;
    }

  /// Explicit specializations for double.
  template<>
    inline size_t
    hash<double>::operator()(double __val) const
    {
      // 0 and -0 both hash to zero.
      return __val != 0.0 ? std::tr1::_Fnv_hash::hash(__val) : 0;
    }

  /// Explicit specializations for long double.
  template<>
    _GLIBCXX_PURE size_t
    hash<long double>::operator()(long double __val) const;

  /// Explicit specialization of member operator for non-builtin types.
  template<>
    _GLIBCXX_PURE size_t
    hash<string>::operator()(string) const;

  template<>
    _GLIBCXX_PURE size_t
    hash<const string&>::operator()(const string&) const;

#ifdef _GLIBCXX_USE_WCHAR_T
  template<>
    _GLIBCXX_PURE size_t
    hash<wstring>::operator()(wstring) const;

>>>>>>> 3082eeb7
  template<>
    _GLIBCXX_PURE size_t
    hash<const wstring&>::operator()(const wstring&) const;
#endif
}
}

_GLIBCXX_END_NAMESPACE_VERSION
}
}

#endif // _GLIBCXX_TR1_FUNCTIONAL_HASH_H<|MERGE_RESOLUTION|>--- conflicted
+++ resolved
@@ -32,19 +32,12 @@
 
 #pragma GCC system_header
 
-<<<<<<< HEAD
-namespace std
-{
-namespace tr1
-{
-=======
 namespace std _GLIBCXX_VISIBILITY(default)
 {
 namespace tr1
 {
 _GLIBCXX_BEGIN_NAMESPACE_VERSION
 
->>>>>>> 3082eeb7
   /// Class template hash.
   // Declaration of default hash functor std::tr1::hash.  The types for
   // which std::tr1::hash<T> is well-defined is in clause 6.3.3. of the PDTR.
@@ -142,7 +135,6 @@
 	  return __result;
 	}
     };
-<<<<<<< HEAD
 
   struct _Fnv_hash
   : public _Fnv_hash_base<sizeof(size_t)>
@@ -192,63 +184,10 @@
     _GLIBCXX_PURE size_t
     hash<wstring>::operator()(wstring) const;
 
-=======
-
-  struct _Fnv_hash
-  : public _Fnv_hash_base<sizeof(size_t)>
-  {
-    using _Fnv_hash_base<sizeof(size_t)>::hash;
-
-    template<typename _Tp>
-      static size_t
-      hash(const _Tp& __val)
-      { return hash(&__val, sizeof(__val)); }
-  };
-
-  /// Explicit specializations for float.
-  template<>
-    inline size_t
-    hash<float>::operator()(float __val) const
-    {
-      // 0 and -0 both hash to zero.
-      return __val != 0.0f ? std::tr1::_Fnv_hash::hash(__val) : 0;
-    }
-
-  /// Explicit specializations for double.
-  template<>
-    inline size_t
-    hash<double>::operator()(double __val) const
-    {
-      // 0 and -0 both hash to zero.
-      return __val != 0.0 ? std::tr1::_Fnv_hash::hash(__val) : 0;
-    }
-
-  /// Explicit specializations for long double.
-  template<>
-    _GLIBCXX_PURE size_t
-    hash<long double>::operator()(long double __val) const;
-
-  /// Explicit specialization of member operator for non-builtin types.
-  template<>
-    _GLIBCXX_PURE size_t
-    hash<string>::operator()(string) const;
-
-  template<>
-    _GLIBCXX_PURE size_t
-    hash<const string&>::operator()(const string&) const;
-
-#ifdef _GLIBCXX_USE_WCHAR_T
-  template<>
-    _GLIBCXX_PURE size_t
-    hash<wstring>::operator()(wstring) const;
-
->>>>>>> 3082eeb7
   template<>
     _GLIBCXX_PURE size_t
     hash<const wstring&>::operator()(const wstring&) const;
 #endif
-}
-}
 
 _GLIBCXX_END_NAMESPACE_VERSION
 }
