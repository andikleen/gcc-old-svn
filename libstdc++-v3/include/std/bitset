// <bitset> -*- C++ -*-

<<<<<<< HEAD
// Copyright (C) 2001, 2002, 2003, 2004, 2005, 2006, 2007, 2008, 2009, 2010
=======
// Copyright (C) 2001, 2002, 2003, 2004, 2005, 2006, 2007, 2008, 2009, 2010,
// 2011
>>>>>>> b56a5220
// Free Software Foundation, Inc.
//
// This file is part of the GNU ISO C++ Library.  This library is free
// software; you can redistribute it and/or modify it under the
// terms of the GNU General Public License as published by the
// Free Software Foundation; either version 3, or (at your option)
// any later version.

// This library is distributed in the hope that it will be useful,
// but WITHOUT ANY WARRANTY; without even the implied warranty of
// MERCHANTABILITY or FITNESS FOR A PARTICULAR PURPOSE.  See the
// GNU General Public License for more details.

// Under Section 7 of GPL version 3, you are granted additional
// permissions described in the GCC Runtime Library Exception, version
// 3.1, as published by the Free Software Foundation.

// You should have received a copy of the GNU General Public License and
// a copy of the GCC Runtime Library Exception along with this program;
// see the files COPYING3 and COPYING.RUNTIME respectively.  If not, see
// <http://www.gnu.org/licenses/>.

/*
 * Copyright (c) 1998
 * Silicon Graphics Computer Systems, Inc.
 *
 * Permission to use, copy, modify, distribute and sell this software
 * and its documentation for any purpose is hereby granted without fee,
 * provided that the above copyright notice appear in all copies and
 * that both that copyright notice and this permission notice appear
 * in supporting documentation.  Silicon Graphics makes no
 * representations about the suitability of this software for any
 * purpose.  It is provided "as is" without express or implied warranty.
 */

/** @file include/bitset
 *  This is a Standard C++ Library header.
 */

#ifndef _GLIBCXX_BITSET
#define _GLIBCXX_BITSET 1

#pragma GCC system_header

#include <string>
#include <bits/functexcept.h>   // For invalid_argument, out_of_range,
                                // overflow_error
#include <iosfwd>
#include <bits/cxxabi_forced.h>

#define _GLIBCXX_BITSET_BITS_PER_WORD  (__CHAR_BIT__ * sizeof(unsigned long))
#define _GLIBCXX_BITSET_WORDS(__n) \
  ((__n) / _GLIBCXX_BITSET_BITS_PER_WORD + \
   ((__n) % _GLIBCXX_BITSET_BITS_PER_WORD == 0 ? 0 : 1))

_GLIBCXX_BEGIN_NESTED_NAMESPACE(std, _GLIBCXX_STD_D)

  /**
   *  Base class, general case.  It is a class invariant that _Nw will be
   *  nonnegative.
   *
   *  See documentation for bitset.
  */
  template<size_t _Nw>
    struct _Base_bitset
    {
      typedef unsigned long _WordT;

      /// 0 is the least significant word.
      _WordT 		_M_w[_Nw];

      _GLIBCXX_CONSTEXPR _Base_bitset()
      : _M_w() { }

#ifdef __GXX_EXPERIMENTAL_CXX0X__
<<<<<<< HEAD
      _Base_bitset(unsigned long long __val)
#else
      _Base_bitset(unsigned long __val)
#endif
      {
	_M_do_reset();
	_M_w[0] = __val;
#ifdef __GXX_EXPERIMENTAL_CXX0X__
	if (sizeof(unsigned long long) > sizeof(unsigned long))
	  _M_w[1] = __val >> _GLIBCXX_BITSET_BITS_PER_WORD;
#endif
      }
=======
      constexpr _Base_bitset(unsigned long long __val)
      : _M_w({ _WordT(__val)
#if __SIZEOF_LONG_LONG__ > __SIZEOF_LONG__
	       , _WordT(__val >> _GLIBCXX_BITSET_BITS_PER_WORD)
#endif
       }) { }
#else
      _Base_bitset(unsigned long __val)
      : _M_w()
      { _M_w[0] = __val; }
#endif
>>>>>>> b56a5220

      static _GLIBCXX_CONSTEXPR size_t
      _S_whichword(size_t __pos )
      { return __pos / _GLIBCXX_BITSET_BITS_PER_WORD; }

      static _GLIBCXX_CONSTEXPR size_t
      _S_whichbyte(size_t __pos )
      { return (__pos % _GLIBCXX_BITSET_BITS_PER_WORD) / __CHAR_BIT__; }

      static _GLIBCXX_CONSTEXPR size_t
      _S_whichbit(size_t __pos )
      { return __pos % _GLIBCXX_BITSET_BITS_PER_WORD; }

      static _GLIBCXX_CONSTEXPR _WordT
      _S_maskbit(size_t __pos )
      { return (static_cast<_WordT>(1)) << _S_whichbit(__pos); }

      _WordT&
      _M_getword(size_t __pos)
      { return _M_w[_S_whichword(__pos)]; }

      _WordT
      _M_getword(size_t __pos) const
      { return _M_w[_S_whichword(__pos)]; }

#ifdef __GXX_EXPERIMENTAL_CXX0X__
      const _WordT*
      _M_getdata() const
      { return _M_w; }
#endif

      _WordT&
      _M_hiword()
      { return _M_w[_Nw - 1]; }

      _GLIBCXX_CONSTEXPR _WordT
      _M_hiword() const
      { return _M_w[_Nw - 1]; }

      void
      _M_do_and(const _Base_bitset<_Nw>& __x)
      {
	for (size_t __i = 0; __i < _Nw; __i++)
	  _M_w[__i] &= __x._M_w[__i];
      }

      void
      _M_do_or(const _Base_bitset<_Nw>& __x)
      {
	for (size_t __i = 0; __i < _Nw; __i++)
	  _M_w[__i] |= __x._M_w[__i];
      }

      void
      _M_do_xor(const _Base_bitset<_Nw>& __x)
      {
	for (size_t __i = 0; __i < _Nw; __i++)
	  _M_w[__i] ^= __x._M_w[__i];
      }

      void
      _M_do_left_shift(size_t __shift);

      void
      _M_do_right_shift(size_t __shift);

      void
      _M_do_flip()
      {
	for (size_t __i = 0; __i < _Nw; __i++)
	  _M_w[__i] = ~_M_w[__i];
      }

      void
      _M_do_set()
      {
	for (size_t __i = 0; __i < _Nw; __i++)
	  _M_w[__i] = ~static_cast<_WordT>(0);
      }

      void
      _M_do_reset()
      { __builtin_memset(_M_w, 0, _Nw * sizeof(_WordT)); }

      bool
      _M_is_equal(const _Base_bitset<_Nw>& __x) const
      {
	for (size_t __i = 0; __i < _Nw; ++__i)
	  if (_M_w[__i] != __x._M_w[__i])
	    return false;
	return true;
      }

      size_t
      _M_are_all_aux() const
      {
	for (size_t __i = 0; __i < _Nw - 1; __i++)
	  if (_M_w[__i] != ~static_cast<_WordT>(0))
	    return 0;
	return ((_Nw - 1) * _GLIBCXX_BITSET_BITS_PER_WORD
		+ __builtin_popcountl(_M_hiword()));
      }

      bool
      _M_is_any() const
      {
	for (size_t __i = 0; __i < _Nw; __i++)
	  if (_M_w[__i] != static_cast<_WordT>(0))
	    return true;
	return false;
      }

      size_t
      _M_do_count() const
      {
	size_t __result = 0;
	for (size_t __i = 0; __i < _Nw; __i++)
	  __result += __builtin_popcountl(_M_w[__i]);
	return __result;
      }

      unsigned long
      _M_do_to_ulong() const;

#ifdef __GXX_EXPERIMENTAL_CXX0X__
      unsigned long long
      _M_do_to_ullong() const;
#endif

      // find first "on" bit
      size_t
      _M_do_find_first(size_t __not_found) const;

      // find the next "on" bit that follows "prev"
      size_t
      _M_do_find_next(size_t __prev, size_t __not_found) const;
    };

  // Definitions of non-inline functions from _Base_bitset.
  template<size_t _Nw>
    void
    _Base_bitset<_Nw>::_M_do_left_shift(size_t __shift)
    {
      if (__builtin_expect(__shift != 0, 1))
	{
	  const size_t __wshift = __shift / _GLIBCXX_BITSET_BITS_PER_WORD;
	  const size_t __offset = __shift % _GLIBCXX_BITSET_BITS_PER_WORD;

	  if (__offset == 0)
	    for (size_t __n = _Nw - 1; __n >= __wshift; --__n)
	      _M_w[__n] = _M_w[__n - __wshift];
	  else
	    {
	      const size_t __sub_offset = (_GLIBCXX_BITSET_BITS_PER_WORD 
					   - __offset);
	      for (size_t __n = _Nw - 1; __n > __wshift; --__n)
		_M_w[__n] = ((_M_w[__n - __wshift] << __offset)
			     | (_M_w[__n - __wshift - 1] >> __sub_offset));
	      _M_w[__wshift] = _M_w[0] << __offset;
	    }

	  std::fill(_M_w + 0, _M_w + __wshift, static_cast<_WordT>(0));
	}
    }

  template<size_t _Nw>
    void
    _Base_bitset<_Nw>::_M_do_right_shift(size_t __shift)
    {
      if (__builtin_expect(__shift != 0, 1))
	{
	  const size_t __wshift = __shift / _GLIBCXX_BITSET_BITS_PER_WORD;
	  const size_t __offset = __shift % _GLIBCXX_BITSET_BITS_PER_WORD;
	  const size_t __limit = _Nw - __wshift - 1;

	  if (__offset == 0)
	    for (size_t __n = 0; __n <= __limit; ++__n)
	      _M_w[__n] = _M_w[__n + __wshift];
	  else
	    {
	      const size_t __sub_offset = (_GLIBCXX_BITSET_BITS_PER_WORD
					   - __offset);
	      for (size_t __n = 0; __n < __limit; ++__n)
		_M_w[__n] = ((_M_w[__n + __wshift] >> __offset)
			     | (_M_w[__n + __wshift + 1] << __sub_offset));
	      _M_w[__limit] = _M_w[_Nw-1] >> __offset;
	    }
	  
	  std::fill(_M_w + __limit + 1, _M_w + _Nw, static_cast<_WordT>(0));
	}
    }

  template<size_t _Nw>
    unsigned long
    _Base_bitset<_Nw>::_M_do_to_ulong() const
    {
      for (size_t __i = 1; __i < _Nw; ++__i)
	if (_M_w[__i])
	  __throw_overflow_error(__N("_Base_bitset::_M_do_to_ulong"));
      return _M_w[0];
    }

#ifdef __GXX_EXPERIMENTAL_CXX0X__
  template<size_t _Nw>
    unsigned long long
    _Base_bitset<_Nw>::_M_do_to_ullong() const
    {
      const bool __dw = sizeof(unsigned long long) > sizeof(unsigned long);
      for (size_t __i = 1 + __dw; __i < _Nw; ++__i)
	if (_M_w[__i])
	  __throw_overflow_error(__N("_Base_bitset::_M_do_to_ullong"));

      if (__dw)
	return _M_w[0] + (static_cast<unsigned long long>(_M_w[1])
			  << _GLIBCXX_BITSET_BITS_PER_WORD);
      return _M_w[0];
    }
#endif

  template<size_t _Nw>
    size_t
    _Base_bitset<_Nw>::_M_do_find_first(size_t __not_found) const
    {
      for (size_t __i = 0; __i < _Nw; __i++)
	{
	  _WordT __thisword = _M_w[__i];
	  if (__thisword != static_cast<_WordT>(0))
	    return (__i * _GLIBCXX_BITSET_BITS_PER_WORD
		    + __builtin_ctzl(__thisword));
	}
      // not found, so return an indication of failure.
      return __not_found;
    }

  template<size_t _Nw>
    size_t
    _Base_bitset<_Nw>::_M_do_find_next(size_t __prev, size_t __not_found) const
    {
      // make bound inclusive
      ++__prev;

      // check out of bounds
      if (__prev >= _Nw * _GLIBCXX_BITSET_BITS_PER_WORD)
	return __not_found;

      // search first word
      size_t __i = _S_whichword(__prev);
      _WordT __thisword = _M_w[__i];

      // mask off bits below bound
      __thisword &= (~static_cast<_WordT>(0)) << _S_whichbit(__prev);

      if (__thisword != static_cast<_WordT>(0))
	return (__i * _GLIBCXX_BITSET_BITS_PER_WORD
		+ __builtin_ctzl(__thisword));

      // check subsequent words
      __i++;
      for (; __i < _Nw; __i++)
	{
	  __thisword = _M_w[__i];
	  if (__thisword != static_cast<_WordT>(0))
	    return (__i * _GLIBCXX_BITSET_BITS_PER_WORD
		    + __builtin_ctzl(__thisword));
	}
      // not found, so return an indication of failure.
      return __not_found;
    } // end _M_do_find_next

  /**
   *  Base class, specialization for a single word.
   *
   *  See documentation for bitset.
  */
  template<>
    struct _Base_bitset<1>
    {
      typedef unsigned long _WordT;
      _WordT _M_w;

      _GLIBCXX_CONSTEXPR _Base_bitset()
      : _M_w(0)
      { }

#ifdef __GXX_EXPERIMENTAL_CXX0X__
<<<<<<< HEAD
      _Base_bitset(unsigned long long __val)
=======
      constexpr _Base_bitset(unsigned long long __val)
>>>>>>> b56a5220
#else
      _Base_bitset(unsigned long __val)
#endif
      : _M_w(__val)
      { }

      static _GLIBCXX_CONSTEXPR size_t
      _S_whichword(size_t __pos )
      { return __pos / _GLIBCXX_BITSET_BITS_PER_WORD; }

      static _GLIBCXX_CONSTEXPR size_t
      _S_whichbyte(size_t __pos )
      { return (__pos % _GLIBCXX_BITSET_BITS_PER_WORD) / __CHAR_BIT__; }

      static _GLIBCXX_CONSTEXPR size_t
      _S_whichbit(size_t __pos )
      {  return __pos % _GLIBCXX_BITSET_BITS_PER_WORD; }

      static _GLIBCXX_CONSTEXPR _WordT
      _S_maskbit(size_t __pos )
      { return (static_cast<_WordT>(1)) << _S_whichbit(__pos); }

      _WordT&
      _M_getword(size_t)
      { return _M_w; }

      _WordT
      _M_getword(size_t) const
      { return _M_w; }

#ifdef __GXX_EXPERIMENTAL_CXX0X__
      const _WordT*
      _M_getdata() const
      { return &_M_w; }
#endif

      _WordT&
      _M_hiword()
      { return _M_w; }

      _GLIBCXX_CONSTEXPR _WordT
      _M_hiword() const
      { return _M_w; }

      void
      _M_do_and(const _Base_bitset<1>& __x)
      { _M_w &= __x._M_w; }

      void
      _M_do_or(const _Base_bitset<1>& __x)
      { _M_w |= __x._M_w; }

      void
      _M_do_xor(const _Base_bitset<1>& __x)
      { _M_w ^= __x._M_w; }

      void
      _M_do_left_shift(size_t __shift)
      { _M_w <<= __shift; }

      void
      _M_do_right_shift(size_t __shift)
      { _M_w >>= __shift; }

      void
      _M_do_flip()
      { _M_w = ~_M_w; }

      void
      _M_do_set()
      { _M_w = ~static_cast<_WordT>(0); }

      void
      _M_do_reset()
      { _M_w = 0; }

      bool
      _M_is_equal(const _Base_bitset<1>& __x) const
      { return _M_w == __x._M_w; }

      size_t
      _M_are_all_aux() const
      { return __builtin_popcountl(_M_w); }

      bool
      _M_is_any() const
      { return _M_w != 0; }

      size_t
      _M_do_count() const
      { return __builtin_popcountl(_M_w); }

      unsigned long
      _M_do_to_ulong() const
      { return _M_w; }

#ifdef __GXX_EXPERIMENTAL_CXX0X__
      unsigned long long
      _M_do_to_ullong() const
      { return _M_w; }
#endif

      size_t
      _M_do_find_first(size_t __not_found) const
      {
        if (_M_w != 0)
          return __builtin_ctzl(_M_w);
        else
          return __not_found;
      }

      // find the next "on" bit that follows "prev"
      size_t
      _M_do_find_next(size_t __prev, size_t __not_found) const
      {
	++__prev;
	if (__prev >= ((size_t) _GLIBCXX_BITSET_BITS_PER_WORD))
	  return __not_found;

	_WordT __x = _M_w >> __prev;
	if (__x != 0)
	  return __builtin_ctzl(__x) + __prev;
	else
	  return __not_found;
      }
    };

  /**
   *  Base class, specialization for no storage (zero-length %bitset).
   *
   *  See documentation for bitset.
  */
  template<>
    struct _Base_bitset<0>
    {
      typedef unsigned long _WordT;

      _GLIBCXX_CONSTEXPR _Base_bitset()
      { }

#ifdef __GXX_EXPERIMENTAL_CXX0X__
<<<<<<< HEAD
      _Base_bitset(unsigned long long)
=======
      constexpr _Base_bitset(unsigned long long)
>>>>>>> b56a5220
#else
      _Base_bitset(unsigned long)
#endif
      { }

      static _GLIBCXX_CONSTEXPR size_t
      _S_whichword(size_t __pos )
      { return __pos / _GLIBCXX_BITSET_BITS_PER_WORD; }

      static _GLIBCXX_CONSTEXPR size_t
      _S_whichbyte(size_t __pos )
      { return (__pos % _GLIBCXX_BITSET_BITS_PER_WORD) / __CHAR_BIT__; }

      static _GLIBCXX_CONSTEXPR size_t
      _S_whichbit(size_t __pos )
      {  return __pos % _GLIBCXX_BITSET_BITS_PER_WORD; }

      static _GLIBCXX_CONSTEXPR _WordT
      _S_maskbit(size_t __pos )
      { return (static_cast<_WordT>(1)) << _S_whichbit(__pos); }

      // This would normally give access to the data.  The bounds-checking
      // in the bitset class will prevent the user from getting this far,
      // but (1) it must still return an lvalue to compile, and (2) the
      // user might call _Unchecked_set directly, in which case this /needs/
      // to fail.  Let's not penalize zero-length users unless they actually
      // make an unchecked call; all the memory ugliness is therefore
      // localized to this single should-never-get-this-far function.
      _WordT&
      _M_getword(size_t)
      { 
	__throw_out_of_range(__N("_Base_bitset::_M_getword")); 
	return *new _WordT; 
      }

      _WordT
      _M_getword(size_t __pos) const
      { return 0; }

      _GLIBCXX_CONSTEXPR _WordT
      _M_hiword() const
      { return 0; }

      void
      _M_do_and(const _Base_bitset<0>&)
      { }

      void
      _M_do_or(const _Base_bitset<0>&)
      { }

      void
      _M_do_xor(const _Base_bitset<0>&)
      { }

      void
      _M_do_left_shift(size_t)
      { }

      void
      _M_do_right_shift(size_t)
      { }

      void
      _M_do_flip()
      { }

      void
      _M_do_set()
      { }

      void
      _M_do_reset()
      { }

      // Are all empty bitsets equal to each other?  Are they equal to
      // themselves?  How to compare a thing which has no state?  What is
      // the sound of one zero-length bitset clapping?
      bool
      _M_is_equal(const _Base_bitset<0>&) const
      { return true; }

      size_t
      _M_are_all_aux() const
      { return 0; }

      bool
      _M_is_any() const
      { return false; }

      size_t
      _M_do_count() const
      { return 0; }

      unsigned long
      _M_do_to_ulong() const
      { return 0; }

#ifdef __GXX_EXPERIMENTAL_CXX0X__
      unsigned long long
      _M_do_to_ullong() const
      { return 0; }
#endif

      // Normally "not found" is the size, but that could also be
      // misinterpreted as an index in this corner case.  Oh well.
      size_t
      _M_do_find_first(size_t) const
      { return 0; }

      size_t
      _M_do_find_next(size_t, size_t) const
      { return 0; }
    };


  // Helper class to zero out the unused high-order bits in the highest word.
  template<size_t _Extrabits>
    struct _Sanitize
    {
      typedef unsigned long _WordT;

      static void 
      _S_do_sanitize(_WordT& __val)
      { __val &= ~((~static_cast<_WordT>(0)) << _Extrabits); }
    };

  template<>
    struct _Sanitize<0>
    { 
      typedef unsigned long _WordT;

      static void 
      _S_do_sanitize(_WordT) { } 
    };

  /**
   *  @brief  The %bitset class represents a @e fixed-size sequence of bits.
   *
   *  @ingroup containers
   *
   *  (Note that %bitset does @e not meet the formal requirements of a
   *  <a href="tables.html#65">container</a>.  Mainly, it lacks iterators.)
   *
   *  The template argument, @a Nb, may be any non-negative number,
   *  specifying the number of bits (e.g., "0", "12", "1024*1024").
   *
   *  In the general unoptimized case, storage is allocated in word-sized
   *  blocks.  Let B be the number of bits in a word, then (Nb+(B-1))/B
   *  words will be used for storage.  B - Nb%B bits are unused.  (They are
   *  the high-order bits in the highest word.)  It is a class invariant
   *  that those unused bits are always zero.
   *
   *  If you think of %bitset as <em>a simple array of bits</em>, be
   *  aware that your mental picture is reversed: a %bitset behaves
   *  the same way as bits in integers do, with the bit at index 0 in
   *  the <em>least significant / right-hand</em> position, and the bit at
   *  index Nb-1 in the <em>most significant / left-hand</em> position.
   *  Thus, unlike other containers, a %bitset's index <em>counts from
   *  right to left</em>, to put it very loosely.
   *
   *  This behavior is preserved when translating to and from strings.  For
   *  example, the first line of the following program probably prints
   *  <em>b(&apos;a&apos;) is 0001100001</em> on a modern ASCII system.
   *
   *  @code
   *     #include <bitset>
   *     #include <iostream>
   *     #include <sstream>
   *
   *     using namespace std;
   *
   *     int main()
   *     {
   *         long         a = 'a';
   *         bitset<10>   b(a);
   *
   *         cout << "b('a') is " << b << endl;
   *
   *         ostringstream s;
   *         s << b;
   *         string  str = s.str();
   *         cout << "index 3 in the string is " << str[3] << " but\n"
   *              << "index 3 in the bitset is " << b[3] << endl;
   *     }
   *  @endcode
   *
   *  Also see:
   *  http://gcc.gnu.org/onlinedocs/libstdc++/manual/bk01pt12ch33s02.html
   *  for a description of extensions.
   *
   *  Most of the actual code isn't contained in %bitset<> itself, but in the
   *  base class _Base_bitset.  The base class works with whole words, not with
   *  individual bits.  This allows us to specialize _Base_bitset for the
   *  important special case where the %bitset is only a single word.
   *
   *  Extra confusion can result due to the fact that the storage for
   *  _Base_bitset @e is a regular array, and is indexed as such.  This is
   *  carefully encapsulated.
  */
  template<size_t _Nb>
    class bitset
    : private _Base_bitset<_GLIBCXX_BITSET_WORDS(_Nb)>
    {
    private:
      typedef _Base_bitset<_GLIBCXX_BITSET_WORDS(_Nb)> _Base;
      typedef unsigned long _WordT;

      void
      _M_do_sanitize()
      { 
	typedef _Sanitize<_Nb % _GLIBCXX_BITSET_BITS_PER_WORD> __sanitize_type;
	__sanitize_type::_S_do_sanitize(this->_M_hiword());
      }

#ifdef __GXX_EXPERIMENTAL_CXX0X__
      template<typename> friend class hash;
#endif

#ifdef __GXX_EXPERIMENTAL_CXX0X__
      template<typename> friend class hash;
#endif

    public:
      /**
       *  This encapsulates the concept of a single bit.  An instance of this
       *  class is a proxy for an actual bit; this way the individual bit
       *  operations are done as faster word-size bitwise instructions.
       *
       *  Most users will never need to use this class directly; conversions
       *  to and from bool are automatic and should be transparent.  Overloaded
       *  operators help to preserve the illusion.
       *
       *  (On a typical system, this <em>bit %reference</em> is 64
       *  times the size of an actual bit.  Ha.)
       */
      class reference
      {
	friend class bitset;

	_WordT*	_M_wp;
	size_t 	_M_bpos;
	
	// left undefined
	reference();
	
      public:
	reference(bitset& __b, size_t __pos)
	{
	  _M_wp = &__b._M_getword(__pos);
	  _M_bpos = _Base::_S_whichbit(__pos);
	}

	~reference()
	{ }

	// For b[i] = __x;
	reference&
	operator=(bool __x)
	{
	  if (__x)
	    *_M_wp |= _Base::_S_maskbit(_M_bpos);
	  else
	    *_M_wp &= ~_Base::_S_maskbit(_M_bpos);
	  return *this;
	}

	// For b[i] = b[__j];
	reference&
	operator=(const reference& __j)
	{
	  if ((*(__j._M_wp) & _Base::_S_maskbit(__j._M_bpos)))
	    *_M_wp |= _Base::_S_maskbit(_M_bpos);
	  else
	    *_M_wp &= ~_Base::_S_maskbit(_M_bpos);
	  return *this;
	}

	// Flips the bit
	bool
	operator~() const
	{ return (*(_M_wp) & _Base::_S_maskbit(_M_bpos)) == 0; }

	// For __x = b[i];
	operator bool() const
	{ return (*(_M_wp) & _Base::_S_maskbit(_M_bpos)) != 0; }

	// For b[i].flip();
	reference&
	flip()
	{
	  *_M_wp ^= _Base::_S_maskbit(_M_bpos);
	  return *this;
	}
      };
      friend class reference;

      // 23.3.5.1 constructors:
      /// All bits set to zero.
      _GLIBCXX_CONSTEXPR bitset()
      { }

      /// Initial bits bitwise-copied from a single word (others set to zero).
#ifdef __GXX_EXPERIMENTAL_CXX0X__
<<<<<<< HEAD
      bitset(unsigned long long __val)
=======
      constexpr bitset(unsigned long long __val)
      : _Base(__val) { }
>>>>>>> b56a5220
#else
      bitset(unsigned long __val)
#endif
      : _Base(__val)
      { _M_do_sanitize(); }
#endif

      /**
       *  @brief  Use a subset of a string.
       *  @param  s  A string of @a 0 and @a 1 characters.
       *  @param  position  Index of the first character in @a s to use;
       *                    defaults to zero.
       *  @throw  std::out_of_range  If @a pos is bigger the size of @a s.
       *  @throw  std::invalid_argument  If a character appears in the string
       *                                 which is neither @a 0 nor @a 1.
       */
      template<class _CharT, class _Traits, class _Alloc>
	explicit
	bitset(const std::basic_string<_CharT, _Traits, _Alloc>& __s,
	       size_t __position = 0)
	: _Base()
	{
	  if (__position > __s.size())
	    __throw_out_of_range(__N("bitset::bitset initial position "
				     "not valid"));
	  _M_copy_from_string(__s, __position,
			      std::basic_string<_CharT, _Traits, _Alloc>::npos,
			      _CharT('0'), _CharT('1'));
	}

      /**
       *  @brief  Use a subset of a string.
       *  @param  s  A string of @a 0 and @a 1 characters.
       *  @param  position  Index of the first character in @a s to use.
       *  @param  n    The number of characters to copy.
       *  @throw  std::out_of_range  If @a pos is bigger the size of @a s.
       *  @throw  std::invalid_argument  If a character appears in the string
       *                                 which is neither @a 0 nor @a 1.
       */
      template<class _CharT, class _Traits, class _Alloc>
	bitset(const std::basic_string<_CharT, _Traits, _Alloc>& __s,
	       size_t __position, size_t __n)
	: _Base()
	{
	  if (__position > __s.size())
	    __throw_out_of_range(__N("bitset::bitset initial position "
				     "not valid"));
	  _M_copy_from_string(__s, __position, __n, _CharT('0'), _CharT('1'));
	}

      // _GLIBCXX_RESOLVE_LIB_DEFECTS
      // 396. what are characters zero and one.
      template<class _CharT, class _Traits, class _Alloc>
	bitset(const std::basic_string<_CharT, _Traits, _Alloc>& __s,
	       size_t __position, size_t __n,
	       _CharT __zero, _CharT __one = _CharT('1'))
	: _Base()
	{
	  if (__position > __s.size())
	    __throw_out_of_range(__N("bitset::bitset initial position "
				     "not valid"));
	  _M_copy_from_string(__s, __position, __n, __zero, __one);
	}

#ifdef __GXX_EXPERIMENTAL_CXX0X__
      /**
<<<<<<< HEAD
       *  @brief  Construct from a string.
       *  @param  str  A string of @a 0 and @a 1 characters.
       *  @throw  std::invalid_argument  If a character appears in the string
       *                                 which is neither @a 0 nor @a 1.
       */
      explicit
      bitset(const char* __str)
      : _Base()
      {
	if (!__str)
	  __throw_logic_error(__N("bitset::bitset(const char*)"));

	const size_t __len = __builtin_strlen(__str);
	_M_copy_from_ptr<char, std::char_traits<char>>(__str, __len, 0,
						       __len, '0', '1');
      }
=======
       *  @brief  Construct from a character %array.
       *  @param  str  An %array of characters @a zero and @a one.
       *  @param  n    The number of characters to use.
       *  @param  zero The character corresponding to the value 0.
       *  @param  one  The character corresponding to the value 1.
       *  @throw  std::invalid_argument  If a character appears in the string
       *                                 which is neither @a zero nor @a one.
       */
      template<typename _CharT>
        explicit
        bitset(const _CharT* __str,
	       typename std::basic_string<_CharT>::size_type __n
	       = std::basic_string<_CharT>::npos,
	       _CharT __zero = _CharT('0'), _CharT __one = _CharT('1'))
        : _Base()
        {
	  if (!__str)
	    __throw_logic_error(__N("bitset::bitset(const _CharT*, ...)"));

	  if (__n == std::basic_string<_CharT>::npos)
	    __n = std::char_traits<_CharT>::length(__str);
	  _M_copy_from_ptr<_CharT, std::char_traits<_CharT>>(__str, __n, 0,
							     __n, __zero,
							     __one);
	}
>>>>>>> b56a5220
#endif

      // 23.3.5.2 bitset operations:
      //@{
      /**
       *  @brief  Operations on bitsets.
       *  @param  rhs  A same-sized bitset.
       *
       *  These should be self-explanatory.
       */
      bitset<_Nb>&
      operator&=(const bitset<_Nb>& __rhs)
      {
	this->_M_do_and(__rhs);
	return *this;
      }

      bitset<_Nb>&
      operator|=(const bitset<_Nb>& __rhs)
      {
	this->_M_do_or(__rhs);
	return *this;
      }

      bitset<_Nb>&
      operator^=(const bitset<_Nb>& __rhs)
      {
	this->_M_do_xor(__rhs);
	return *this;
      }
      //@}
      
      //@{
      /**
       *  @brief  Operations on bitsets.
       *  @param  position  The number of places to shift.
       *
       *  These should be self-explanatory.
       */
      bitset<_Nb>&
      operator<<=(size_t __position)
      {
	if (__builtin_expect(__position < _Nb, 1))
	  {
	    this->_M_do_left_shift(__position);
	    this->_M_do_sanitize();
	  }
	else
	  this->_M_do_reset();
	return *this;
      }

      bitset<_Nb>&
      operator>>=(size_t __position)
      {
	if (__builtin_expect(__position < _Nb, 1))
	  {
	    this->_M_do_right_shift(__position);
	    this->_M_do_sanitize();
	  }
	else
	  this->_M_do_reset();
	return *this;
      }
      //@}
      
      //@{
      /**
       *  These versions of single-bit set, reset, flip, and test are
       *  extensions from the SGI version.  They do no range checking.
       *  @ingroup SGIextensions
       */
      bitset<_Nb>&
      _Unchecked_set(size_t __pos)
      {
	this->_M_getword(__pos) |= _Base::_S_maskbit(__pos);
	return *this;
      }

      bitset<_Nb>&
      _Unchecked_set(size_t __pos, int __val)
      {
	if (__val)
	  this->_M_getword(__pos) |= _Base::_S_maskbit(__pos);
	else
	  this->_M_getword(__pos) &= ~_Base::_S_maskbit(__pos);
	return *this;
      }

      bitset<_Nb>&
      _Unchecked_reset(size_t __pos)
      {
	this->_M_getword(__pos) &= ~_Base::_S_maskbit(__pos);
	return *this;
      }

      bitset<_Nb>&
      _Unchecked_flip(size_t __pos)
      {
	this->_M_getword(__pos) ^= _Base::_S_maskbit(__pos);
	return *this;
      }

      bool
      _Unchecked_test(size_t __pos) const
      { return ((this->_M_getword(__pos) & _Base::_S_maskbit(__pos))
		!= static_cast<_WordT>(0)); }
      //@}
      
      // Set, reset, and flip.
      /**
       *  @brief Sets every bit to true.
       */
      bitset<_Nb>&
      set()
      {
	this->_M_do_set();
	this->_M_do_sanitize();
	return *this;
      }

      /**
       *  @brief Sets a given bit to a particular value.
       *  @param  position  The index of the bit.
       *  @param  val  Either true or false, defaults to true.
       *  @throw  std::out_of_range  If @a pos is bigger the size of the %set.
       */
      bitset<_Nb>&
      set(size_t __position, bool __val = true)
      {
	if (__position >= _Nb)
	  __throw_out_of_range(__N("bitset::set"));
	return _Unchecked_set(__position, __val);
      }

      /**
       *  @brief Sets every bit to false.
       */
      bitset<_Nb>&
      reset()
      {
	this->_M_do_reset();
	return *this;
      }

      /**
       *  @brief Sets a given bit to false.
       *  @param  position  The index of the bit.
       *  @throw  std::out_of_range  If @a pos is bigger the size of the %set.
       *
       *  Same as writing @c set(pos,false).
       */
      bitset<_Nb>&
      reset(size_t __position)
      {
	if (__position >= _Nb)
	  __throw_out_of_range(__N("bitset::reset"));
	return _Unchecked_reset(__position);
      }
      
      /**
       *  @brief Toggles every bit to its opposite value.
       */
      bitset<_Nb>&
      flip()
      {
	this->_M_do_flip();
	this->_M_do_sanitize();
	return *this;
      }

      /**
       *  @brief Toggles a given bit to its opposite value.
       *  @param  position  The index of the bit.
       *  @throw  std::out_of_range  If @a pos is bigger the size of the %set.
       */
      bitset<_Nb>&
      flip(size_t __position)
      {
	if (__position >= _Nb)
	  __throw_out_of_range(__N("bitset::flip"));
	return _Unchecked_flip(__position);
      }
      
      /// See the no-argument flip().
      bitset<_Nb>
      operator~() const
      { return bitset<_Nb>(*this).flip(); }

      //@{
      /**
       *  @brief  Array-indexing support.
       *  @param  position  Index into the %bitset.
<<<<<<< HEAD
       *  @return  A bool for a <em>const %bitset</em>.  For non-const bitsets, an
       *           instance of the reference proxy class.
=======
       *  @return A bool for a <em>const %bitset</em>.  For non-const
       *           bitsets, an instance of the reference proxy class.
>>>>>>> b56a5220
       *  @note  These operators do no range checking and throw no exceptions,
       *         as required by DR 11 to the standard.
       *
       *  _GLIBCXX_RESOLVE_LIB_DEFECTS Note that this implementation already
       *  resolves DR 11 (items 1 and 2), but does not do the range-checking
       *  required by that DR's resolution.  -pme
       *  The DR has since been changed:  range-checking is a precondition
       *  (users' responsibility), and these functions must not throw.  -pme
       */
      reference
      operator[](size_t __position)
      { return reference(*this, __position); }

      bool
      operator[](size_t __position) const
      { return _Unchecked_test(__position); }
      //@}
      
      /**
       *  @brief Returns a numerical interpretation of the %bitset.
       *  @return  The integral equivalent of the bits.
       *  @throw  std::overflow_error  If there are too many bits to be
       *                               represented in an @c unsigned @c long.
       */
      unsigned long
      to_ulong() const
      { return this->_M_do_to_ulong(); }

#ifdef __GXX_EXPERIMENTAL_CXX0X__
      unsigned long long
      to_ullong() const
      { return this->_M_do_to_ullong(); }
#endif

      /**
       *  @brief Returns a character interpretation of the %bitset.
       *  @return  The string equivalent of the bits.
       *
       *  Note the ordering of the bits:  decreasing character positions
       *  correspond to increasing bit positions (see the main class notes for
       *  an example).
       */
      template<class _CharT, class _Traits, class _Alloc>
	std::basic_string<_CharT, _Traits, _Alloc>
	to_string() const
	{
	  std::basic_string<_CharT, _Traits, _Alloc> __result;
	  _M_copy_to_string(__result, _CharT('0'), _CharT('1'));
	  return __result;
	}

      // _GLIBCXX_RESOLVE_LIB_DEFECTS
      // 396. what are characters zero and one.
      template<class _CharT, class _Traits, class _Alloc>
	std::basic_string<_CharT, _Traits, _Alloc>
	to_string(_CharT __zero, _CharT __one = _CharT('1')) const
	{
	  std::basic_string<_CharT, _Traits, _Alloc> __result;
	  _M_copy_to_string(__result, __zero, __one);
	  return __result;
	}

      // _GLIBCXX_RESOLVE_LIB_DEFECTS
      // 434. bitset::to_string() hard to use.
      template<class _CharT, class _Traits>
	std::basic_string<_CharT, _Traits, std::allocator<_CharT> >
	to_string() const
	{ return to_string<_CharT, _Traits, std::allocator<_CharT> >(); }

      // _GLIBCXX_RESOLVE_LIB_DEFECTS
      // 853. to_string needs updating with zero and one.
      template<class _CharT, class _Traits>
	std::basic_string<_CharT, _Traits, std::allocator<_CharT> >
	to_string(_CharT __zero, _CharT __one = _CharT('1')) const
	{ return to_string<_CharT, _Traits,
	                   std::allocator<_CharT> >(__zero, __one); }

      template<class _CharT>
	std::basic_string<_CharT, std::char_traits<_CharT>,
	                  std::allocator<_CharT> >
	to_string() const
	{
	  return to_string<_CharT, std::char_traits<_CharT>,
	                   std::allocator<_CharT> >();
	}

      template<class _CharT>
	std::basic_string<_CharT, std::char_traits<_CharT>,
	                  std::allocator<_CharT> >
	to_string(_CharT __zero, _CharT __one = _CharT('1')) const
	{
	  return to_string<_CharT, std::char_traits<_CharT>,
	                   std::allocator<_CharT> >(__zero, __one);
	}

      std::basic_string<char, std::char_traits<char>, std::allocator<char> >
      to_string() const
      {
	return to_string<char, std::char_traits<char>,
	                 std::allocator<char> >();
      }

      std::basic_string<char, std::char_traits<char>, std::allocator<char> >
      to_string(char __zero, char __one = '1') const
      {
	return to_string<char, std::char_traits<char>,
	                 std::allocator<char> >(__zero, __one);
      }

      // Helper functions for string operations.
      template<class _CharT, class _Traits>
        void
        _M_copy_from_ptr(const _CharT*, size_t, size_t, size_t,
			 _CharT, _CharT);

      template<class _CharT, class _Traits, class _Alloc>
	void
	_M_copy_from_string(const std::basic_string<_CharT,
			    _Traits, _Alloc>& __s, size_t __pos, size_t __n,
			    _CharT __zero, _CharT __one)
	{ _M_copy_from_ptr<_CharT, _Traits>(__s.data(), __s.size(), __pos, __n,
					    __zero, __one); }

      template<class _CharT, class _Traits, class _Alloc>
	void
        _M_copy_to_string(std::basic_string<_CharT, _Traits, _Alloc>&,
			  _CharT, _CharT) const;

      // NB: Backward compat.
      template<class _CharT, class _Traits, class _Alloc>
	void
	_M_copy_from_string(const std::basic_string<_CharT,
			    _Traits, _Alloc>& __s, size_t __pos, size_t __n)
	{ _M_copy_from_string(__s, __pos, __n, _CharT('0'), _CharT('1')); }

      template<class _CharT, class _Traits, class _Alloc>
	void
        _M_copy_to_string(std::basic_string<_CharT, _Traits,_Alloc>& __s) const
	{ _M_copy_to_string(__s, _CharT('0'), _CharT('1')); }

      /// Returns the number of bits which are set.
      size_t
      count() const
      { return this->_M_do_count(); }

      /// Returns the total number of bits.
      _GLIBCXX_CONSTEXPR size_t
      size() const
      { return _Nb; }

      //@{
      /// These comparisons for equality/inequality are, well, @e bitwise.
      bool
      operator==(const bitset<_Nb>& __rhs) const
      { return this->_M_is_equal(__rhs); }

      bool
      operator!=(const bitset<_Nb>& __rhs) const
      { return !this->_M_is_equal(__rhs); }
      //@}
      
      /**
       *  @brief Tests the value of a bit.
       *  @param  position  The index of a bit.
       *  @return  The value at @a pos.
       *  @throw  std::out_of_range  If @a pos is bigger the size of the %set.
       */
      bool
      test(size_t __position) const
      {
	if (__position >= _Nb)
	  __throw_out_of_range(__N("bitset::test"));
	return _Unchecked_test(__position);
      }

      // _GLIBCXX_RESOLVE_LIB_DEFECTS
      // DR 693. std::bitset::all() missing.
      /**
       *  @brief Tests whether all the bits are on.
       *  @return  True if all the bits are set.
       */
      bool
      all() const
      { return this->_M_are_all_aux() == _Nb; }

      /**
       *  @brief Tests whether any of the bits are on.
       *  @return  True if at least one bit is set.
       */
      bool
      any() const
      { return this->_M_is_any(); }

      /**
       *  @brief Tests whether any of the bits are on.
       *  @return  True if none of the bits are set.
       */
      bool
      none() const
      { return !this->_M_is_any(); }

      //@{
      /// Self-explanatory.
      bitset<_Nb>
      operator<<(size_t __position) const
      { return bitset<_Nb>(*this) <<= __position; }

      bitset<_Nb>
      operator>>(size_t __position) const
      { return bitset<_Nb>(*this) >>= __position; }
      //@}
      
      /**
       *  @brief  Finds the index of the first "on" bit.
       *  @return  The index of the first bit set, or size() if not found.
       *  @ingroup SGIextensions
       *  @sa  _Find_next
       */
      size_t
      _Find_first() const
      { return this->_M_do_find_first(_Nb); }

      /**
       *  @brief  Finds the index of the next "on" bit after prev.
       *  @return  The index of the next bit set, or size() if not found.
       *  @param  prev  Where to start searching.
       *  @ingroup SGIextensions
       *  @sa  _Find_first
       */
      size_t
      _Find_next(size_t __prev ) const
      { return this->_M_do_find_next(__prev, _Nb); }
    };

  // Definitions of non-inline member functions.
  template<size_t _Nb>
    template<class _CharT, class _Traits>
      void
      bitset<_Nb>::
      _M_copy_from_ptr(const _CharT* __s, size_t __len,
		       size_t __pos, size_t __n, _CharT __zero, _CharT __one)
      {
	reset();
	const size_t __nbits = std::min(_Nb, std::min(__n, __len - __pos));
	for (size_t __i = __nbits; __i > 0; --__i)
	  {
	    const _CharT __c = __s[__pos + __nbits - __i];
	    if (_Traits::eq(__c, __zero))
	      ;
	    else if (_Traits::eq(__c, __one))
	      _Unchecked_set(__i - 1);
	    else
	      __throw_invalid_argument(__N("bitset::_M_copy_from_ptr"));
	  }
      }

  template<size_t _Nb>
    template<class _CharT, class _Traits, class _Alloc>
      void
      bitset<_Nb>::
      _M_copy_to_string(std::basic_string<_CharT, _Traits, _Alloc>& __s,
			_CharT __zero, _CharT __one) const
      {
	__s.assign(_Nb, __zero);
	for (size_t __i = _Nb; __i > 0; --__i)
	  if (_Unchecked_test(__i - 1))
	    _Traits::assign(__s[_Nb - __i], __one);
      }

  // 23.3.5.3 bitset operations:
  //@{
  /**
   *  @brief  Global bitwise operations on bitsets.
   *  @param  x  A bitset.
   *  @param  y  A bitset of the same size as @a x.
   *  @return  A new bitset.
   *
   *  These should be self-explanatory.
  */
  template<size_t _Nb>
    inline bitset<_Nb>
    operator&(const bitset<_Nb>& __x, const bitset<_Nb>& __y)
    {
      bitset<_Nb> __result(__x);
      __result &= __y;
      return __result;
    }

  template<size_t _Nb>
    inline bitset<_Nb>
    operator|(const bitset<_Nb>& __x, const bitset<_Nb>& __y)
    {
      bitset<_Nb> __result(__x);
      __result |= __y;
      return __result;
    }

  template <size_t _Nb>
    inline bitset<_Nb>
    operator^(const bitset<_Nb>& __x, const bitset<_Nb>& __y)
    {
      bitset<_Nb> __result(__x);
      __result ^= __y;
      return __result;
    }
  //@}

  //@{
  /**
   *  @brief Global I/O operators for bitsets.
   *
   *  Direct I/O between streams and bitsets is supported.  Output is
   *  straightforward.  Input will skip whitespace, only accept @a 0 and @a 1
   *  characters, and will only extract as many digits as the %bitset will
   *  hold.
  */
  template<class _CharT, class _Traits, size_t _Nb>
    std::basic_istream<_CharT, _Traits>&
    operator>>(std::basic_istream<_CharT, _Traits>& __is, bitset<_Nb>& __x)
    {
      typedef typename _Traits::char_type          char_type;
      typedef std::basic_istream<_CharT, _Traits>  __istream_type;
      typedef typename __istream_type::ios_base    __ios_base;

      std::basic_string<_CharT, _Traits> __tmp;
      __tmp.reserve(_Nb);

      // _GLIBCXX_RESOLVE_LIB_DEFECTS
      // 303. Bitset input operator underspecified
      const char_type __zero = __is.widen('0');
      const char_type __one = __is.widen('1');

      typename __ios_base::iostate __state = __ios_base::goodbit;
      typename __istream_type::sentry __sentry(__is);
      if (__sentry)
	{
	  __try
	    {
	      for (size_t __i = _Nb; __i > 0; --__i)
		{
		  static typename _Traits::int_type __eof = _Traits::eof();
		  
		  typename _Traits::int_type __c1 = __is.rdbuf()->sbumpc();
		  if (_Traits::eq_int_type(__c1, __eof))
		    {
		      __state |= __ios_base::eofbit;
		      break;
		    }
		  else
		    {
		      const char_type __c2 = _Traits::to_char_type(__c1);
		      if (_Traits::eq(__c2, __zero))
			__tmp.push_back(__zero);
		      else if (_Traits::eq(__c2, __one))
			__tmp.push_back(__one);
		      else if (_Traits::
			       eq_int_type(__is.rdbuf()->sputbackc(__c2),
					   __eof))
			{
			  __state |= __ios_base::failbit;
			  break;
			}
		    }
		}
	    }
	  __catch(__cxxabiv1::__forced_unwind&)
	    {
	      __is._M_setstate(__ios_base::badbit);		
	      __throw_exception_again;
	    }
	  __catch(...)
	    { __is._M_setstate(__ios_base::badbit); }
	}

      if (__tmp.empty() && _Nb)
	__state |= __ios_base::failbit;
      else
	__x._M_copy_from_string(__tmp, static_cast<size_t>(0), _Nb,
				__zero, __one);
      if (__state)
	__is.setstate(__state);
      return __is;
    }

  template <class _CharT, class _Traits, size_t _Nb>
    std::basic_ostream<_CharT, _Traits>&
    operator<<(std::basic_ostream<_CharT, _Traits>& __os,
	       const bitset<_Nb>& __x)
    {
      std::basic_string<_CharT, _Traits> __tmp;

      // _GLIBCXX_RESOLVE_LIB_DEFECTS
      // 396. what are characters zero and one.
      const ctype<_CharT>& __ct = use_facet<ctype<_CharT> >(__os.getloc());
      __x._M_copy_to_string(__tmp, __ct.widen('0'), __ct.widen('1'));
      return __os << __tmp;
    }
  //@}

_GLIBCXX_END_NESTED_NAMESPACE

#undef _GLIBCXX_BITSET_WORDS
#undef _GLIBCXX_BITSET_BITS_PER_WORD

#ifdef __GXX_EXPERIMENTAL_CXX0X__

#include <bits/functional_hash.h>

_GLIBCXX_BEGIN_NAMESPACE(std)

  // DR 1182.
  /// std::hash specialization for bitset.
  template<size_t _Nb>
    struct hash<_GLIBCXX_STD_D::bitset<_Nb>>
<<<<<<< HEAD
    : public std::unary_function<_GLIBCXX_STD_D::bitset<_Nb>, size_t>
=======
    : public __hash_base<size_t, _GLIBCXX_STD_D::bitset<_Nb>>
>>>>>>> b56a5220
    {
      size_t
      operator()(const _GLIBCXX_STD_D::bitset<_Nb>& __b) const
      {
	const size_t __clength = (_Nb + __CHAR_BIT__ - 1) / __CHAR_BIT__;
<<<<<<< HEAD
	return std::_Fnv_hash::hash(__b._M_getdata(), __clength);
=======
	return std::_Hash_impl::hash(__b._M_getdata(), __clength);
>>>>>>> b56a5220
      }
    };

  template<>
    struct hash<_GLIBCXX_STD_D::bitset<0>>
<<<<<<< HEAD
    : public std::unary_function<_GLIBCXX_STD_D::bitset<0>, size_t>
=======
    : public __hash_base<size_t, _GLIBCXX_STD_D::bitset<0>>
>>>>>>> b56a5220
    {
      size_t
      operator()(const _GLIBCXX_STD_D::bitset<0>&) const
      { return 0; }
    };

_GLIBCXX_END_NAMESPACE

#endif // __GXX_EXPERIMENTAL_CXX0X__

#ifdef _GLIBCXX_DEBUG
# include <debug/bitset>
#endif

#ifdef _GLIBCXX_PROFILE
# include <profile/bitset>
#endif

#endif /* _GLIBCXX_BITSET */<|MERGE_RESOLUTION|>--- conflicted
+++ resolved
@@ -1,11 +1,7 @@
 // <bitset> -*- C++ -*-
 
-<<<<<<< HEAD
-// Copyright (C) 2001, 2002, 2003, 2004, 2005, 2006, 2007, 2008, 2009, 2010
-=======
 // Copyright (C) 2001, 2002, 2003, 2004, 2005, 2006, 2007, 2008, 2009, 2010,
 // 2011
->>>>>>> b56a5220
 // Free Software Foundation, Inc.
 //
 // This file is part of the GNU ISO C++ Library.  This library is free
@@ -81,20 +77,6 @@
       : _M_w() { }
 
 #ifdef __GXX_EXPERIMENTAL_CXX0X__
-<<<<<<< HEAD
-      _Base_bitset(unsigned long long __val)
-#else
-      _Base_bitset(unsigned long __val)
-#endif
-      {
-	_M_do_reset();
-	_M_w[0] = __val;
-#ifdef __GXX_EXPERIMENTAL_CXX0X__
-	if (sizeof(unsigned long long) > sizeof(unsigned long))
-	  _M_w[1] = __val >> _GLIBCXX_BITSET_BITS_PER_WORD;
-#endif
-      }
-=======
       constexpr _Base_bitset(unsigned long long __val)
       : _M_w({ _WordT(__val)
 #if __SIZEOF_LONG_LONG__ > __SIZEOF_LONG__
@@ -106,7 +88,6 @@
       : _M_w()
       { _M_w[0] = __val; }
 #endif
->>>>>>> b56a5220
 
       static _GLIBCXX_CONSTEXPR size_t
       _S_whichword(size_t __pos )
@@ -392,11 +373,7 @@
       { }
 
 #ifdef __GXX_EXPERIMENTAL_CXX0X__
-<<<<<<< HEAD
-      _Base_bitset(unsigned long long __val)
-=======
       constexpr _Base_bitset(unsigned long long __val)
->>>>>>> b56a5220
 #else
       _Base_bitset(unsigned long __val)
 #endif
@@ -538,11 +515,7 @@
       { }
 
 #ifdef __GXX_EXPERIMENTAL_CXX0X__
-<<<<<<< HEAD
-      _Base_bitset(unsigned long long)
-=======
       constexpr _Base_bitset(unsigned long long)
->>>>>>> b56a5220
 #else
       _Base_bitset(unsigned long)
 #endif
@@ -762,10 +735,6 @@
       template<typename> friend class hash;
 #endif
 
-#ifdef __GXX_EXPERIMENTAL_CXX0X__
-      template<typename> friend class hash;
-#endif
-
     public:
       /**
        *  This encapsulates the concept of a single bit.  An instance of this
@@ -847,15 +816,10 @@
 
       /// Initial bits bitwise-copied from a single word (others set to zero).
 #ifdef __GXX_EXPERIMENTAL_CXX0X__
-<<<<<<< HEAD
-      bitset(unsigned long long __val)
-=======
       constexpr bitset(unsigned long long __val)
       : _Base(__val) { }
->>>>>>> b56a5220
 #else
       bitset(unsigned long __val)
-#endif
       : _Base(__val)
       { _M_do_sanitize(); }
 #endif
@@ -919,24 +883,6 @@
 
 #ifdef __GXX_EXPERIMENTAL_CXX0X__
       /**
-<<<<<<< HEAD
-       *  @brief  Construct from a string.
-       *  @param  str  A string of @a 0 and @a 1 characters.
-       *  @throw  std::invalid_argument  If a character appears in the string
-       *                                 which is neither @a 0 nor @a 1.
-       */
-      explicit
-      bitset(const char* __str)
-      : _Base()
-      {
-	if (!__str)
-	  __throw_logic_error(__N("bitset::bitset(const char*)"));
-
-	const size_t __len = __builtin_strlen(__str);
-	_M_copy_from_ptr<char, std::char_traits<char>>(__str, __len, 0,
-						       __len, '0', '1');
-      }
-=======
        *  @brief  Construct from a character %array.
        *  @param  str  An %array of characters @a zero and @a one.
        *  @param  n    The number of characters to use.
@@ -962,7 +908,6 @@
 							     __n, __zero,
 							     __one);
 	}
->>>>>>> b56a5220
 #endif
 
       // 23.3.5.2 bitset operations:
@@ -1156,13 +1101,8 @@
       /**
        *  @brief  Array-indexing support.
        *  @param  position  Index into the %bitset.
-<<<<<<< HEAD
-       *  @return  A bool for a <em>const %bitset</em>.  For non-const bitsets, an
-       *           instance of the reference proxy class.
-=======
        *  @return A bool for a <em>const %bitset</em>.  For non-const
        *           bitsets, an instance of the reference proxy class.
->>>>>>> b56a5220
        *  @note  These operators do no range checking and throw no exceptions,
        *         as required by DR 11 to the standard.
        *
@@ -1577,31 +1517,19 @@
   /// std::hash specialization for bitset.
   template<size_t _Nb>
     struct hash<_GLIBCXX_STD_D::bitset<_Nb>>
-<<<<<<< HEAD
-    : public std::unary_function<_GLIBCXX_STD_D::bitset<_Nb>, size_t>
-=======
     : public __hash_base<size_t, _GLIBCXX_STD_D::bitset<_Nb>>
->>>>>>> b56a5220
     {
       size_t
       operator()(const _GLIBCXX_STD_D::bitset<_Nb>& __b) const
       {
 	const size_t __clength = (_Nb + __CHAR_BIT__ - 1) / __CHAR_BIT__;
-<<<<<<< HEAD
-	return std::_Fnv_hash::hash(__b._M_getdata(), __clength);
-=======
 	return std::_Hash_impl::hash(__b._M_getdata(), __clength);
->>>>>>> b56a5220
       }
     };
 
   template<>
     struct hash<_GLIBCXX_STD_D::bitset<0>>
-<<<<<<< HEAD
-    : public std::unary_function<_GLIBCXX_STD_D::bitset<0>, size_t>
-=======
     : public __hash_base<size_t, _GLIBCXX_STD_D::bitset<0>>
->>>>>>> b56a5220
     {
       size_t
       operator()(const _GLIBCXX_STD_D::bitset<0>&) const
