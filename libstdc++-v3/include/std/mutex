// <mutex> -*- C++ -*-

// Copyright (C) 2003, 2004, 2005, 2006, 2007, 2008, 2009, 2010
// Free Software Foundation, Inc.
//
// This file is part of the GNU ISO C++ Library.  This library is free
// software; you can redistribute it and/or modify it under the
// terms of the GNU General Public License as published by the
// Free Software Foundation; either version 3, or (at your option)
// any later version.

// This library is distributed in the hope that it will be useful,
// but WITHOUT ANY WARRANTY; without even the implied warranty of
// MERCHANTABILITY or FITNESS FOR A PARTICULAR PURPOSE.  See the
// GNU General Public License for more details.

// Under Section 7 of GPL version 3, you are granted additional
// permissions described in the GCC Runtime Library Exception, version
// 3.1, as published by the Free Software Foundation.

// You should have received a copy of the GNU General Public License and
// a copy of the GCC Runtime Library Exception along with this program;
// see the files COPYING3 and COPYING.RUNTIME respectively.  If not, see
// <http://www.gnu.org/licenses/>.

/** @file include/mutex
 *  This is a Standard C++ Library header.
 */

#ifndef _GLIBCXX_MUTEX
#define _GLIBCXX_MUTEX 1

#pragma GCC system_header

#ifndef __GXX_EXPERIMENTAL_CXX0X__
# include <bits/c++0x_warning.h>
#else

#include <tuple>
#include <chrono>
#include <exception>
#include <type_traits>
#include <functional>
#include <system_error>
#include <bits/functexcept.h>
#include <bits/gthr.h>
#include <bits/move.h> // for std::swap

#if defined(_GLIBCXX_HAS_GTHREADS) && defined(_GLIBCXX_USE_C99_STDINT_TR1)

_GLIBCXX_BEGIN_NAMESPACE(std)

  /**
   * @defgroup mutexes Mutexes
   * @ingroup concurrency
   *
   * Classes for mutex support.
   * @{
   */

  /// mutex
  class mutex
  {
    typedef __gthread_mutex_t			__native_type;
    __native_type  _M_mutex;

  public:
    typedef __native_type* 			native_handle_type;

#ifdef __GTHREAD_MUTEX_INIT
    constexpr mutex() : _M_mutex(__GTHREAD_MUTEX_INIT) { }
#else
    mutex()
    {
      // XXX EAGAIN, ENOMEM, EPERM, EBUSY(may), EINVAL(may)
      __GTHREAD_MUTEX_INIT_FUNCTION(&_M_mutex);
    }

    ~mutex() { __gthread_mutex_destroy(&_M_mutex); }
#endif

    mutex(const mutex&) = delete;
    mutex& operator=(const mutex&) = delete;

    void
    lock()
    {
      int __e = __gthread_mutex_lock(&_M_mutex);

      // EINVAL, EAGAIN, EBUSY, EINVAL, EDEADLK(may)
      if (__e)
	__throw_system_error(__e);
    }

    bool
    try_lock()
    {
      // XXX EINVAL, EAGAIN, EBUSY
      return !__gthread_mutex_trylock(&_M_mutex);
    }

    void
    unlock()
    {
      // XXX EINVAL, EAGAIN, EPERM
      __gthread_mutex_unlock(&_M_mutex);
    }

    native_handle_type
    native_handle()
    { return &_M_mutex; }
  };

#ifndef __GTHREAD_RECURSIVE_MUTEX_INIT
  // FIXME: gthreads doesn't define __gthread_recursive_mutex_destroy
  // so we need to obtain a __gthread_mutex_t to destroy
  class __destroy_recursive_mutex
  {
    template<typename _Mx, typename _Rm>
      static void
      _S_destroy_win32(_Mx* __mx, _Rm const* __rmx)
      {
        __mx->counter = __rmx->counter;
        __mx->sema = __rmx->sema;
        __gthread_mutex_destroy(__mx);
      }

  public:
    // matches a gthr-win32.h recursive mutex
    template<typename _Rm>
      static typename enable_if<sizeof(&_Rm::sema), void>::type
      _S_destroy(_Rm* __mx)
      {
        __gthread_mutex_t __tmp;
        _S_destroy_win32(&__tmp, __mx);
      }

    // matches a recursive mutex with a member 'actual'
    template<typename _Rm>
      static typename enable_if<sizeof(&_Rm::actual), void>::type
      _S_destroy(_Rm* __mx)
      { __gthread_mutex_destroy(&__mx->actual); }

    // matches when there's only one mutex type
    template<typename _Rm>
      static
      typename enable_if<is_same<_Rm, __gthread_mutex_t>::value, void>::type
      _S_destroy(_Rm* __mx)
      { __gthread_mutex_destroy(__mx); }
  };
#endif

  /// recursive_mutex
  class recursive_mutex
  {
    typedef __gthread_recursive_mutex_t		__native_type;
    __native_type  _M_mutex;

  public:
    typedef __native_type* 			native_handle_type;

#ifdef __GTHREAD_RECURSIVE_MUTEX_INIT
    recursive_mutex() : _M_mutex(__GTHREAD_RECURSIVE_MUTEX_INIT) { }
#else
    recursive_mutex()
    {
      // XXX EAGAIN, ENOMEM, EPERM, EBUSY(may), EINVAL(may)
      __GTHREAD_RECURSIVE_MUTEX_INIT_FUNCTION(&_M_mutex);
    }

    ~recursive_mutex()
    { __destroy_recursive_mutex::_S_destroy(&_M_mutex); }
#endif

    recursive_mutex(const recursive_mutex&) = delete;
    recursive_mutex& operator=(const recursive_mutex&) = delete;

    void
    lock()
    {
      int __e = __gthread_recursive_mutex_lock(&_M_mutex);

      // EINVAL, EAGAIN, EBUSY, EINVAL, EDEADLK(may)
      if (__e)
	__throw_system_error(__e);
    }

    bool
    try_lock()
    {
      // XXX EINVAL, EAGAIN, EBUSY
      return !__gthread_recursive_mutex_trylock(&_M_mutex);
    }

    void
    unlock()
    {
      // XXX EINVAL, EAGAIN, EBUSY
      __gthread_recursive_mutex_unlock(&_M_mutex);
    }

    native_handle_type
    native_handle()
    { return &_M_mutex; }
  };

  /// timed_mutex
  class timed_mutex
  {
    typedef __gthread_mutex_t 		  	__native_type;

#ifdef _GLIBCXX_USE_CLOCK_MONOTONIC
    typedef chrono::monotonic_clock 	  	__clock_t;
#else
    typedef chrono::high_resolution_clock 	__clock_t;
#endif

    __native_type  _M_mutex;

  public:
    typedef __native_type* 		  	native_handle_type;

#ifdef __GTHREAD_MUTEX_INIT
    timed_mutex() : _M_mutex(__GTHREAD_MUTEX_INIT) { }
#else
    timed_mutex()
    {
      __GTHREAD_MUTEX_INIT_FUNCTION(&_M_mutex);
    }

    ~timed_mutex() { __gthread_mutex_destroy(&_M_mutex); }
#endif

    timed_mutex(const timed_mutex&) = delete;
    timed_mutex& operator=(const timed_mutex&) = delete;

    void
    lock()
    {
      int __e = __gthread_mutex_lock(&_M_mutex);

      // EINVAL, EAGAIN, EBUSY, EINVAL, EDEADLK(may)
      if (__e)
	__throw_system_error(__e);
    }

    bool
    try_lock()
    {
      // XXX EINVAL, EAGAIN, EBUSY
      return !__gthread_mutex_trylock(&_M_mutex);
    }

    template <class _Rep, class _Period>
      bool
      try_lock_for(const chrono::duration<_Rep, _Period>& __rtime)
      { return __try_lock_for_impl(__rtime); }

    template <class _Clock, class _Duration>
      bool
      try_lock_until(const chrono::time_point<_Clock, _Duration>& __atime)
      {
	chrono::time_point<_Clock, chrono::seconds> __s =
	  chrono::time_point_cast<chrono::seconds>(__atime);

	chrono::nanoseconds __ns =
	  chrono::duration_cast<chrono::nanoseconds>(__atime - __s);

	__gthread_time_t __ts = {
	  static_cast<std::time_t>(__s.time_since_epoch().count()),
	  static_cast<long>(__ns.count())
	};

	return !__gthread_mutex_timedlock(&_M_mutex, &__ts);
      }

    void
    unlock()
    {
      // XXX EINVAL, EAGAIN, EBUSY
      __gthread_mutex_unlock(&_M_mutex);
    }

    native_handle_type
    native_handle()
    { return &_M_mutex; }

  private:
    template<typename _Rep, typename _Period>
      typename enable_if<
	ratio_less_equal<__clock_t::period, _Period>::value, bool>::type
      __try_lock_for_impl(const chrono::duration<_Rep, _Period>& __rtime)
      {
	__clock_t::time_point __atime = __clock_t::now()
	  + chrono::duration_cast<__clock_t::duration>(__rtime);

	return try_lock_until(__atime);
      }

    template <typename _Rep, typename _Period>
      typename enable_if<
	!ratio_less_equal<__clock_t::period, _Period>::value, bool>::type
      __try_lock_for_impl(const chrono::duration<_Rep, _Period>& __rtime)
      {
	__clock_t::time_point __atime = __clock_t::now()
	  + ++chrono::duration_cast<__clock_t::duration>(__rtime);

	return try_lock_until(__atime);
      }
  };

  /// recursive_timed_mutex
  class recursive_timed_mutex
  {
    typedef __gthread_recursive_mutex_t		__native_type;

#ifdef _GLIBCXX_USE_CLOCK_MONOTONIC
    typedef chrono::monotonic_clock 		__clock_t;
#else
    typedef chrono::high_resolution_clock 	__clock_t;
#endif

    __native_type  _M_mutex;

  public:
    typedef __native_type* 			native_handle_type;

#ifdef __GTHREAD_RECURSIVE_MUTEX_INIT
    recursive_timed_mutex() : _M_mutex(__GTHREAD_RECURSIVE_MUTEX_INIT) { }
#else
    recursive_timed_mutex()
    {
      // XXX EAGAIN, ENOMEM, EPERM, EBUSY(may), EINVAL(may)
      __GTHREAD_RECURSIVE_MUTEX_INIT_FUNCTION(&_M_mutex);
    }

    ~recursive_timed_mutex()
    { __destroy_recursive_mutex::_S_destroy(&_M_mutex); }
#endif

    recursive_timed_mutex(const recursive_timed_mutex&) = delete;
    recursive_timed_mutex& operator=(const recursive_timed_mutex&) = delete;

    void
    lock()
    {
      int __e = __gthread_recursive_mutex_lock(&_M_mutex);

      // EINVAL, EAGAIN, EBUSY, EINVAL, EDEADLK(may)
      if (__e)
	__throw_system_error(__e);
    }

    bool
    try_lock()
    {
      // XXX EINVAL, EAGAIN, EBUSY
      return !__gthread_recursive_mutex_trylock(&_M_mutex);
    }

    template <class _Rep, class _Period>
      bool
      try_lock_for(const chrono::duration<_Rep, _Period>& __rtime)
      { return __try_lock_for_impl(__rtime); }

    template <class _Clock, class _Duration>
      bool
      try_lock_until(const chrono::time_point<_Clock, _Duration>& __atime)
      {
	chrono::time_point<_Clock, chrono::seconds>  __s =
	  chrono::time_point_cast<chrono::seconds>(__atime);

	chrono::nanoseconds __ns =
	  chrono::duration_cast<chrono::nanoseconds>(__atime - __s);

	__gthread_time_t __ts = {
	  static_cast<std::time_t>(__s.time_since_epoch().count()),
	  static_cast<long>(__ns.count())
	};

	return !__gthread_recursive_mutex_timedlock(&_M_mutex, &__ts);
      }

    void
    unlock()
    {
      // XXX EINVAL, EAGAIN, EBUSY
      __gthread_recursive_mutex_unlock(&_M_mutex);
    }

    native_handle_type
    native_handle()
    { return &_M_mutex; }

  private:
    template<typename _Rep, typename _Period>
      typename enable_if<
	ratio_less_equal<__clock_t::period, _Period>::value, bool>::type
      __try_lock_for_impl(const chrono::duration<_Rep, _Period>& __rtime)
      {
	__clock_t::time_point __atime = __clock_t::now()
	  + chrono::duration_cast<__clock_t::duration>(__rtime);

	return try_lock_until(__atime);
      }

    template <typename _Rep, typename _Period>
      typename enable_if<
	!ratio_less_equal<__clock_t::period, _Period>::value, bool>::type
      __try_lock_for_impl(const chrono::duration<_Rep, _Period>& __rtime)
      {
	__clock_t::time_point __atime = __clock_t::now()
	  + ++chrono::duration_cast<__clock_t::duration>(__rtime);

	return try_lock_until(__atime);
      }
  };

  /// Do not acquire ownership of the mutex.
  struct defer_lock_t { };

  /// Try to acquire ownership of the mutex without blocking.
  struct try_to_lock_t { };

  /// Assume the calling thread has already obtained mutex ownership
  /// and manage it.
  struct adopt_lock_t { };

<<<<<<< HEAD
  extern const defer_lock_t	defer_lock;
  extern const try_to_lock_t	try_to_lock;
  extern const adopt_lock_t	adopt_lock;
=======
  constexpr defer_lock_t	defer_lock { };
  constexpr try_to_lock_t	try_to_lock { };
  constexpr adopt_lock_t	adopt_lock { };
>>>>>>> b56a5220

  /// @brief  Scoped lock idiom.
  // Acquire the mutex here with a constructor call, then release with
  // the destructor call in accordance with RAII style.
  template<typename _Mutex>
    class lock_guard
    {
    public:
      typedef _Mutex mutex_type;

      explicit lock_guard(mutex_type& __m) : _M_device(__m)
      { _M_device.lock(); }

      lock_guard(mutex_type& __m, adopt_lock_t) : _M_device(__m)
      { } // calling thread owns mutex

      ~lock_guard()
      { _M_device.unlock(); }

      lock_guard(const lock_guard&) = delete;
      lock_guard& operator=(const lock_guard&) = delete;

    private:
      mutex_type&  _M_device;
    };

  /// unique_lock
  template<typename _Mutex>
    class unique_lock
    {
    public:
      typedef _Mutex mutex_type;

      unique_lock()
      : _M_device(0), _M_owns(false)
      { }

      explicit unique_lock(mutex_type& __m)
      : _M_device(&__m), _M_owns(false)
      {
	lock();
	_M_owns = true;
      }

      unique_lock(mutex_type& __m, defer_lock_t)
      : _M_device(&__m), _M_owns(false)
      { }

      unique_lock(mutex_type& __m, try_to_lock_t)
      : _M_device(&__m), _M_owns(_M_device->try_lock())
      { }

      unique_lock(mutex_type& __m, adopt_lock_t)
      : _M_device(&__m), _M_owns(true)
      {
	// XXX calling thread owns mutex
      }

      template<typename _Clock, typename _Duration>
	unique_lock(mutex_type& __m,
		    const chrono::time_point<_Clock, _Duration>& __atime)
	: _M_device(&__m), _M_owns(_M_device->try_lock_until(__atime))
	{ }

      template<typename _Rep, typename _Period>
	unique_lock(mutex_type& __m,
		    const chrono::duration<_Rep, _Period>& __rtime)
	: _M_device(&__m), _M_owns(_M_device->try_lock_for(__rtime))
	{ }

      ~unique_lock()
      {
	if (_M_owns)
	  unlock();
      }

      unique_lock(const unique_lock&) = delete;
      unique_lock& operator=(const unique_lock&) = delete;

      unique_lock(unique_lock&& __u)
      : _M_device(__u._M_device), _M_owns(__u._M_owns)
      {
	__u._M_device = 0;
	__u._M_owns = false;
      }

      unique_lock& operator=(unique_lock&& __u)
      {
	if(_M_owns)
	  unlock();

	unique_lock(std::move(__u)).swap(*this);

	__u._M_device = 0;
	__u._M_owns = false;

	return *this;
      }

      void
      lock()
      {
	if (!_M_device)
	  __throw_system_error(int(errc::operation_not_permitted));
	else if (_M_owns)
	  __throw_system_error(int(errc::resource_deadlock_would_occur));
	else
	  {
	    _M_device->lock();
	    _M_owns = true;
	  }
      }

      bool
      try_lock()
      {
	if (!_M_device)
	  __throw_system_error(int(errc::operation_not_permitted));
	else if (_M_owns)
	  __throw_system_error(int(errc::resource_deadlock_would_occur));
	else
	  {
	    _M_owns = _M_device->try_lock();
	    return _M_owns;
	  }
      }

      template<typename _Clock, typename _Duration>
	bool
	try_lock_until(const chrono::time_point<_Clock, _Duration>& __atime)
	{
	  if (!_M_device)
	    __throw_system_error(int(errc::operation_not_permitted));
	  else if (_M_owns)
	    __throw_system_error(int(errc::resource_deadlock_would_occur));
	  else
	    {
	      _M_owns = _M_device->try_lock_until(__atime);
	      return _M_owns;
	    }
	}

      template<typename _Rep, typename _Period>
	bool
	try_lock_for(const chrono::duration<_Rep, _Period>& __rtime)
	{
	  if (!_M_device)
	    __throw_system_error(int(errc::operation_not_permitted));
	  else if (_M_owns)
	    __throw_system_error(int(errc::resource_deadlock_would_occur));
	  else
	    {
	      _M_owns = _M_device->try_lock_for(__rtime);
	      return _M_owns;
	    }
	 }

      void
      unlock()
      {
	if (!_M_owns)
	  __throw_system_error(int(errc::operation_not_permitted));
	else if (_M_device)
	  {
	    _M_device->unlock();
	    _M_owns = false;
	  }
      }

      void
      swap(unique_lock& __u)
      {
	std::swap(_M_device, __u._M_device);
	std::swap(_M_owns, __u._M_owns);
      }

      mutex_type*
      release()
      {
	mutex_type* __ret = _M_device;
	_M_device = 0;
	_M_owns = false;
	return __ret;
      }

      bool
      owns_lock() const
      { return _M_owns; }

      explicit operator bool() const
      { return owns_lock(); }

      mutex_type*
      mutex() const
      { return _M_device; }

    private:
      mutex_type*	_M_device;
      bool		_M_owns; // XXX use atomic_bool
    };

  template<typename _Mutex>
    inline void
    swap(unique_lock<_Mutex>& __x, unique_lock<_Mutex>& __y)
    { __x.swap(__y); }

  template<int _Idx>
    struct __unlock_impl
    {
      template<typename... _Lock>
	static void
	__do_unlock(tuple<_Lock&...>& __locks)
	{
	  std::get<_Idx>(__locks).unlock();
	  __unlock_impl<_Idx - 1>::__do_unlock(__locks);
	}
    };

  template<>
    struct __unlock_impl<-1>
    {
      template<typename... _Lock>
	static void
	__do_unlock(tuple<_Lock&...>&)
	{ }
    };

  template<typename _Lock>
    unique_lock<_Lock>
    __try_to_lock(_Lock& __l)
    { return unique_lock<_Lock>(__l, try_to_lock); }

  template<int _Idx, bool _Continue = true>
    struct __try_lock_impl
    {
      template<typename... _Lock>
	static void
	__do_try_lock(tuple<_Lock&...>& __locks, int& __idx)
	{
          __idx = _Idx;
          auto __lock = __try_to_lock(std::get<_Idx>(__locks));
          if (__lock.owns_lock())
            {
              __try_lock_impl<_Idx + 1, _Idx + 2 < sizeof...(_Lock)>::
                __do_try_lock(__locks, __idx);
              if (__idx == -1)
                __lock.release();
            }
	}
    };

  template<int _Idx>
    struct __try_lock_impl<_Idx, false>
    {
      template<typename... _Lock>
	static void
	__do_try_lock(tuple<_Lock&...>& __locks, int& __idx)
	{
          __idx = _Idx;
          auto __lock = __try_to_lock(std::get<_Idx>(__locks));
          if (__lock.owns_lock())
            {
              __idx = -1;
              __lock.release();
            }
	}
    };

  /** @brief Generic try_lock.
   *  @param __l1 Meets Mutex requirements (try_lock() may throw).
   *  @param __l2 Meets Mutex requirements (try_lock() may throw).
   *  @param __l3 Meets Mutex requirements (try_lock() may throw).
   *  @return Returns -1 if all try_lock() calls return true. Otherwise returns
   *          a 0-based index corresponding to the argument that returned false.
   *  @post Either all arguments are locked, or none will be.
   *
   *  Sequentially calls try_lock() on each argument.
   */
  template<typename _Lock1, typename _Lock2, typename... _Lock3>
    int
    try_lock(_Lock1& __l1, _Lock2& __l2, _Lock3&... __l3)
    {
      int __idx;
      auto __locks = std::tie(__l1, __l2, __l3...);
      __try
      { __try_lock_impl<0>::__do_try_lock(__locks, __idx); }
      __catch(...)
      { }
      return __idx;
    }

  /** @brief Generic lock.
   *  @param __l1 Meets Mutex requirements (try_lock() may throw).
   *  @param __l2 Meets Mutex requirements (try_lock() may throw).
   *  @param __l3 Meets Mutex requirements (try_lock() may throw).
   *  @throw An exception thrown by an argument's lock() or try_lock() member.
   *  @post All arguments are locked.
   *
   *  All arguments are locked via a sequence of calls to lock(), try_lock()
   *  and unlock().  If the call exits via an exception any locks that were
   *  obtained will be released.
   */
  template<typename _L1, typename _L2, typename ..._L3>
    void
    lock(_L1& __l1, _L2& __l2, _L3&... __l3)
    {
      while (true)
        {
          unique_lock<_L1> __first(__l1);
          int __idx;
          auto __locks = std::tie(__l2, __l3...);
          __try_lock_impl<0, sizeof...(_L3)>::__do_try_lock(__locks, __idx);
          if (__idx == -1)
            {
              __first.release();
              return;
            }
        }
    }

  /// once_flag
  struct once_flag
  {
  private:
    typedef __gthread_once_t __native_type;
    __native_type  _M_once;

  public:
    constexpr once_flag() : _M_once(__GTHREAD_ONCE_INIT) { }

    once_flag(const once_flag&) = delete;
    once_flag& operator=(const once_flag&) = delete;

    template<typename _Callable, typename... _Args>
      friend void
      call_once(once_flag& __once, _Callable&& __f, _Args&&... __args);
  };

#ifdef _GLIBCXX_HAVE_TLS
  extern __thread void* __once_callable;
  extern __thread void (*__once_call)();

  template<typename _Callable>
    inline void
    __once_call_impl()
    {
      (*(_Callable*)__once_callable)();
    }
#else
  extern function<void()> __once_functor;

  extern void
  __set_once_functor_lock_ptr(unique_lock<mutex>*);

  extern mutex&
  __get_once_mutex();
#endif

  extern "C" void __once_proxy();

  /// call_once
  template<typename _Callable, typename... _Args>
    void
    call_once(once_flag& __once, _Callable&& __f, _Args&&... __args)
    {
#ifdef _GLIBCXX_HAVE_TLS
<<<<<<< HEAD
      auto __bound_functor = std::bind<void>(__f, __args...);
=======
      auto __bound_functor = std::bind<void>(std::forward<_Callable>(__f),
          std::forward<_Args>(__args)...);
>>>>>>> b56a5220
      __once_callable = &__bound_functor;
      __once_call = &__once_call_impl<decltype(__bound_functor)>;
#else
      unique_lock<mutex> __functor_lock(__get_once_mutex());
<<<<<<< HEAD
      __once_functor = std::bind<void>(__f, __args...);
=======
      __once_functor = std::bind<void>(std::forward<_Callable>(__f),
          std::forward<_Args>(__args)...);
>>>>>>> b56a5220
      __set_once_functor_lock_ptr(&__functor_lock);
#endif

      int __e = __gthread_once(&(__once._M_once), &__once_proxy);

#ifndef _GLIBCXX_HAVE_TLS
      if (__functor_lock)
        __set_once_functor_lock_ptr(0);
#endif

      if (__e)
	__throw_system_error(__e);
    }

  // @} group mutexes
_GLIBCXX_END_NAMESPACE

#endif // _GLIBCXX_HAS_GTHREADS && _GLIBCXX_USE_C99_STDINT_TR1

#endif // __GXX_EXPERIMENTAL_CXX0X__

#endif // _GLIBCXX_MUTEX<|MERGE_RESOLUTION|>--- conflicted
+++ resolved
@@ -426,15 +426,9 @@
   /// and manage it.
   struct adopt_lock_t { };
 
-<<<<<<< HEAD
-  extern const defer_lock_t	defer_lock;
-  extern const try_to_lock_t	try_to_lock;
-  extern const adopt_lock_t	adopt_lock;
-=======
   constexpr defer_lock_t	defer_lock { };
   constexpr try_to_lock_t	try_to_lock { };
   constexpr adopt_lock_t	adopt_lock { };
->>>>>>> b56a5220
 
   /// @brief  Scoped lock idiom.
   // Acquire the mutex here with a constructor call, then release with
@@ -801,22 +795,14 @@
     call_once(once_flag& __once, _Callable&& __f, _Args&&... __args)
     {
 #ifdef _GLIBCXX_HAVE_TLS
-<<<<<<< HEAD
-      auto __bound_functor = std::bind<void>(__f, __args...);
-=======
       auto __bound_functor = std::bind<void>(std::forward<_Callable>(__f),
           std::forward<_Args>(__args)...);
->>>>>>> b56a5220
       __once_callable = &__bound_functor;
       __once_call = &__once_call_impl<decltype(__bound_functor)>;
 #else
       unique_lock<mutex> __functor_lock(__get_once_mutex());
-<<<<<<< HEAD
-      __once_functor = std::bind<void>(__f, __args...);
-=======
       __once_functor = std::bind<void>(std::forward<_Callable>(__f),
           std::forward<_Args>(__args)...);
->>>>>>> b56a5220
       __set_once_functor_lock_ptr(&__functor_lock);
 #endif
 
