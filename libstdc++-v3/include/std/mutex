--- conflicted
+++ resolved
@@ -296,45 +296,6 @@
     native_handle_type
     native_handle()
     { return &_M_mutex; }
-<<<<<<< HEAD
-
-  private:
-    template<typename _Rep, typename _Period>
-      bool
-      _M_try_lock_for(const chrono::duration<_Rep, _Period>& __rtime)
-      {
-	auto __rt = chrono::duration_cast<__clock_t::duration>(__rtime);
-	if (ratio_greater<__clock_t::period, _Period>())
-	  ++__rt;
-
-	return _M_try_lock_until(__clock_t::now() + __rt);
-      }
-
-    template<typename _Duration>
-      bool
-      _M_try_lock_until(const chrono::time_point<__clock_t,
-						 _Duration>& __atime)
-      {
-	chrono::time_point<__clock_t, chrono::seconds> __s =
-	  chrono::time_point_cast<chrono::seconds>(__atime);
-
-	chrono::nanoseconds __ns =
-	  chrono::duration_cast<chrono::nanoseconds>(__atime - __s);
-
-	__gthread_time_t __ts = {
-	  static_cast<std::time_t>(__s.time_since_epoch().count()),
-	  static_cast<long>(__ns.count())
-	};
-
-	return !__gthread_mutex_timedlock(native_handle(), &__ts);
-      }
-
-    template<typename _Clock, typename _Duration>
-      bool
-      _M_try_lock_until(const chrono::time_point<_Clock, _Duration>& __atime)
-      { return _M_try_lock_for(__atime - _Clock::now()); }
-=======
->>>>>>> 4d0aec87
   };
 
   /// recursive_timed_mutex
@@ -388,45 +349,6 @@
     native_handle_type
     native_handle()
     { return &_M_mutex; }
-<<<<<<< HEAD
-
-  private:
-    template<typename _Rep, typename _Period>
-      bool
-      _M_try_lock_for(const chrono::duration<_Rep, _Period>& __rtime)
-      {
-	auto __rt = chrono::duration_cast<__clock_t::duration>(__rtime);
-	if (ratio_greater<__clock_t::period, _Period>())
-	  ++__rt;
-
-	return _M_try_lock_until(__clock_t::now() + __rt);
-      }
-
-    template<typename _Duration>
-      bool
-      _M_try_lock_until(const chrono::time_point<__clock_t,
-						 _Duration>& __atime)
-      {
-	chrono::time_point<__clock_t, chrono::seconds> __s =
-	  chrono::time_point_cast<chrono::seconds>(__atime);
-
-	chrono::nanoseconds __ns =
-	  chrono::duration_cast<chrono::nanoseconds>(__atime - __s);
-
-	__gthread_time_t __ts = {
-	  static_cast<std::time_t>(__s.time_since_epoch().count()),
-	  static_cast<long>(__ns.count())
-	};
-
-	return !__gthread_mutex_timedlock(native_handle(), &__ts);
-      }
-
-    template<typename _Clock, typename _Duration>
-      bool
-      _M_try_lock_until(const chrono::time_point<_Clock, _Duration>& __atime)
-      { return _M_try_lock_for(__atime - _Clock::now()); }
-=======
->>>>>>> 4d0aec87
   };
 #endif
 #endif // _GLIBCXX_HAS_GTHREADS
