--- conflicted
+++ resolved
@@ -22,11 +22,7 @@
 // see the files COPYING3 and COPYING.RUNTIME respectively.  If not, see
 // <http://www.gnu.org/licenses/>.
 
-<<<<<<< HEAD
-/** @file condition_variable
-=======
 /** @file include/condition_variable
->>>>>>> 3082eeb7
  *  This is a Standard C++ Library header.
  */
 
@@ -44,15 +40,10 @@
 
 #if defined(_GLIBCXX_HAS_GTHREADS) && defined(_GLIBCXX_USE_C99_STDINT_TR1)
 
-<<<<<<< HEAD
-namespace std
-{
-=======
 namespace std _GLIBCXX_VISIBILITY(default)
 {
 _GLIBCXX_BEGIN_NAMESPACE_VERSION
 
->>>>>>> 3082eeb7
   /**
    * @defgroup condition_variables Condition Variables
    * @ingroup concurrency
@@ -265,12 +256,8 @@
   };
 
   // @} group condition_variables
-<<<<<<< HEAD
-}
-=======
 _GLIBCXX_END_NAMESPACE_VERSION
 } // namespace
->>>>>>> 3082eeb7
 
 #endif // _GLIBCXX_HAS_GTHREADS && _GLIBCXX_USE_C99_STDINT_TR1
 
