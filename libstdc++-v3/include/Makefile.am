## Makefile for the include subdirectory of the GNU C++ Standard library.
##
## Copyright (C) 2001, 2002, 2003, 2004, 2005, 2006, 2007, 2008, 2009, 2010,
## 2011, 2012
## Free Software Foundation, Inc.
##
## This file is part of the libstdc++ version 3 distribution.
## Process this file with automake to produce Makefile.in.

## This file is part of the GNU ISO C++ Library.  This library is free
## software; you can redistribute it and/or modify it under the
## terms of the GNU General Public License as published by the
## Free Software Foundation; either version 3, or (at your option)
## any later version.

## This library is distributed in the hope that it will be useful,
## but WITHOUT ANY WARRANTY; without even the implied warranty of
## MERCHANTABILITY or FITNESS FOR A PARTICULAR PURPOSE.  See the
## GNU General Public License for more details.

## You should have received a copy of the GNU General Public License along
## with this library; see the file COPYING3.  If not see
## <http://www.gnu.org/licenses/>.

include $(top_srcdir)/fragment.am

# Standard C++ includes.
std_srcdir = ${glibcxx_srcdir}/include/std
std_builddir = .
std_headers = \
	${std_srcdir}/algorithm \
	${std_srcdir}/array \
	${std_srcdir}/atomic \
	${std_srcdir}/bitset \
	${std_srcdir}/chrono \
	${std_srcdir}/complex \
	${std_srcdir}/condition_variable \
	${std_srcdir}/deque \
	${std_srcdir}/forward_list \
	${std_srcdir}/fstream \
	${std_srcdir}/functional \
	${std_srcdir}/future \
	${std_srcdir}/iomanip \
	${std_srcdir}/ios \
	${std_srcdir}/iosfwd \
	${std_srcdir}/iostream \
	${std_srcdir}/istream \
	${std_srcdir}/iterator \
	${std_srcdir}/limits \
	${std_srcdir}/list \
	${std_srcdir}/locale \
	${std_srcdir}/map \
	${std_srcdir}/memory \
	${std_srcdir}/mutex \
	${std_srcdir}/numeric \
	${std_srcdir}/ostream \
	${std_srcdir}/queue \
	${std_srcdir}/random \
	${std_srcdir}/ratio \
	${std_srcdir}/regex \
	${std_srcdir}/scoped_allocator \
	${std_srcdir}/set \
	${std_srcdir}/sstream \
	${std_srcdir}/stack \
	${std_srcdir}/stdexcept \
	${std_srcdir}/streambuf \
	${std_srcdir}/string \
	${std_srcdir}/system_error \
	${std_srcdir}/thread \
	${std_srcdir}/tuple \
	${std_srcdir}/typeindex \
	${std_srcdir}/type_traits \
	${std_srcdir}/unordered_map \
	${std_srcdir}/unordered_set \
	${std_srcdir}/utility \
	${std_srcdir}/valarray \
	${std_srcdir}/vector

bits_srcdir = ${glibcxx_srcdir}/include/bits
bits_builddir = ./bits
bits_headers = \
	${bits_srcdir}/algorithmfwd.h \
	${bits_srcdir}/alloc_traits.h \
	${bits_srcdir}/allocator.h \
	${bits_srcdir}/atomic_base.h \
	${bits_srcdir}/basic_ios.h \
	${bits_srcdir}/basic_ios.tcc \
	${bits_srcdir}/basic_string.h \
	${bits_srcdir}/basic_string.tcc \
	${bits_srcdir}/boost_concept_check.h \
	${bits_srcdir}/c++0x_warning.h \
	${bits_srcdir}/char_traits.h \
	${bits_srcdir}/codecvt.h \
	${bits_srcdir}/concept_check.h \
	${bits_srcdir}/cpp_type_traits.h \
	${bits_srcdir}/deque.tcc \
	${bits_srcdir}/forward_list.h \
	${bits_srcdir}/forward_list.tcc \
	${bits_srcdir}/fstream.tcc \
	${bits_srcdir}/functexcept.h \
	${bits_srcdir}/functional_hash.h \
	${bits_srcdir}/gslice.h \
	${bits_srcdir}/gslice_array.h \
	${bits_srcdir}/hashtable.h \
	${bits_srcdir}/hashtable_policy.h \
	${bits_srcdir}/indirect_array.h \
	${bits_srcdir}/ios_base.h \
	${bits_srcdir}/istream.tcc \
	${bits_srcdir}/list.tcc \
	${bits_srcdir}/locale_classes.h \
	${bits_srcdir}/locale_classes.tcc \
	${bits_srcdir}/locale_facets.h \
	${bits_srcdir}/locale_facets.tcc \
	${bits_srcdir}/locale_facets_nonio.h \
	${bits_srcdir}/locale_facets_nonio.tcc \
	${bits_srcdir}/localefwd.h \
	${bits_srcdir}/mask_array.h \
	${bits_srcdir}/move.h \
	${bits_srcdir}/ostream.tcc \
	${bits_srcdir}/ostream_insert.h \
	${bits_srcdir}/postypes.h \
	${bits_srcdir}/ptr_traits.h \
	${bits_srcdir}/random.h \
	${bits_srcdir}/random.tcc \
	${bits_srcdir}/range_access.h \
	${bits_srcdir}/regex.h \
	${bits_srcdir}/regex_compiler.h \
	${bits_srcdir}/regex_constants.h \
	${bits_srcdir}/regex_cursor.h \
	${bits_srcdir}/regex_error.h \
	${bits_srcdir}/regex_grep_matcher.h \
	${bits_srcdir}/regex_grep_matcher.tcc \
	${bits_srcdir}/regex_nfa.h \
	${bits_srcdir}/regex_nfa.tcc \
	${bits_srcdir}/stream_iterator.h \
	${bits_srcdir}/streambuf_iterator.h \
	${bits_srcdir}/shared_ptr.h \
	${bits_srcdir}/shared_ptr_base.h \
	${bits_srcdir}/slice_array.h \
	${bits_srcdir}/sstream.tcc \
	${bits_srcdir}/stl_algo.h \
	${bits_srcdir}/stl_algobase.h \
	${bits_srcdir}/stl_bvector.h \
	${bits_srcdir}/stl_construct.h \
	${bits_srcdir}/stl_deque.h \
	${bits_srcdir}/stl_function.h \
	${bits_srcdir}/stl_heap.h \
	${bits_srcdir}/stl_iterator.h \
	${bits_srcdir}/stl_iterator_base_funcs.h \
	${bits_srcdir}/stl_iterator_base_types.h \
	${bits_srcdir}/stl_list.h \
	${bits_srcdir}/stl_map.h \
	${bits_srcdir}/stl_multimap.h \
	${bits_srcdir}/stl_multiset.h \
	${bits_srcdir}/stl_numeric.h \
	${bits_srcdir}/stl_pair.h \
	${bits_srcdir}/stl_queue.h \
	${bits_srcdir}/stl_raw_storage_iter.h \
	${bits_srcdir}/stl_relops.h \
	${bits_srcdir}/stl_set.h \
	${bits_srcdir}/stl_stack.h \
	${bits_srcdir}/stl_tempbuf.h \
	${bits_srcdir}/stl_tree.h \
	${bits_srcdir}/stl_uninitialized.h \
	${bits_srcdir}/stl_vector.h \
	${bits_srcdir}/streambuf.tcc \
	${bits_srcdir}/stringfwd.h \
	${bits_srcdir}/unique_ptr.h \
	${bits_srcdir}/unordered_map.h \
	${bits_srcdir}/unordered_set.h \
	${bits_srcdir}/uses_allocator.h \
	${bits_srcdir}/valarray_array.h \
	${bits_srcdir}/valarray_array.tcc \
	${bits_srcdir}/valarray_before.h \
	${bits_srcdir}/valarray_after.h \
	${bits_srcdir}/vector.tcc \
	${bits_host_headers}

bits_host_headers = \
	${glibcxx_srcdir}/${CPU_OPT_BITS_RANDOM}

bits_sup_srcdir = ${glibcxx_srcdir}/libsupc++
bits_sup_headers = \
	${bits_sup_srcdir}/atomic_lockfree_defines.h \
	${bits_sup_srcdir}/cxxabi_forced.h \
	${bits_sup_srcdir}/exception_defines.h \
	${bits_sup_srcdir}/exception_ptr.h \
	${bits_sup_srcdir}/hash_bytes.h \
	${bits_sup_srcdir}/nested_exception.h

backward_srcdir = ${glibcxx_srcdir}/include/backward
backward_builddir = ./backward
backward_headers = \
	${backward_srcdir}/auto_ptr.h \
	${backward_srcdir}/backward_warning.h \
	${backward_srcdir}/binders.h \
	${backward_srcdir}/hash_map \
	${backward_srcdir}/hash_set \
	${backward_srcdir}/hash_fun.h \
	${backward_srcdir}/hashtable.h \
	${backward_srcdir}/strstream

pb_srcdir = ${glibcxx_srcdir}/include/ext/pb_ds
pb_builddir = ./ext/pb_ds

pb_subdirs = \
	${pb_builddir}/detail \
	${pb_builddir}/detail/pairing_heap_ \
	${pb_builddir}/detail/splay_tree_ \
	${pb_builddir}/detail/list_update_map_ \
	${pb_builddir}/detail/branch_policy \
	${pb_builddir}/detail/trie_policy \
	${pb_builddir}/detail/gp_hash_table_map_ \
	${pb_builddir}/detail/tree_policy \
	${pb_builddir}/detail/binomial_heap_base_ \
	${pb_builddir}/detail/resize_policy \
	${pb_builddir}/detail/bin_search_tree_ \
	${pb_builddir}/detail/binomial_heap_ \
	${pb_builddir}/detail/thin_heap_ \
	${pb_builddir}/detail/pat_trie_ \
	${pb_builddir}/detail/cc_hash_table_map_ \
	${pb_builddir}/detail/rc_binomial_heap_ \
	${pb_builddir}/detail/left_child_next_sibling_heap_ \
	${pb_builddir}/detail/unordered_iterator \
	${pb_builddir}/detail/binary_heap_ \
	${pb_builddir}/detail/ov_tree_map_ \
	${pb_builddir}/detail/hash_fn \
	${pb_builddir}/detail/eq_fn \
	${pb_builddir}/detail/rb_tree_map_ \
	${pb_builddir}/detail/list_update_policy

# The ability for make and the underlying host to deal with this
# unwieldy list as one entire entity is not a sure thing, and may
# cause build errors. Thus, split one list into many smaller
# mini-lists, with the maximum size per mini-list of no more than 42.

pb_headers1 = \
	${pb_srcdir}/assoc_container.hpp \
	${pb_srcdir}/exception.hpp \
	${pb_srcdir}/hash_policy.hpp \
	${pb_srcdir}/list_update_policy.hpp \
	${pb_srcdir}/priority_queue.hpp \
	${pb_srcdir}/tag_and_trait.hpp \
	${pb_srcdir}/tree_policy.hpp \
	${pb_srcdir}/trie_policy.hpp \
	${pb_srcdir}/detail/branch_policy/branch_policy.hpp \
	${pb_srcdir}/detail/branch_policy/null_node_metadata.hpp \
	${pb_srcdir}/detail/branch_policy/traits.hpp \
	${pb_srcdir}/detail/binary_heap_/binary_heap_.hpp \
	${pb_srcdir}/detail/binary_heap_/const_iterator.hpp \
	${pb_srcdir}/detail/binary_heap_/point_const_iterator.hpp \
	${pb_srcdir}/detail/binary_heap_/constructors_destructor_fn_imps.hpp \
	${pb_srcdir}/detail/binary_heap_/debug_fn_imps.hpp \
	${pb_srcdir}/detail/binary_heap_/entry_cmp.hpp \
	${pb_srcdir}/detail/binary_heap_/entry_pred.hpp \
	${pb_srcdir}/detail/binary_heap_/erase_fn_imps.hpp \
	${pb_srcdir}/detail/binary_heap_/find_fn_imps.hpp \
	${pb_srcdir}/detail/binary_heap_/info_fn_imps.hpp \
	${pb_srcdir}/detail/binary_heap_/insert_fn_imps.hpp \
	${pb_srcdir}/detail/binary_heap_/iterators_fn_imps.hpp \
	${pb_srcdir}/detail/binary_heap_/policy_access_fn_imps.hpp \
	${pb_srcdir}/detail/binary_heap_/resize_policy.hpp \
	${pb_srcdir}/detail/binary_heap_/split_join_fn_imps.hpp \
	${pb_srcdir}/detail/binary_heap_/trace_fn_imps.hpp \
	${pb_srcdir}/detail/binomial_heap_base_/binomial_heap_base_.hpp \
	${pb_srcdir}/detail/binomial_heap_base_/constructors_destructor_fn_imps.hpp \
	${pb_srcdir}/detail/binomial_heap_base_/debug_fn_imps.hpp \
	${pb_srcdir}/detail/binomial_heap_base_/erase_fn_imps.hpp \
	${pb_srcdir}/detail/binomial_heap_base_/find_fn_imps.hpp \
	${pb_srcdir}/detail/binomial_heap_base_/insert_fn_imps.hpp \
	${pb_srcdir}/detail/binomial_heap_base_/split_join_fn_imps.hpp \
	${pb_srcdir}/detail/binomial_heap_/binomial_heap_.hpp \
	${pb_srcdir}/detail/binomial_heap_/constructors_destructor_fn_imps.hpp \
	${pb_srcdir}/detail/binomial_heap_/debug_fn_imps.hpp \
	${pb_srcdir}/detail/bin_search_tree_/bin_search_tree_.hpp

pb_headers2 = \
	${pb_srcdir}/detail/bin_search_tree_/constructors_destructor_fn_imps.hpp \
	${pb_srcdir}/detail/bin_search_tree_/debug_fn_imps.hpp \
	${pb_srcdir}/detail/bin_search_tree_/erase_fn_imps.hpp \
	${pb_srcdir}/detail/bin_search_tree_/find_fn_imps.hpp \
	${pb_srcdir}/detail/bin_search_tree_/info_fn_imps.hpp \
	${pb_srcdir}/detail/bin_search_tree_/insert_fn_imps.hpp \
	${pb_srcdir}/detail/bin_search_tree_/iterators_fn_imps.hpp \
	${pb_srcdir}/detail/bin_search_tree_/node_iterators.hpp \
	${pb_srcdir}/detail/bin_search_tree_/point_iterators.hpp \
	${pb_srcdir}/detail/bin_search_tree_/policy_access_fn_imps.hpp \
	${pb_srcdir}/detail/bin_search_tree_/r_erase_fn_imps.hpp \
	${pb_srcdir}/detail/bin_search_tree_/rotate_fn_imps.hpp \
	${pb_srcdir}/detail/bin_search_tree_/split_join_fn_imps.hpp \
	${pb_srcdir}/detail/bin_search_tree_/traits.hpp \
	${pb_srcdir}/detail/cc_hash_table_map_/cc_ht_map_.hpp \
	${pb_srcdir}/detail/cc_hash_table_map_/cmp_fn_imps.hpp \
	${pb_srcdir}/detail/cc_hash_table_map_/cond_key_dtor_entry_dealtor.hpp \
	${pb_srcdir}/detail/cc_hash_table_map_/constructor_destructor_fn_imps.hpp \
	${pb_srcdir}/detail/cc_hash_table_map_/constructor_destructor_no_store_hash_fn_imps.hpp \
	${pb_srcdir}/detail/cc_hash_table_map_/constructor_destructor_store_hash_fn_imps.hpp \
	${pb_srcdir}/detail/cc_hash_table_map_/debug_fn_imps.hpp \
	${pb_srcdir}/detail/cc_hash_table_map_/debug_no_store_hash_fn_imps.hpp \
	${pb_srcdir}/detail/cc_hash_table_map_/debug_store_hash_fn_imps.hpp \
	${pb_srcdir}/detail/cc_hash_table_map_/entry_list_fn_imps.hpp \
	${pb_srcdir}/detail/cc_hash_table_map_/erase_fn_imps.hpp \
	${pb_srcdir}/detail/cc_hash_table_map_/erase_no_store_hash_fn_imps.hpp \
	${pb_srcdir}/detail/cc_hash_table_map_/erase_store_hash_fn_imps.hpp \
	${pb_srcdir}/detail/cc_hash_table_map_/find_fn_imps.hpp \
	${pb_srcdir}/detail/cc_hash_table_map_/find_store_hash_fn_imps.hpp \
	${pb_srcdir}/detail/cc_hash_table_map_/info_fn_imps.hpp \
	${pb_srcdir}/detail/cc_hash_table_map_/insert_fn_imps.hpp \
	${pb_srcdir}/detail/cc_hash_table_map_/insert_no_store_hash_fn_imps.hpp \
	${pb_srcdir}/detail/cc_hash_table_map_/insert_store_hash_fn_imps.hpp \
	${pb_srcdir}/detail/cc_hash_table_map_/iterators_fn_imps.hpp \
	${pb_srcdir}/detail/cc_hash_table_map_/policy_access_fn_imps.hpp \
	${pb_srcdir}/detail/cc_hash_table_map_/resize_fn_imps.hpp \
	${pb_srcdir}/detail/cc_hash_table_map_/resize_no_store_hash_fn_imps.hpp \
	${pb_srcdir}/detail/cc_hash_table_map_/resize_store_hash_fn_imps.hpp \
	${pb_srcdir}/detail/cc_hash_table_map_/size_fn_imps.hpp \
	${pb_srcdir}/detail/cc_hash_table_map_/standard_policies.hpp

pb_headers3 = \
	${pb_srcdir}/detail/cc_hash_table_map_/trace_fn_imps.hpp \
	${pb_srcdir}/detail/cond_dealtor.hpp \
	${pb_srcdir}/detail/container_base_dispatch.hpp \
	${pb_srcdir}/detail/eq_fn/eq_by_less.hpp \
	${pb_srcdir}/detail/eq_fn/hash_eq_fn.hpp \
	${pb_srcdir}/detail/gp_hash_table_map_/constructor_destructor_fn_imps.hpp \
	${pb_srcdir}/detail/gp_hash_table_map_/constructor_destructor_no_store_hash_fn_imps.hpp \
	${pb_srcdir}/detail/gp_hash_table_map_/constructor_destructor_store_hash_fn_imps.hpp \
	${pb_srcdir}/detail/gp_hash_table_map_/debug_fn_imps.hpp \
	${pb_srcdir}/detail/gp_hash_table_map_/debug_no_store_hash_fn_imps.hpp \
	${pb_srcdir}/detail/gp_hash_table_map_/debug_store_hash_fn_imps.hpp \
	${pb_srcdir}/detail/gp_hash_table_map_/erase_fn_imps.hpp \
	${pb_srcdir}/detail/gp_hash_table_map_/erase_no_store_hash_fn_imps.hpp \
	${pb_srcdir}/detail/gp_hash_table_map_/erase_store_hash_fn_imps.hpp \
	${pb_srcdir}/detail/gp_hash_table_map_/find_fn_imps.hpp \
	${pb_srcdir}/detail/gp_hash_table_map_/find_no_store_hash_fn_imps.hpp \
	${pb_srcdir}/detail/gp_hash_table_map_/find_store_hash_fn_imps.hpp \
	${pb_srcdir}/detail/gp_hash_table_map_/gp_ht_map_.hpp \
	${pb_srcdir}/detail/gp_hash_table_map_/info_fn_imps.hpp \
	${pb_srcdir}/detail/gp_hash_table_map_/insert_fn_imps.hpp \
	${pb_srcdir}/detail/gp_hash_table_map_/insert_no_store_hash_fn_imps.hpp \
	${pb_srcdir}/detail/gp_hash_table_map_/insert_store_hash_fn_imps.hpp \
	${pb_srcdir}/detail/gp_hash_table_map_/iterator_fn_imps.hpp \
	${pb_srcdir}/detail/gp_hash_table_map_/policy_access_fn_imps.hpp \
	${pb_srcdir}/detail/gp_hash_table_map_/resize_fn_imps.hpp \
	${pb_srcdir}/detail/gp_hash_table_map_/resize_no_store_hash_fn_imps.hpp \
	${pb_srcdir}/detail/gp_hash_table_map_/resize_store_hash_fn_imps.hpp \
	${pb_srcdir}/detail/gp_hash_table_map_/standard_policies.hpp \
	${pb_srcdir}/detail/gp_hash_table_map_/trace_fn_imps.hpp \
	${pb_srcdir}/detail/hash_fn/direct_mask_range_hashing_imp.hpp \
	${pb_srcdir}/detail/hash_fn/direct_mod_range_hashing_imp.hpp \
	${pb_srcdir}/detail/hash_fn/linear_probe_fn_imp.hpp \
	${pb_srcdir}/detail/hash_fn/mask_based_range_hashing.hpp \
	${pb_srcdir}/detail/hash_fn/mod_based_range_hashing.hpp \
	${pb_srcdir}/detail/hash_fn/probe_fn_base.hpp \
	${pb_srcdir}/detail/hash_fn/quadratic_probe_fn_imp.hpp \
	${pb_srcdir}/detail/hash_fn/ranged_hash_fn.hpp \
	${pb_srcdir}/detail/hash_fn/ranged_probe_fn.hpp

pb_headers4 = \
	${pb_srcdir}/detail/hash_fn/sample_probe_fn.hpp \
	${pb_srcdir}/detail/hash_fn/sample_ranged_hash_fn.hpp \
	${pb_srcdir}/detail/hash_fn/sample_ranged_probe_fn.hpp \
	${pb_srcdir}/detail/hash_fn/sample_range_hashing.hpp \
	${pb_srcdir}/detail/left_child_next_sibling_heap_/const_iterator.hpp \
	${pb_srcdir}/detail/left_child_next_sibling_heap_/point_const_iterator.hpp \
	${pb_srcdir}/detail/left_child_next_sibling_heap_/constructors_destructor_fn_imps.hpp \
	${pb_srcdir}/detail/left_child_next_sibling_heap_/debug_fn_imps.hpp \
	${pb_srcdir}/detail/left_child_next_sibling_heap_/erase_fn_imps.hpp \
	${pb_srcdir}/detail/left_child_next_sibling_heap_/info_fn_imps.hpp \
	${pb_srcdir}/detail/left_child_next_sibling_heap_/insert_fn_imps.hpp \
	${pb_srcdir}/detail/left_child_next_sibling_heap_/iterators_fn_imps.hpp \
	${pb_srcdir}/detail/left_child_next_sibling_heap_/left_child_next_sibling_heap_.hpp \
	${pb_srcdir}/detail/left_child_next_sibling_heap_/node.hpp \
	${pb_srcdir}/detail/left_child_next_sibling_heap_/policy_access_fn_imps.hpp \
	${pb_srcdir}/detail/left_child_next_sibling_heap_/trace_fn_imps.hpp \
	${pb_srcdir}/detail/list_update_map_/constructor_destructor_fn_imps.hpp \
	${pb_srcdir}/detail/list_update_map_/debug_fn_imps.hpp \
	${pb_srcdir}/detail/list_update_map_/entry_metadata_base.hpp \
	${pb_srcdir}/detail/list_update_map_/erase_fn_imps.hpp \
	${pb_srcdir}/detail/list_update_map_/find_fn_imps.hpp \
	${pb_srcdir}/detail/list_update_map_/info_fn_imps.hpp \
	${pb_srcdir}/detail/list_update_map_/insert_fn_imps.hpp \
	${pb_srcdir}/detail/list_update_map_/iterators_fn_imps.hpp \
	${pb_srcdir}/detail/list_update_map_/lu_map_.hpp \
	${pb_srcdir}/detail/list_update_map_/trace_fn_imps.hpp \
	${pb_srcdir}/detail/list_update_policy/lu_counter_metadata.hpp \
	${pb_srcdir}/detail/list_update_policy/sample_update_policy.hpp \
	${pb_srcdir}/detail/debug_map_base.hpp \
	${pb_srcdir}/detail/ov_tree_map_/constructors_destructor_fn_imps.hpp \
	${pb_srcdir}/detail/ov_tree_map_/debug_fn_imps.hpp \
	${pb_srcdir}/detail/ov_tree_map_/erase_fn_imps.hpp \
	${pb_srcdir}/detail/ov_tree_map_/info_fn_imps.hpp \
	${pb_srcdir}/detail/ov_tree_map_/insert_fn_imps.hpp \
	${pb_srcdir}/detail/ov_tree_map_/iterators_fn_imps.hpp \
	${pb_srcdir}/detail/ov_tree_map_/node_iterators.hpp \
	${pb_srcdir}/detail/ov_tree_map_/ov_tree_map_.hpp

pb_headers5 = \
	${pb_srcdir}/detail/ov_tree_map_/policy_access_fn_imps.hpp \
	${pb_srcdir}/detail/ov_tree_map_/split_join_fn_imps.hpp \
	${pb_srcdir}/detail/ov_tree_map_/traits.hpp \
	${pb_srcdir}/detail/pairing_heap_/constructors_destructor_fn_imps.hpp \
	${pb_srcdir}/detail/pairing_heap_/debug_fn_imps.hpp \
	${pb_srcdir}/detail/pairing_heap_/erase_fn_imps.hpp \
	${pb_srcdir}/detail/pairing_heap_/find_fn_imps.hpp \
	${pb_srcdir}/detail/pairing_heap_/insert_fn_imps.hpp \
	${pb_srcdir}/detail/pairing_heap_/pairing_heap_.hpp \
	${pb_srcdir}/detail/pairing_heap_/split_join_fn_imps.hpp \
	${pb_srcdir}/detail/pat_trie_/constructors_destructor_fn_imps.hpp \
	${pb_srcdir}/detail/pat_trie_/debug_fn_imps.hpp \
	${pb_srcdir}/detail/pat_trie_/erase_fn_imps.hpp \
	${pb_srcdir}/detail/pat_trie_/find_fn_imps.hpp \
	${pb_srcdir}/detail/pat_trie_/info_fn_imps.hpp \
	${pb_srcdir}/detail/pat_trie_/insert_join_fn_imps.hpp \
	${pb_srcdir}/detail/pat_trie_/iterators_fn_imps.hpp \
	${pb_srcdir}/detail/pat_trie_/pat_trie_.hpp \
	${pb_srcdir}/detail/pat_trie_/pat_trie_base.hpp \
	${pb_srcdir}/detail/pat_trie_/policy_access_fn_imps.hpp \
	${pb_srcdir}/detail/pat_trie_/r_erase_fn_imps.hpp \
	${pb_srcdir}/detail/pat_trie_/rotate_fn_imps.hpp \
	${pb_srcdir}/detail/pat_trie_/split_fn_imps.hpp \
	${pb_srcdir}/detail/pat_trie_/synth_access_traits.hpp \
	${pb_srcdir}/detail/pat_trie_/trace_fn_imps.hpp \
	${pb_srcdir}/detail/pat_trie_/traits.hpp \
	${pb_srcdir}/detail/pat_trie_/update_fn_imps.hpp \
	${pb_srcdir}/detail/priority_queue_base_dispatch.hpp \
	${pb_srcdir}/detail/rb_tree_map_/constructors_destructor_fn_imps.hpp \
	${pb_srcdir}/detail/rb_tree_map_/debug_fn_imps.hpp

pb_headers6 = \
	${pb_srcdir}/detail/rb_tree_map_/erase_fn_imps.hpp \
	${pb_srcdir}/detail/rb_tree_map_/find_fn_imps.hpp \
	${pb_srcdir}/detail/rb_tree_map_/info_fn_imps.hpp \
	${pb_srcdir}/detail/rb_tree_map_/insert_fn_imps.hpp \
	${pb_srcdir}/detail/rb_tree_map_/node.hpp \
	${pb_srcdir}/detail/rb_tree_map_/rb_tree_.hpp \
	${pb_srcdir}/detail/rb_tree_map_/split_join_fn_imps.hpp \
	${pb_srcdir}/detail/rb_tree_map_/traits.hpp \
	${pb_srcdir}/detail/rc_binomial_heap_/constructors_destructor_fn_imps.hpp \
	${pb_srcdir}/detail/rc_binomial_heap_/debug_fn_imps.hpp \
	${pb_srcdir}/detail/rc_binomial_heap_/erase_fn_imps.hpp \
	${pb_srcdir}/detail/rc_binomial_heap_/insert_fn_imps.hpp \
	${pb_srcdir}/detail/rc_binomial_heap_/rc_binomial_heap_.hpp \
	${pb_srcdir}/detail/rc_binomial_heap_/rc.hpp \
	${pb_srcdir}/detail/rc_binomial_heap_/split_join_fn_imps.hpp \
	${pb_srcdir}/detail/rc_binomial_heap_/trace_fn_imps.hpp \
	${pb_srcdir}/detail/resize_policy/cc_hash_max_collision_check_resize_trigger_imp.hpp \
	${pb_srcdir}/detail/resize_policy/hash_exponential_size_policy_imp.hpp \
	${pb_srcdir}/detail/resize_policy/hash_load_check_resize_trigger_imp.hpp \
	${pb_srcdir}/detail/resize_policy/hash_load_check_resize_trigger_size_base.hpp \
	${pb_srcdir}/detail/resize_policy/hash_prime_size_policy_imp.hpp \
	${pb_srcdir}/detail/resize_policy/hash_standard_resize_policy_imp.hpp \
	${pb_srcdir}/detail/resize_policy/sample_resize_policy.hpp \
	${pb_srcdir}/detail/resize_policy/sample_resize_trigger.hpp \
	${pb_srcdir}/detail/resize_policy/sample_size_policy.hpp \
	${pb_srcdir}/detail/splay_tree_/constructors_destructor_fn_imps.hpp \
	${pb_srcdir}/detail/splay_tree_/debug_fn_imps.hpp \
	${pb_srcdir}/detail/splay_tree_/erase_fn_imps.hpp \
	${pb_srcdir}/detail/splay_tree_/find_fn_imps.hpp \
	${pb_srcdir}/detail/splay_tree_/info_fn_imps.hpp \
	${pb_srcdir}/detail/splay_tree_/insert_fn_imps.hpp \
	${pb_srcdir}/detail/splay_tree_/node.hpp \
	${pb_srcdir}/detail/splay_tree_/splay_fn_imps.hpp \
	${pb_srcdir}/detail/splay_tree_/splay_tree_.hpp \
	${pb_srcdir}/detail/splay_tree_/split_join_fn_imps.hpp \
	${pb_srcdir}/detail/splay_tree_/traits.hpp \
	${pb_srcdir}/detail/standard_policies.hpp \
	${pb_srcdir}/detail/thin_heap_/constructors_destructor_fn_imps.hpp \
	${pb_srcdir}/detail/thin_heap_/debug_fn_imps.hpp \
	${pb_srcdir}/detail/thin_heap_/erase_fn_imps.hpp

pb_headers7 = \
	${pb_srcdir}/detail/thin_heap_/find_fn_imps.hpp \
	${pb_srcdir}/detail/thin_heap_/insert_fn_imps.hpp \
	${pb_srcdir}/detail/thin_heap_/split_join_fn_imps.hpp \
	${pb_srcdir}/detail/thin_heap_/thin_heap_.hpp \
	${pb_srcdir}/detail/thin_heap_/trace_fn_imps.hpp \
	${pb_srcdir}/detail/tree_policy/node_metadata_selector.hpp \
	${pb_srcdir}/detail/tree_policy/order_statistics_imp.hpp \
	${pb_srcdir}/detail/tree_policy/sample_tree_node_update.hpp \
	${pb_srcdir}/detail/tree_trace_base.hpp \
	${pb_srcdir}/detail/trie_policy/node_metadata_selector.hpp \
	${pb_srcdir}/detail/trie_policy/order_statistics_imp.hpp \
	${pb_srcdir}/detail/trie_policy/prefix_search_node_update_imp.hpp \
	${pb_srcdir}/detail/trie_policy/sample_trie_access_traits.hpp \
	${pb_srcdir}/detail/trie_policy/sample_trie_node_update.hpp \
	${pb_srcdir}/detail/trie_policy/trie_string_access_traits_imp.hpp \
	${pb_srcdir}/detail/trie_policy/trie_policy_base.hpp \
	${pb_srcdir}/detail/types_traits.hpp \
	${pb_srcdir}/detail/type_utils.hpp \
	${pb_srcdir}/detail/unordered_iterator/const_iterator.hpp \
	${pb_srcdir}/detail/unordered_iterator/point_const_iterator.hpp \
	${pb_srcdir}/detail/unordered_iterator/iterator.hpp \
	${pb_srcdir}/detail/unordered_iterator/point_iterator.hpp


ext_srcdir = ${glibcxx_srcdir}/include/ext
ext_builddir = ./ext
ext_headers = \
	${ext_srcdir}/algorithm \
	${ext_srcdir}/alloc_traits.h \
	${ext_srcdir}/atomicity.h \
	${ext_srcdir}/array_allocator.h \
	${ext_srcdir}/bitmap_allocator.h \
	${ext_srcdir}/cast.h \
	${ext_srcdir}/codecvt_specializations.h \
	${ext_srcdir}/concurrence.h \
	${ext_srcdir}/debug_allocator.h \
	${ext_srcdir}/enc_filebuf.h \
	${ext_srcdir}/extptr_allocator.h \
	${ext_srcdir}/stdio_filebuf.h \
	${ext_srcdir}/stdio_sync_filebuf.h \
	${ext_srcdir}/functional \
	${ext_srcdir}/iterator \
	${ext_srcdir}/malloc_allocator.h \
	${ext_srcdir}/memory \
	${ext_srcdir}/mt_allocator.h \
	${ext_srcdir}/new_allocator.h \
	${ext_srcdir}/numeric \
	${ext_srcdir}/numeric_traits.h \
	${ext_srcdir}/pod_char_traits.h \
	${ext_srcdir}/pointer.h \
	${ext_srcdir}/pool_allocator.h \
	${ext_srcdir}/rb_tree \
	${ext_srcdir}/random \
	${ext_srcdir}/random.tcc \
	${ext_srcdir}/rope \
	${ext_srcdir}/ropeimpl.h \
	${ext_srcdir}/slist \
	${ext_srcdir}/string_conversions.h \
	${ext_srcdir}/throw_allocator.h \
	${ext_srcdir}/typelist.h \
	${ext_srcdir}/type_traits.h \
	${ext_srcdir}/rc_string_base.h \
	${ext_srcdir}/sso_string_base.h \
	${ext_srcdir}/vstring.h \
	${ext_srcdir}/vstring.tcc \
	${ext_srcdir}/vstring_fwd.h \
	${ext_srcdir}/vstring_util.h \
	${ext_compat_headers} \
	${ext_host_headers}

ext_compat_headers = \
	${backward_srcdir}/hash_set \
	${backward_srcdir}/hash_map

ext_host_headers = \
	${glibcxx_srcdir}/${CPU_OPT_EXT_RANDOM}

tr1_srcdir = ${glibcxx_srcdir}/include/tr1
tr1_builddir = ./tr1
tr1_headers = \
	${tr1_srcdir}/array \
	${tr1_srcdir}/bessel_function.tcc \
	${tr1_srcdir}/beta_function.tcc \
	${tr1_srcdir}/ccomplex \
	${tr1_srcdir}/cctype \
	${tr1_srcdir}/cfenv \
	${tr1_srcdir}/cfloat \
	${tr1_srcdir}/cinttypes \
	${tr1_srcdir}/climits \
	${tr1_srcdir}/cmath \
	${tr1_srcdir}/complex \
	${tr1_srcdir}/complex.h \
	${tr1_srcdir}/cstdarg \
	${tr1_srcdir}/cstdbool \
	${tr1_srcdir}/cstdint \
	${tr1_srcdir}/cstdio \
	${tr1_srcdir}/cstdlib \
	${tr1_srcdir}/ctgmath \
	${tr1_srcdir}/ctime \
	${tr1_srcdir}/ctype.h \
	${tr1_srcdir}/cwchar \
	${tr1_srcdir}/cwctype \
	${tr1_srcdir}/ell_integral.tcc \
	${tr1_srcdir}/exp_integral.tcc \
	${tr1_srcdir}/fenv.h \
	${tr1_srcdir}/float.h \
	${tr1_srcdir}/functional \
	${tr1_srcdir}/functional_hash.h \
	${tr1_srcdir}/gamma.tcc \
	${tr1_srcdir}/hypergeometric.tcc \
	${tr1_srcdir}/hashtable.h \
	${tr1_srcdir}/hashtable_policy.h \
	${tr1_srcdir}/inttypes.h \
	${tr1_srcdir}/limits.h \
	${tr1_srcdir}/math.h \
	${tr1_srcdir}/memory \
	${tr1_srcdir}/modified_bessel_func.tcc \
	${tr1_srcdir}/poly_hermite.tcc \
	${tr1_srcdir}/poly_laguerre.tcc \
	${tr1_srcdir}/legendre_function.tcc \
	${tr1_srcdir}/random \
	${tr1_srcdir}/random.h \
	${tr1_srcdir}/random.tcc \
	${tr1_srcdir}/regex \
	${tr1_srcdir}/riemann_zeta.tcc \
	${tr1_srcdir}/shared_ptr.h \
	${tr1_srcdir}/special_function_util.h \
	${tr1_srcdir}/stdarg.h \
	${tr1_srcdir}/stdbool.h \
	${tr1_srcdir}/stdint.h \
	${tr1_srcdir}/stdio.h \
	${tr1_srcdir}/stdlib.h \
	${tr1_srcdir}/tgmath.h \
	${tr1_srcdir}/tuple \
	${tr1_srcdir}/type_traits \
	${tr1_srcdir}/unordered_map \
	${tr1_srcdir}/unordered_map.h \
	${tr1_srcdir}/unordered_set \
	${tr1_srcdir}/unordered_set.h \
	${tr1_srcdir}/utility \
	${tr1_srcdir}/wchar.h \
	${tr1_srcdir}/wctype.h

tr2_srcdir = ${glibcxx_srcdir}/include/tr2
tr2_builddir = ./tr2
tr2_headers = \
	${tr2_srcdir}/bool_set \
	${tr2_srcdir}/bool_set.tcc \
	${tr2_srcdir}/dynamic_bitset \
	${tr2_srcdir}/ratio \
	${tr2_srcdir}/type_traits

decimal_srcdir = ${glibcxx_srcdir}/include/decimal
decimal_builddir = ./decimal
decimal_headers = \
	${decimal_srcdir}/decimal \
	${decimal_srcdir}/decimal.h

# This is the common subset of C++ files that all three "C" header models use.
c_base_srcdir = $(C_INCLUDE_DIR)
c_base_builddir = .
c_base_headers = \
	${c_base_srcdir}/cassert \
	${c_base_srcdir}/ccomplex \
	${c_base_srcdir}/cctype \
	${c_base_srcdir}/cerrno \
	${c_base_srcdir}/cfenv \
	${c_base_srcdir}/cfloat \
	${c_base_srcdir}/cinttypes \
	${c_base_srcdir}/ciso646 \
	${c_base_srcdir}/climits \
	${c_base_srcdir}/clocale \
	${c_base_srcdir}/cmath \
	${c_base_srcdir}/csetjmp \
	${c_base_srcdir}/csignal \
	${c_base_srcdir}/cstdalign \
	${c_base_srcdir}/cstdarg \
	${c_base_srcdir}/cstdbool \
	${c_base_srcdir}/cstddef \
	${c_base_srcdir}/cstdint \
	${c_base_srcdir}/cstdio \
	${c_base_srcdir}/cstdlib \
	${c_base_srcdir}/cstring \
	${c_base_srcdir}/ctgmath \
	${c_base_srcdir}/ctime \
	${c_base_srcdir}/cwchar \
	${c_base_srcdir}/cwctype

# "C" compatibility headers.
c_compatibility_srcdir = ${glibcxx_srcdir}/include/c_compatibility
c_compatibility_builddir = .

if GLIBCXX_C_HEADERS_C_STD
c_compatibility_headers =
endif

if GLIBCXX_C_HEADERS_C_GLOBAL
c_compatibility_headers = \
	${c_compatibility_srcdir}/complex.h \
	${c_compatibility_srcdir}/fenv.h \
	${c_compatibility_srcdir}/tgmath.h
endif

if GLIBCXX_C_HEADERS_C
c_compatibility_headers = \
	${c_compatibility_srcdir}/assert.h \
	${c_compatibility_srcdir}/complex.h \
	${c_compatibility_srcdir}/ctype.h \
	${c_compatibility_srcdir}/errno.h \
	${c_compatibility_srcdir}/fenv.h \
	${c_compatibility_srcdir}/float.h \
	${c_compatibility_srcdir}/inttypes.h \
	${c_compatibility_srcdir}/iso646.h \
	${c_compatibility_srcdir}/limits.h \
	${c_compatibility_srcdir}/locale.h \
	${c_compatibility_srcdir}/math.h \
	${c_compatibility_srcdir}/setjmp.h \
	${c_compatibility_srcdir}/signal.h \
	${c_compatibility_srcdir}/stdarg.h \
	${c_compatibility_srcdir}/stdbool.h \
	${c_compatibility_srcdir}/stddef.h \
	${c_compatibility_srcdir}/stdint.h \
	${c_compatibility_srcdir}/stdio.h \
	${c_compatibility_srcdir}/stdlib.h \
	${c_compatibility_srcdir}/string.h \
	${c_compatibility_srcdir}/tgmath.h \
	${c_compatibility_srcdir}/time.h \
	${c_compatibility_srcdir}/wchar.h \
	${c_compatibility_srcdir}/wctype.h
endif

# Debug mode headers
debug_srcdir = ${glibcxx_srcdir}/include/debug
debug_builddir = ./debug
debug_headers = \
	${debug_srcdir}/bitset \
	${debug_srcdir}/debug.h \
	${debug_srcdir}/deque \
	${debug_srcdir}/formatter.h \
	${debug_srcdir}/forward_list \
	${debug_srcdir}/functions.h \
	${debug_srcdir}/list \
	${debug_srcdir}/map \
	${debug_srcdir}/macros.h \
	${debug_srcdir}/map.h \
	${debug_srcdir}/multimap.h \
	${debug_srcdir}/multiset.h \
	${debug_srcdir}/safe_base.h \
	${debug_srcdir}/safe_iterator.h \
	${debug_srcdir}/safe_iterator.tcc \
	${debug_srcdir}/safe_local_iterator.h \
	${debug_srcdir}/safe_local_iterator.tcc \
	${debug_srcdir}/safe_sequence.h \
	${debug_srcdir}/safe_sequence.tcc \
	${debug_srcdir}/safe_unordered_base.h \
	${debug_srcdir}/safe_unordered_container.h \
	${debug_srcdir}/safe_unordered_container.tcc \
	${debug_srcdir}/set \
	${debug_srcdir}/set.h \
	${debug_srcdir}/string \
	${debug_srcdir}/unordered_map \
	${debug_srcdir}/unordered_set \
	${debug_srcdir}/vector

# Parallel mode headers
parallel_srcdir = ${glibcxx_srcdir}/include/parallel
parallel_builddir = ./parallel
parallel_headers = \
	${parallel_srcdir}/algo.h \
	${parallel_srcdir}/algobase.h \
	${parallel_srcdir}/algorithm \
	${parallel_srcdir}/algorithmfwd.h \
	${parallel_srcdir}/balanced_quicksort.h \
	${parallel_srcdir}/base.h \
	${parallel_srcdir}/basic_iterator.h \
	${parallel_srcdir}/checkers.h \
	${parallel_srcdir}/compatibility.h \
	${parallel_srcdir}/compiletime_settings.h \
	${parallel_srcdir}/equally_split.h \
	${parallel_srcdir}/features.h \
	${parallel_srcdir}/find.h \
	${parallel_srcdir}/find_selectors.h \
	${parallel_srcdir}/for_each.h \
	${parallel_srcdir}/for_each_selectors.h \
	${parallel_srcdir}/iterator.h \
	${parallel_srcdir}/list_partition.h \
	${parallel_srcdir}/losertree.h \
	${parallel_srcdir}/merge.h \
	${parallel_srcdir}/multiseq_selection.h \
	${parallel_srcdir}/multiway_merge.h \
	${parallel_srcdir}/multiway_mergesort.h \
	${parallel_srcdir}/numeric \
	${parallel_srcdir}/numericfwd.h \
	${parallel_srcdir}/omp_loop.h \
	${parallel_srcdir}/omp_loop_static.h \
	${parallel_srcdir}/par_loop.h \
	${parallel_srcdir}/parallel.h \
	${parallel_srcdir}/partial_sum.h \
	${parallel_srcdir}/partition.h \
	${parallel_srcdir}/queue.h \
	${parallel_srcdir}/quicksort.h \
	${parallel_srcdir}/random_number.h \
	${parallel_srcdir}/random_shuffle.h \
	${parallel_srcdir}/search.h \
	${parallel_srcdir}/set_operations.h \
	${parallel_srcdir}/settings.h \
	${parallel_srcdir}/sort.h \
	${parallel_srcdir}/tags.h \
	${parallel_srcdir}/types.h \
	${parallel_srcdir}/unique_copy.h \
	${parallel_srcdir}/workstealing.h

# Profile mode headers
profile_srcdir = ${glibcxx_srcdir}/include/profile
profile_builddir = ./profile
profile_headers = \
	${profile_srcdir}/base.h \
	${profile_srcdir}/unordered_map \
	${profile_srcdir}/unordered_set \
	${profile_srcdir}/vector \
	${profile_srcdir}/bitset \
	${profile_srcdir}/deque \
	${profile_srcdir}/forward_list \
	${profile_srcdir}/list \
	${profile_srcdir}/map \
	${profile_srcdir}/map.h \
	${profile_srcdir}/multimap.h \
	${profile_srcdir}/multiset.h \
	${profile_srcdir}/set \
	${profile_srcdir}/set.h \
	${profile_srcdir}/iterator_tracker.h
profile_impl_srcdir = ${glibcxx_srcdir}/include/profile/impl
profile_impl_builddir = ./profile/impl
profile_impl_headers = \
	${profile_impl_srcdir}/profiler.h \
	${profile_impl_srcdir}/profiler_algos.h \
	${profile_impl_srcdir}/profiler_container_size.h \
	${profile_impl_srcdir}/profiler_hash_func.h \
	${profile_impl_srcdir}/profiler_hashtable_size.h \
	${profile_impl_srcdir}/profiler_map_to_unordered_map.h \
	${profile_impl_srcdir}/profiler_node.h \
	${profile_impl_srcdir}/profiler_state.h \
	${profile_impl_srcdir}/profiler_trace.h \
	${profile_impl_srcdir}/profiler_vector_size.h \
	${profile_impl_srcdir}/profiler_vector_to_list.h \
	${profile_impl_srcdir}/profiler_list_to_vector.h \
	${profile_impl_srcdir}/profiler_list_to_slist.h

# Some "C" header schemes require the "C" compatibility headers.
# For --enable-cheaders=c_std
if GLIBCXX_C_HEADERS_COMPATIBILITY
c_compatibility_headers_extra = ${c_compatibility_headers}
else
c_compatibility_headers_extra =
endif

host_srcdir = ${glibcxx_srcdir}/$(OS_INC_SRCDIR)
host_builddir = ./${host_alias}/bits
host_installdir = ${gxx_include_dir}/${host_alias}$(MULTISUBDIR)/bits
host_headers = \
	${host_srcdir}/ctype_base.h \
	${host_srcdir}/ctype_inline.h \
	${host_srcdir}/os_defines.h \
	${glibcxx_srcdir}/$(ATOMIC_WORD_SRCDIR)/atomic_word.h \
	${glibcxx_srcdir}/$(ABI_TWEAKS_SRCDIR)/cxxabi_tweaks.h \
	${glibcxx_srcdir}/$(CPU_DEFINES_SRCDIR)/cpu_defines.h \
	${glibcxx_srcdir}/$(ERROR_CONSTANTS_SRCDIR)/error_constants.h \
	${glibcxx_srcdir}/include/precompiled/stdc++.h \
	${glibcxx_srcdir}/include/precompiled/stdtr1c++.h \
	${glibcxx_srcdir}/include/precompiled/extc++.h

# Non-installed host_header files.
COMPATIBILITY_H = config/abi/compatibility.h
host_headers_noinst = \
	${glibcxx_srcdir}/$(CLOCALE_INTERNAL_H) \
	${glibcxx_srcdir}/$(COMPATIBILITY_H)

# These host_headers_extra files are all built with ad hoc naming rules.
host_headers_extra = \
	${host_builddir}/basic_file.h \
	${host_builddir}/c++config.h \
	${host_builddir}/c++allocator.h \
	${host_builddir}/c++io.h \
	${host_builddir}/c++locale.h \
	${host_builddir}/messages_members.h \
	${host_builddir}/time_members.h

thread_host_headers = \
	${host_builddir}/gthr.h \
	${host_builddir}/gthr-single.h \
	${host_builddir}/gthr-posix.h \
	${host_builddir}/gthr-default.h


pch1_source = ${glibcxx_srcdir}/include/precompiled/stdc++.h
pch1_output_builddir = ${host_builddir}/stdc++.h.gch
pch1_output_anchor = ${host_builddir}/stdc++.h
pch1_output_installdir = ${host_installdir}/stdc++.h.gch
pch1a_output = ${pch1_output_builddir}/O2ggnu++0x.gch
pch1b_output = ${pch1_output_builddir}/O2g.gch
pch1_output = ${pch1a_output} ${pch1b_output}

pch2_source = ${glibcxx_srcdir}/include/precompiled/stdtr1c++.h
pch2_output_builddir = ${host_builddir}/stdtr1c++.h.gch
pch2_output_anchor = ${host_builddir}/stdtr1c++.h
pch2_output_installdir = ${host_installdir}/stdtr1c++.h.gch
pch2_output = ${pch2_output_builddir}/O2g.gch

pch3_source = ${glibcxx_srcdir}/include/precompiled/extc++.h
pch3_output_builddir = ${host_builddir}/extc++.h.gch
pch3_output_anchor = ${host_builddir}/extc++.h
pch3_output_installdir = ${host_installdir}/extc++.h.gch
pch3_output = ${pch3_output_builddir}/O2g.gch


pch_output = ${pch1_output} ${pch2_output} ${pch3_output}
pch_output_dirs = \
	${pch1_output_builddir} ${pch2_output_builddir} ${pch3_output_builddir}
pch_output_anchors = \
	${pch1_output_anchor} ${pch2_output_anchor} ${pch3_output_anchor}
PCHFLAGS=-x c++-header -nostdinc++ $(CXXFLAGS)
if GLIBCXX_BUILD_PCH
pch_build = ${pch_output}
else
pch_build =
endif

# List of all timestamp files.  By keeping only one copy of this list, both
# CLEANFILES and all-local are kept up-to-date.
allstamped = \
	stamp-std stamp-bits stamp-bits-sup stamp-c_base stamp-c_compatibility \
	stamp-backward stamp-ext stamp-pb stamp-tr1 stamp-tr2 stamp-decimal \
	stamp-debug stamp-parallel stamp-profile stamp-profile-impl \
	stamp-host

# List of all files that are created by explicit building, editing, or
# catenation.
allcreated = \
	${host_builddir}/c++config.h \
	${thread_host_headers} \
	${pch_build}

# Here are the rules for building the headers
all-local: ${allstamped} ${allcreated}

# Ignore errors from 'mkdir -p' to avoid parallel make failure on
# systems with broken mkdir.  Call mkdir unconditionally because
# it is just as cheap to avoid going through the shell.
# Ignore errors from $(LN_S) because the links may already exist.
stamp-std: ${std_headers}
	@-mkdir -p ${std_builddir}
	@-cd ${std_builddir} && $(LN_S) $? . 2>/dev/null
	@$(STAMP) stamp-std

stamp-bits: ${bits_headers}
	@-mkdir -p ${bits_builddir}
	@-cd ${bits_builddir} && $(LN_S) $? . 2>/dev/null
	@$(STAMP) stamp-bits

stamp-bits-sup: stamp-bits ${bits_sup_headers}
	@-cd ${bits_builddir} && $(LN_S) $? . 2>/dev/null
	@$(STAMP) stamp-bits-sup

stamp-c_base: ${c_base_headers}
	@-mkdir -p ${c_base_builddir}
	@-cd ${c_base_builddir} && $(LN_S) $? . 2>/dev/null
	@$(STAMP) stamp-c_base

stamp-c_base_extra: ${c_base_headers_extra}
	@-mkdir -p ${bits_builddir}
	@-cd ${bits_builddir} && $(LN_S) $? . 2>/dev/null
	@$(STAMP) stamp-c_base_extra

stamp-c_compatibility: ${c_compatibility_headers_extra}
	@-mkdir -p ${c_compatibility_builddir}
	@-if [ ! -z "${c_compatibility_headers_extra}" ]; then \
	  cd ${c_compatibility_builddir} && $(LN_S) $? . 2>/dev/null ;\
	fi
	@$(STAMP) stamp-c_compatibility

stamp-backward: ${backward_headers}
	@-mkdir -p ${backward_builddir}
	@-cd ${backward_builddir} && $(LN_S) $? . 2>/dev/null
	@$(STAMP) stamp-backward

stamp-ext: ${ext_headers}
	@-mkdir -p ${ext_builddir}
	@-cd ${ext_builddir} && $(LN_S) $? . 2>/dev/null
	@$(STAMP) stamp-ext

# Have to deal with nested include directories, gah! Strip off source
# directory before making the link.
# XXX check  ${pb_headers}
stamp-pb:
	@if [ ! -d "${pb_builddir}" ]; then \
	    mkdir -p ${pb_subdirs} ;\
	fi
	@if [ ! -f stamp-pb ]; then \
	    cd ${pb_builddir} && for h in ${pb_headers1}; do \
		build_name=`echo $$h | sed -e "s|${pb_srcdir}|.|g"` ;\
		$(LN_S) $$h $${build_name} || true ;\
	      done ;\
	fi
	@if [ ! -f stamp-pb ]; then \
	    cd ${pb_builddir} && for h in ${pb_headers2}; do \
		build_name=`echo $$h | sed -e "s|${pb_srcdir}|.|g"` ;\
		$(LN_S) $$h $${build_name} || true ;\
	      done ;\
	fi
	@if [ ! -f stamp-pb ]; then \
	    cd ${pb_builddir} && for h in ${pb_headers3}; do \
		build_name=`echo $$h | sed -e "s|${pb_srcdir}|.|g"` ;\
		$(LN_S) $$h $${build_name} || true ;\
	      done ;\
	fi
	@if [ ! -f stamp-pb ]; then \
	    cd ${pb_builddir} && for h in ${pb_headers4}; do \
		build_name=`echo $$h | sed -e "s|${pb_srcdir}|.|g"` ;\
		$(LN_S) $$h $${build_name} || true ;\
	      done ;\
	fi
	@if [ ! -f stamp-pb ]; then \
	    cd ${pb_builddir} && for h in ${pb_headers5}; do \
		build_name=`echo $$h | sed -e "s|${pb_srcdir}|.|g"` ;\
		$(LN_S) $$h $${build_name} || true ;\
	      done ;\
	fi
	@if [ ! -f stamp-pb ]; then \
	    cd ${pb_builddir} && for h in ${pb_headers6}; do \
		build_name=`echo $$h | sed -e "s|${pb_srcdir}|.|g"` ;\
		$(LN_S) $$h $${build_name} || true ;\
	      done ;\
	fi
	@if [ ! -f stamp-pb ]; then \
	    cd ${pb_builddir} && for h in ${pb_headers7}; do \
		build_name=`echo $$h | sed -e "s|${pb_srcdir}|.|g"` ;\
		$(LN_S) $$h $${build_name} || true ;\
	      done ;\
	fi
	$(STAMP) stamp-pb

stamp-tr1: ${tr1_headers}
	@-mkdir -p ${tr1_builddir}
	@-cd ${tr1_builddir} && $(LN_S) $? . 2>/dev/null
	@$(STAMP) stamp-tr1

stamp-tr2: ${tr2_headers}
	@-mkdir -p ${tr2_builddir}
	@-cd ${tr2_builddir} && $(LN_S) $? . 2>/dev/null
	@$(STAMP) stamp-tr2

stamp-decimal: ${decimal_headers}
	@-mkdir -p ${decimal_builddir}
	@-cd ${decimal_builddir} && $(LN_S) $? . 2>/dev/null
	@$(STAMP) stamp-decimal

stamp-debug: ${debug_headers}
	@-mkdir -p ${debug_builddir}
	@-cd ${debug_builddir} && $(LN_S) $? . 2>/dev/null
	@$(STAMP) stamp-debug

stamp-parallel: ${parallel_headers}
	@-mkdir -p ${parallel_builddir}
	@-cd ${parallel_builddir} && $(LN_S) $? . 2>/dev/null
	@$(STAMP) stamp-parallel

stamp-profile: ${profile_headers}
	@-mkdir -p ${profile_builddir}
	@-cd ${profile_builddir} && $(LN_S) $? . 2>/dev/null
	@$(STAMP) stamp-profile

stamp-profile-impl: ${profile_impl_headers}
	@-mkdir -p ${profile_impl_builddir}
	@-cd ${profile_impl_builddir} && $(LN_S) $? . 2>/dev/null
	@$(STAMP) stamp-profile-impl

stamp-${host_alias}:
	@-mkdir -p ${host_builddir}
	@$(STAMP) stamp-${host_alias}

# Host includes static.
# XXX Missing dependency info for {host_headers_extra}
stamp-host: ${host_headers} ${host_headers_noinst} stamp-${host_alias}
	@cd ${host_builddir} && {\
	  $(LN_S) ${host_headers} . || true ;\
	  $(LN_S) ${glibcxx_srcdir}/$(BASIC_FILE_H) basic_file.h || true ;\
	  $(LN_S) ${glibcxx_srcdir}/$(ALLOCATOR_H) c++allocator.h || true ;\
	  $(LN_S) ${glibcxx_srcdir}/$(CSTDIO_H) c++io.h || true ;\
	  $(LN_S) ${glibcxx_srcdir}/$(CLOCALE_H) c++locale.h || true ;\
	  $(LN_S) ${glibcxx_srcdir}/$(CLOCALE_INTERNAL_H) . || true ;\
	  $(LN_S) ${glibcxx_srcdir}/$(COMPATIBILITY_H) . || true ;\
	  $(LN_S) ${glibcxx_srcdir}/$(CMESSAGES_H) messages_members.h || true ;\
	  $(LN_S) ${glibcxx_srcdir}/$(CTIME_H) time_members.h || true;\
	} 2>/dev/null
	$(STAMP) stamp-host

# Host includes dynamic.
if ENABLE_SYMVERS_GNU_NAMESPACE
stamp-namespace-version:
	echo 1 > stamp-namespace-version
else
stamp-namespace-version:
	echo 0 > stamp-namespace-version
endif

if ENABLE_EXTERN_TEMPLATE
stamp-extern-template:
	echo 1 > stamp-extern-template
else
stamp-extern-template:
	echo 0 > stamp-extern-template
endif

if ENABLE_VISIBILITY
stamp-visibility:
	echo 1 > stamp-visibility
else
stamp-visibility:
	echo 0 > stamp-visibility
endif

# NB: The non-empty default ldbl_compat works around an AIX sed
# oddity, see libstdc++/31957 for details.
${host_builddir}/c++config.h: ${CONFIG_HEADER} \
			      ${glibcxx_srcdir}/include/bits/c++config \
			      stamp-${host_alias} \
			      ${toplevel_srcdir}/gcc/DATESTAMP \
			      stamp-namespace-version \
			      stamp-visibility \
			      stamp-extern-template
	@date=`cat ${toplevel_srcdir}/gcc/DATESTAMP` ;\
	ns_version=`cat stamp-namespace-version` ;\
	visibility=`cat stamp-visibility` ;\
	externtemplate=`cat stamp-extern-template` ;\
	ldbl_compat='s,g,g,' ;\
	grep "^[ 	]*#[ 	]*define[ 	][ 	]*_GLIBCXX_LONG_DOUBLE_COMPAT[ 	][ 	]*1[ 	]*$$" \
	${CONFIG_HEADER} > /dev/null 2>&1 \
	&& ldbl_compat='s,^#undef _GLIBCXX_LONG_DOUBLE_COMPAT$$,#define _GLIBCXX_LONG_DOUBLE_COMPAT 1,' ;\
	sed -e "s,define __GLIBCXX__,define __GLIBCXX__ $$date," \
	-e "s,define _GLIBCXX_INLINE_VERSION, define _GLIBCXX_INLINE_VERSION $$ns_version," \
	-e "s,define _GLIBCXX_HAVE_ATTRIBUTE_VISIBILITY, define _GLIBCXX_HAVE_ATTRIBUTE_VISIBILITY $$visibility," \
	-e "s,define _GLIBCXX_EXTERN_TEMPLATE$$, define _GLIBCXX_EXTERN_TEMPLATE $$externtemplate," \
	-e "$$ldbl_compat" \
	    < ${glibcxx_srcdir}/include/bits/c++config > $@ ;\
	sed -e 's/HAVE_/_GLIBCXX_HAVE_/g' \
	    -e 's/PACKAGE/_GLIBCXX_PACKAGE/g' \
	    -e 's/VERSION/_GLIBCXX_VERSION/g' \
	    -e 's/WORDS_/_GLIBCXX_WORDS_/g' \
	    -e 's/ICONV_CONST/_GLIBCXX_ICONV_CONST/g' \
	    -e '/[ 	]_GLIBCXX_LONG_DOUBLE_COMPAT[ 	]/d' \
	    < ${CONFIG_HEADER} >> $@ ;\
	echo "" >> $@ ;\
	echo "#endif // _GLIBCXX_CXX_CONFIG_H" >> $@

# Host includes for threads
uppercase = [ABCDEFGHIJKLMNOPQRSTUVWXYZ_]

${host_builddir}/gthr.h: ${toplevel_srcdir}/libgcc/gthr.h stamp-${host_alias}
	sed -e '/^#pragma/b' \
	    -e '/^#/s/\(${uppercase}${uppercase}*\)/_GLIBCXX_\1/g' \
	    -e 's/_GLIBCXX_SUPPORTS_WEAK/__GXX_WEAK__/g' \
	    -e 's,^#include "\(.*\)",#include <bits/\1>,g' \
	    < $< > $@

${host_builddir}/gthr-single.h: ${toplevel_srcdir}/libgcc/gthr-single.h \
				  stamp-${host_alias}
	sed -e 's/\(UNUSED\)/_GLIBCXX_\1/g' \
	    -e 's/\(GCC${uppercase}*_H\)/_GLIBCXX_\1/g' \
	    < $< > $@

${host_builddir}/gthr-posix.h: ${toplevel_srcdir}/libgcc/gthr-posix.h \
				   stamp-${host_alias}
	sed -e 's/\(UNUSED\)/_GLIBCXX_\1/g' \
	    -e 's/\(GCC${uppercase}*_H\)/_GLIBCXX_\1/g' \
	    -e 's/SUPPORTS_WEAK/__GXX_WEAK__/g' \
	    -e 's/\(${uppercase}*USE_WEAK\)/_GLIBCXX_\1/g' \
	    < $< > $@

<<<<<<< HEAD
${host_builddir}/gthr-default.h: ${toplevel_srcdir}/libgcc/${glibcxx_thread_h} \
=======
${host_builddir}/gthr-default.h: ${toplevel_srcdir}/libgcc/${thread_header} \
>>>>>>> 747e4b8f
				   stamp-${host_alias}
	sed -e 's/\(UNUSED\)/_GLIBCXX_\1/g' \
	    -e 's/\(GCC${uppercase}*_H\)/_GLIBCXX_\1/g' \
	    -e 's/SUPPORTS_WEAK/__GXX_WEAK__/g' \
	    -e 's/\(${uppercase}*USE_WEAK\)/_GLIBCXX_\1/g' \
	    -e 's,^#include "\(.*\)",#include <bits/\1>,g' \
	    < $< > $@

# Build two precompiled C++ includes, stdc++.h.gch/*.gch
${pch1a_output}: ${allstamped} ${host_builddir}/c++config.h ${pch1_source}
	-mkdir -p ${pch1_output_builddir}
	$(CXX) $(PCHFLAGS) $(AM_CPPFLAGS) -O2 -g -std=gnu++0x ${pch1_source} \
	-o $@

${pch1b_output}: ${allstamped} ${host_builddir}/c++config.h ${pch1_source}
	-mkdir -p ${pch1_output_builddir}
	$(CXX) $(PCHFLAGS) $(AM_CPPFLAGS) -O2 -g ${pch1_source} -o $@

# Build a precompiled TR1 include, stdtr1c++.h.gch/O2.gch
${pch2_output}: ${pch2_source} ${pch1_output}
	-mkdir -p ${pch2_output_builddir}
	$(CXX) $(PCHFLAGS) $(AM_CPPFLAGS) -O2 -g ${pch2_source} -o $@

# Build a precompiled extension include, extc++.h.gch/O2.gch
${pch3_output}: ${pch3_source} ${pch2_output}
	-mkdir -p ${pch3_output_builddir}
	$(CXX) $(PCHFLAGS) $(AM_CPPFLAGS) -O2 -g ${pch3_source} -o $@

# For robustness sake (in light of junk files or in-source
# configuration), copy from the build or source tree to the install
# tree using only the human-maintained file lists and directory
# components.  Yes, with minor differences, this is sheer duplication
# of the staging rules above using $(INSTALL_DATA) instead of LN_S and
# `$(mkinstalldirs)' instead of `mkdir -p'.  In particular,
# host_headers_extra are taken out of the build tree staging area;
# the rest are taken from the original source tree.

if GLIBCXX_HOSTED
install-data-local: install-headers
else
install-data-local: install-freestanding-headers
endif

# This is a subset of the full install-headers rule.  We only need <cstddef>,
# <limits>, <cstdlib>, <cstdarg>, <new>, <typeinfo>, <exception>, and any
# files which they include (and which we provide).  The last three headers
# are installed by libsupc++, so only the first four and the sub-includes
# are copied here.
install-freestanding-headers:
	$(mkinstalldirs) $(DESTDIR)${gxx_include_dir}/bits
	$(mkinstalldirs) $(DESTDIR)${host_installdir}
	$(INSTALL_DATA) ${glibcxx_srcdir}/include/bits/c++0x_warning.h \
	  $(DESTDIR)${gxx_include_dir}/bits
	for file in ${host_srcdir}/os_defines.h ${host_builddir}/c++config.h \
	  ${glibcxx_srcdir}/$(ABI_TWEAKS_SRCDIR)/cxxabi_tweaks.h \
	  ${glibcxx_srcdir}/$(CPU_DEFINES_SRCDIR)/cpu_defines.h; do \
	  $(INSTALL_DATA) $${file} $(DESTDIR)${host_installdir}; done
	$(mkinstalldirs) $(DESTDIR)${gxx_include_dir}/${std_builddir}
	$(INSTALL_DATA) ${std_builddir}/limits $(DESTDIR)${gxx_include_dir}/${std_builddir}
	$(mkinstalldirs) $(DESTDIR)${gxx_include_dir}/${c_base_builddir}
	for file in cstddef cstdlib cstdarg; do \
	  $(INSTALL_DATA) ${c_base_builddir}/$${file} $(DESTDIR)${gxx_include_dir}/${c_base_builddir}; done

# The real deal.
install-headers:
	$(mkinstalldirs) $(DESTDIR)${gxx_include_dir}
	$(mkinstalldirs) $(DESTDIR)${gxx_include_dir}/${bits_builddir}
	for file in ${bits_headers}; do \
	  $(INSTALL_DATA) $${file} $(DESTDIR)${gxx_include_dir}/${bits_builddir}; done
	$(mkinstalldirs) $(DESTDIR)${gxx_include_dir}/${backward_builddir}
	for file in ${backward_headers}; do \
	  $(INSTALL_DATA) $${file} $(DESTDIR)${gxx_include_dir}/${backward_builddir}; done
	$(mkinstalldirs) $(DESTDIR)${gxx_include_dir}/${ext_builddir}
	for file in ${ext_headers}; do \
	  $(INSTALL_DATA) $${file} $(DESTDIR)${gxx_include_dir}/${ext_builddir}; done
	$(mkinstalldirs) $(DESTDIR)${gxx_include_dir}/${pb_builddir}
	for dir in ${pb_subdirs}; do \
	  $(mkinstalldirs) $(DESTDIR)${gxx_include_dir}/$${dir} ; done
	for file in ${pb_headers1}; do \
	  install_base=$(DESTDIR)${gxx_include_dir}/${pb_builddir} ; \
	  relative_name=`echo $$file | sed -e "s|${pb_srcdir}|.|g"` ;\
	  $(INSTALL_DATA) $${file} $${install_base}/$${relative_name} ; done
	for file in ${pb_headers2}; do \
	  install_base=$(DESTDIR)${gxx_include_dir}/${pb_builddir} ; \
	  relative_name=`echo $$file | sed -e "s|${pb_srcdir}|.|g"` ;\
	  $(INSTALL_DATA) $${file} $${install_base}/$${relative_name} ; done
	for file in ${pb_headers3}; do \
	  install_base=$(DESTDIR)${gxx_include_dir}/${pb_builddir} ; \
	  relative_name=`echo $$file | sed -e "s|${pb_srcdir}|.|g"` ;\
	  $(INSTALL_DATA) $${file} $${install_base}/$${relative_name} ; done
	for file in ${pb_headers4}; do \
	  install_base=$(DESTDIR)${gxx_include_dir}/${pb_builddir} ; \
	  relative_name=`echo $$file | sed -e "s|${pb_srcdir}|.|g"` ;\
	  $(INSTALL_DATA) $${file} $${install_base}/$${relative_name} ; done
	for file in ${pb_headers5}; do \
	  install_base=$(DESTDIR)${gxx_include_dir}/${pb_builddir} ; \
	  relative_name=`echo $$file | sed -e "s|${pb_srcdir}|.|g"` ;\
	  $(INSTALL_DATA) $${file} $${install_base}/$${relative_name} ; done
	for file in ${pb_headers6}; do \
	  install_base=$(DESTDIR)${gxx_include_dir}/${pb_builddir} ; \
	  relative_name=`echo $$file | sed -e "s|${pb_srcdir}|.|g"` ;\
	  $(INSTALL_DATA) $${file} $${install_base}/$${relative_name} ; done
	for file in ${pb_headers7}; do \
	  install_base=$(DESTDIR)${gxx_include_dir}/${pb_builddir} ; \
	  relative_name=`echo $$file | sed -e "s|${pb_srcdir}|.|g"` ;\
	  $(INSTALL_DATA) $${file} $${install_base}/$${relative_name} ; done
	$(mkinstalldirs) $(DESTDIR)${gxx_include_dir}/${tr1_builddir}
	for file in ${tr1_headers}; do \
	  $(INSTALL_DATA) $${file} $(DESTDIR)${gxx_include_dir}/${tr1_builddir}; done
	$(mkinstalldirs) $(DESTDIR)${gxx_include_dir}/${tr2_builddir}
	for file in ${tr2_headers}; do \
	  $(INSTALL_DATA) $${file} $(DESTDIR)${gxx_include_dir}/${tr2_builddir}; done
	$(mkinstalldirs) $(DESTDIR)${gxx_include_dir}/${decimal_builddir}
	for file in ${decimal_headers}; do \
	  $(INSTALL_DATA) $${file} $(DESTDIR)${gxx_include_dir}/${decimal_builddir}; done
	$(mkinstalldirs) $(DESTDIR)${gxx_include_dir}/${c_base_builddir}
	for file in ${c_base_headers}; do \
	  $(INSTALL_DATA) $${file} $(DESTDIR)${gxx_include_dir}/${c_base_builddir}; done
	c_base_headers_extra_install='$(c_base_headers_extra)';\
	for file in $$c_base_headers_extra_install; do \
	  $(INSTALL_DATA) $$file $(DESTDIR)${gxx_include_dir}/${bits_builddir}; done
	c_compatibility_headers_install='$(c_compatibility_headers_extra)';\
	for file in $$c_compatibility_headers_install; do \
	  $(INSTALL_DATA) $$file $(DESTDIR)${gxx_include_dir}; done
	$(mkinstalldirs) $(DESTDIR)${gxx_include_dir}/${std_builddir}
	for file in ${std_headers}; do \
	  $(INSTALL_DATA) $${file} $(DESTDIR)${gxx_include_dir}/${std_builddir}; done
	$(mkinstalldirs) $(DESTDIR)${gxx_include_dir}/${debug_builddir}
	for file in ${debug_headers}; do \
	  $(INSTALL_DATA) $${file} $(DESTDIR)${gxx_include_dir}/${debug_builddir}; done
	$(mkinstalldirs) $(DESTDIR)${gxx_include_dir}/${parallel_builddir}
	for file in ${parallel_headers}; do \
	  $(INSTALL_DATA) $${file} $(DESTDIR)${gxx_include_dir}/${parallel_builddir}; done
	$(mkinstalldirs) $(DESTDIR)${gxx_include_dir}/${profile_builddir}
	for file in ${profile_headers}; do \
	  $(INSTALL_DATA) $${file} $(DESTDIR)${gxx_include_dir}/${profile_builddir}; done
	$(mkinstalldirs) $(DESTDIR)${gxx_include_dir}/${profile_impl_builddir}
	for file in ${profile_impl_headers}; do \
	  $(INSTALL_DATA) $${file} $(DESTDIR)${gxx_include_dir}/${profile_impl_builddir}; done
	$(mkinstalldirs) $(DESTDIR)${host_installdir}
	for file in ${host_headers} ${host_headers_extra} \
	 ${thread_host_headers}; do \
	  $(INSTALL_DATA) $${file} $(DESTDIR)${host_installdir}; done

# By adding these files here, automake will remove them for 'make clean'
CLEANFILES = ${pch_output} ${pch_output_anchors} stamp-host

# To remove directories.
clean-local:
	rm -rf ${pch_output_dirs}

# Stop implicit '.o' make rules from ever stomping on extensionless
# headers, in the improbable case where some foolish, crack-addled
# developer tries to create them via make in the include build
# directory. (This is more of an example of how this kind of rule can
# be made.)
.PRECIOUS: $(std_headers) $(c_base_headers) $(tr1_headers) $(tr2_headers)
	   $(decimal_headers) $(ext_headers)
$(std_headers): ; @:
$(c_base_headers): ; @:
$(tr1_headers): ; @:
$(decimal_headers): ; @:
$(ext_headers): ; @:<|MERGE_RESOLUTION|>--- conflicted
+++ resolved
@@ -1148,11 +1148,7 @@
 	    -e 's/\(${uppercase}*USE_WEAK\)/_GLIBCXX_\1/g' \
 	    < $< > $@
 
-<<<<<<< HEAD
-${host_builddir}/gthr-default.h: ${toplevel_srcdir}/libgcc/${glibcxx_thread_h} \
-=======
 ${host_builddir}/gthr-default.h: ${toplevel_srcdir}/libgcc/${thread_header} \
->>>>>>> 747e4b8f
 				   stamp-${host_alias}
 	sed -e 's/\(UNUSED\)/_GLIBCXX_\1/g' \
 	    -e 's/\(GCC${uppercase}*_H\)/_GLIBCXX_\1/g' \
