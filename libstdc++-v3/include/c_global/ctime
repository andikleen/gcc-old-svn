--- conflicted
+++ resolved
@@ -40,11 +40,7 @@
 
 #pragma GCC system_header
 
-<<<<<<< HEAD
-#include <cstddef>
-=======
 #include <bits/c++config.h>
->>>>>>> 3082eeb7
 #include <time.h>
 
 #ifndef _GLIBCXX_CTIME
