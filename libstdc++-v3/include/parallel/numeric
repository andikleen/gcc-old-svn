--- conflicted
+++ resolved
@@ -1,10 +1,6 @@
 // -*- C++ -*-
 
-<<<<<<< HEAD
-// Copyright (C) 2007, 2008, 2009 Free Software Foundation, Inc.
-=======
 // Copyright (C) 2007, 2008, 2009, 2010 Free Software Foundation, Inc.
->>>>>>> 3082eeb7
 //
 // This file is part of the GNU ISO C++ Library.  This library is free
 // software; you can redistribute it and/or modify it under the terms
@@ -59,21 +55,13 @@
     inline _Tp
     accumulate(_IIter __begin, _IIter __end, _Tp __init, 
                __gnu_parallel::sequential_tag)
-<<<<<<< HEAD
-    { return _GLIBCXX_STD_P::accumulate(__begin, __end, __init); }
-=======
     { return _GLIBCXX_STD_A::accumulate(__begin, __end, __init); }
->>>>>>> 3082eeb7
 
   template<typename _IIter, typename _Tp, typename _BinaryOperation>
     inline _Tp
     accumulate(_IIter __begin, _IIter __end, _Tp __init,
                _BinaryOperation __binary_op, __gnu_parallel::sequential_tag)
-<<<<<<< HEAD
-    { return _GLIBCXX_STD_P::accumulate(__begin, __end, __init, __binary_op); }
-=======
     { return _GLIBCXX_STD_A::accumulate(__begin, __end, __init, __binary_op); }
->>>>>>> 3082eeb7
 
   // Sequential fallback for input iterator case.
   template<typename _IIter, typename _Tp, typename _IteratorTag>
@@ -181,11 +169,7 @@
     inner_product(_IIter1 __first1, _IIter1 __last1, 
                   _IIter2 __first2, _Tp __init,
                   __gnu_parallel::sequential_tag)
-<<<<<<< HEAD
-    { return _GLIBCXX_STD_P::inner_product(
-=======
     { return _GLIBCXX_STD_A::inner_product(
->>>>>>> 3082eeb7
                                __first1, __last1, __first2, __init); }
 
   template<typename _IIter1, typename _IIter2, typename _Tp,
@@ -195,11 +179,7 @@
                   _IIter2 __first2, _Tp __init, _BinaryFunction1 __binary_op1, 
                   _BinaryFunction2 __binary_op2,
                   __gnu_parallel::sequential_tag)
-<<<<<<< HEAD
-    { return _GLIBCXX_STD_P::inner_product(__first1, __last1, __first2, __init,
-=======
     { return _GLIBCXX_STD_A::inner_product(__first1, __last1, __first2, __init,
->>>>>>> 3082eeb7
                                            __binary_op1, __binary_op2); }
 
   // Parallel algorithm for random access iterators.
@@ -303,11 +283,7 @@
       typedef typename
         __gnu_parallel::_Multiplies<_ValueType1, _ValueType2>::result_type
         _MultipliesResultType;
-<<<<<<< HEAD
-      return _GLIBCXX_STD_P::inner_product(__first1, __last1, __first2, __init,
-=======
       return __gnu_parallel::inner_product(__first1, __last1, __first2, __init,
->>>>>>> 3082eeb7
                            __gnu_parallel::_Plus<_Tp, _MultipliesResultType>(),
                            __gnu_parallel::
                            _Multiplies<_ValueType1, _ValueType2>(),
@@ -327,11 +303,7 @@
       typedef typename
         __gnu_parallel::_Multiplies<_ValueType1, _ValueType2>::result_type
         _MultipliesResultType;
-<<<<<<< HEAD
-      return _GLIBCXX_STD_P::inner_product(__first1, __last1, __first2, __init,
-=======
       return __gnu_parallel::inner_product(__first1, __last1, __first2, __init,
->>>>>>> 3082eeb7
                            __gnu_parallel::_Plus<_Tp, _MultipliesResultType>(),
                            __gnu_parallel::
                            _Multiplies<_ValueType1, _ValueType2>());
@@ -342,11 +314,7 @@
     inline _OutputIterator
     partial_sum(_IIter __begin, _IIter __end, _OutputIterator __result,
                 __gnu_parallel::sequential_tag)
-<<<<<<< HEAD
-    { return _GLIBCXX_STD_P::partial_sum(__begin, __end, __result); }
-=======
     { return _GLIBCXX_STD_A::partial_sum(__begin, __end, __result); }
->>>>>>> 3082eeb7
 
   // Sequential fallback.
   template<typename _IIter, typename _OutputIterator,
@@ -354,11 +322,7 @@
     inline _OutputIterator
     partial_sum(_IIter __begin, _IIter __end, _OutputIterator __result,
                 _BinaryOperation __bin_op, __gnu_parallel::sequential_tag)
-<<<<<<< HEAD
-    { return _GLIBCXX_STD_P::partial_sum(__begin, __end, __result, __bin_op); }
-=======
     { return _GLIBCXX_STD_A::partial_sum(__begin, __end, __result, __bin_op); }
->>>>>>> 3082eeb7
 
   // Sequential fallback for input iterator case.
   template<typename _IIter, typename _OutputIterator,
@@ -368,11 +332,7 @@
     __partial_sum_switch(_IIter __begin, _IIter __end,
 			 _OutputIterator __result, _BinaryOperation __bin_op,
 			 _IteratorTag1, _IteratorTag2)
-<<<<<<< HEAD
-    { return _GLIBCXX_STD_P::partial_sum(__begin, __end, __result, __bin_op); }
-=======
     { return _GLIBCXX_STD_A::partial_sum(__begin, __end, __result, __bin_op); }
->>>>>>> 3082eeb7
 
   // Parallel algorithm for random access iterators.
   template<typename _IIter, typename _OutputIterator,
@@ -399,11 +359,7 @@
     partial_sum(_IIter __begin, _IIter __end, _OutputIterator __result)
     {
       typedef typename iterator_traits<_IIter>::value_type _ValueType;
-<<<<<<< HEAD
-      return _GLIBCXX_STD_P::partial_sum(__begin, __end,
-=======
       return __gnu_parallel::partial_sum(__begin, __end,
->>>>>>> 3082eeb7
                                          __result, std::plus<_ValueType>());
     }
 
@@ -429,11 +385,7 @@
     inline _OutputIterator
     adjacent_difference(_IIter __begin, _IIter __end, _OutputIterator __result,
                         __gnu_parallel::sequential_tag)
-<<<<<<< HEAD
-    { return _GLIBCXX_STD_P::adjacent_difference(__begin, __end, __result); }
-=======
     { return _GLIBCXX_STD_A::adjacent_difference(__begin, __end, __result); }
->>>>>>> 3082eeb7
 
   // Sequential fallback.
   template<typename _IIter, typename _OutputIterator,
@@ -442,11 +394,7 @@
     adjacent_difference(_IIter __begin, _IIter __end,
                         _OutputIterator __result, _BinaryOperation __bin_op,
                         __gnu_parallel::sequential_tag)
-<<<<<<< HEAD
-    { return _GLIBCXX_STD_P::adjacent_difference(__begin, __end,
-=======
     { return _GLIBCXX_STD_A::adjacent_difference(__begin, __end,
->>>>>>> 3082eeb7
 						 __result, __bin_op); }
 
   // Sequential fallback for input iterator case.
