// -*- C++ -*-

<<<<<<< HEAD
// Copyright (C) 2007, 2008, 2009 Free Software Foundation, Inc.
=======
// Copyright (C) 2007, 2008, 2009, 2010, 2011 Free Software Foundation, Inc.
>>>>>>> 3082eeb7
//
// This file is part of the GNU ISO C++ Library.  This library is free
// software; you can redistribute it and/or modify it under the terms
// of the GNU General Public License as published by the Free Software
// Foundation; either version 3, or (at your option) any later
// version.

// This library is distributed in the hope that it will be useful, but
// WITHOUT ANY WARRANTY; without even the implied warranty of
// MERCHANTABILITY or FITNESS FOR A PARTICULAR PURPOSE.  See the GNU
// General Public License for more details.

// Under Section 7 of GPL version 3, you are granted additional
// permissions described in the GCC Runtime Library Exception, version
// 3.1, as published by the Free Software Foundation.

// You should have received a copy of the GNU General Public License and
// a copy of the GCC Runtime Library Exception along with this program;
// see the files COPYING3 and COPYING.RUNTIME respectively.  If not, see
// <http://www.gnu.org/licenses/>.

/** @file parallel/multiseq_selection.h
 *  @brief Functions to find elements of a certain global __rank in
 *  multiple sorted sequences.  Also serves for splitting such
 *  sequence sets.
 *
 *  The algorithm description can be found in 
 *
 *  P. J. Varman, S. D. Scheufler, B. R. Iyer, and G. R. Ricard.
 *  Merging Multiple Lists on Hierarchical-Memory Multiprocessors.
 *  Journal of Parallel and Distributed Computing, 12(2):171–177, 1991.
 *
 *  This file is a GNU parallel extension to the Standard C++ Library.
 */

// Written by Johannes Singler.

#ifndef _GLIBCXX_PARALLEL_MULTISEQ_SELECTION_H
#define _GLIBCXX_PARALLEL_MULTISEQ_SELECTION_H 1

#include <vector>
#include <queue>

#include <bits/stl_algo.h>

namespace __gnu_parallel
{
  /** @brief Compare __a pair of types lexicographically, ascending. */
  template<typename _T1, typename _T2, typename _Compare>
    class _Lexicographic
    : public std::binary_function<std::pair<_T1, _T2>,
				  std::pair<_T1, _T2>, bool>
    {
    private:
      _Compare& _M_comp;

    public:
      _Lexicographic(_Compare& __comp) : _M_comp(__comp) { }

      bool
      operator()(const std::pair<_T1, _T2>& __p1,
                 const std::pair<_T1, _T2>& __p2) const
      {
        if (_M_comp(__p1.first, __p2.first))
          return true;

        if (_M_comp(__p2.first, __p1.first))
          return false;

        // Firsts are equal.
        return __p1.second < __p2.second;
      }
    };

  /** @brief Compare __a pair of types lexicographically, descending. */
  template<typename _T1, typename _T2, typename _Compare>
    class _LexicographicReverse : public std::binary_function<_T1, _T2, bool>
    {
    private:
      _Compare& _M_comp;

    public:
      _LexicographicReverse(_Compare& __comp) : _M_comp(__comp) { }

      bool
      operator()(const std::pair<_T1, _T2>& __p1,
                 const std::pair<_T1, _T2>& __p2) const
      {
        if (_M_comp(__p2.first, __p1.first))
          return true;

        if (_M_comp(__p1.first, __p2.first))
          return false;

        // Firsts are equal.
        return __p2.second < __p1.second;
      }
    };

  /** 
   *  @brief Splits several sorted sequences at a certain global __rank,
   *  resulting in a splitting point for each sequence.
   *  The sequences are passed via a sequence of random-access
   *  iterator pairs, none of the sequences may be empty.  If there
   *  are several equal elements across the split, the ones on the
   *  __left side will be chosen from sequences with smaller number.
   *  @param __begin_seqs Begin of the sequence of iterator pairs.
   *  @param __end_seqs End of the sequence of iterator pairs.
   *  @param __rank The global rank to partition at.
   *  @param __begin_offsets A random-access __sequence __begin where the
   *  __result will be stored in. Each element of the sequence is an
   *  iterator that points to the first element on the greater part of
   *  the respective __sequence.
   *  @param __comp The ordering functor, defaults to std::less<_Tp>. 
   */
  template<typename _RanSeqs, typename _RankType, typename _RankIterator,
            typename _Compare>
    void
    multiseq_partition(_RanSeqs __begin_seqs, _RanSeqs __end_seqs,
                       _RankType __rank,
                       _RankIterator __begin_offsets,
                       _Compare __comp = std::less<
                       typename std::iterator_traits<typename
                       std::iterator_traits<_RanSeqs>::value_type::
                       first_type>::value_type>()) // std::less<_Tp>
    {
      _GLIBCXX_CALL(__end_seqs - __begin_seqs)

      typedef typename std::iterator_traits<_RanSeqs>::value_type::first_type
        _It;
      typedef typename std::iterator_traits<_RanSeqs>::difference_type
        _SeqNumber;
      typedef typename std::iterator_traits<_It>::difference_type
               _DifferenceType;
      typedef typename std::iterator_traits<_It>::value_type _ValueType;

      _Lexicographic<_ValueType, _SeqNumber, _Compare> __lcomp(__comp);
      _LexicographicReverse<_ValueType, _SeqNumber, _Compare> __lrcomp(__comp);

      // Number of sequences, number of elements in total (possibly
      // including padding).
      _DifferenceType __m = std::distance(__begin_seqs, __end_seqs), __nn = 0,
                      __nmax, __n, __r;

      for (_SeqNumber __i = 0; __i < __m; __i++)
        {
          __nn += std::distance(__begin_seqs[__i].first,
                               __begin_seqs[__i].second);
          _GLIBCXX_PARALLEL_ASSERT(
            std::distance(__begin_seqs[__i].first,
                          __begin_seqs[__i].second) > 0);
        }

      if (__rank == __nn)
        {
          for (_SeqNumber __i = 0; __i < __m; __i++)
            __begin_offsets[__i] = __begin_seqs[__i].second; // Very end.
          // Return __m - 1;
          return;
        }

      _GLIBCXX_PARALLEL_ASSERT(__m != 0);
      _GLIBCXX_PARALLEL_ASSERT(__nn != 0);
      _GLIBCXX_PARALLEL_ASSERT(__rank >= 0);
      _GLIBCXX_PARALLEL_ASSERT(__rank < __nn);

      _DifferenceType* __ns = new _DifferenceType[__m];
      _DifferenceType* __a = new _DifferenceType[__m];
      _DifferenceType* __b = new _DifferenceType[__m];
      _DifferenceType __l;

      __ns[0] = std::distance(__begin_seqs[0].first, __begin_seqs[0].second);
      __nmax = __ns[0];
      for (_SeqNumber __i = 0; __i < __m; __i++)
        {
          __ns[__i] = std::distance(__begin_seqs[__i].first,
                                    __begin_seqs[__i].second);
          __nmax = std::max(__nmax, __ns[__i]);
        }

      __r = __rd_log2(__nmax) + 1;

      // Pad all lists to this length, at least as long as any ns[__i],
      // equality iff __nmax = 2^__k - 1.
      __l = (1ULL << __r) - 1;

      for (_SeqNumber __i = 0; __i < __m; __i++)
        {
          __a[__i] = 0;
          __b[__i] = __l;
        }
      __n = __l / 2;

      // Invariants:
      // 0 <= __a[__i] <= __ns[__i], 0 <= __b[__i] <= __l

#define __S(__i) (__begin_seqs[__i].first)

      // Initial partition.
      std::vector<std::pair<_ValueType, _SeqNumber> > __sample;

      for (_SeqNumber __i = 0; __i < __m; __i++)
        if (__n < __ns[__i])    //__sequence long enough
          __sample.push_back(std::make_pair(__S(__i)[__n], __i));
      __gnu_sequential::sort(__sample.begin(), __sample.end(), __lcomp);

      for (_SeqNumber __i = 0; __i < __m; __i++)       //conceptual infinity
        if (__n >= __ns[__i])   //__sequence too short, conceptual infinity
          __sample.push_back(
            std::make_pair(__S(__i)[0] /*__dummy element*/, __i));

      _DifferenceType __localrank = __rank / __l;

      _SeqNumber __j;
      for (__j = 0;
           __j < __localrank && ((__n + 1) <= __ns[__sample[__j].second]);
           ++__j)
        __a[__sample[__j].second] += __n + 1;
      for (; __j < __m; __j++)
        __b[__sample[__j].second] -= __n + 1;
      
      // Further refinement.
      while (__n > 0)
        {
          __n /= 2;

          _SeqNumber __lmax_seq = -1;  // to avoid warning
<<<<<<< HEAD
          const _ValueType* __lmax = NULL; // impossible to avoid the warning?
=======
          const _ValueType* __lmax = 0; // impossible to avoid the warning?
>>>>>>> 3082eeb7
          for (_SeqNumber __i = 0; __i < __m; __i++)
            {
              if (__a[__i] > 0)
                {
                  if (!__lmax)
                    {
                      __lmax = &(__S(__i)[__a[__i] - 1]);
                      __lmax_seq = __i;
                    }
                  else
                    {
                      // Max, favor rear sequences.
                      if (!__comp(__S(__i)[__a[__i] - 1], *__lmax))
                        {
                          __lmax = &(__S(__i)[__a[__i] - 1]);
                          __lmax_seq = __i;
                        }
                    }
                }
            }

          _SeqNumber __i;
          for (__i = 0; __i < __m; __i++)
            {
              _DifferenceType __middle = (__b[__i] + __a[__i]) / 2;
              if (__lmax && __middle < __ns[__i] &&
                  __lcomp(std::make_pair(__S(__i)[__middle], __i),
                        std::make_pair(*__lmax, __lmax_seq)))
                __a[__i] = std::min(__a[__i] + __n + 1, __ns[__i]);
              else
                __b[__i] -= __n + 1;
            }

          _DifferenceType __leftsize = 0;
          for (_SeqNumber __i = 0; __i < __m; __i++)
              __leftsize += __a[__i] / (__n + 1);

          _DifferenceType __skew = __rank / (__n + 1) - __leftsize;

          if (__skew > 0)
            {
              // Move to the left, find smallest.
              std::priority_queue<std::pair<_ValueType, _SeqNumber>,
                std::vector<std::pair<_ValueType, _SeqNumber> >,
                _LexicographicReverse<_ValueType, _SeqNumber, _Compare> >
                __pq(__lrcomp);
              
              for (_SeqNumber __i = 0; __i < __m; __i++)
                if (__b[__i] < __ns[__i])
                  __pq.push(std::make_pair(__S(__i)[__b[__i]], __i));

              for (; __skew != 0 && !__pq.empty(); --__skew)
                {
                  _SeqNumber __source = __pq.top().second;
                  __pq.pop();

                  __a[__source]
                      = std::min(__a[__source] + __n + 1, __ns[__source]);
                  __b[__source] += __n + 1;

                  if (__b[__source] < __ns[__source])
                    __pq.push(
                      std::make_pair(__S(__source)[__b[__source]], __source));
                }
            }
          else if (__skew < 0)
            {
              // Move to the right, find greatest.
              std::priority_queue<std::pair<_ValueType, _SeqNumber>,
                std::vector<std::pair<_ValueType, _SeqNumber> >,
                _Lexicographic<_ValueType, _SeqNumber, _Compare> >
                  __pq(__lcomp);

              for (_SeqNumber __i = 0; __i < __m; __i++)
                if (__a[__i] > 0)
                  __pq.push(std::make_pair(__S(__i)[__a[__i] - 1], __i));

              for (; __skew != 0; ++__skew)
                {
                  _SeqNumber __source = __pq.top().second;
                  __pq.pop();

                  __a[__source] -= __n + 1;
                  __b[__source] -= __n + 1;

                  if (__a[__source] > 0)
                    __pq.push(std::make_pair(
                        __S(__source)[__a[__source] - 1], __source));
                }
            }
        }

      // Postconditions:
      // __a[__i] == __b[__i] in most cases, except when __a[__i] has been
      // clamped because of having reached the boundary

      // Now return the result, calculate the offset.

      // Compare the keys on both edges of the border.

      // Maximum of left edge, minimum of right edge.
<<<<<<< HEAD
      _ValueType* __maxleft = NULL;
      _ValueType* __minright = NULL;
=======
      _ValueType* __maxleft = 0;
      _ValueType* __minright = 0;
>>>>>>> 3082eeb7
      for (_SeqNumber __i = 0; __i < __m; __i++)
        {
          if (__a[__i] > 0)
            {
              if (!__maxleft)
                __maxleft = &(__S(__i)[__a[__i] - 1]);
              else
                {
                  // Max, favor rear sequences.
                  if (!__comp(__S(__i)[__a[__i] - 1], *__maxleft))
                    __maxleft = &(__S(__i)[__a[__i] - 1]);
                }
            }
          if (__b[__i] < __ns[__i])
            {
              if (!__minright)
                __minright = &(__S(__i)[__b[__i]]);
              else
                {
                  // Min, favor fore sequences.
                  if (__comp(__S(__i)[__b[__i]], *__minright))
                    __minright = &(__S(__i)[__b[__i]]);
                }
            }
        }

      _SeqNumber __seq = 0;
      for (_SeqNumber __i = 0; __i < __m; __i++)
        __begin_offsets[__i] = __S(__i) + __a[__i];

      delete[] __ns;
      delete[] __a;
      delete[] __b;
    }


  /** 
   *  @brief Selects the element at a certain global __rank from several
   *  sorted sequences.
   *
   *  The sequences are passed via a sequence of random-access
   *  iterator pairs, none of the sequences may be empty.
   *  @param __begin_seqs Begin of the sequence of iterator pairs.
   *  @param __end_seqs End of the sequence of iterator pairs.
   *  @param __rank The global rank to partition at.
   *  @param __offset The rank of the selected element in the global
   *  subsequence of elements equal to the selected element. If the
   *  selected element is unique, this number is 0.
   *  @param __comp The ordering functor, defaults to std::less. 
   */
  template<typename _Tp, typename _RanSeqs, typename _RankType,
           typename _Compare>
    _Tp
    multiseq_selection(_RanSeqs __begin_seqs, _RanSeqs __end_seqs,
                       _RankType __rank,
                       _RankType& __offset, _Compare __comp = std::less<_Tp>())
    {
      _GLIBCXX_CALL(__end_seqs - __begin_seqs)

      typedef typename std::iterator_traits<_RanSeqs>::value_type::first_type
        _It;
      typedef typename std::iterator_traits<_RanSeqs>::difference_type
        _SeqNumber;
      typedef typename std::iterator_traits<_It>::difference_type
        _DifferenceType;

      _Lexicographic<_Tp, _SeqNumber, _Compare> __lcomp(__comp);
      _LexicographicReverse<_Tp, _SeqNumber, _Compare> __lrcomp(__comp);

      // Number of sequences, number of elements in total (possibly
      // including padding).
      _DifferenceType __m = std::distance(__begin_seqs, __end_seqs);
      _DifferenceType __nn = 0;
      _DifferenceType __nmax, __n, __r;

      for (_SeqNumber __i = 0; __i < __m; __i++)
        __nn += std::distance(__begin_seqs[__i].first,
			      __begin_seqs[__i].second);

      if (__m == 0 || __nn == 0 || __rank < 0 || __rank >= __nn)
        {
          // result undefined if there is no data or __rank is outside bounds
          throw std::exception();
        }


      _DifferenceType* __ns = new _DifferenceType[__m];
      _DifferenceType* __a = new _DifferenceType[__m];
      _DifferenceType* __b = new _DifferenceType[__m];
      _DifferenceType __l;

      __ns[0] = std::distance(__begin_seqs[0].first, __begin_seqs[0].second);
      __nmax = __ns[0];
      for (_SeqNumber __i = 0; __i < __m; ++__i)
        {
          __ns[__i] = std::distance(__begin_seqs[__i].first,
                                    __begin_seqs[__i].second);
          __nmax = std::max(__nmax, __ns[__i]);
        }

      __r = __rd_log2(__nmax) + 1;

      // Pad all lists to this length, at least as long as any ns[__i],
      // equality iff __nmax = 2^__k - 1
      __l = __round_up_to_pow2(__r) - 1;

      for (_SeqNumber __i = 0; __i < __m; ++__i)
        {
          __a[__i] = 0;
          __b[__i] = __l;
        }
      __n = __l / 2;

      // Invariants:
      // 0 <= __a[__i] <= __ns[__i], 0 <= __b[__i] <= __l

#define __S(__i) (__begin_seqs[__i].first)

      // Initial partition.
      std::vector<std::pair<_Tp, _SeqNumber> > __sample;

      for (_SeqNumber __i = 0; __i < __m; __i++)
        if (__n < __ns[__i])
          __sample.push_back(std::make_pair(__S(__i)[__n], __i));
      __gnu_sequential::sort(__sample.begin(), __sample.end(),
                             __lcomp, sequential_tag());

      // Conceptual infinity.
      for (_SeqNumber __i = 0; __i < __m; __i++)
        if (__n >= __ns[__i])
          __sample.push_back(
            std::make_pair(__S(__i)[0] /*__dummy element*/, __i));

      _DifferenceType __localrank = __rank / __l;

      _SeqNumber __j;
      for (__j = 0;
           __j < __localrank && ((__n + 1) <= __ns[__sample[__j].second]);
           ++__j)
        __a[__sample[__j].second] += __n + 1;
      for (; __j < __m; ++__j)
        __b[__sample[__j].second] -= __n + 1;

      // Further refinement.
      while (__n > 0)
        {
          __n /= 2;

<<<<<<< HEAD
          const _Tp* __lmax = NULL;
=======
          const _Tp* __lmax = 0;
>>>>>>> 3082eeb7
          for (_SeqNumber __i = 0; __i < __m; ++__i)
            {
              if (__a[__i] > 0)
                {
                  if (!__lmax)
                    __lmax = &(__S(__i)[__a[__i] - 1]);
                  else
                    {
                      if (__comp(*__lmax, __S(__i)[__a[__i] - 1]))      //max
                        __lmax = &(__S(__i)[__a[__i] - 1]);
                    }
                }
            }

          _SeqNumber __i;
          for (__i = 0; __i < __m; __i++)
            {
              _DifferenceType __middle = (__b[__i] + __a[__i]) / 2;
              if (__lmax && __middle < __ns[__i]
                  && __comp(__S(__i)[__middle], *__lmax))
                __a[__i] = std::min(__a[__i] + __n + 1, __ns[__i]);
              else
                __b[__i] -= __n + 1;
            }

          _DifferenceType __leftsize = 0;
          for (_SeqNumber __i = 0; __i < __m; ++__i)
              __leftsize += __a[__i] / (__n + 1);

          _DifferenceType __skew = __rank / (__n + 1) - __leftsize;

          if (__skew > 0)
            {
              // Move to the left, find smallest.
              std::priority_queue<std::pair<_Tp, _SeqNumber>,
                std::vector<std::pair<_Tp, _SeqNumber> >,
                _LexicographicReverse<_Tp, _SeqNumber, _Compare> >
                  __pq(__lrcomp);

              for (_SeqNumber __i = 0; __i < __m; ++__i)
                if (__b[__i] < __ns[__i])
                  __pq.push(std::make_pair(__S(__i)[__b[__i]], __i));

              for (; __skew != 0 && !__pq.empty(); --__skew)
                {
                  _SeqNumber __source = __pq.top().second;
                  __pq.pop();

                  __a[__source]
                      = std::min(__a[__source] + __n + 1, __ns[__source]);
                  __b[__source] += __n + 1;

                  if (__b[__source] < __ns[__source])
                    __pq.push(
                      std::make_pair(__S(__source)[__b[__source]], __source));
                }
            }
          else if (__skew < 0)
            {
              // Move to the right, find greatest.
              std::priority_queue<std::pair<_Tp, _SeqNumber>,
                std::vector<std::pair<_Tp, _SeqNumber> >,
                _Lexicographic<_Tp, _SeqNumber, _Compare> > __pq(__lcomp);

              for (_SeqNumber __i = 0; __i < __m; ++__i)
                if (__a[__i] > 0)
                  __pq.push(std::make_pair(__S(__i)[__a[__i] - 1], __i));

              for (; __skew != 0; ++__skew)
                {
                  _SeqNumber __source = __pq.top().second;
                  __pq.pop();

                  __a[__source] -= __n + 1;
                  __b[__source] -= __n + 1;

                  if (__a[__source] > 0)
                    __pq.push(std::make_pair(
                        __S(__source)[__a[__source] - 1], __source));
                }
            }
        }

      // Postconditions:
      // __a[__i] == __b[__i] in most cases, except when __a[__i] has been
      // clamped because of having reached the boundary

      // Now return the result, calculate the offset.

      // Compare the keys on both edges of the border.

      // Maximum of left edge, minimum of right edge.
      bool __maxleftset = false, __minrightset = false;

      // Impossible to avoid the warning?
      _Tp __maxleft, __minright;
      for (_SeqNumber __i = 0; __i < __m; ++__i)
        {
          if (__a[__i] > 0)
            {
              if (!__maxleftset)
                {
                  __maxleft = __S(__i)[__a[__i] - 1];
                  __maxleftset = true;
                }
              else
                {
                  // Max.
                  if (__comp(__maxleft, __S(__i)[__a[__i] - 1]))
                    __maxleft = __S(__i)[__a[__i] - 1];
                }
            }
          if (__b[__i] < __ns[__i])
            {
              if (!__minrightset)
                {
                  __minright = __S(__i)[__b[__i]];
                  __minrightset = true;
                }
              else
                {
                  // Min.
                  if (__comp(__S(__i)[__b[__i]], __minright))
                    __minright = __S(__i)[__b[__i]];
                }
            }
      }

      // Minright is the __splitter, in any case.

      if (!__maxleftset || __comp(__minright, __maxleft))
        {
          // Good luck, everything is split unambiguously.
          __offset = 0;
        }
      else
        {
          // We have to calculate an offset.
          __offset = 0;

          for (_SeqNumber __i = 0; __i < __m; ++__i)
            {
              _DifferenceType lb
                = std::lower_bound(__S(__i), __S(__i) + __ns[__i],
                                   __minright,
                                   __comp) - __S(__i);
              __offset += __a[__i] - lb;
            }
        }

      delete[] __ns;
      delete[] __a;
      delete[] __b;

      return __minright;
    }
}

#undef __S

#endif /* _GLIBCXX_PARALLEL_MULTISEQ_SELECTION_H */<|MERGE_RESOLUTION|>--- conflicted
+++ resolved
@@ -1,10 +1,6 @@
 // -*- C++ -*-
 
-<<<<<<< HEAD
-// Copyright (C) 2007, 2008, 2009 Free Software Foundation, Inc.
-=======
 // Copyright (C) 2007, 2008, 2009, 2010, 2011 Free Software Foundation, Inc.
->>>>>>> 3082eeb7
 //
 // This file is part of the GNU ISO C++ Library.  This library is free
 // software; you can redistribute it and/or modify it under the terms
@@ -232,11 +228,7 @@
           __n /= 2;
 
           _SeqNumber __lmax_seq = -1;  // to avoid warning
-<<<<<<< HEAD
-          const _ValueType* __lmax = NULL; // impossible to avoid the warning?
-=======
           const _ValueType* __lmax = 0; // impossible to avoid the warning?
->>>>>>> 3082eeb7
           for (_SeqNumber __i = 0; __i < __m; __i++)
             {
               if (__a[__i] > 0)
@@ -338,13 +330,8 @@
       // Compare the keys on both edges of the border.
 
       // Maximum of left edge, minimum of right edge.
-<<<<<<< HEAD
-      _ValueType* __maxleft = NULL;
-      _ValueType* __minright = NULL;
-=======
       _ValueType* __maxleft = 0;
       _ValueType* __minright = 0;
->>>>>>> 3082eeb7
       for (_SeqNumber __i = 0; __i < __m; __i++)
         {
           if (__a[__i] > 0)
@@ -493,11 +480,7 @@
         {
           __n /= 2;
 
-<<<<<<< HEAD
-          const _Tp* __lmax = NULL;
-=======
           const _Tp* __lmax = 0;
->>>>>>> 3082eeb7
           for (_SeqNumber __i = 0; __i < __m; ++__i)
             {
               if (__a[__i] > 0)
