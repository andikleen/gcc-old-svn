--- conflicted
+++ resolved
@@ -1,10 +1,6 @@
 // Custom pointer adapter and sample storage policies
 
-<<<<<<< HEAD
-// Copyright (C) 2008, 2009, 2010, 2012 Free Software Foundation, Inc.
-=======
 // Copyright (C) 2008-2013 Free Software Foundation, Inc.
->>>>>>> bc75ee5f
 //
 // This file is part of the GNU ISO C++ Library.  This library is free
 // software; you can redistribute it and/or modify it under the
@@ -46,11 +42,7 @@
 #include <bits/stl_iterator_base_types.h>
 #include <ext/cast.h>
 #include <ext/type_traits.h>
-<<<<<<< HEAD
-#ifdef __GXX_EXPERIMENTAL_CXX0X__
-=======
 #if __cplusplus >= 201103L
->>>>>>> bc75ee5f
 # include <bits/move.h>
 # include <bits/ptr_traits.h>
 #endif
