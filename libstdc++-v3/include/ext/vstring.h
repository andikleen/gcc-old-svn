// Versatile string -*- C++ -*-

<<<<<<< HEAD
// Copyright (C) 2005, 2006, 2007, 2008, 2009, 2010
=======
// Copyright (C) 2005, 2006, 2007, 2008, 2009, 2010, 2011
>>>>>>> 3082eeb7
// Free Software Foundation, Inc.
//
// This file is part of the GNU ISO C++ Library.  This library is free
// software; you can redistribute it and/or modify it under the
// terms of the GNU General Public License as published by the
// Free Software Foundation; either version 3, or (at your option)
// any later version.

// This library is distributed in the hope that it will be useful,
// but WITHOUT ANY WARRANTY; without even the implied warranty of
// MERCHANTABILITY or FITNESS FOR A PARTICULAR PURPOSE.  See the
// GNU General Public License for more details.

// Under Section 7 of GPL version 3, you are granted additional
// permissions described in the GCC Runtime Library Exception, version
// 3.1, as published by the Free Software Foundation.

// You should have received a copy of the GNU General Public License and
// a copy of the GCC Runtime Library Exception along with this program;
// see the files COPYING3 and COPYING.RUNTIME respectively.  If not, see
// <http://www.gnu.org/licenses/>.

/** @file ext/vstring.h
 *  This file is a GNU extension to the Standard C++ Library.
 */

#ifndef _VSTRING_H
#define _VSTRING_H 1

#pragma GCC system_header

#include <initializer_list>
#include <ext/vstring_util.h>
#include <ext/rc_string_base.h>
#include <ext/sso_string_base.h>

namespace __gnu_cxx _GLIBCXX_VISIBILITY(default)
{
_GLIBCXX_BEGIN_NAMESPACE_VERSION

  /**
   *  @class __versa_string vstring.h
   *  @brief  Template class __versa_string. 
   *  @ingroup extensions
   *
   *  Data structure managing sequences of characters and
   *  character-like objects. 
   */
  template<typename _CharT, typename _Traits, typename _Alloc,
	   template <typename, typename, typename> class _Base>
    class __versa_string
    : private _Base<_CharT, _Traits, _Alloc>
    {
      typedef _Base<_CharT, _Traits, _Alloc>                __vstring_base;    
      typedef typename __vstring_base::_CharT_alloc_type    _CharT_alloc_type;

      // Types:
    public:
      typedef _Traits					    traits_type;
      typedef typename _Traits::char_type		    value_type;
      typedef _Alloc					    allocator_type;
      typedef typename _CharT_alloc_type::size_type	    size_type;
      typedef typename _CharT_alloc_type::difference_type   difference_type;
      typedef value_type&               	            reference;
      typedef const value_type&                             const_reference;
      typedef typename _CharT_alloc_type::pointer	    pointer;
      typedef typename _CharT_alloc_type::const_pointer	    const_pointer;
      typedef __gnu_cxx::__normal_iterator<pointer, __versa_string>  iterator;
      typedef __gnu_cxx::__normal_iterator<const_pointer, __versa_string>
                                                            const_iterator;
      typedef std::reverse_iterator<const_iterator>	const_reverse_iterator;
      typedef std::reverse_iterator<iterator>		    reverse_iterator;

      // Data Member (public):
      ///  Value returned by various member functions when they fail.
      static const size_type	npos = static_cast<size_type>(-1);

    private:
      size_type
      _M_check(size_type __pos, const char* __s) const
      {
	if (__pos > this->size())
	  std::__throw_out_of_range(__N(__s));
	return __pos;
      }

      void
      _M_check_length(size_type __n1, size_type __n2, const char* __s) const
      {
	if (this->max_size() - (this->size() - __n1) < __n2)
	  std::__throw_length_error(__N(__s));
      }

      // NB: _M_limit doesn't check for a bad __pos value.
      size_type
      _M_limit(size_type __pos, size_type __off) const
      {
	const bool __testoff =  __off < this->size() - __pos;
	return __testoff ? __off : this->size() - __pos;
      }

      // True if _Rep and source do not overlap.
      bool
      _M_disjunct(const _CharT* __s) const
      {
	return (std::less<const _CharT*>()(__s, this->_M_data())
		|| std::less<const _CharT*>()(this->_M_data()
					      + this->size(), __s));
      }

      // For the internal use we have functions similar to `begin'/`end'
      // but they do not call _M_leak.
      iterator
      _M_ibegin() const
      { return iterator(this->_M_data()); }

      iterator
      _M_iend() const
      { return iterator(this->_M_data() + this->_M_length()); }

    public:
      // Construct/copy/destroy:
      // NB: We overload ctors in some cases instead of using default
      // arguments, per 17.4.4.4 para. 2 item 2.

      /**
       *  @brief  Default constructor creates an empty string.
       */
      __versa_string()
      : __vstring_base() { }
      
      /**
       *  @brief  Construct an empty string using allocator @a a.
       */
      explicit
      __versa_string(const _Alloc& __a)
      : __vstring_base(__a) { }

      // NB: per LWG issue 42, semantics different from IS:
      /**
<<<<<<< HEAD
       *  @brief  Construct string with copy of value of @a str.
=======
       *  @brief  Construct string with copy of value of @a __str.
>>>>>>> 3082eeb7
       *  @param  __str  Source string.
       */
      __versa_string(const __versa_string& __str)
      : __vstring_base(__str) { }

#ifdef __GXX_EXPERIMENTAL_CXX0X__
      /**
       *  @brief  String move constructor.
       *  @param  __str  Source string.
       *
       *  The newly-constructed %string contains the exact contents of
<<<<<<< HEAD
       *  @a str.  The contents of @a str are a valid, but unspecified
=======
       *  @a __str.  The contents of @a __str are a valid, but unspecified
>>>>>>> 3082eeb7
       *  string.
       */
      __versa_string(__versa_string&& __str) noexcept
      : __vstring_base(std::move(__str)) { }

      /**
       *  @brief  Construct string from an initializer list.
       *  @param  __l  std::initializer_list of characters.
       *  @param  __a  Allocator to use (default is default allocator).
       */
      __versa_string(std::initializer_list<_CharT> __l,
		     const _Alloc& __a = _Alloc())
      : __vstring_base(__l.begin(), __l.end(), __a) { }
#endif

      /**
       *  @brief  Construct string as copy of a substring.
       *  @param  __str  Source string.
       *  @param  __pos  Index of first character to copy from.
       *  @param  __n  Number of characters to copy (default remainder).
       */
      __versa_string(const __versa_string& __str, size_type __pos,
		     size_type __n = npos)
      : __vstring_base(__str._M_data()
		       + __str._M_check(__pos,
					"__versa_string::__versa_string"),
		       __str._M_data() + __str._M_limit(__pos, __n)
		       + __pos, _Alloc()) { }

      /**
       *  @brief  Construct string as copy of a substring.
       *  @param  __str  Source string.
       *  @param  __pos  Index of first character to copy from.
       *  @param  __n  Number of characters to copy.
       *  @param  __a  Allocator to use.
       */
      __versa_string(const __versa_string& __str, size_type __pos,
		     size_type __n, const _Alloc& __a)
      : __vstring_base(__str._M_data()
		       + __str._M_check(__pos,
					"__versa_string::__versa_string"),
		       __str._M_data() + __str._M_limit(__pos, __n)
		       + __pos, __a) { }

      /**
       *  @brief  Construct string initialized by a character array.
       *  @param  __s  Source character array.
       *  @param  __n  Number of characters to copy.
       *  @param  __a  Allocator to use (default is default allocator).
       *
       *  NB: @a __s must have at least @a __n characters, '\\0' has no special
       *  meaning.
       */
      __versa_string(const _CharT* __s, size_type __n,
		     const _Alloc& __a = _Alloc())
      : __vstring_base(__s, __s + __n, __a) { }

      /**
       *  @brief  Construct string as copy of a C string.
       *  @param  __s  Source C string.
       *  @param  __a  Allocator to use (default is default allocator).
       */
      __versa_string(const _CharT* __s, const _Alloc& __a = _Alloc())
      : __vstring_base(__s, __s ? __s + traits_type::length(__s) :
		       __s + npos, __a) { }

      /**
       *  @brief  Construct string as multiple characters.
       *  @param  __n  Number of characters.
       *  @param  __c  Character to use.
       *  @param  __a  Allocator to use (default is default allocator).
       */
      __versa_string(size_type __n, _CharT __c, const _Alloc& __a = _Alloc())
      : __vstring_base(__n, __c, __a) { }

      /**
       *  @brief  Construct string as copy of a range.
       *  @param  __beg  Start of range.
       *  @param  __end  End of range.
       *  @param  __a  Allocator to use (default is default allocator).
       */
      template<class _InputIterator>
        __versa_string(_InputIterator __beg, _InputIterator __end,
		       const _Alloc& __a = _Alloc())
	: __vstring_base(__beg, __end, __a) { }

      /**
       *  @brief  Destroy the string instance.
       */
      ~__versa_string() _GLIBCXX_NOEXCEPT { }	

      /**
       *  @brief  Assign the value of @a str to this string.
       *  @param  __str  Source string.
       */
      __versa_string&
      operator=(const __versa_string& __str) 
      { return this->assign(__str); }

#ifdef __GXX_EXPERIMENTAL_CXX0X__
      /**
       *  @brief  String move assignment operator.
       *  @param  __str  Source string.
       *
       *  The contents of @a __str are moved into this string (without
       *  copying).  @a __str is a valid, but unspecified string.
       */
      __versa_string&
      operator=(__versa_string&& __str)
      {
	// NB: DR 1204.
	this->swap(__str);
	return *this;
      }

      /**
       *  @brief  Set value to string constructed from initializer list.
       *  @param  __l  std::initializer_list.
       */
      __versa_string&
      operator=(std::initializer_list<_CharT> __l)
      {
	this->assign(__l.begin(), __l.end());
	return *this;
      }
#endif

      /**
       *  @brief  Copy contents of @a __s into this string.
       *  @param  __s  Source null-terminated string.
       */
      __versa_string&
      operator=(const _CharT* __s) 
      { return this->assign(__s); }

      /**
       *  @brief  Set value to string of length 1.
       *  @param  __c  Source character.
       *
       *  Assigning to a character makes this string length 1 and
       *  (*this)[0] == @a __c.
       */
      __versa_string&
      operator=(_CharT __c) 
      { 
	this->assign(1, __c); 
	return *this;
      }

      // Iterators:
      /**
       *  Returns a read/write iterator that points to the first character in
       *  the %string.  Unshares the string.
       */
      iterator
      begin() _GLIBCXX_NOEXCEPT
      {
	this->_M_leak();
	return iterator(this->_M_data());
      }

      /**
       *  Returns a read-only (constant) iterator that points to the first
       *  character in the %string.
       */
      const_iterator
      begin() const _GLIBCXX_NOEXCEPT
      { return const_iterator(this->_M_data()); }

      /**
       *  Returns a read/write iterator that points one past the last
       *  character in the %string.  Unshares the string.
       */
      iterator
      end() _GLIBCXX_NOEXCEPT
      {
	this->_M_leak();
	return iterator(this->_M_data() + this->size());
      }

      /**
       *  Returns a read-only (constant) iterator that points one past the
       *  last character in the %string.
       */
      const_iterator
      end() const _GLIBCXX_NOEXCEPT
      { return const_iterator(this->_M_data() + this->size()); }

      /**
       *  Returns a read/write reverse iterator that points to the last
       *  character in the %string.  Iteration is done in reverse element
       *  order.  Unshares the string.
       */
      reverse_iterator
      rbegin() _GLIBCXX_NOEXCEPT
      { return reverse_iterator(this->end()); }

      /**
       *  Returns a read-only (constant) reverse iterator that points
       *  to the last character in the %string.  Iteration is done in
       *  reverse element order.
       */
      const_reverse_iterator
      rbegin() const _GLIBCXX_NOEXCEPT
      { return const_reverse_iterator(this->end()); }

      /**
       *  Returns a read/write reverse iterator that points to one before the
       *  first character in the %string.  Iteration is done in reverse
       *  element order.  Unshares the string.
       */
      reverse_iterator
      rend() _GLIBCXX_NOEXCEPT
      { return reverse_iterator(this->begin()); }

      /**
       *  Returns a read-only (constant) reverse iterator that points
       *  to one before the first character in the %string.  Iteration
       *  is done in reverse element order.
       */
      const_reverse_iterator
      rend() const _GLIBCXX_NOEXCEPT
      { return const_reverse_iterator(this->begin()); }

#ifdef __GXX_EXPERIMENTAL_CXX0X__
      /**
       *  Returns a read-only (constant) iterator that points to the first
       *  character in the %string.
       */
      const_iterator
      cbegin() const noexcept
      { return const_iterator(this->_M_data()); }

      /**
       *  Returns a read-only (constant) iterator that points one past the
       *  last character in the %string.
       */
      const_iterator
      cend() const noexcept
      { return const_iterator(this->_M_data() + this->size()); }

      /**
       *  Returns a read-only (constant) reverse iterator that points
       *  to the last character in the %string.  Iteration is done in
       *  reverse element order.
       */
      const_reverse_iterator
      crbegin() const noexcept
      { return const_reverse_iterator(this->end()); }

      /**
       *  Returns a read-only (constant) reverse iterator that points
       *  to one before the first character in the %string.  Iteration
       *  is done in reverse element order.
       */
      const_reverse_iterator
      crend() const noexcept
      { return const_reverse_iterator(this->begin()); }
#endif

    public:
      // Capacity:
      ///  Returns the number of characters in the string, not including any
      ///  null-termination.
      size_type
      size() const _GLIBCXX_NOEXCEPT
      { return this->_M_length(); }

      ///  Returns the number of characters in the string, not including any
      ///  null-termination.
      size_type
      length() const _GLIBCXX_NOEXCEPT
      { return this->_M_length(); }

      /// Returns the size() of the largest possible %string.
      size_type
      max_size() const _GLIBCXX_NOEXCEPT
      { return this->_M_max_size(); }

      /**
       *  @brief  Resizes the %string to the specified number of characters.
       *  @param  __n  Number of characters the %string should contain.
       *  @param  __c  Character to fill any new elements.
       *
       *  This function will %resize the %string to the specified
       *  number of characters.  If the number is smaller than the
       *  %string's current size the %string is truncated, otherwise
       *  the %string is extended and new elements are set to @a __c.
       */
      void
      resize(size_type __n, _CharT __c);

      /**
       *  @brief  Resizes the %string to the specified number of characters.
       *  @param  __n  Number of characters the %string should contain.
       *
       *  This function will resize the %string to the specified
       *  length.  If the new size is smaller than the %string's
       *  current size the %string is truncated, otherwise the %string
       *  is extended and new characters are default-constructed.  For
       *  basic types such as char, this means setting them to 0.
       */
      void
      resize(size_type __n)
      { this->resize(__n, _CharT()); }

#ifdef __GXX_EXPERIMENTAL_CXX0X__
      /// A non-binding request to reduce capacity() to size().
      void
      shrink_to_fit()
      {
<<<<<<< HEAD
	__try
	  { this->reserve(0); }
	__catch(...)
	  { }
=======
	if (capacity() > size())
	  {
	    __try
	      { this->reserve(0); }
	    __catch(...)
	      { }
	  }
>>>>>>> 3082eeb7
      }
#endif

      /**
       *  Returns the total number of characters that the %string can
       *  hold before needing to allocate more memory.
       */
      size_type
      capacity() const _GLIBCXX_NOEXCEPT
      { return this->_M_capacity(); }

      /**
       *  @brief  Attempt to preallocate enough memory for specified number of
       *          characters.
       *  @param  __res_arg  Number of characters required.
       *  @throw  std::length_error  If @a __res_arg exceeds @c max_size().
       *
       *  This function attempts to reserve enough memory for the
       *  %string to hold the specified number of characters.  If the
       *  number requested is more than max_size(), length_error is
       *  thrown.
       *
       *  The advantage of this function is that if optimal code is a
       *  necessity and the user can determine the string length that
       *  will be required, the user can reserve the memory in
       *  %advance, and thus prevent a possible reallocation of memory
       *  and copying of %string data.
       */
      void
      reserve(size_type __res_arg = 0)
      { this->_M_reserve(__res_arg); }

      /**
       *  Erases the string, making it empty.
       */
      void
      clear() _GLIBCXX_NOEXCEPT
      { this->_M_clear(); }

      /**
       *  Returns true if the %string is empty.  Equivalent to 
       *  <code>*this == ""</code>.
       */
      bool
      empty() const _GLIBCXX_NOEXCEPT
      { return this->size() == 0; }

      // Element access:
      /**
       *  @brief  Subscript access to the data contained in the %string.
       *  @param  __pos  The index of the character to access.
       *  @return  Read-only (constant) reference to the character.
       *
       *  This operator allows for easy, array-style, data access.
       *  Note that data access with this operator is unchecked and
       *  out_of_range lookups are not defined. (For checked lookups
       *  see at().)
       */
      const_reference
      operator[] (size_type __pos) const
      {
	_GLIBCXX_DEBUG_ASSERT(__pos <= this->size());
	return this->_M_data()[__pos];
      }

      /**
       *  @brief  Subscript access to the data contained in the %string.
       *  @param  __pos  The index of the character to access.
       *  @return  Read/write reference to the character.
       *
       *  This operator allows for easy, array-style, data access.
       *  Note that data access with this operator is unchecked and
       *  out_of_range lookups are not defined. (For checked lookups
       *  see at().)  Unshares the string.
       */
      reference
      operator[](size_type __pos)
      {
        // allow pos == size() as v3 extension:
	_GLIBCXX_DEBUG_ASSERT(__pos <= this->size());
        // but be strict in pedantic mode:
	_GLIBCXX_DEBUG_PEDASSERT(__pos < this->size());
	this->_M_leak();
	return this->_M_data()[__pos];
      }

      /**
       *  @brief  Provides access to the data contained in the %string.
       *  @param __n The index of the character to access.
       *  @return  Read-only (const) reference to the character.
       *  @throw  std::out_of_range  If @a __n is an invalid index.
       *
       *  This function provides for safer data access.  The parameter
       *  is first checked that it is in the range of the string.  The
       *  function throws out_of_range if the check fails.
       */
      const_reference
      at(size_type __n) const
      {
	if (__n >= this->size())
	  std::__throw_out_of_range(__N("__versa_string::at"));
	return this->_M_data()[__n];
      }

      /**
       *  @brief  Provides access to the data contained in the %string.
       *  @param __n The index of the character to access.
       *  @return  Read/write reference to the character.
       *  @throw  std::out_of_range  If @a __n is an invalid index.
       *
       *  This function provides for safer data access.  The parameter
       *  is first checked that it is in the range of the string.  The
       *  function throws out_of_range if the check fails.  Success
       *  results in unsharing the string.
       */
      reference
      at(size_type __n)
      {
	if (__n >= this->size())
	  std::__throw_out_of_range(__N("__versa_string::at"));
	this->_M_leak();
	return this->_M_data()[__n];
      }

#ifdef __GXX_EXPERIMENTAL_CXX0X__
      /**
       *  Returns a read/write reference to the data at the first
       *  element of the %string.
       */
      reference
      front()
      { return operator[](0); }

      /**
       *  Returns a read-only (constant) reference to the data at the first
       *  element of the %string.
       */
      const_reference
      front() const
      { return operator[](0); }

      /**
       *  Returns a read/write reference to the data at the last
       *  element of the %string.
       */
      reference
      back()
      { return operator[](this->size() - 1); }

      /**
       *  Returns a read-only (constant) reference to the data at the
       *  last element of the %string.
       */
      const_reference
      back() const
      { return operator[](this->size() - 1); }
#endif

      // Modifiers:
      /**
       *  @brief  Append a string to this string.
       *  @param __str  The string to append.
       *  @return  Reference to this string.
       */
      __versa_string&
      operator+=(const __versa_string& __str)
      { return this->append(__str); }

      /**
       *  @brief  Append a C string.
       *  @param __s  The C string to append.
       *  @return  Reference to this string.
       */
      __versa_string&
      operator+=(const _CharT* __s)
      { return this->append(__s); }

      /**
       *  @brief  Append a character.
       *  @param __c  The character to append.
       *  @return  Reference to this string.
       */
      __versa_string&
      operator+=(_CharT __c)
      { 
	this->push_back(__c);
	return *this;
      }

#ifdef __GXX_EXPERIMENTAL_CXX0X__
      /**
       *  @brief  Append an initializer_list of characters.
       *  @param __l  The initializer_list of characters to be appended.
       *  @return  Reference to this string.
       */
      __versa_string&
      operator+=(std::initializer_list<_CharT> __l)
      { return this->append(__l.begin(), __l.end()); }
#endif // __GXX_EXPERIMENTAL_CXX0X__

      /**
       *  @brief  Append a string to this string.
       *  @param __str  The string to append.
       *  @return  Reference to this string.
       */
      __versa_string&
      append(const __versa_string& __str)
      { return _M_append(__str._M_data(), __str.size()); }

      /**
       *  @brief  Append a substring.
       *  @param __str  The string to append.
       *  @param __pos  Index of the first character of str to append.
       *  @param __n  The number of characters to append.
       *  @return  Reference to this string.
       *  @throw  std::out_of_range if @a pos is not a valid index.
       *
       *  This function appends @a __n characters from @a __str
       *  starting at @a __pos to this string.  If @a __n is is larger
       *  than the number of available characters in @a __str, the
       *  remainder of @a __str is appended.
       */
      __versa_string&
      append(const __versa_string& __str, size_type __pos, size_type __n)
      { return _M_append(__str._M_data()
			 + __str._M_check(__pos, "__versa_string::append"),
			 __str._M_limit(__pos, __n)); }

      /**
       *  @brief  Append a C substring.
       *  @param __s  The C string to append.
       *  @param __n  The number of characters to append.
       *  @return  Reference to this string.
       */
      __versa_string&
      append(const _CharT* __s, size_type __n)
      {
	__glibcxx_requires_string_len(__s, __n);
	_M_check_length(size_type(0), __n, "__versa_string::append");
	return _M_append(__s, __n);
      }

      /**
       *  @brief  Append a C string.
       *  @param __s  The C string to append.
       *  @return  Reference to this string.
       */
      __versa_string&
      append(const _CharT* __s)
      {
	__glibcxx_requires_string(__s);
	const size_type __n = traits_type::length(__s);
	_M_check_length(size_type(0), __n, "__versa_string::append");
	return _M_append(__s, __n);
      }

      /**
       *  @brief  Append multiple characters.
       *  @param __n  The number of characters to append.
       *  @param __c  The character to use.
       *  @return  Reference to this string.
       *
       *  Appends n copies of c to this string.
       */
      __versa_string&
      append(size_type __n, _CharT __c)
      { return _M_replace_aux(this->size(), size_type(0), __n, __c); }

#ifdef __GXX_EXPERIMENTAL_CXX0X__
      /**
       *  @brief  Append an initializer_list of characters.
       *  @param __l  The initializer_list of characters to append.
       *  @return  Reference to this string.
       */
      __versa_string&
      append(std::initializer_list<_CharT> __l)
      { return this->append(__l.begin(), __l.end()); }
#endif // __GXX_EXPERIMENTAL_CXX0X__

      /**
       *  @brief  Append a range of characters.
       *  @param __first  Iterator referencing the first character to append.
       *  @param __last  Iterator marking the end of the range.
       *  @return  Reference to this string.
       *
       *  Appends characters in the range [first,last) to this string.
       */
      template<class _InputIterator>
        __versa_string&
        append(_InputIterator __first, _InputIterator __last)
        { return this->replace(_M_iend(), _M_iend(), __first, __last); }

      /**
       *  @brief  Append a single character.
       *  @param __c  Character to append.
       */
      void
      push_back(_CharT __c)
      { 
	const size_type __size = this->size();
	if (__size + 1 > this->capacity() || this->_M_is_shared())
	  this->_M_mutate(__size, size_type(0), 0, size_type(1));
	traits_type::assign(this->_M_data()[__size], __c);
	this->_M_set_length(__size + 1);
      }

      /**
       *  @brief  Set value to contents of another string.
       *  @param  __str  Source string to use.
       *  @return  Reference to this string.
       */
      __versa_string&
      assign(const __versa_string& __str)
      {
	this->_M_assign(__str);
	return *this;
      }

#ifdef __GXX_EXPERIMENTAL_CXX0X__
      /**
       *  @brief  Set value to contents of another string.
       *  @param  __str  Source string to use.
       *  @return  Reference to this string.
       *
       *  This function sets this string to the exact contents of @a __str.
       *  @a __str is a valid, but unspecified string.
       */
      __versa_string&
      assign(__versa_string&& __str)
      {
	this->swap(__str);
	return *this;
      }
#endif // __GXX_EXPERIMENTAL_CXX0X__

      /**
       *  @brief  Set value to a substring of a string.
       *  @param __str  The string to use.
       *  @param __pos  Index of the first character of str.
       *  @param __n  Number of characters to use.
       *  @return  Reference to this string.
       *  @throw  std::out_of_range if @a __pos is not a valid index.
       *
       *  This function sets this string to the substring of @a __str
       *  consisting of @a __n characters at @a __pos.  If @a __n is
       *  is larger than the number of available characters in @a
       *  __str, the remainder of @a __str is used.
       */
      __versa_string&
      assign(const __versa_string& __str, size_type __pos, size_type __n)
      { return _M_replace(size_type(0), this->size(), __str._M_data()
			  + __str._M_check(__pos, "__versa_string::assign"),
			  __str._M_limit(__pos, __n)); }

      /**
       *  @brief  Set value to a C substring.
       *  @param __s  The C string to use.
       *  @param __n  Number of characters to use.
       *  @return  Reference to this string.
       *
       *  This function sets the value of this string to the first @a
       *  __n characters of @a __s.  If @a __n is is larger than the
       *  number of available characters in @a __s, the remainder of
       *  @a __s is used.
       */
      __versa_string&
      assign(const _CharT* __s, size_type __n)
      {
	__glibcxx_requires_string_len(__s, __n);
	return _M_replace(size_type(0), this->size(), __s, __n);
      }

      /**
       *  @brief  Set value to contents of a C string.
       *  @param __s  The C string to use.
       *  @return  Reference to this string.
       *
       *  This function sets the value of this string to the value of
       *  @a __s.  The data is copied, so there is no dependence on @a
       *  __s once the function returns.
       */
      __versa_string&
      assign(const _CharT* __s)
      {
	__glibcxx_requires_string(__s);
	return _M_replace(size_type(0), this->size(), __s,
			  traits_type::length(__s));
      }

      /**
       *  @brief  Set value to multiple characters.
       *  @param __n  Length of the resulting string.
       *  @param __c  The character to use.
       *  @return  Reference to this string.
       *
       *  This function sets the value of this string to @a __n copies of
       *  character @a __c.
       */
      __versa_string&
      assign(size_type __n, _CharT __c)
      { return _M_replace_aux(size_type(0), this->size(), __n, __c); }

      /**
       *  @brief  Set value to a range of characters.
       *  @param __first  Iterator referencing the first character to append.
       *  @param __last  Iterator marking the end of the range.
       *  @return  Reference to this string.
       *
       *  Sets value of string to characters in the range
       *  [first,last).
      */
      template<class _InputIterator>
        __versa_string&
        assign(_InputIterator __first, _InputIterator __last)
        { return this->replace(_M_ibegin(), _M_iend(), __first, __last); }

#ifdef __GXX_EXPERIMENTAL_CXX0X__
      /**
       *  @brief  Set value to an initializer_list of characters.
       *  @param __l  The initializer_list of characters to assign.
       *  @return  Reference to this string.
       */
      __versa_string&
      assign(std::initializer_list<_CharT> __l)
      { return this->assign(__l.begin(), __l.end()); }
#endif // __GXX_EXPERIMENTAL_CXX0X__

      /**
       *  @brief  Insert multiple characters.
       *  @param __p  Iterator referencing location in string to insert at.
       *  @param __n  Number of characters to insert
       *  @param __c  The character to insert.
       *  @throw  std::length_error  If new length exceeds @c max_size().
       *
       *  Inserts @a __n copies of character @a __c starting at the
       *  position referenced by iterator @a __p.  If adding
       *  characters causes the length to exceed max_size(),
       *  length_error is thrown.  The value of the string doesn't
       *  change if an error is thrown.
      */
      void
      insert(iterator __p, size_type __n, _CharT __c)
      {	this->replace(__p, __p, __n, __c);  }

      /**
       *  @brief  Insert a range of characters.
       *  @param __p  Iterator referencing location in string to insert at.
       *  @param __beg  Start of range.
       *  @param __end  End of range.
       *  @throw  std::length_error  If new length exceeds @c max_size().
       *
       *  Inserts characters in range [beg,end).  If adding characters
       *  causes the length to exceed max_size(), length_error is
       *  thrown.  The value of the string doesn't change if an error
       *  is thrown.
      */
      template<class _InputIterator>
        void
        insert(iterator __p, _InputIterator __beg, _InputIterator __end)
        { this->replace(__p, __p, __beg, __end); }

#ifdef __GXX_EXPERIMENTAL_CXX0X__
      /**
       *  @brief  Insert an initializer_list of characters.
       *  @param __p  Iterator referencing location in string to insert at.
       *  @param __l  The initializer_list of characters to insert.
       *  @throw  std::length_error  If new length exceeds @c max_size().
       */
      void
      insert(iterator __p, std::initializer_list<_CharT> __l)
      { this->insert(__p, __l.begin(), __l.end()); }
#endif // __GXX_EXPERIMENTAL_CXX0X__

      /**
       *  @brief  Insert value of a string.
       *  @param __pos1  Iterator referencing location in string to insert at.
       *  @param __str  The string to insert.
       *  @return  Reference to this string.
       *  @throw  std::length_error  If new length exceeds @c max_size().
       *
       *  Inserts value of @a __str starting at @a __pos1.  If adding
       *  characters causes the length to exceed max_size(),
       *  length_error is thrown.  The value of the string doesn't
       *  change if an error is thrown.
      */
      __versa_string&
      insert(size_type __pos1, const __versa_string& __str)
      { return this->replace(__pos1, size_type(0),
			     __str._M_data(), __str.size()); }

      /**
       *  @brief  Insert a substring.
       *  @param __pos1  Iterator referencing location in string to insert at.
       *  @param __str  The string to insert.
       *  @param __pos2  Start of characters in str to insert.
       *  @param __n  Number of characters to insert.
       *  @return  Reference to this string.
       *  @throw  std::length_error  If new length exceeds @c max_size().
       *  @throw  std::out_of_range  If @a __pos1 > size() or
       *  @a __pos2 > @a __str.size().
       *
       *  Starting at @a __pos1, insert @a __n character of @a __str
       *  beginning with @a __pos2.  If adding characters causes the
       *  length to exceed max_size(), length_error is thrown.  If @a
       *  __pos1 is beyond the end of this string or @a __pos2 is
       *  beyond the end of @a __str, out_of_range is thrown.  The
       *  value of the string doesn't change if an error is thrown.
      */
      __versa_string&
      insert(size_type __pos1, const __versa_string& __str,
	     size_type __pos2, size_type __n)
      { return this->replace(__pos1, size_type(0), __str._M_data()
			     + __str._M_check(__pos2, "__versa_string::insert"),
			     __str._M_limit(__pos2, __n)); }

      /**
       *  @brief  Insert a C substring.
       *  @param __pos  Iterator referencing location in string to insert at.
       *  @param __s  The C string to insert.
       *  @param __n  The number of characters to insert.
       *  @return  Reference to this string.
       *  @throw  std::length_error  If new length exceeds @c max_size().
       *  @throw  std::out_of_range  If @a __pos is beyond the end of this
       *  string.
       *
       *  Inserts the first @a __n characters of @a __s starting at @a
       *  __pos.  If adding characters causes the length to exceed
       *  max_size(), length_error is thrown.  If @a __pos is beyond
       *  end(), out_of_range is thrown.  The value of the string
       *  doesn't change if an error is thrown.
      */
      __versa_string&
      insert(size_type __pos, const _CharT* __s, size_type __n)
      { return this->replace(__pos, size_type(0), __s, __n); }

      /**
       *  @brief  Insert a C string.
       *  @param __pos  Iterator referencing location in string to insert at.
       *  @param __s  The C string to insert.
       *  @return  Reference to this string.
       *  @throw  std::length_error  If new length exceeds @c max_size().
       *  @throw  std::out_of_range  If @a __pos is beyond the end of this
       *  string.
       *
       *  Inserts the first @a __n characters of @a __s starting at @a
       *  __pos.  If adding characters causes the length to exceed
       *  max_size(), length_error is thrown.  If @a __pos is beyond
       *  end(), out_of_range is thrown.  The value of the string
       *  doesn't change if an error is thrown.
      */
      __versa_string&
      insert(size_type __pos, const _CharT* __s)
      {
	__glibcxx_requires_string(__s);
	return this->replace(__pos, size_type(0), __s,
			     traits_type::length(__s));
      }

      /**
       *  @brief  Insert multiple characters.
       *  @param __pos  Index in string to insert at.
       *  @param __n  Number of characters to insert
       *  @param __c  The character to insert.
       *  @return  Reference to this string.
       *  @throw  std::length_error  If new length exceeds @c max_size().
       *  @throw  std::out_of_range  If @a __pos is beyond the end of this
       *  string.
       *
       *  Inserts @a __n copies of character @a __c starting at index
       *  @a __pos.  If adding characters causes the length to exceed
       *  max_size(), length_error is thrown.  If @a __pos > length(),
       *  out_of_range is thrown.  The value of the string doesn't
       *  change if an error is thrown.
      */
      __versa_string&
      insert(size_type __pos, size_type __n, _CharT __c)
      { return _M_replace_aux(_M_check(__pos, "__versa_string::insert"),
			      size_type(0), __n, __c); }

      /**
       *  @brief  Insert one character.
       *  @param __p  Iterator referencing position in string to insert at.
       *  @param __c  The character to insert.
       *  @return  Iterator referencing newly inserted char.
       *  @throw  std::length_error  If new length exceeds @c max_size().
       *
       *  Inserts character @a __c at position referenced by @a __p.
       *  If adding character causes the length to exceed max_size(),
       *  length_error is thrown.  If @a __p is beyond end of string,
       *  out_of_range is thrown.  The value of the string doesn't
       *  change if an error is thrown.
      */
      iterator
      insert(iterator __p, _CharT __c)
      {
	_GLIBCXX_DEBUG_PEDASSERT(__p >= _M_ibegin() && __p <= _M_iend());
	const size_type __pos = __p - _M_ibegin();
	_M_replace_aux(__pos, size_type(0), size_type(1), __c);
	this->_M_set_leaked();
	return iterator(this->_M_data() + __pos);
      }

      /**
       *  @brief  Remove characters.
       *  @param __pos  Index of first character to remove (default 0).
       *  @param __n  Number of characters to remove (default remainder).
       *  @return  Reference to this string.
       *  @throw  std::out_of_range  If @a __pos is beyond the end of this
       *  string.
       *
       *  Removes @a __n characters from this string starting at @a
       *  __pos.  The length of the string is reduced by @a __n.  If
       *  there are < @a __n characters to remove, the remainder of
       *  the string is truncated.  If @a __p is beyond end of string,
       *  out_of_range is thrown.  The value of the string doesn't
       *  change if an error is thrown.
      */
      __versa_string&
      erase(size_type __pos = 0, size_type __n = npos)
      { 
	this->_M_erase(_M_check(__pos, "__versa_string::erase"),
		       _M_limit(__pos, __n));
	return *this;
      }

      /**
       *  @brief  Remove one character.
       *  @param __position  Iterator referencing the character to remove.
       *  @return  iterator referencing same location after removal.
       *
       *  Removes the character at @a __position from this string. The
       *  value of the string doesn't change if an error is thrown.
      */
      iterator
      erase(iterator __position)
      {
	_GLIBCXX_DEBUG_PEDASSERT(__position >= _M_ibegin()
				 && __position < _M_iend());
	const size_type __pos = __position - _M_ibegin();
	this->_M_erase(__pos, size_type(1));
	this->_M_set_leaked();
	return iterator(this->_M_data() + __pos);
      }

      /**
       *  @brief  Remove a range of characters.
       *  @param __first  Iterator referencing the first character to remove.
       *  @param __last  Iterator referencing the end of the range.
       *  @return  Iterator referencing location of first after removal.
       *
       *  Removes the characters in the range [first,last) from this
       *  string.  The value of the string doesn't change if an error
       *  is thrown.
      */
      iterator
      erase(iterator __first, iterator __last)
      {
	_GLIBCXX_DEBUG_PEDASSERT(__first >= _M_ibegin() && __first <= __last
				 && __last <= _M_iend());
        const size_type __pos = __first - _M_ibegin();
	this->_M_erase(__pos, __last - __first);
	this->_M_set_leaked();
	return iterator(this->_M_data() + __pos);
      }

      /**
       *  @brief  Replace characters with value from another string.
       *  @param __pos  Index of first character to replace.
       *  @param __n  Number of characters to be replaced.
       *  @param __str  String to insert.
       *  @return  Reference to this string.
       *  @throw  std::out_of_range  If @a __pos is beyond the end of this
       *  string.
       *  @throw  std::length_error  If new length exceeds @c max_size().
       *
       *  Removes the characters in the range [pos,pos+n) from this
       *  string.  In place, the value of @a __str is inserted.  If @a
       *  __pos is beyond end of string, out_of_range is thrown.  If
       *  the length of the result exceeds max_size(), length_error is
       *  thrown.  The value of the string doesn't change if an error
       *  is thrown.
      */
      __versa_string&
      replace(size_type __pos, size_type __n, const __versa_string& __str)
      { return this->replace(__pos, __n, __str._M_data(), __str.size()); }

      /**
       *  @brief  Replace characters with value from another string.
       *  @param __pos1  Index of first character to replace.
       *  @param __n1  Number of characters to be replaced.
       *  @param __str  String to insert.
       *  @param __pos2  Index of first character of str to use.
       *  @param __n2  Number of characters from str to use.
       *  @return  Reference to this string.
       *  @throw  std::out_of_range  If @a __pos1 > size() or @a __pos2 >
       *  str.size().
       *  @throw  std::length_error  If new length exceeds @c max_size().
       *
       *  Removes the characters in the range [pos1,pos1 + n) from
       *  this string.  In place, the value of @a __str is inserted.
       *  If @a __pos is beyond end of string, out_of_range is thrown.
       *  If the length of the result exceeds max_size(), length_error
       *  is thrown.  The value of the string doesn't change if an
       *  error is thrown.
      */
      __versa_string&
      replace(size_type __pos1, size_type __n1, const __versa_string& __str,
	      size_type __pos2, size_type __n2)
      {
	return this->replace(__pos1, __n1, __str._M_data()
			     + __str._M_check(__pos2,
					      "__versa_string::replace"),
			     __str._M_limit(__pos2, __n2));
      }

      /**
       *  @brief  Replace characters with value of a C substring.
       *  @param __pos  Index of first character to replace.
       *  @param __n1  Number of characters to be replaced.
       *  @param __s  C string to insert.
       *  @param __n2  Number of characters from @a __s to use.
       *  @return  Reference to this string.
       *  @throw  std::out_of_range  If @a __pos1 > size().
       *  @throw  std::length_error  If new length exceeds @c max_size().
       *
       *  Removes the characters in the range [pos,pos + n1) from this
       *  string.  In place, the first @a __n2 characters of @a __s
       *  are inserted, or all of @a __s if @a __n2 is too large.  If
       *  @a __pos is beyond end of string, out_of_range is thrown.
       *  If the length of result exceeds max_size(), length_error is
       *  thrown.  The value of the string doesn't change if an error
       *  is thrown.
      */
      __versa_string&
      replace(size_type __pos, size_type __n1, const _CharT* __s,
	      size_type __n2)
      {
	__glibcxx_requires_string_len(__s, __n2);
	return _M_replace(_M_check(__pos, "__versa_string::replace"),
			  _M_limit(__pos, __n1), __s, __n2);
      }

      /**
       *  @brief  Replace characters with value of a C string.
       *  @param __pos  Index of first character to replace.
       *  @param __n1  Number of characters to be replaced.
       *  @param __s  C string to insert.
       *  @return  Reference to this string.
       *  @throw  std::out_of_range  If @a __pos > size().
       *  @throw  std::length_error  If new length exceeds @c max_size().
       *
       *  Removes the characters in the range [pos,pos + n1) from this
       *  string.  In place, the characters of @a __s are inserted.  If
       *  @a pos is beyond end of string, out_of_range is thrown.  If
       *  the length of result exceeds max_size(), length_error is thrown.  
       *  The value of the string doesn't change if an error is thrown.
      */
      __versa_string&
      replace(size_type __pos, size_type __n1, const _CharT* __s)
      {
	__glibcxx_requires_string(__s);
	return this->replace(__pos, __n1, __s, traits_type::length(__s));
      }

      /**
       *  @brief  Replace characters with multiple characters.
       *  @param __pos  Index of first character to replace.
       *  @param __n1  Number of characters to be replaced.
       *  @param __n2  Number of characters to insert.
       *  @param __c  Character to insert.
       *  @return  Reference to this string.
       *  @throw  std::out_of_range  If @a __pos > size().
       *  @throw  std::length_error  If new length exceeds @c max_size().
       *
       *  Removes the characters in the range [pos,pos + n1) from this
       *  string.  In place, @a __n2 copies of @a __c are inserted.
       *  If @a __pos is beyond end of string, out_of_range is thrown.
       *  If the length of result exceeds max_size(), length_error is
       *  thrown.  The value of the string doesn't change if an error
       *  is thrown.
      */
      __versa_string&
      replace(size_type __pos, size_type __n1, size_type __n2, _CharT __c)
      { return _M_replace_aux(_M_check(__pos, "__versa_string::replace"),
			      _M_limit(__pos, __n1), __n2, __c); }

      /**
       *  @brief  Replace range of characters with string.
       *  @param __i1  Iterator referencing start of range to replace.
       *  @param __i2  Iterator referencing end of range to replace.
       *  @param __str  String value to insert.
       *  @return  Reference to this string.
       *  @throw  std::length_error  If new length exceeds @c max_size().
       *
       *  Removes the characters in the range [i1,i2).  In place, the
       *  value of @a __str is inserted.  If the length of result
       *  exceeds max_size(), length_error is thrown.  The value of
       *  the string doesn't change if an error is thrown.
      */
      __versa_string&
      replace(iterator __i1, iterator __i2, const __versa_string& __str)
      { return this->replace(__i1, __i2, __str._M_data(), __str.size()); }

      /**
       *  @brief  Replace range of characters with C substring.
       *  @param __i1  Iterator referencing start of range to replace.
       *  @param __i2  Iterator referencing end of range to replace.
       *  @param __s  C string value to insert.
       *  @param __n  Number of characters from s to insert.
       *  @return  Reference to this string.
       *  @throw  std::length_error  If new length exceeds @c max_size().
       *
       *  Removes the characters in the range [i1,i2).  In place, the
       *  first @a n characters of @a __s are inserted.  If the length
       *  of result exceeds max_size(), length_error is thrown.  The
       *  value of the string doesn't change if an error is thrown.
      */
      __versa_string&
      replace(iterator __i1, iterator __i2, const _CharT* __s, size_type __n)
      {
	_GLIBCXX_DEBUG_PEDASSERT(_M_ibegin() <= __i1 && __i1 <= __i2
				 && __i2 <= _M_iend());
	return this->replace(__i1 - _M_ibegin(), __i2 - __i1, __s, __n);
      }

      /**
       *  @brief  Replace range of characters with C string.
       *  @param __i1  Iterator referencing start of range to replace.
       *  @param __i2  Iterator referencing end of range to replace.
       *  @param __s  C string value to insert.
       *  @return  Reference to this string.
       *  @throw  std::length_error  If new length exceeds @c max_size().
       *
       *  Removes the characters in the range [i1,i2).  In place, the
       *  characters of @a __s are inserted.  If the length of result
       *  exceeds max_size(), length_error is thrown.  The value of
       *  the string doesn't change if an error is thrown.
      */
      __versa_string&
      replace(iterator __i1, iterator __i2, const _CharT* __s)
      {
	__glibcxx_requires_string(__s);
	return this->replace(__i1, __i2, __s, traits_type::length(__s));
      }

      /**
       *  @brief  Replace range of characters with multiple characters
       *  @param __i1  Iterator referencing start of range to replace.
       *  @param __i2  Iterator referencing end of range to replace.
       *  @param __n  Number of characters to insert.
       *  @param __c  Character to insert.
       *  @return  Reference to this string.
       *  @throw  std::length_error  If new length exceeds @c max_size().
       *
       *  Removes the characters in the range [i1,i2).  In place, @a
       *  __n copies of @a __c are inserted.  If the length of result
       *  exceeds max_size(), length_error is thrown.  The value of
       *  the string doesn't change if an error is thrown.
      */
      __versa_string&
      replace(iterator __i1, iterator __i2, size_type __n, _CharT __c)
      {
	_GLIBCXX_DEBUG_PEDASSERT(_M_ibegin() <= __i1 && __i1 <= __i2
				 && __i2 <= _M_iend());
	return _M_replace_aux(__i1 - _M_ibegin(), __i2 - __i1, __n, __c);
      }

      /**
       *  @brief  Replace range of characters with range.
       *  @param __i1  Iterator referencing start of range to replace.
       *  @param __i2  Iterator referencing end of range to replace.
       *  @param __k1  Iterator referencing start of range to insert.
       *  @param __k2  Iterator referencing end of range to insert.
       *  @return  Reference to this string.
       *  @throw  std::length_error  If new length exceeds @c max_size().
       *
       *  Removes the characters in the range [i1,i2).  In place,
       *  characters in the range [k1,k2) are inserted.  If the length
       *  of result exceeds max_size(), length_error is thrown.  The
       *  value of the string doesn't change if an error is thrown.
      */
      template<class _InputIterator>
        __versa_string&
        replace(iterator __i1, iterator __i2,
		_InputIterator __k1, _InputIterator __k2)
        {
	  _GLIBCXX_DEBUG_PEDASSERT(_M_ibegin() <= __i1 && __i1 <= __i2
				   && __i2 <= _M_iend());
	  __glibcxx_requires_valid_range(__k1, __k2);
	  typedef typename std::__is_integer<_InputIterator>::__type _Integral;
	  return this->_M_replace_dispatch(__i1, __i2, __k1, __k2, _Integral());
	}

      // Specializations for the common case of pointer and iterator:
      // useful to avoid the overhead of temporary buffering in _M_replace.
      __versa_string&
      replace(iterator __i1, iterator __i2, _CharT* __k1, _CharT* __k2)
      {
	_GLIBCXX_DEBUG_PEDASSERT(_M_ibegin() <= __i1 && __i1 <= __i2
				 && __i2 <= _M_iend());
	__glibcxx_requires_valid_range(__k1, __k2);
	return this->replace(__i1 - _M_ibegin(), __i2 - __i1,
			     __k1, __k2 - __k1);
      }

      __versa_string&
      replace(iterator __i1, iterator __i2,
	      const _CharT* __k1, const _CharT* __k2)
      {
	_GLIBCXX_DEBUG_PEDASSERT(_M_ibegin() <= __i1 && __i1 <= __i2
				 && __i2 <= _M_iend());
	__glibcxx_requires_valid_range(__k1, __k2);
	return this->replace(__i1 - _M_ibegin(), __i2 - __i1,
			     __k1, __k2 - __k1);
      }

      __versa_string&
      replace(iterator __i1, iterator __i2, iterator __k1, iterator __k2)
      {
	_GLIBCXX_DEBUG_PEDASSERT(_M_ibegin() <= __i1 && __i1 <= __i2
				 && __i2 <= _M_iend());
	__glibcxx_requires_valid_range(__k1, __k2);
	return this->replace(__i1 - _M_ibegin(), __i2 - __i1,
			     __k1.base(), __k2 - __k1);
      }

      __versa_string&
      replace(iterator __i1, iterator __i2,
	      const_iterator __k1, const_iterator __k2)
      {
	_GLIBCXX_DEBUG_PEDASSERT(_M_ibegin() <= __i1 && __i1 <= __i2
				 && __i2 <= _M_iend());
	__glibcxx_requires_valid_range(__k1, __k2);
	return this->replace(__i1 - _M_ibegin(), __i2 - __i1,
			     __k1.base(), __k2 - __k1);
      }
      
#ifdef __GXX_EXPERIMENTAL_CXX0X__
      /**
       *  @brief  Replace range of characters with initializer_list.
       *  @param __i1  Iterator referencing start of range to replace.
       *  @param __i2  Iterator referencing end of range to replace.
       *  @param __l  The initializer_list of characters to insert.
       *  @return  Reference to this string.
       *  @throw  std::length_error  If new length exceeds @c max_size().
       *
       *  Removes the characters in the range [i1,i2).  In place,
       *  characters in the range [k1,k2) are inserted.  If the length
       *  of result exceeds max_size(), length_error is thrown.  The
       *  value of the string doesn't change if an error is thrown.
      */
      __versa_string& replace(iterator __i1, iterator __i2,
			      std::initializer_list<_CharT> __l)
      { return this->replace(__i1, __i2, __l.begin(), __l.end()); }
#endif // __GXX_EXPERIMENTAL_CXX0X__

    private:
      template<class _Integer>
	__versa_string&
	_M_replace_dispatch(iterator __i1, iterator __i2, _Integer __n,
			    _Integer __val, std::__true_type)
        { return _M_replace_aux(__i1 - _M_ibegin(), __i2 - __i1, __n, __val); }

      template<class _InputIterator>
	__versa_string&
	_M_replace_dispatch(iterator __i1, iterator __i2, _InputIterator __k1,
			    _InputIterator __k2, std::__false_type);

      __versa_string&
      _M_replace_aux(size_type __pos1, size_type __n1, size_type __n2,
		     _CharT __c);

      __versa_string&
      _M_replace(size_type __pos, size_type __len1, const _CharT* __s,
		 const size_type __len2);

      __versa_string&
      _M_append(const _CharT* __s, size_type __n);

    public:

      /**
       *  @brief  Copy substring into C string.
       *  @param __s  C string to copy value into.
       *  @param __n  Number of characters to copy.
       *  @param __pos  Index of first character to copy.
       *  @return  Number of characters actually copied
       *  @throw  std::out_of_range  If pos > size().
       *
       *  Copies up to @a __n characters starting at @a __pos into the
       *  C string @a s.  If @a __pos is greater than size(),
       *  out_of_range is thrown.
      */
      size_type
      copy(_CharT* __s, size_type __n, size_type __pos = 0) const;

      /**
       *  @brief  Swap contents with another string.
       *  @param __s  String to swap with.
       *
       *  Exchanges the contents of this string with that of @a __s in
       *  constant time.
      */
      void
      swap(__versa_string& __s)
      { this->_M_swap(__s); }

      // String operations:
      /**
       *  @brief  Return const pointer to null-terminated contents.
       *
       *  This is a handle to internal data.  Do not modify or dire things may
       *  happen.
      */
      const _CharT*
      c_str() const _GLIBCXX_NOEXCEPT
      { return this->_M_data(); }

      /**
       *  @brief  Return const pointer to contents.
       *
       *  This is a handle to internal data.  Do not modify or dire things may
       *  happen.
      */
      const _CharT*
      data() const _GLIBCXX_NOEXCEPT
      { return this->_M_data(); }

      /**
       *  @brief  Return copy of allocator used to construct this string.
      */
      allocator_type
      get_allocator() const _GLIBCXX_NOEXCEPT
      { return allocator_type(this->_M_get_allocator()); }

      /**
       *  @brief  Find position of a C substring.
       *  @param __s  C string to locate.
       *  @param __pos  Index of character to search from.
       *  @param __n  Number of characters from @a __s to search for.
       *  @return  Index of start of first occurrence.
       *
       *  Starting from @a __pos, searches forward for the first @a
       *  __n characters in @a __s within this string.  If found,
       *  returns the index where it begins.  If not found, returns
       *  npos.
      */
      size_type
      find(const _CharT* __s, size_type __pos, size_type __n) const;

      /**
       *  @brief  Find position of a string.
       *  @param __str  String to locate.
       *  @param __pos  Index of character to search from (default 0).
       *  @return  Index of start of first occurrence.
       *
       *  Starting from @a __pos, searches forward for value of @a
       *  __str within this string.  If found, returns the index where
       *  it begins.  If not found, returns npos.
      */
      size_type
      find(const __versa_string& __str, size_type __pos = 0) const
	_GLIBCXX_NOEXCEPT
      { return this->find(__str.data(), __pos, __str.size()); }

      /**
       *  @brief  Find position of a C string.
       *  @param __s  C string to locate.
       *  @param __pos  Index of character to search from (default 0).
       *  @return  Index of start of first occurrence.
       *
       *  Starting from @a __pos, searches forward for the value of @a
       *  __s within this string.  If found, returns the index where
       *  it begins.  If not found, returns npos.
      */
      size_type
      find(const _CharT* __s, size_type __pos = 0) const
      {
	__glibcxx_requires_string(__s);
	return this->find(__s, __pos, traits_type::length(__s));
      }

      /**
       *  @brief  Find position of a character.
       *  @param __c  Character to locate.
       *  @param __pos  Index of character to search from (default 0).
       *  @return  Index of first occurrence.
       *
       *  Starting from @a __pos, searches forward for @a __c within
       *  this string.  If found, returns the index where it was
       *  found.  If not found, returns npos.
      */
      size_type
      find(_CharT __c, size_type __pos = 0) const _GLIBCXX_NOEXCEPT;

      /**
       *  @brief  Find last position of a string.
       *  @param __str  String to locate.
       *  @param __pos  Index of character to search back from (default end).
       *  @return  Index of start of last occurrence.
       *
       *  Starting from @a __pos, searches backward for value of @a
       *  __str within this string.  If found, returns the index where
       *  it begins.  If not found, returns npos.
      */
      size_type
      rfind(const __versa_string& __str, size_type __pos = npos) const
	_GLIBCXX_NOEXCEPT
      { return this->rfind(__str.data(), __pos, __str.size()); }

      /**
       *  @brief  Find last position of a C substring.
       *  @param __s  C string to locate.
       *  @param __pos  Index of character to search back from.
       *  @param __n  Number of characters from s to search for.
       *  @return  Index of start of last occurrence.
       *
       *  Starting from @a __pos, searches backward for the first @a
       *  __n characters in @a __s within this string.  If found,
       *  returns the index where it begins.  If not found, returns
       *  npos.
      */
      size_type
      rfind(const _CharT* __s, size_type __pos, size_type __n) const;

      /**
       *  @brief  Find last position of a C string.
       *  @param __s  C string to locate.
       *  @param __pos  Index of character to start search at (default end).
       *  @return  Index of start of  last occurrence.
       *
       *  Starting from @a __pos, searches backward for the value of
       *  @a __s within this string.  If found, returns the index
       *  where it begins.  If not found, returns npos.
      */
      size_type
      rfind(const _CharT* __s, size_type __pos = npos) const
      {
	__glibcxx_requires_string(__s);
	return this->rfind(__s, __pos, traits_type::length(__s));
      }

      /**
       *  @brief  Find last position of a character.
       *  @param __c  Character to locate.
       *  @param __pos  Index of character to search back from (default end).
       *  @return  Index of last occurrence.
       *
       *  Starting from @a __pos, searches backward for @a __c within
       *  this string.  If found, returns the index where it was
       *  found.  If not found, returns npos.
      */
      size_type
      rfind(_CharT __c, size_type __pos = npos) const _GLIBCXX_NOEXCEPT;

      /**
       *  @brief  Find position of a character of string.
       *  @param __str  String containing characters to locate.
       *  @param __pos  Index of character to search from (default 0).
       *  @return  Index of first occurrence.
       *
       *  Starting from @a __pos, searches forward for one of the characters of
       *  @a __str within this string.  If found, returns the index where it was
       *  found.  If not found, returns npos.
      */
      size_type
      find_first_of(const __versa_string& __str, size_type __pos = 0) const
	_GLIBCXX_NOEXCEPT
      { return this->find_first_of(__str.data(), __pos, __str.size()); }

      /**
       *  @brief  Find position of a character of C substring.
       *  @param __s  String containing characters to locate.
       *  @param __pos  Index of character to search from.
       *  @param __n  Number of characters from s to search for.
       *  @return  Index of first occurrence.
       *
       *  Starting from @a __pos, searches forward for one of the
       *  first @a __n characters of @a __s within this string.  If
       *  found, returns the index where it was found.  If not found,
       *  returns npos.
      */
      size_type
      find_first_of(const _CharT* __s, size_type __pos, size_type __n) const;

      /**
       *  @brief  Find position of a character of C string.
       *  @param __s  String containing characters to locate.
       *  @param __pos  Index of character to search from (default 0).
       *  @return  Index of first occurrence.
       *
       *  Starting from @a __pos, searches forward for one of the
       *  characters of @a __s within this string.  If found, returns
       *  the index where it was found.  If not found, returns npos.
      */
      size_type
      find_first_of(const _CharT* __s, size_type __pos = 0) const
      {
	__glibcxx_requires_string(__s);
	return this->find_first_of(__s, __pos, traits_type::length(__s));
      }

      /**
       *  @brief  Find position of a character.
       *  @param __c  Character to locate.
       *  @param __pos  Index of character to search from (default 0).
       *  @return  Index of first occurrence.
       *
       *  Starting from @a __pos, searches forward for the character
       *  @a __c within this string.  If found, returns the index
       *  where it was found.  If not found, returns npos.
       *
       *  Note: equivalent to find(c, pos).
      */
      size_type
      find_first_of(_CharT __c, size_type __pos = 0) const _GLIBCXX_NOEXCEPT
      { return this->find(__c, __pos); }

      /**
       *  @brief  Find last position of a character of string.
       *  @param __str  String containing characters to locate.
       *  @param __pos  Index of character to search back from (default end).
       *  @return  Index of last occurrence.
       *
       *  Starting from @a __pos, searches backward for one of the
       *  characters of @a __str within this string.  If found,
       *  returns the index where it was found.  If not found, returns
       *  npos.
      */
      size_type
      find_last_of(const __versa_string& __str, size_type __pos = npos) const
	_GLIBCXX_NOEXCEPT
      { return this->find_last_of(__str.data(), __pos, __str.size()); }

      /**
       *  @brief  Find last position of a character of C substring.
       *  @param __s  C string containing characters to locate.
       *  @param __pos  Index of character to search back from.
       *  @param __n  Number of characters from s to search for.
       *  @return  Index of last occurrence.
       *
       *  Starting from @a __pos, searches backward for one of the
       *  first @a __n characters of @a __s within this string.  If
       *  found, returns the index where it was found.  If not found,
       *  returns npos.
      */
      size_type
      find_last_of(const _CharT* __s, size_type __pos, size_type __n) const;

      /**
       *  @brief  Find last position of a character of C string.
       *  @param __s  C string containing characters to locate.
       *  @param __pos  Index of character to search back from (default end).
       *  @return  Index of last occurrence.
       *
       *  Starting from @a __pos, searches backward for one of the
       *  characters of @a __s within this string.  If found, returns
       *  the index where it was found.  If not found, returns npos.
      */
      size_type
      find_last_of(const _CharT* __s, size_type __pos = npos) const
      {
	__glibcxx_requires_string(__s);
	return this->find_last_of(__s, __pos, traits_type::length(__s));
      }

      /**
       *  @brief  Find last position of a character.
       *  @param __c  Character to locate.
       *  @param __pos  Index of character to search back from (default end).
       *  @return  Index of last occurrence.
       *
       *  Starting from @a __pos, searches backward for @a __c within
       *  this string.  If found, returns the index where it was
       *  found.  If not found, returns npos.
       *
       *  Note: equivalent to rfind(c, pos).
      */
      size_type
      find_last_of(_CharT __c, size_type __pos = npos) const _GLIBCXX_NOEXCEPT
      { return this->rfind(__c, __pos); }

      /**
       *  @brief  Find position of a character not in string.
       *  @param __str  String containing characters to avoid.
       *  @param __pos  Index of character to search from (default 0).
       *  @return  Index of first occurrence.
       *
       *  Starting from @a __pos, searches forward for a character not
       *  contained in @a __str within this string.  If found, returns
       *  the index where it was found.  If not found, returns npos.
      */
      size_type
      find_first_not_of(const __versa_string& __str, size_type __pos = 0) const
	_GLIBCXX_NOEXCEPT
      { return this->find_first_not_of(__str.data(), __pos, __str.size()); }

      /**
       *  @brief  Find position of a character not in C substring.
       *  @param __s  C string containing characters to avoid.
       *  @param __pos  Index of character to search from.
       *  @param __n  Number of characters from s to consider.
       *  @return  Index of first occurrence.
       *
       *  Starting from @a __pos, searches forward for a character not
       *  contained in the first @a __n characters of @a __s within
       *  this string.  If found, returns the index where it was
       *  found.  If not found, returns npos.
      */
      size_type
      find_first_not_of(const _CharT* __s, size_type __pos,
			size_type __n) const;

      /**
       *  @brief  Find position of a character not in C string.
       *  @param __s  C string containing characters to avoid.
       *  @param __pos  Index of character to search from (default 0).
       *  @return  Index of first occurrence.
       *
       *  Starting from @a __pos, searches forward for a character not
       *  contained in @a __s within this string.  If found, returns
       *  the index where it was found.  If not found, returns npos.
      */
      size_type
      find_first_not_of(const _CharT* __s, size_type __pos = 0) const
      {
	__glibcxx_requires_string(__s);
	return this->find_first_not_of(__s, __pos, traits_type::length(__s));
      }

      /**
       *  @brief  Find position of a different character.
       *  @param __c  Character to avoid.
       *  @param __pos  Index of character to search from (default 0).
       *  @return  Index of first occurrence.
       *
       *  Starting from @a __pos, searches forward for a character
       *  other than @a __c within this string.  If found, returns the
       *  index where it was found.  If not found, returns npos.
      */
      size_type
      find_first_not_of(_CharT __c, size_type __pos = 0) const
	_GLIBCXX_NOEXCEPT;

      /**
       *  @brief  Find last position of a character not in string.
       *  @param __str  String containing characters to avoid.
       *  @param __pos  Index of character to search back from (default end).
       *  @return  Index of last occurrence.
       *
       *  Starting from @a __pos, searches backward for a character
       *  not contained in @a __str within this string.  If found,
       *  returns the index where it was found.  If not found, returns
       *  npos.
      */
      size_type
      find_last_not_of(const __versa_string& __str,
		       size_type __pos = npos) const _GLIBCXX_NOEXCEPT
      { return this->find_last_not_of(__str.data(), __pos, __str.size()); }

      /**
       *  @brief  Find last position of a character not in C substring.
       *  @param __s  C string containing characters to avoid.
       *  @param __pos  Index of character to search back from.
       *  @param __n  Number of characters from s to consider.
       *  @return  Index of last occurrence.
       *
       *  Starting from @a __pos, searches backward for a character
       *  not contained in the first @a __n characters of @a __s
       *  within this string.  If found, returns the index where it
       *  was found.  If not found, returns npos.
      */
      size_type
      find_last_not_of(const _CharT* __s, size_type __pos,
		       size_type __n) const;
      /**
       *  @brief  Find last position of a character not in C string.
       *  @param __s  C string containing characters to avoid.
       *  @param __pos  Index of character to search back from (default end).
       *  @return  Index of last occurrence.
       *
       *  Starting from @a __pos, searches backward for a character
       *  not contained in @a __s within this string.  If found,
       *  returns the index where it was found.  If not found, returns
       *  npos.
      */
      size_type
      find_last_not_of(const _CharT* __s, size_type __pos = npos) const
      {
	__glibcxx_requires_string(__s);
	return this->find_last_not_of(__s, __pos, traits_type::length(__s));
      }

      /**
       *  @brief  Find last position of a different character.
       *  @param __c  Character to avoid.
       *  @param __pos  Index of character to search back from (default end).
       *  @return  Index of last occurrence.
       *
       *  Starting from @a __pos, searches backward for a character
       *  other than @a __c within this string.  If found, returns the
       *  index where it was found.  If not found, returns npos.
      */
      size_type
      find_last_not_of(_CharT __c, size_type __pos = npos) const
	_GLIBCXX_NOEXCEPT;

      /**
       *  @brief  Get a substring.
       *  @param __pos  Index of first character (default 0).
       *  @param __n  Number of characters in substring (default remainder).
       *  @return  The new string.
       *  @throw  std::out_of_range  If pos > size().
       *
       *  Construct and return a new string using the @a __n
       *  characters starting at @a __pos.  If the string is too
       *  short, use the remainder of the characters.  If @a __pos is
       *  beyond the end of the string, out_of_range is thrown.
      */
      __versa_string
      substr(size_type __pos = 0, size_type __n = npos) const
      {
	return __versa_string(*this, _M_check(__pos, "__versa_string::substr"),
			      __n);
      }

      /**
       *  @brief  Compare to a string.
       *  @param __str  String to compare against.
       *  @return  Integer < 0, 0, or > 0.
       *
       *  Returns an integer < 0 if this string is ordered before @a
       *  __str, 0 if their values are equivalent, or > 0 if this
       *  string is ordered after @a __str.  Determines the effective
       *  length rlen of the strings to compare as the smallest of
       *  size() and str.size().  The function then compares the two
       *  strings by calling traits::compare(data(), str.data(),rlen).
       *  If the result of the comparison is nonzero returns it,
       *  otherwise the shorter one is ordered first.
      */
      int
      compare(const __versa_string& __str) const
      {
	if (this->_M_compare(__str))
	  return 0;

	const size_type __size = this->size();
	const size_type __osize = __str.size();
	const size_type __len = std::min(__size, __osize);

	int __r = traits_type::compare(this->_M_data(), __str.data(), __len);
	if (!__r)
	  __r = this->_S_compare(__size, __osize);
	return __r;
      }

      /**
       *  @brief  Compare substring to a string.
       *  @param __pos  Index of first character of substring.
       *  @param __n  Number of characters in substring.
       *  @param __str  String to compare against.
       *  @return  Integer < 0, 0, or > 0.
       *
       *  Form the substring of this string from the @a __n characters
       *  starting at @a __pos.  Returns an integer < 0 if the
       *  substring is ordered before @a __str, 0 if their values are
       *  equivalent, or > 0 if the substring is ordered after @a
       *  __str.  Determines the effective length rlen of the strings
       *  to compare as the smallest of the length of the substring
       *  and @a __str.size().  The function then compares the two
       *  strings by calling
       *  traits::compare(substring.data(),str.data(),rlen).  If the
       *  result of the comparison is nonzero returns it, otherwise
       *  the shorter one is ordered first.
      */
      int
      compare(size_type __pos, size_type __n,
	      const __versa_string& __str) const;

      /**
       *  @brief  Compare substring to a substring.
       *  @param __pos1  Index of first character of substring.
       *  @param __n1  Number of characters in substring.
       *  @param __str  String to compare against.
       *  @param __pos2  Index of first character of substring of str.
       *  @param __n2  Number of characters in substring of str.
       *  @return  Integer < 0, 0, or > 0.
       *
       *  Form the substring of this string from the @a __n1
       *  characters starting at @a __pos1.  Form the substring of @a
       *  __str from the @a __n2 characters starting at @a __pos2.
       *  Returns an integer < 0 if this substring is ordered before
       *  the substring of @a __str, 0 if their values are equivalent,
       *  or > 0 if this substring is ordered after the substring of
       *  @a __str.  Determines the effective length rlen of the
       *  strings to compare as the smallest of the lengths of the
       *  substrings.  The function then compares the two strings by
       *  calling
       *  traits::compare(substring.data(),str.substr(pos2,n2).data(),rlen).
       *  If the result of the comparison is nonzero returns it,
       *  otherwise the shorter one is ordered first.
      */
      int
      compare(size_type __pos1, size_type __n1, const __versa_string& __str,
	      size_type __pos2, size_type __n2) const;

      /**
       *  @brief  Compare to a C string.
       *  @param __s  C string to compare against.
       *  @return  Integer < 0, 0, or > 0.
       *
       *  Returns an integer < 0 if this string is ordered before @a
       *  __s, 0 if their values are equivalent, or > 0 if this string
       *  is ordered after @a __s.  Determines the effective length
       *  rlen of the strings to compare as the smallest of size() and
       *  the length of a string constructed from @a __s.  The
       *  function then compares the two strings by calling
       *  traits::compare(data(),s,rlen).  If the result of the
       *  comparison is nonzero returns it, otherwise the shorter one
       *  is ordered first.
      */
      int
      compare(const _CharT* __s) const;

      // _GLIBCXX_RESOLVE_LIB_DEFECTS
      // 5 String::compare specification questionable
      /**
       *  @brief  Compare substring to a C string.
       *  @param __pos  Index of first character of substring.
       *  @param __n1  Number of characters in substring.
       *  @param __s  C string to compare against.
       *  @return  Integer < 0, 0, or > 0.
       *
       *  Form the substring of this string from the @a __n1
       *  characters starting at @a __pos.  Returns an integer < 0 if
       *  the substring is ordered before @a __s, 0 if their values
       *  are equivalent, or > 0 if the substring is ordered after @a
       *  __s.  Determines the effective length rlen of the strings to
       *  compare as the smallest of the length of the substring and
       *  the length of a string constructed from @a __s.  The
       *  function then compares the two string by calling
       *  traits::compare(substring.data(),s,rlen).  If the result of
       *  the comparison is nonzero returns it, otherwise the shorter
       *  one is ordered first.
      */
      int
      compare(size_type __pos, size_type __n1, const _CharT* __s) const;

      /**
       *  @brief  Compare substring against a character array.
<<<<<<< HEAD
       *  @param __pos1  Index of first character of substring.
=======
       *  @param __pos  Index of first character of substring.
>>>>>>> 3082eeb7
       *  @param __n1  Number of characters in substring.
       *  @param __s  character array to compare against.
       *  @param __n2  Number of characters of s.
       *  @return  Integer < 0, 0, or > 0.
       *
       *  Form the substring of this string from the @a __n1
<<<<<<< HEAD
       *  characters starting at @a __pos1.  Form a string from the
=======
       *  characters starting at @a __pos.  Form a string from the
>>>>>>> 3082eeb7
       *  first @a __n2 characters of @a __s.  Returns an integer < 0
       *  if this substring is ordered before the string from @a __s,
       *  0 if their values are equivalent, or > 0 if this substring
       *  is ordered after the string from @a __s.  Determines the
       *  effective length rlen of the strings to compare as the
       *  smallest of the length of the substring and @a __n2.  The
       *  function then compares the two strings by calling
<<<<<<< HEAD
       *  traits::compare(substring.data(),s,rlen).  If the result of
       *  the comparison is nonzero returns it, otherwise the shorter
       *  one is ordered first.
       *
       *  NB: s must have at least n2 characters, <em>\\0</em> has no special
=======
       *  traits::compare(substring.data(),__s,rlen).  If the result of
       *  the comparison is nonzero returns it, otherwise the shorter
       *  one is ordered first.
       *
       *  NB: __s must have at least n2 characters, <em>\\0</em> has no special
>>>>>>> 3082eeb7
       *  meaning.
      */
      int
      compare(size_type __pos, size_type __n1, const _CharT* __s,
	      size_type __n2) const;
    };

  // operator+
  /**
   *  @brief  Concatenate two strings.
   *  @param __lhs  First string.
   *  @param __rhs  Last string.
   *  @return  New string with value of @a __lhs followed by @a __rhs.
   */
  template<typename _CharT, typename _Traits, typename _Alloc,
	   template <typename, typename, typename> class _Base>
    __versa_string<_CharT, _Traits, _Alloc, _Base>
    operator+(const __versa_string<_CharT, _Traits, _Alloc, _Base>& __lhs,
	      const __versa_string<_CharT, _Traits, _Alloc, _Base>& __rhs);

  /**
   *  @brief  Concatenate C string and string.
   *  @param __lhs  First string.
   *  @param __rhs  Last string.
   *  @return  New string with value of @a __lhs followed by @a __rhs.
   */
  template<typename _CharT, typename _Traits, typename _Alloc,
	   template <typename, typename, typename> class _Base>
    __versa_string<_CharT, _Traits, _Alloc, _Base>
    operator+(const _CharT* __lhs,
	      const __versa_string<_CharT, _Traits, _Alloc, _Base>& __rhs);

  /**
   *  @brief  Concatenate character and string.
   *  @param __lhs  First string.
   *  @param __rhs  Last string.
   *  @return  New string with @a __lhs followed by @a __rhs.
   */
  template<typename _CharT, typename _Traits, typename _Alloc,
	   template <typename, typename, typename> class _Base>
    __versa_string<_CharT, _Traits, _Alloc, _Base>
    operator+(_CharT __lhs,
	      const __versa_string<_CharT, _Traits, _Alloc, _Base>& __rhs);

  /**
   *  @brief  Concatenate string and C string.
   *  @param __lhs  First string.
   *  @param __rhs  Last string.
   *  @return  New string with @a __lhs followed by @a __rhs.
   */
  template<typename _CharT, typename _Traits, typename _Alloc,
	   template <typename, typename, typename> class _Base>
    __versa_string<_CharT, _Traits, _Alloc, _Base>
    operator+(const __versa_string<_CharT, _Traits, _Alloc, _Base>& __lhs,
	      const _CharT* __rhs);

  /**
   *  @brief  Concatenate string and character.
   *  @param __lhs  First string.
   *  @param __rhs  Last string.
   *  @return  New string with @a __lhs followed by @a __rhs.
   */
  template<typename _CharT, typename _Traits, typename _Alloc,
	   template <typename, typename, typename> class _Base>
    __versa_string<_CharT, _Traits, _Alloc, _Base>
    operator+(const __versa_string<_CharT, _Traits, _Alloc, _Base>& __lhs,
	      _CharT __rhs);

#ifdef __GXX_EXPERIMENTAL_CXX0X__
  template<typename _CharT, typename _Traits, typename _Alloc,
	   template <typename, typename, typename> class _Base>
    inline __versa_string<_CharT, _Traits, _Alloc, _Base>
    operator+(__versa_string<_CharT, _Traits, _Alloc, _Base>&& __lhs,
	      const __versa_string<_CharT, _Traits, _Alloc, _Base>& __rhs)
    { return std::move(__lhs.append(__rhs)); }

  template<typename _CharT, typename _Traits, typename _Alloc,
	   template <typename, typename, typename> class _Base>
    inline __versa_string<_CharT, _Traits, _Alloc, _Base>
    operator+(const __versa_string<_CharT, _Traits, _Alloc, _Base>& __lhs,
	      __versa_string<_CharT, _Traits, _Alloc, _Base>&& __rhs)
    { return std::move(__rhs.insert(0, __lhs)); }

  template<typename _CharT, typename _Traits, typename _Alloc,
	   template <typename, typename, typename> class _Base>
    inline __versa_string<_CharT, _Traits, _Alloc, _Base>
    operator+(__versa_string<_CharT, _Traits, _Alloc, _Base>&& __lhs,
	      __versa_string<_CharT, _Traits, _Alloc, _Base>&& __rhs)
    {
      const auto __size = __lhs.size() + __rhs.size();
      const bool __cond = (__size > __lhs.capacity()
			   && __size <= __rhs.capacity());
      return __cond ? std::move(__rhs.insert(0, __lhs))
	            : std::move(__lhs.append(__rhs));
    }

  template<typename _CharT, typename _Traits, typename _Alloc,
	   template <typename, typename, typename> class _Base>
    inline __versa_string<_CharT, _Traits, _Alloc, _Base>
    operator+(const _CharT* __lhs,
	      __versa_string<_CharT, _Traits, _Alloc, _Base>&& __rhs)
    { return std::move(__rhs.insert(0, __lhs)); }

  template<typename _CharT, typename _Traits, typename _Alloc,
	   template <typename, typename, typename> class _Base>
    inline __versa_string<_CharT, _Traits, _Alloc, _Base>
    operator+(_CharT __lhs,
	      __versa_string<_CharT, _Traits, _Alloc, _Base>&& __rhs)
    { return std::move(__rhs.insert(0, 1, __lhs)); }

  template<typename _CharT, typename _Traits, typename _Alloc,
	   template <typename, typename, typename> class _Base>
    inline __versa_string<_CharT, _Traits, _Alloc, _Base>
    operator+(__versa_string<_CharT, _Traits, _Alloc, _Base>&& __lhs,
	      const _CharT* __rhs)
    { return std::move(__lhs.append(__rhs)); }

  template<typename _CharT, typename _Traits, typename _Alloc,
	   template <typename, typename, typename> class _Base>
    inline __versa_string<_CharT, _Traits, _Alloc, _Base>
    operator+(__versa_string<_CharT, _Traits, _Alloc, _Base>&& __lhs,
	      _CharT __rhs)
    { return std::move(__lhs.append(1, __rhs)); }
#endif

  // operator ==
  /**
   *  @brief  Test equivalence of two strings.
   *  @param __lhs  First string.
   *  @param __rhs  Second string.
   *  @return  True if @a __lhs.compare(@a __rhs) == 0.  False otherwise.
   */
  template<typename _CharT, typename _Traits, typename _Alloc,
	   template <typename, typename, typename> class _Base>
    inline bool
    operator==(const __versa_string<_CharT, _Traits, _Alloc, _Base>& __lhs,
	       const __versa_string<_CharT, _Traits, _Alloc, _Base>& __rhs)
    { return __lhs.compare(__rhs) == 0; }

  template<typename _CharT,
	   template <typename, typename, typename> class _Base>
    inline typename __enable_if<std::__is_char<_CharT>::__value, bool>::__type
    operator==(const __versa_string<_CharT, std::char_traits<_CharT>,
	       std::allocator<_CharT>, _Base>& __lhs,
	       const __versa_string<_CharT, std::char_traits<_CharT>,
	       std::allocator<_CharT>, _Base>& __rhs)
    { return (__lhs.size() == __rhs.size()
	      && !std::char_traits<_CharT>::compare(__lhs.data(), __rhs.data(),
						    __lhs.size())); }

  /**
   *  @brief  Test equivalence of C string and string.
   *  @param __lhs  C string.
   *  @param __rhs  String.
   *  @return  True if @a __rhs.compare(@a __lhs) == 0.  False otherwise.
   */
  template<typename _CharT, typename _Traits, typename _Alloc,
	   template <typename, typename, typename> class _Base>
    inline bool
    operator==(const _CharT* __lhs,
	       const __versa_string<_CharT, _Traits, _Alloc, _Base>& __rhs)
    { return __rhs.compare(__lhs) == 0; }

  /**
   *  @brief  Test equivalence of string and C string.
   *  @param __lhs  String.
   *  @param __rhs  C string.
   *  @return  True if @a __lhs.compare(@a __rhs) == 0.  False otherwise.
   */
  template<typename _CharT, typename _Traits, typename _Alloc,
	   template <typename, typename, typename> class _Base>
    inline bool
    operator==(const __versa_string<_CharT, _Traits, _Alloc, _Base>& __lhs,
	       const _CharT* __rhs)
    { return __lhs.compare(__rhs) == 0; }

  // operator !=
  /**
   *  @brief  Test difference of two strings.
   *  @param __lhs  First string.
   *  @param __rhs  Second string.
   *  @return  True if @a __lhs.compare(@a __rhs) != 0.  False otherwise.
   */
  template<typename _CharT, typename _Traits, typename _Alloc,
	   template <typename, typename, typename> class _Base>
    inline bool
    operator!=(const __versa_string<_CharT, _Traits, _Alloc, _Base>& __lhs,
	       const __versa_string<_CharT, _Traits, _Alloc, _Base>& __rhs)
    { return !(__lhs == __rhs); }

  /**
   *  @brief  Test difference of C string and string.
   *  @param __lhs  C string.
   *  @param __rhs  String.
   *  @return  True if @a __rhs.compare(@a __lhs) != 0.  False otherwise.
   */
  template<typename _CharT, typename _Traits, typename _Alloc,
	   template <typename, typename, typename> class _Base>
    inline bool
    operator!=(const _CharT* __lhs,
	       const __versa_string<_CharT, _Traits, _Alloc, _Base>& __rhs)
    { return !(__lhs == __rhs); }

  /**
   *  @brief  Test difference of string and C string.
   *  @param __lhs  String.
   *  @param __rhs  C string.
   *  @return  True if @a __lhs.compare(@a __rhs) != 0.  False otherwise.
   */
  template<typename _CharT, typename _Traits, typename _Alloc,
	   template <typename, typename, typename> class _Base>
    inline bool
    operator!=(const __versa_string<_CharT, _Traits, _Alloc, _Base>& __lhs,
	       const _CharT* __rhs)
    { return !(__lhs == __rhs); }

  // operator <
  /**
   *  @brief  Test if string precedes string.
   *  @param __lhs  First string.
   *  @param __rhs  Second string.
   *  @return  True if @a __lhs precedes @a __rhs.  False otherwise.
   */
  template<typename _CharT, typename _Traits, typename _Alloc,
	   template <typename, typename, typename> class _Base>
    inline bool
    operator<(const __versa_string<_CharT, _Traits, _Alloc, _Base>& __lhs,
	      const __versa_string<_CharT, _Traits, _Alloc, _Base>& __rhs)
    { return __lhs.compare(__rhs) < 0; }

  /**
   *  @brief  Test if string precedes C string.
   *  @param __lhs  String.
   *  @param __rhs  C string.
   *  @return  True if @a __lhs precedes @a __rhs.  False otherwise.
   */
  template<typename _CharT, typename _Traits, typename _Alloc,
	   template <typename, typename, typename> class _Base>
    inline bool
    operator<(const __versa_string<_CharT, _Traits, _Alloc, _Base>& __lhs,
	      const _CharT* __rhs)
    { return __lhs.compare(__rhs) < 0; }

  /**
   *  @brief  Test if C string precedes string.
   *  @param __lhs  C string.
   *  @param __rhs  String.
   *  @return  True if @a __lhs precedes @a __rhs.  False otherwise.
   */
  template<typename _CharT, typename _Traits, typename _Alloc,
	   template <typename, typename, typename> class _Base>
    inline bool
    operator<(const _CharT* __lhs,
	      const __versa_string<_CharT, _Traits, _Alloc, _Base>& __rhs)
    { return __rhs.compare(__lhs) > 0; }

  // operator >
  /**
   *  @brief  Test if string follows string.
   *  @param __lhs  First string.
   *  @param __rhs  Second string.
   *  @return  True if @a __lhs follows @a __rhs.  False otherwise.
   */
  template<typename _CharT, typename _Traits, typename _Alloc,
	   template <typename, typename, typename> class _Base>
    inline bool
    operator>(const __versa_string<_CharT, _Traits, _Alloc, _Base>& __lhs,
	      const __versa_string<_CharT, _Traits, _Alloc, _Base>& __rhs)
    { return __lhs.compare(__rhs) > 0; }

  /**
   *  @brief  Test if string follows C string.
   *  @param __lhs  String.
   *  @param __rhs  C string.
   *  @return  True if @a __lhs follows @a __rhs.  False otherwise.
   */
  template<typename _CharT, typename _Traits, typename _Alloc,
	   template <typename, typename, typename> class _Base>
    inline bool
    operator>(const __versa_string<_CharT, _Traits, _Alloc, _Base>& __lhs,
	      const _CharT* __rhs)
    { return __lhs.compare(__rhs) > 0; }

  /**
   *  @brief  Test if C string follows string.
   *  @param __lhs  C string.
   *  @param __rhs  String.
   *  @return  True if @a __lhs follows @a __rhs.  False otherwise.
   */
  template<typename _CharT, typename _Traits, typename _Alloc,
	   template <typename, typename, typename> class _Base>
    inline bool
    operator>(const _CharT* __lhs,
	      const __versa_string<_CharT, _Traits, _Alloc, _Base>& __rhs)
    { return __rhs.compare(__lhs) < 0; }

  // operator <=
  /**
   *  @brief  Test if string doesn't follow string.
   *  @param __lhs  First string.
   *  @param __rhs  Second string.
   *  @return  True if @a __lhs doesn't follow @a __rhs.  False otherwise.
   */
  template<typename _CharT, typename _Traits, typename _Alloc,
	   template <typename, typename, typename> class _Base>
    inline bool
    operator<=(const __versa_string<_CharT, _Traits, _Alloc, _Base>& __lhs,
	       const __versa_string<_CharT, _Traits, _Alloc, _Base>& __rhs)
    { return __lhs.compare(__rhs) <= 0; }

  /**
   *  @brief  Test if string doesn't follow C string.
   *  @param __lhs  String.
   *  @param __rhs  C string.
   *  @return  True if @a __lhs doesn't follow @a __rhs.  False otherwise.
   */
  template<typename _CharT, typename _Traits, typename _Alloc,
	   template <typename, typename, typename> class _Base>
    inline bool
    operator<=(const __versa_string<_CharT, _Traits, _Alloc, _Base>& __lhs,
	       const _CharT* __rhs)
    { return __lhs.compare(__rhs) <= 0; }

  /**
   *  @brief  Test if C string doesn't follow string.
   *  @param __lhs  C string.
   *  @param __rhs  String.
   *  @return  True if @a __lhs doesn't follow @a __rhs.  False otherwise.
   */
  template<typename _CharT, typename _Traits, typename _Alloc,
	   template <typename, typename, typename> class _Base>
    inline bool
    operator<=(const _CharT* __lhs,
	       const __versa_string<_CharT, _Traits, _Alloc, _Base>& __rhs)
    { return __rhs.compare(__lhs) >= 0; }

  // operator >=
  /**
   *  @brief  Test if string doesn't precede string.
   *  @param __lhs  First string.
   *  @param __rhs  Second string.
   *  @return  True if @a __lhs doesn't precede @a __rhs.  False otherwise.
   */
  template<typename _CharT, typename _Traits, typename _Alloc,
	   template <typename, typename, typename> class _Base>
    inline bool
    operator>=(const __versa_string<_CharT, _Traits, _Alloc, _Base>& __lhs,
	       const __versa_string<_CharT, _Traits, _Alloc, _Base>& __rhs)
    { return __lhs.compare(__rhs) >= 0; }

  /**
   *  @brief  Test if string doesn't precede C string.
   *  @param __lhs  String.
   *  @param __rhs  C string.
   *  @return  True if @a __lhs doesn't precede @a __rhs.  False otherwise.
   */
  template<typename _CharT, typename _Traits, typename _Alloc,
	   template <typename, typename, typename> class _Base>
    inline bool
    operator>=(const __versa_string<_CharT, _Traits, _Alloc, _Base>& __lhs,
	       const _CharT* __rhs)
    { return __lhs.compare(__rhs) >= 0; }

  /**
   *  @brief  Test if C string doesn't precede string.
   *  @param __lhs  C string.
   *  @param __rhs  String.
   *  @return  True if @a __lhs doesn't precede @a __rhs.  False otherwise.
   */
  template<typename _CharT, typename _Traits, typename _Alloc,
	   template <typename, typename, typename> class _Base>
    inline bool
    operator>=(const _CharT* __lhs,
	       const __versa_string<_CharT, _Traits, _Alloc, _Base>& __rhs)
    { return __rhs.compare(__lhs) <= 0; }

  /**
   *  @brief  Swap contents of two strings.
   *  @param __lhs  First string.
   *  @param __rhs  Second string.
   *
   *  Exchanges the contents of @a __lhs and @a __rhs in constant time.
   */
  template<typename _CharT, typename _Traits, typename _Alloc,
	   template <typename, typename, typename> class _Base>
    inline void
    swap(__versa_string<_CharT, _Traits, _Alloc, _Base>& __lhs,
	 __versa_string<_CharT, _Traits, _Alloc, _Base>& __rhs)
    { __lhs.swap(__rhs); }

<<<<<<< HEAD
_GLIBCXX_END_NAMESPACE
=======
_GLIBCXX_END_NAMESPACE_VERSION
} // namespace
>>>>>>> 3082eeb7

namespace std _GLIBCXX_VISIBILITY(default)
{
_GLIBCXX_BEGIN_NAMESPACE_VERSION

  /**
   *  @brief  Read stream into a string.
   *  @param __is  Input stream.
   *  @param __str  Buffer to store into.
   *  @return  Reference to the input stream.
   *
   *  Stores characters from @a __is into @a __str until whitespace is
   *  found, the end of the stream is encountered, or str.max_size()
   *  is reached.  If is.width() is non-zero, that is the limit on the
   *  number of characters stored into @a __str.  Any previous
   *  contents of @a __str are erased.
   */
  template<typename _CharT, typename _Traits, typename _Alloc,
           template <typename, typename, typename> class _Base>
    basic_istream<_CharT, _Traits>&
    operator>>(basic_istream<_CharT, _Traits>& __is,
	       __gnu_cxx::__versa_string<_CharT, _Traits,
	                                 _Alloc, _Base>& __str);

  /**
   *  @brief  Write string to a stream.
   *  @param __os  Output stream.
   *  @param __str  String to write out.
   *  @return  Reference to the output stream.
   *
   *  Output characters of @a __str into os following the same rules as for
   *  writing a C string.
   */
  template<typename _CharT, typename _Traits, typename _Alloc,
	   template <typename, typename, typename> class _Base>
    inline basic_ostream<_CharT, _Traits>&
    operator<<(basic_ostream<_CharT, _Traits>& __os,
	       const __gnu_cxx::__versa_string<_CharT, _Traits, _Alloc,
	       _Base>& __str)
    {
      // _GLIBCXX_RESOLVE_LIB_DEFECTS
      // 586. string inserter not a formatted function
      return __ostream_insert(__os, __str.data(), __str.size());
    }

  /**
   *  @brief  Read a line from stream into a string.
   *  @param __is  Input stream.
   *  @param __str  Buffer to store into.
   *  @param __delim  Character marking end of line.
   *  @return  Reference to the input stream.
   *
   *  Stores characters from @a __is into @a __str until @a __delim is
   *  found, the end of the stream is encountered, or str.max_size()
   *  is reached.  If is.width() is non-zero, that is the limit on the
   *  number of characters stored into @a __str.  Any previous
   *  contents of @a __str are erased.  If @a delim was encountered,
   *  it is extracted but not stored into @a __str.
   */
  template<typename _CharT, typename _Traits, typename _Alloc,
           template <typename, typename, typename> class _Base>
    basic_istream<_CharT, _Traits>&
    getline(basic_istream<_CharT, _Traits>& __is,
	    __gnu_cxx::__versa_string<_CharT, _Traits, _Alloc, _Base>& __str,
	    _CharT __delim);

  /**
   *  @brief  Read a line from stream into a string.
   *  @param __is  Input stream.
   *  @param __str  Buffer to store into.
   *  @return  Reference to the input stream.
   *
   *  Stores characters from is into @a __str until &apos;\n&apos; is
   *  found, the end of the stream is encountered, or str.max_size()
   *  is reached.  If is.width() is non-zero, that is the limit on the
   *  number of characters stored into @a __str.  Any previous
   *  contents of @a __str are erased.  If end of line was
   *  encountered, it is extracted but not stored into @a __str.
   */
  template<typename _CharT, typename _Traits, typename _Alloc,
           template <typename, typename, typename> class _Base>
    inline basic_istream<_CharT, _Traits>&
    getline(basic_istream<_CharT, _Traits>& __is,
	    __gnu_cxx::__versa_string<_CharT, _Traits, _Alloc, _Base>& __str)
    { return getline(__is, __str, __is.widen('\n')); }      

_GLIBCXX_END_NAMESPACE_VERSION
} // namespace

#if (defined(__GXX_EXPERIMENTAL_CXX0X__) && defined(_GLIBCXX_USE_C99))

#include <ext/string_conversions.h>

namespace __gnu_cxx _GLIBCXX_VISIBILITY(default)
{
_GLIBCXX_BEGIN_NAMESPACE_VERSION

  // 21.4 Numeric Conversions [string.conversions].
  inline int
  stoi(const __vstring& __str, std::size_t* __idx = 0, int __base = 10)
  { return __gnu_cxx::__stoa<long, int>(&std::strtol, "stoi", __str.c_str(),
					__idx, __base); }

  inline long
  stol(const __vstring& __str, std::size_t* __idx = 0, int __base = 10)
  { return __gnu_cxx::__stoa(&std::strtol, "stol", __str.c_str(),
			     __idx, __base); }

  inline unsigned long
  stoul(const __vstring& __str, std::size_t* __idx = 0, int __base = 10)
  { return __gnu_cxx::__stoa(&std::strtoul, "stoul", __str.c_str(),
			     __idx, __base); }

  inline long long
  stoll(const __vstring& __str, std::size_t* __idx = 0,	int __base = 10)
  { return __gnu_cxx::__stoa(&std::strtoll, "stoll", __str.c_str(),
			     __idx, __base); }

  inline unsigned long long
  stoull(const __vstring& __str, std::size_t* __idx, int __base = 10)
  { return __gnu_cxx::__stoa(&std::strtoull, "stoull", __str.c_str(),
			     __idx, __base); }

  // NB: strtof vs strtod.
  inline float
  stof(const __vstring& __str, std::size_t* __idx = 0)
  { return __gnu_cxx::__stoa(&std::strtof, "stof", __str.c_str(), __idx); }

  inline double
  stod(const __vstring& __str, std::size_t* __idx = 0)
  { return __gnu_cxx::__stoa(&std::strtod, "stod", __str.c_str(), __idx); }

  inline long double
  stold(const __vstring& __str, std::size_t* __idx = 0)
  { return __gnu_cxx::__stoa(&std::strtold, "stold", __str.c_str(), __idx); }

  // NB: (v)snprintf vs sprintf.

  // DR 1261.
  inline __vstring
  to_string(int __val)
  { return __gnu_cxx::__to_xstring<__vstring>(&std::vsnprintf, 4 * sizeof(int),
					      "%d", __val); }

  inline __vstring
  to_string(unsigned __val)
  { return __gnu_cxx::__to_xstring<__vstring>(&std::vsnprintf,
					      4 * sizeof(unsigned),
					      "%u", __val); }

  inline __vstring
  to_string(long __val)
  { return __gnu_cxx::__to_xstring<__vstring>(&std::vsnprintf,
					      4 * sizeof(long),
					      "%ld", __val); }

  inline __vstring
  to_string(unsigned long __val)
  { return __gnu_cxx::__to_xstring<__vstring>(&std::vsnprintf,
					      4 * sizeof(unsigned long),
					      "%lu", __val); }


  inline __vstring
  to_string(long long __val)
  { return __gnu_cxx::__to_xstring<__vstring>(&std::vsnprintf,
					      4 * sizeof(long long),
					      "%lld", __val); }

  inline __vstring
  to_string(unsigned long long __val)
  { return __gnu_cxx::__to_xstring<__vstring>(&std::vsnprintf,
					      4 * sizeof(unsigned long long),
					      "%llu", __val); }

  inline __vstring
  to_string(float __val)
  {
    const int __n = __numeric_traits<float>::__max_exponent10 + 20;
    return __gnu_cxx::__to_xstring<__vstring>(&std::vsnprintf, __n,
					      "%f", __val);
  }

  inline __vstring
  to_string(double __val)
  {
    const int __n = __numeric_traits<double>::__max_exponent10 + 20;
    return __gnu_cxx::__to_xstring<__vstring>(&std::vsnprintf, __n,
					      "%f", __val);
  }

  inline __vstring
  to_string(long double __val)
  {
    const int __n = __numeric_traits<long double>::__max_exponent10 + 20;
    return __gnu_cxx::__to_xstring<__vstring>(&std::vsnprintf, __n,
					      "%Lf", __val);
  }

#ifdef _GLIBCXX_USE_WCHAR_T
  inline int 
  stoi(const __wvstring& __str, std::size_t* __idx = 0, int __base = 10)
  { return __gnu_cxx::__stoa<long, int>(&std::wcstol, "stoi", __str.c_str(),
					__idx, __base); }

  inline long 
  stol(const __wvstring& __str, std::size_t* __idx = 0, int __base = 10)
  { return __gnu_cxx::__stoa(&std::wcstol, "stol", __str.c_str(),
			     __idx, __base); }

  inline unsigned long
  stoul(const __wvstring& __str, std::size_t* __idx = 0, int __base = 10)
  { return __gnu_cxx::__stoa(&std::wcstoul, "stoul", __str.c_str(),
			     __idx, __base); }

  inline long long
  stoll(const __wvstring& __str, std::size_t* __idx = 0, int __base = 10)
  { return __gnu_cxx::__stoa(&std::wcstoll, "stoll", __str.c_str(),
			     __idx, __base); }

  inline unsigned long long
  stoull(const __wvstring& __str, std::size_t* __idx = 0, int __base = 10)
  { return __gnu_cxx::__stoa(&std::wcstoull, "stoull", __str.c_str(),
			     __idx, __base); }

  // NB: wcstof vs wcstod.
  inline float
  stof(const __wvstring& __str, std::size_t* __idx = 0)
  { return __gnu_cxx::__stoa(&std::wcstof, "stof", __str.c_str(), __idx); }

  inline double
  stod(const __wvstring& __str, std::size_t* __idx = 0)
  { return __gnu_cxx::__stoa(&std::wcstod, "stod", __str.c_str(), __idx); }

  inline long double
  stold(const __wvstring& __str, std::size_t* __idx = 0)
  { return __gnu_cxx::__stoa(&std::wcstold, "stold", __str.c_str(), __idx); }

#ifndef _GLIBCXX_HAVE_BROKEN_VSWPRINTF
  // DR 1261.
  inline __wvstring
  to_wstring(int __val)
  { return __gnu_cxx::__to_xstring<__wvstring>(&std::vswprintf,
					       4 * sizeof(int),
					       L"%d", __val); }

  inline __wvstring
  to_wstring(unsigned __val)
  { return __gnu_cxx::__to_xstring<__wvstring>(&std::vswprintf,
					       4 * sizeof(unsigned),
					       L"%u", __val); }

  inline __wvstring
  to_wstring(long __val)
  { return __gnu_cxx::__to_xstring<__wvstring>(&std::vswprintf,
					       4 * sizeof(long),
					       L"%ld", __val); }

  inline __wvstring
  to_wstring(unsigned long __val)
  { return __gnu_cxx::__to_xstring<__wvstring>(&std::vswprintf,
					       4 * sizeof(unsigned long),
					       L"%lu", __val); }

  inline __wvstring
  to_wstring(long long __val)
  { return __gnu_cxx::__to_xstring<__wvstring>(&std::vswprintf,
					       4 * sizeof(long long),
					       L"%lld", __val); }

  inline __wvstring
  to_wstring(unsigned long long __val)
  { return __gnu_cxx::__to_xstring<__wvstring>(&std::vswprintf,
					       4 * sizeof(unsigned long long),
					       L"%llu", __val); }

  inline __wvstring
  to_wstring(float __val)
  {
    const int __n = __numeric_traits<float>::__max_exponent10 + 20;
    return __gnu_cxx::__to_xstring<__wvstring>(&std::vswprintf, __n,
					       L"%f", __val);
  }

  inline __wvstring
  to_wstring(double __val)
  {
    const int __n = __numeric_traits<double>::__max_exponent10 + 20;
    return __gnu_cxx::__to_xstring<__wvstring>(&std::vswprintf, __n,
					       L"%f", __val);
  }

  inline __wvstring
  to_wstring(long double __val)
  {
    const int __n = __numeric_traits<long double>::__max_exponent10 + 20;
    return __gnu_cxx::__to_xstring<__wvstring>(&std::vswprintf, __n,
					       L"%Lf", __val);
  }
#endif
#endif

_GLIBCXX_END_NAMESPACE_VERSION
} // namespace

#endif

#ifdef __GXX_EXPERIMENTAL_CXX0X__

#include <bits/functional_hash.h>

namespace std _GLIBCXX_VISIBILITY(default)
{
_GLIBCXX_BEGIN_NAMESPACE_VERSION

  /// std::hash specialization for __vstring.
  template<>
    struct hash<__gnu_cxx::__vstring>
    : public __hash_base<size_t, __gnu_cxx::__vstring>
    {
      size_t
      operator()(const __gnu_cxx::__vstring& __s) const
      { return std::_Hash_impl::hash(__s.data(), __s.length()); }
    };

#ifdef _GLIBCXX_USE_WCHAR_T
  /// std::hash specialization for __wvstring.
  template<>
    struct hash<__gnu_cxx::__wvstring>
    : public __hash_base<size_t, __gnu_cxx::__wvstring>
    {
      size_t
      operator()(const __gnu_cxx::__wvstring& __s) const
      { return std::_Hash_impl::hash(__s.data(),
                                     __s.length() * sizeof(wchar_t)); }
    };
#endif

#ifdef _GLIBCXX_USE_C99_STDINT_TR1
  /// std::hash specialization for __u16vstring.
  template<>
    struct hash<__gnu_cxx::__u16vstring>
    : public __hash_base<size_t, __gnu_cxx::__u16vstring>
    {
      size_t
      operator()(const __gnu_cxx::__u16vstring& __s) const
      { return std::_Hash_impl::hash(__s.data(),
                                     __s.length() * sizeof(char16_t)); }
    };

  /// std::hash specialization for __u32vstring.
  template<>
    struct hash<__gnu_cxx::__u32vstring>
    : public __hash_base<size_t, __gnu_cxx::__u32vstring>
    {
      size_t
      operator()(const __gnu_cxx::__u32vstring& __s) const
      { return std::_Hash_impl::hash(__s.data(),
                                     __s.length() * sizeof(char32_t)); }
    };
#endif

_GLIBCXX_END_NAMESPACE_VERSION
} // namespace

#endif /* __GXX_EXPERIMENTAL_CXX0X__ */

#include "vstring.tcc" 

#endif /* _VSTRING_H */<|MERGE_RESOLUTION|>--- conflicted
+++ resolved
@@ -1,10 +1,6 @@
 // Versatile string -*- C++ -*-
 
-<<<<<<< HEAD
-// Copyright (C) 2005, 2006, 2007, 2008, 2009, 2010
-=======
 // Copyright (C) 2005, 2006, 2007, 2008, 2009, 2010, 2011
->>>>>>> 3082eeb7
 // Free Software Foundation, Inc.
 //
 // This file is part of the GNU ISO C++ Library.  This library is free
@@ -145,11 +141,7 @@
 
       // NB: per LWG issue 42, semantics different from IS:
       /**
-<<<<<<< HEAD
-       *  @brief  Construct string with copy of value of @a str.
-=======
        *  @brief  Construct string with copy of value of @a __str.
->>>>>>> 3082eeb7
        *  @param  __str  Source string.
        */
       __versa_string(const __versa_string& __str)
@@ -161,11 +153,7 @@
        *  @param  __str  Source string.
        *
        *  The newly-constructed %string contains the exact contents of
-<<<<<<< HEAD
-       *  @a str.  The contents of @a str are a valid, but unspecified
-=======
        *  @a __str.  The contents of @a __str are a valid, but unspecified
->>>>>>> 3082eeb7
        *  string.
        */
       __versa_string(__versa_string&& __str) noexcept
@@ -477,12 +465,6 @@
       void
       shrink_to_fit()
       {
-<<<<<<< HEAD
-	__try
-	  { this->reserve(0); }
-	__catch(...)
-	  { }
-=======
 	if (capacity() > size())
 	  {
 	    __try
@@ -490,7 +472,6 @@
 	    __catch(...)
 	      { }
 	  }
->>>>>>> 3082eeb7
       }
 #endif
 
@@ -2041,22 +2022,14 @@
 
       /**
        *  @brief  Compare substring against a character array.
-<<<<<<< HEAD
-       *  @param __pos1  Index of first character of substring.
-=======
        *  @param __pos  Index of first character of substring.
->>>>>>> 3082eeb7
        *  @param __n1  Number of characters in substring.
        *  @param __s  character array to compare against.
        *  @param __n2  Number of characters of s.
        *  @return  Integer < 0, 0, or > 0.
        *
        *  Form the substring of this string from the @a __n1
-<<<<<<< HEAD
-       *  characters starting at @a __pos1.  Form a string from the
-=======
        *  characters starting at @a __pos.  Form a string from the
->>>>>>> 3082eeb7
        *  first @a __n2 characters of @a __s.  Returns an integer < 0
        *  if this substring is ordered before the string from @a __s,
        *  0 if their values are equivalent, or > 0 if this substring
@@ -2064,19 +2037,11 @@
        *  effective length rlen of the strings to compare as the
        *  smallest of the length of the substring and @a __n2.  The
        *  function then compares the two strings by calling
-<<<<<<< HEAD
-       *  traits::compare(substring.data(),s,rlen).  If the result of
-       *  the comparison is nonzero returns it, otherwise the shorter
-       *  one is ordered first.
-       *
-       *  NB: s must have at least n2 characters, <em>\\0</em> has no special
-=======
        *  traits::compare(substring.data(),__s,rlen).  If the result of
        *  the comparison is nonzero returns it, otherwise the shorter
        *  one is ordered first.
        *
        *  NB: __s must have at least n2 characters, <em>\\0</em> has no special
->>>>>>> 3082eeb7
        *  meaning.
       */
       int
@@ -2467,12 +2432,8 @@
 	 __versa_string<_CharT, _Traits, _Alloc, _Base>& __rhs)
     { __lhs.swap(__rhs); }
 
-<<<<<<< HEAD
-_GLIBCXX_END_NAMESPACE
-=======
 _GLIBCXX_END_NAMESPACE_VERSION
 } // namespace
->>>>>>> 3082eeb7
 
 namespace std _GLIBCXX_VISIBILITY(default)
 {
