--- conflicted
+++ resolved
@@ -99,8 +99,6 @@
       { }
 
       unordered_set(unordered_set&&) = default;
-<<<<<<< HEAD
-=======
 
       explicit
       unordered_set(const allocator_type& __a)
@@ -116,7 +114,6 @@
 		    const allocator_type& __a)
 	: _Base(std::move(__uset._M_base()), __a)
       { }
->>>>>>> 4d0aec87
 
       unordered_set(initializer_list<value_type> __l,
 		    size_type __n = 0,
@@ -141,10 +138,7 @@
 
       void
       swap(unordered_set& __x)
-<<<<<<< HEAD
-=======
       noexcept( noexcept(__x._M_base().swap(__x)) )
->>>>>>> 4d0aec87
       { _Base::swap(__x); }
 
       void
@@ -329,8 +323,6 @@
       { }
 
       unordered_multiset(unordered_multiset&&) = default;
-<<<<<<< HEAD
-=======
 
       explicit
       unordered_multiset(const allocator_type& __a)
@@ -346,7 +338,6 @@
 			 const allocator_type& __a)
 	: _Base(std::move(__umset._M_base()), __a)
       { }
->>>>>>> 4d0aec87
 
       unordered_multiset(initializer_list<value_type> __l,
 			 size_type __n = 0,
@@ -371,10 +362,7 @@
 
       void
       swap(unordered_multiset& __x)
-<<<<<<< HEAD
-=======
       noexcept( noexcept(__x._M_base().swap(__x)) )
->>>>>>> 4d0aec87
       { _Base::swap(__x); }
 
       void
