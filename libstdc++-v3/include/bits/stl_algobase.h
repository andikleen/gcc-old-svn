// Core algorithmic facilities -*- C++ -*-

// Copyright (C) 2001, 2002, 2003, 2004, 2005, 2006, 2007, 2008, 2009, 2010
// Free Software Foundation, Inc.
//
// This file is part of the GNU ISO C++ Library.  This library is free
// software; you can redistribute it and/or modify it under the
// terms of the GNU General Public License as published by the
// Free Software Foundation; either version 3, or (at your option)
// any later version.

// This library is distributed in the hope that it will be useful,
// but WITHOUT ANY WARRANTY; without even the implied warranty of
// MERCHANTABILITY or FITNESS FOR A PARTICULAR PURPOSE.  See the
// GNU General Public License for more details.

// Under Section 7 of GPL version 3, you are granted additional
// permissions described in the GCC Runtime Library Exception, version
// 3.1, as published by the Free Software Foundation.

// You should have received a copy of the GNU General Public License and
// a copy of the GCC Runtime Library Exception along with this program;
// see the files COPYING3 and COPYING.RUNTIME respectively.  If not, see
// <http://www.gnu.org/licenses/>.

/*
 *
 * Copyright (c) 1994
 * Hewlett-Packard Company
 *
 * Permission to use, copy, modify, distribute and sell this software
 * and its documentation for any purpose is hereby granted without fee,
 * provided that the above copyright notice appear in all copies and
 * that both that copyright notice and this permission notice appear
 * in supporting documentation.  Hewlett-Packard Company makes no
 * representations about the suitability of this software for any
 * purpose.  It is provided "as is" without express or implied warranty.
 *
 *
 * Copyright (c) 1996-1998
 * Silicon Graphics Computer Systems, Inc.
 *
 * Permission to use, copy, modify, distribute and sell this software
 * and its documentation for any purpose is hereby granted without fee,
 * provided that the above copyright notice appear in all copies and
 * that both that copyright notice and this permission notice appear
 * in supporting documentation.  Silicon Graphics makes no
 * representations about the suitability of this software for any
 * purpose.  It is provided "as is" without express or implied warranty.
 */

/** @file stl_algobase.h
 *  This is an internal header file, included by other library headers.
 *  You should not attempt to use it directly.
 */

#ifndef _STL_ALGOBASE_H
#define _STL_ALGOBASE_H 1

#include <bits/c++config.h>
#include <bits/functexcept.h>
#include <bits/cpp_type_traits.h>
#include <ext/type_traits.h>
#include <ext/numeric_traits.h>
#include <bits/stl_pair.h>
#include <bits/stl_iterator_base_types.h>
#include <bits/stl_iterator_base_funcs.h>
#include <bits/stl_iterator.h>
#include <bits/concept_check.h>
#include <debug/debug.h>
#include <bits/move.h> // For std::swap and _GLIBCXX_MOVE

_GLIBCXX_BEGIN_NAMESPACE(std)

  // See http://gcc.gnu.org/ml/libstdc++/2004-08/msg00167.html: in a
  // nutshell, we are partially implementing the resolution of DR 187,
  // when it's safe, i.e., the value_types are equal.
  template<bool _BoolType>
    struct __iter_swap
    {
      template<typename _ForwardIterator1, typename _ForwardIterator2>
        static void
        iter_swap(_ForwardIterator1 __a, _ForwardIterator2 __b)
        {
          typedef typename iterator_traits<_ForwardIterator1>::value_type
            _ValueType1;
          _ValueType1 __tmp = _GLIBCXX_MOVE(*__a);
          *__a = _GLIBCXX_MOVE(*__b);
          *__b = _GLIBCXX_MOVE(__tmp);
	}
    };

  template<>
    struct __iter_swap<true>
    {
      template<typename _ForwardIterator1, typename _ForwardIterator2>
        static void 
        iter_swap(_ForwardIterator1 __a, _ForwardIterator2 __b)
        {
          swap(*__a, *__b);
        }
    };

  /**
   *  @brief Swaps the contents of two iterators.
   *  @ingroup mutating_algorithms
   *  @param  a  An iterator.
   *  @param  b  Another iterator.
   *  @return   Nothing.
   *
   *  This function swaps the values pointed to by two iterators, not the
   *  iterators themselves.
  */
  template<typename _ForwardIterator1, typename _ForwardIterator2>
    inline void
    iter_swap(_ForwardIterator1 __a, _ForwardIterator2 __b)
    {
      typedef typename iterator_traits<_ForwardIterator1>::value_type
	_ValueType1;
      typedef typename iterator_traits<_ForwardIterator2>::value_type
	_ValueType2;

      // concept requirements
      __glibcxx_function_requires(_Mutable_ForwardIteratorConcept<
				  _ForwardIterator1>)
      __glibcxx_function_requires(_Mutable_ForwardIteratorConcept<
				  _ForwardIterator2>)
      __glibcxx_function_requires(_ConvertibleConcept<_ValueType1,
				  _ValueType2>)
      __glibcxx_function_requires(_ConvertibleConcept<_ValueType2,
				  _ValueType1>)

      typedef typename iterator_traits<_ForwardIterator1>::reference
	_ReferenceType1;
      typedef typename iterator_traits<_ForwardIterator2>::reference
	_ReferenceType2;
      std::__iter_swap<__are_same<_ValueType1, _ValueType2>::__value
	&& __are_same<_ValueType1&, _ReferenceType1>::__value
	&& __are_same<_ValueType2&, _ReferenceType2>::__value>::
	iter_swap(__a, __b);
    }

  /**
   *  @brief Swap the elements of two sequences.
   *  @ingroup mutating_algorithms
   *  @param  first1  A forward iterator.
   *  @param  last1   A forward iterator.
   *  @param  first2  A forward iterator.
   *  @return   An iterator equal to @p first2+(last1-first1).
   *
   *  Swaps each element in the range @p [first1,last1) with the
   *  corresponding element in the range @p [first2,(last1-first1)).
   *  The ranges must not overlap.
  */
  template<typename _ForwardIterator1, typename _ForwardIterator2>
    _ForwardIterator2
    swap_ranges(_ForwardIterator1 __first1, _ForwardIterator1 __last1,
		_ForwardIterator2 __first2)
    {
      // concept requirements
      __glibcxx_function_requires(_Mutable_ForwardIteratorConcept<
				  _ForwardIterator1>)
      __glibcxx_function_requires(_Mutable_ForwardIteratorConcept<
				  _ForwardIterator2>)
      __glibcxx_requires_valid_range(__first1, __last1);

      for (; __first1 != __last1; ++__first1, ++__first2)
	std::iter_swap(__first1, __first2);
      return __first2;
    }

  /**
   *  @brief This does what you think it does.
   *  @ingroup sorting_algorithms
   *  @param  a  A thing of arbitrary type.
   *  @param  b  Another thing of arbitrary type.
   *  @return   The lesser of the parameters.
   *
   *  This is the simple classic generic implementation.  It will work on
   *  temporary expressions, since they are only evaluated once, unlike a
   *  preprocessor macro.
  */
  template<typename _Tp>
    inline const _Tp&
    min(const _Tp& __a, const _Tp& __b)
    {
      // concept requirements
      __glibcxx_function_requires(_LessThanComparableConcept<_Tp>)
      //return __b < __a ? __b : __a;
      if (__b < __a)
	return __b;
      return __a;
    }

  /**
   *  @brief This does what you think it does.
   *  @ingroup sorting_algorithms
   *  @param  a  A thing of arbitrary type.
   *  @param  b  Another thing of arbitrary type.
   *  @return   The greater of the parameters.
   *
   *  This is the simple classic generic implementation.  It will work on
   *  temporary expressions, since they are only evaluated once, unlike a
   *  preprocessor macro.
  */
  template<typename _Tp>
    inline const _Tp&
    max(const _Tp& __a, const _Tp& __b)
    {
      // concept requirements
      __glibcxx_function_requires(_LessThanComparableConcept<_Tp>)
      //return  __a < __b ? __b : __a;
      if (__a < __b)
	return __b;
      return __a;
    }

  /**
   *  @brief This does what you think it does.
   *  @ingroup sorting_algorithms
   *  @param  a  A thing of arbitrary type.
   *  @param  b  Another thing of arbitrary type.
   *  @param  comp  A @link comparison_functors comparison functor@endlink.
   *  @return   The lesser of the parameters.
   *
   *  This will work on temporary expressions, since they are only evaluated
   *  once, unlike a preprocessor macro.
  */
  template<typename _Tp, typename _Compare>
    inline const _Tp&
    min(const _Tp& __a, const _Tp& __b, _Compare __comp)
    {
      //return __comp(__b, __a) ? __b : __a;
      if (__comp(__b, __a))
	return __b;
      return __a;
    }

  /**
   *  @brief This does what you think it does.
   *  @ingroup sorting_algorithms
   *  @param  a  A thing of arbitrary type.
   *  @param  b  Another thing of arbitrary type.
   *  @param  comp  A @link comparison_functors comparison functor@endlink.
   *  @return   The greater of the parameters.
   *
   *  This will work on temporary expressions, since they are only evaluated
   *  once, unlike a preprocessor macro.
  */
  template<typename _Tp, typename _Compare>
    inline const _Tp&
    max(const _Tp& __a, const _Tp& __b, _Compare __comp)
    {
      //return __comp(__a, __b) ? __b : __a;
      if (__comp(__a, __b))
	return __b;
      return __a;
    }

  // If _Iterator is a __normal_iterator return its base (a plain pointer,
  // normally) otherwise return it untouched.  See copy, fill, ... 
  template<typename _Iterator>
    struct _Niter_base
    : _Iter_base<_Iterator, __is_normal_iterator<_Iterator>::__value>
    { };

  template<typename _Iterator>
    inline typename _Niter_base<_Iterator>::iterator_type
    __niter_base(_Iterator __it)
    { return std::_Niter_base<_Iterator>::_S_base(__it); }

  // Likewise, for move_iterator.
  template<typename _Iterator>
    struct _Miter_base
    : _Iter_base<_Iterator, __is_move_iterator<_Iterator>::__value>
    { };

  template<typename _Iterator>
    inline typename _Miter_base<_Iterator>::iterator_type
    __miter_base(_Iterator __it)
    { return std::_Miter_base<_Iterator>::_S_base(__it); }

  // All of these auxiliary structs serve two purposes.  (1) Replace
  // calls to copy with memmove whenever possible.  (Memmove, not memcpy,
  // because the input and output ranges are permitted to overlap.)
  // (2) If we're using random access iterators, then write the loop as
  // a for loop with an explicit count.

  template<bool, bool, typename>
    struct __copy_move
    {
      template<typename _II, typename _OI>
        static _OI
        __copy_m(_II __first, _II __last, _OI __result)
        {
	  for (; __first != __last; ++__result, ++__first)
	    *__result = *__first;
	  return __result;
	}
    };

#ifdef __GXX_EXPERIMENTAL_CXX0X__
  template<typename _Category>
    struct __copy_move<true, false, _Category>
    {
      template<typename _II, typename _OI>
        static _OI
        __copy_m(_II __first, _II __last, _OI __result)
        {
	  for (; __first != __last; ++__result, ++__first)
	    *__result = std::move(*__first);
	  return __result;
	}
    };
#endif

  template<>
    struct __copy_move<false, false, random_access_iterator_tag>
    {
      template<typename _II, typename _OI>
        static _OI
        __copy_m(_II __first, _II __last, _OI __result)
        { 
	  typedef typename iterator_traits<_II>::difference_type _Distance;
	  for(_Distance __n = __last - __first; __n > 0; --__n)
	    {
	      *__result = *__first;
	      ++__first;
	      ++__result;
	    }
	  return __result;
	}
    };

#ifdef __GXX_EXPERIMENTAL_CXX0X__
  template<>
    struct __copy_move<true, false, random_access_iterator_tag>
    {
      template<typename _II, typename _OI>
        static _OI
        __copy_m(_II __first, _II __last, _OI __result)
        { 
	  typedef typename iterator_traits<_II>::difference_type _Distance;
	  for(_Distance __n = __last - __first; __n > 0; --__n)
	    {
	      *__result = std::move(*__first);
	      ++__first;
	      ++__result;
	    }
	  return __result;
	}
    };
#endif

  template<bool _IsMove>
    struct __copy_move<_IsMove, true, random_access_iterator_tag>
    {
      template<typename _Tp>
        static _Tp*
        __copy_m(const _Tp* __first, const _Tp* __last, _Tp* __result)
        {
	  const ptrdiff_t _Num = __last - __first;
	  if (_Num)
	    __builtin_memmove(__result, __first, sizeof(_Tp) * _Num);
	  return __result + _Num;
	}
    };

  template<bool _IsMove, typename _II, typename _OI>
    inline _OI
    __copy_move_a(_II __first, _II __last, _OI __result)
    {
      typedef typename iterator_traits<_II>::value_type _ValueTypeI;
      typedef typename iterator_traits<_OI>::value_type _ValueTypeO;
      typedef typename iterator_traits<_II>::iterator_category _Category;
      const bool __simple = (__is_trivial(_ValueTypeI)
	                     && __is_pointer<_II>::__value
	                     && __is_pointer<_OI>::__value
			     && __are_same<_ValueTypeI, _ValueTypeO>::__value);

      return std::__copy_move<_IsMove, __simple,
	                      _Category>::__copy_m(__first, __last, __result);
    }

  // Helpers for streambuf iterators (either istream or ostream).
  // NB: avoid including <iosfwd>, relatively large.
  template<typename _CharT>
    struct char_traits;

  template<typename _CharT, typename _Traits>
    class istreambuf_iterator;

  template<typename _CharT, typename _Traits>
    class ostreambuf_iterator;

  template<bool _IsMove, typename _CharT>
    typename __gnu_cxx::__enable_if<__is_char<_CharT>::__value, 
	     ostreambuf_iterator<_CharT, char_traits<_CharT> > >::__type
    __copy_move_a2(_CharT*, _CharT*,
		   ostreambuf_iterator<_CharT, char_traits<_CharT> >);

  template<bool _IsMove, typename _CharT>
    typename __gnu_cxx::__enable_if<__is_char<_CharT>::__value, 
	     ostreambuf_iterator<_CharT, char_traits<_CharT> > >::__type
    __copy_move_a2(const _CharT*, const _CharT*,
		   ostreambuf_iterator<_CharT, char_traits<_CharT> >);

  template<bool _IsMove, typename _CharT>
    typename __gnu_cxx::__enable_if<__is_char<_CharT>::__value,
				    _CharT*>::__type
    __copy_move_a2(istreambuf_iterator<_CharT, char_traits<_CharT> >,
		   istreambuf_iterator<_CharT, char_traits<_CharT> >, _CharT*);

  template<bool _IsMove, typename _II, typename _OI>
    inline _OI
    __copy_move_a2(_II __first, _II __last, _OI __result)
    {
      return _OI(std::__copy_move_a<_IsMove>(std::__niter_base(__first),
					     std::__niter_base(__last),
					     std::__niter_base(__result)));
    }

  /**
   *  @brief Copies the range [first,last) into result.
   *  @ingroup mutating_algorithms
   *  @param  first  An input iterator.
   *  @param  last   An input iterator.
   *  @param  result An output iterator.
   *  @return   result + (first - last)
   *
   *  This inline function will boil down to a call to @c memmove whenever
   *  possible.  Failing that, if random access iterators are passed, then the
   *  loop count will be known (and therefore a candidate for compiler
   *  optimizations such as unrolling).  Result may not be contained within
   *  [first,last); the copy_backward function should be used instead.
   *
   *  Note that the end of the output range is permitted to be contained
   *  within [first,last).
  */
  template<typename _II, typename _OI>
    inline _OI
    copy(_II __first, _II __last, _OI __result)
    {
      // concept requirements
      __glibcxx_function_requires(_InputIteratorConcept<_II>)
      __glibcxx_function_requires(_OutputIteratorConcept<_OI,
	    typename iterator_traits<_II>::value_type>)
      __glibcxx_requires_valid_range(__first, __last);

      return (std::__copy_move_a2<__is_move_iterator<_II>::__value>
	      (std::__miter_base(__first), std::__miter_base(__last),
	       __result));
    }

#ifdef __GXX_EXPERIMENTAL_CXX0X__
  /**
   *  @brief Moves the range [first,last) into result.
   *  @ingroup mutating_algorithms
   *  @param  first  An input iterator.
   *  @param  last   An input iterator.
   *  @param  result An output iterator.
   *  @return   result + (first - last)
   *
   *  This inline function will boil down to a call to @c memmove whenever
   *  possible.  Failing that, if random access iterators are passed, then the
   *  loop count will be known (and therefore a candidate for compiler
   *  optimizations such as unrolling).  Result may not be contained within
   *  [first,last); the move_backward function should be used instead.
   *
   *  Note that the end of the output range is permitted to be contained
   *  within [first,last).
  */
  template<typename _II, typename _OI>
    inline _OI
    move(_II __first, _II __last, _OI __result)
    {
      // concept requirements
      __glibcxx_function_requires(_InputIteratorConcept<_II>)
      __glibcxx_function_requires(_OutputIteratorConcept<_OI,
	    typename iterator_traits<_II>::value_type>)
      __glibcxx_requires_valid_range(__first, __last);

      return std::__copy_move_a2<true>(std::__miter_base(__first),
				       std::__miter_base(__last), __result);
    }

#define _GLIBCXX_MOVE3(_Tp, _Up, _Vp) std::move(_Tp, _Up, _Vp)
#else
#define _GLIBCXX_MOVE3(_Tp, _Up, _Vp) std::copy(_Tp, _Up, _Vp)
#endif

  template<bool, bool, typename>
    struct __copy_move_backward
    {
      template<typename _BI1, typename _BI2>
        static _BI2
        __copy_move_b(_BI1 __first, _BI1 __last, _BI2 __result)
        {
	  while (__first != __last)
	    *--__result = *--__last;
	  return __result;
	}
    };

#ifdef __GXX_EXPERIMENTAL_CXX0X__
  template<typename _Category>
    struct __copy_move_backward<true, false, _Category>
    {
      template<typename _BI1, typename _BI2>
        static _BI2
        __copy_move_b(_BI1 __first, _BI1 __last, _BI2 __result)
        {
	  while (__first != __last)
	    *--__result = std::move(*--__last);
	  return __result;
	}
    };
#endif

  template<>
    struct __copy_move_backward<false, false, random_access_iterator_tag>
    {
      template<typename _BI1, typename _BI2>
        static _BI2
        __copy_move_b(_BI1 __first, _BI1 __last, _BI2 __result)
        {
	  typename iterator_traits<_BI1>::difference_type __n;
	  for (__n = __last - __first; __n > 0; --__n)
	    *--__result = *--__last;
	  return __result;
	}
    };

#ifdef __GXX_EXPERIMENTAL_CXX0X__
  template<>
    struct __copy_move_backward<true, false, random_access_iterator_tag>
    {
      template<typename _BI1, typename _BI2>
        static _BI2
        __copy_move_b(_BI1 __first, _BI1 __last, _BI2 __result)
        {
	  typename iterator_traits<_BI1>::difference_type __n;
	  for (__n = __last - __first; __n > 0; --__n)
	    *--__result = std::move(*--__last);
	  return __result;
	}
    };
#endif

  template<bool _IsMove>
    struct __copy_move_backward<_IsMove, true, random_access_iterator_tag>
    {
      template<typename _Tp>
        static _Tp*
        __copy_move_b(const _Tp* __first, const _Tp* __last, _Tp* __result)
        {
	  const ptrdiff_t _Num = __last - __first;
	  if (_Num)
	    __builtin_memmove(__result - _Num, __first, sizeof(_Tp) * _Num);
	  return __result - _Num;
	}
    };

  template<bool _IsMove, typename _BI1, typename _BI2>
    inline _BI2
    __copy_move_backward_a(_BI1 __first, _BI1 __last, _BI2 __result)
    {
      typedef typename iterator_traits<_BI1>::value_type _ValueType1;
      typedef typename iterator_traits<_BI2>::value_type _ValueType2;
      typedef typename iterator_traits<_BI1>::iterator_category _Category;
      const bool __simple = (__is_trivial(_ValueType1)
	                     && __is_pointer<_BI1>::__value
	                     && __is_pointer<_BI2>::__value
			     && __are_same<_ValueType1, _ValueType2>::__value);

      return std::__copy_move_backward<_IsMove, __simple,
	                               _Category>::__copy_move_b(__first,
								 __last,
								 __result);
    }

  template<bool _IsMove, typename _BI1, typename _BI2>
    inline _BI2
    __copy_move_backward_a2(_BI1 __first, _BI1 __last, _BI2 __result)
    {
      return _BI2(std::__copy_move_backward_a<_IsMove>
		  (std::__niter_base(__first), std::__niter_base(__last),
		   std::__niter_base(__result)));
    }

  /**
   *  @brief Copies the range [first,last) into result.
   *  @ingroup mutating_algorithms
   *  @param  first  A bidirectional iterator.
   *  @param  last   A bidirectional iterator.
   *  @param  result A bidirectional iterator.
   *  @return   result - (first - last)
   *
   *  The function has the same effect as copy, but starts at the end of the
   *  range and works its way to the start, returning the start of the result.
   *  This inline function will boil down to a call to @c memmove whenever
   *  possible.  Failing that, if random access iterators are passed, then the
   *  loop count will be known (and therefore a candidate for compiler
   *  optimizations such as unrolling).
   *
   *  Result may not be in the range [first,last).  Use copy instead.  Note
   *  that the start of the output range may overlap [first,last).
  */
  template<typename _BI1, typename _BI2>
    inline _BI2
    copy_backward(_BI1 __first, _BI1 __last, _BI2 __result)
    {
      // concept requirements
      __glibcxx_function_requires(_BidirectionalIteratorConcept<_BI1>)
      __glibcxx_function_requires(_Mutable_BidirectionalIteratorConcept<_BI2>)
      __glibcxx_function_requires(_ConvertibleConcept<
	    typename iterator_traits<_BI1>::value_type,
	    typename iterator_traits<_BI2>::value_type>)
      __glibcxx_requires_valid_range(__first, __last);

      return (std::__copy_move_backward_a2<__is_move_iterator<_BI1>::__value>
	      (std::__miter_base(__first), std::__miter_base(__last),
	       __result));
    }

#ifdef __GXX_EXPERIMENTAL_CXX0X__
  /**
   *  @brief Moves the range [first,last) into result.
   *  @ingroup mutating_algorithms
   *  @param  first  A bidirectional iterator.
   *  @param  last   A bidirectional iterator.
   *  @param  result A bidirectional iterator.
   *  @return   result - (first - last)
   *
   *  The function has the same effect as move, but starts at the end of the
   *  range and works its way to the start, returning the start of the result.
   *  This inline function will boil down to a call to @c memmove whenever
   *  possible.  Failing that, if random access iterators are passed, then the
   *  loop count will be known (and therefore a candidate for compiler
   *  optimizations such as unrolling).
   *
   *  Result may not be in the range [first,last).  Use move instead.  Note
   *  that the start of the output range may overlap [first,last).
  */
  template<typename _BI1, typename _BI2>
    inline _BI2
    move_backward(_BI1 __first, _BI1 __last, _BI2 __result)
    {
      // concept requirements
      __glibcxx_function_requires(_BidirectionalIteratorConcept<_BI1>)
      __glibcxx_function_requires(_Mutable_BidirectionalIteratorConcept<_BI2>)
      __glibcxx_function_requires(_ConvertibleConcept<
	    typename iterator_traits<_BI1>::value_type,
	    typename iterator_traits<_BI2>::value_type>)
      __glibcxx_requires_valid_range(__first, __last);

      return std::__copy_move_backward_a2<true>(std::__miter_base(__first),
						std::__miter_base(__last),
						__result);
    }

#define _GLIBCXX_MOVE_BACKWARD3(_Tp, _Up, _Vp) std::move_backward(_Tp, _Up, _Vp)
#else
#define _GLIBCXX_MOVE_BACKWARD3(_Tp, _Up, _Vp) std::copy_backward(_Tp, _Up, _Vp)
#endif

  template<typename _ForwardIterator, typename _Tp>
    inline typename
    __gnu_cxx::__enable_if<!__is_scalar<_Tp>::__value, void>::__type
    __fill_a(_ForwardIterator __first, _ForwardIterator __last,
 	     const _Tp& __value)
    {
      for (; __first != __last; ++__first)
	*__first = __value;
    }
    
  template<typename _ForwardIterator, typename _Tp>
    inline typename
    __gnu_cxx::__enable_if<__is_scalar<_Tp>::__value, void>::__type
    __fill_a(_ForwardIterator __first, _ForwardIterator __last,
	     const _Tp& __value)
    {
      const _Tp __tmp = __value;
      for (; __first != __last; ++__first)
	*__first = __tmp;
    }

  // Specialization: for char types we can use memset.
  template<typename _Tp>
    inline typename
    __gnu_cxx::__enable_if<__is_byte<_Tp>::__value, void>::__type
    __fill_a(_Tp* __first, _Tp* __last, const _Tp& __c)
    {
      const _Tp __tmp = __c;
      __builtin_memset(__first, static_cast<unsigned char>(__tmp),
		       __last - __first);
    }

  /**
   *  @brief Fills the range [first,last) with copies of value.
   *  @ingroup mutating_algorithms
   *  @param  first  A forward iterator.
   *  @param  last   A forward iterator.
   *  @param  value  A reference-to-const of arbitrary type.
   *  @return   Nothing.
   *
   *  This function fills a range with copies of the same value.  For char
   *  types filling contiguous areas of memory, this becomes an inline call
   *  to @c memset or @c wmemset.
  */
  template<typename _ForwardIterator, typename _Tp>
    inline void
    fill(_ForwardIterator __first, _ForwardIterator __last, const _Tp& __value)
    {
      // concept requirements
      __glibcxx_function_requires(_Mutable_ForwardIteratorConcept<
				  _ForwardIterator>)
      __glibcxx_requires_valid_range(__first, __last);

      std::__fill_a(std::__niter_base(__first), std::__niter_base(__last),
		    __value);
    }

  template<typename _OutputIterator, typename _Size, typename _Tp>
    inline typename
    __gnu_cxx::__enable_if<!__is_scalar<_Tp>::__value, _OutputIterator>::__type
    __fill_n_a(_OutputIterator __first, _Size __n, const _Tp& __value)
    {
      for (__decltype(__n + 0) __niter = __n;
	   __niter > 0; --__niter, ++__first)
	*__first = __value;
      return __first;
    }

  template<typename _OutputIterator, typename _Size, typename _Tp>
    inline typename
    __gnu_cxx::__enable_if<__is_scalar<_Tp>::__value, _OutputIterator>::__type
    __fill_n_a(_OutputIterator __first, _Size __n, const _Tp& __value)
    {
      const _Tp __tmp = __value;
      for (__decltype(__n + 0) __niter = __n;
	   __niter > 0; --__niter, ++__first)
	*__first = __tmp;
      return __first;
    }

  template<typename _Size, typename _Tp>
    inline typename
    __gnu_cxx::__enable_if<__is_byte<_Tp>::__value, _Tp*>::__type
    __fill_n_a(_Tp* __first, _Size __n, const _Tp& __c)
    {
      std::__fill_a(__first, __first + __n, __c);
      return __first + __n;
    }

  /**
   *  @brief Fills the range [first,first+n) with copies of value.
   *  @ingroup mutating_algorithms
   *  @param  first  An output iterator.
   *  @param  n      The count of copies to perform.
   *  @param  value  A reference-to-const of arbitrary type.
   *  @return   The iterator at first+n.
   *
   *  This function fills a range with copies of the same value.  For char
   *  types filling contiguous areas of memory, this becomes an inline call
   *  to @c memset or @ wmemset.
   *
   *  _GLIBCXX_RESOLVE_LIB_DEFECTS
   *  DR 865. More algorithms that throw away information
  */
  template<typename _OI, typename _Size, typename _Tp>
    inline _OI
    fill_n(_OI __first, _Size __n, const _Tp& __value)
    {
      // concept requirements
      __glibcxx_function_requires(_OutputIteratorConcept<_OI, _Tp>)

      return _OI(std::__fill_n_a(std::__niter_base(__first), __n, __value));
    }

  template<bool _BoolType>
    struct __equal
    {
      template<typename _II1, typename _II2>
        static bool
        equal(_II1 __first1, _II1 __last1, _II2 __first2)
        {
	  for (; __first1 != __last1; ++__first1, ++__first2)
	    if (!(*__first1 == *__first2))
	      return false;
	  return true;
	}
    };

  template<>
    struct __equal<true>
    {
      template<typename _Tp>
        static bool
        equal(const _Tp* __first1, const _Tp* __last1, const _Tp* __first2)
        {
	  return !__builtin_memcmp(__first1, __first2, sizeof(_Tp)
				   * (__last1 - __first1));
	}
    };

  template<typename _II1, typename _II2>
    inline bool
    __equal_aux(_II1 __first1, _II1 __last1, _II2 __first2)
    {
      typedef typename iterator_traits<_II1>::value_type _ValueType1;
      typedef typename iterator_traits<_II2>::value_type _ValueType2;
      const bool __simple = (__is_integer<_ValueType1>::__value
	                     && __is_pointer<_II1>::__value
	                     && __is_pointer<_II2>::__value
			     && __are_same<_ValueType1, _ValueType2>::__value);

      return std::__equal<__simple>::equal(__first1, __last1, __first2);
    }


  template<typename, typename>
    struct __lc_rai
    {
      template<typename _II1, typename _II2>
        static _II1
        __newlast1(_II1, _II1 __last1, _II2, _II2)
        { return __last1; }

      template<typename _II>
        static bool
        __cnd2(_II __first, _II __last)
        { return __first != __last; }
    };

  template<>
    struct __lc_rai<random_access_iterator_tag, random_access_iterator_tag>
    {
      template<typename _RAI1, typename _RAI2>
        static _RAI1
        __newlast1(_RAI1 __first1, _RAI1 __last1,
		   _RAI2 __first2, _RAI2 __last2)
        {
	  const typename iterator_traits<_RAI1>::difference_type
	    __diff1 = __last1 - __first1;
	  const typename iterator_traits<_RAI2>::difference_type
	    __diff2 = __last2 - __first2;
	  return __diff2 < __diff1 ? __first1 + __diff2 : __last1;
	}

      template<typename _RAI>
        static bool
        __cnd2(_RAI, _RAI)
        { return true; }
    };

  template<bool _BoolType>
    struct __lexicographical_compare
    {
      template<typename _II1, typename _II2>
        static bool __lc(_II1, _II1, _II2, _II2);
    };

  template<bool _BoolType>
    template<typename _II1, typename _II2>
      bool
      __lexicographical_compare<_BoolType>::
      __lc(_II1 __first1, _II1 __last1, _II2 __first2, _II2 __last2)
      {
	typedef typename iterator_traits<_II1>::iterator_category _Category1;
	typedef typename iterator_traits<_II2>::iterator_category _Category2;
	typedef std::__lc_rai<_Category1, _Category2> 	__rai_type;
	
	__last1 = __rai_type::__newlast1(__first1, __last1,
					 __first2, __last2);
	for (; __first1 != __last1 && __rai_type::__cnd2(__first2, __last2);
	     ++__first1, ++__first2)
	  {
	    if (*__first1 < *__first2)
	      return true;
	    if (*__first2 < *__first1)
	      return false;
	  }
	return __first1 == __last1 && __first2 != __last2;
      }

  template<>
    struct __lexicographical_compare<true>
    {
      template<typename _Tp, typename _Up>
        static bool
        __lc(const _Tp* __first1, const _Tp* __last1,
	     const _Up* __first2, const _Up* __last2)
	{
	  const size_t __len1 = __last1 - __first1;
	  const size_t __len2 = __last2 - __first2;
	  const int __result = __builtin_memcmp(__first1, __first2,
						std::min(__len1, __len2));
	  return __result != 0 ? __result < 0 : __len1 < __len2;
	}
    };

  template<typename _II1, typename _II2>
    inline bool
    __lexicographical_compare_aux(_II1 __first1, _II1 __last1,
				  _II2 __first2, _II2 __last2)
    {
      typedef typename iterator_traits<_II1>::value_type _ValueType1;
      typedef typename iterator_traits<_II2>::value_type _ValueType2;
      const bool __simple =
	(__is_byte<_ValueType1>::__value && __is_byte<_ValueType2>::__value
	 && !__gnu_cxx::__numeric_traits<_ValueType1>::__is_signed
	 && !__gnu_cxx::__numeric_traits<_ValueType2>::__is_signed
	 && __is_pointer<_II1>::__value
	 && __is_pointer<_II2>::__value);

      return std::__lexicographical_compare<__simple>::__lc(__first1, __last1,
							    __first2, __last2);
    }

  /**
   *  @brief Finds the first position in which @a val could be inserted
   *         without changing the ordering.
   *  @param  first   An iterator.
   *  @param  last    Another iterator.
   *  @param  val     The search term.
   *  @return         An iterator pointing to the first element <em>not less
   *                  than</em> @a val, or end() if every element is less than 
   *                  @a val.
   *  @ingroup binary_search_algorithms
  */
  template<typename _ForwardIterator, typename _Tp>
    _ForwardIterator
    lower_bound(_ForwardIterator __first, _ForwardIterator __last,
		const _Tp& __val)
    {
      typedef typename iterator_traits<_ForwardIterator>::value_type
	_ValueType;
      typedef typename iterator_traits<_ForwardIterator>::difference_type
	_DistanceType;

      // concept requirements
      __glibcxx_function_requires(_ForwardIteratorConcept<_ForwardIterator>)
      __glibcxx_function_requires(_LessThanOpConcept<_ValueType, _Tp>)
      __glibcxx_requires_partitioned_lower(__first, __last, __val);

      _DistanceType __len = std::distance(__first, __last);

      while (__len > 0)
	{
	  _DistanceType __half = __len >> 1;
	  _ForwardIterator __middle = __first;
	  std::advance(__middle, __half);
	  if (*__middle < __val)
	    {
	      __first = __middle;
	      ++__first;
	      __len = __len - __half - 1;
	    }
	  else
	    __len = __half;
	}
      return __first;
    }

  /// This is a helper function for the sort routines and for random.tcc.
  //  Precondition: __n > 0.
  template<typename _Size>
    inline _Size
    __lg(_Size __n)
    {
      _Size __k;
      for (__k = 0; __n != 0; __n >>= 1)
	++__k;
      return __k - 1;
    }

  inline int
  __lg(int __n)
  { return sizeof(int) * __CHAR_BIT__  - 1 - __builtin_clz(__n); }

  inline long
  __lg(long __n)
  { return sizeof(long) * __CHAR_BIT__ - 1 - __builtin_clzl(__n); }

  inline long long
  __lg(long long __n)
  { return sizeof(long long) * __CHAR_BIT__ - 1 - __builtin_clzll(__n); }

_GLIBCXX_END_NAMESPACE

_GLIBCXX_BEGIN_NESTED_NAMESPACE(std, _GLIBCXX_STD_P)

  /**
   *  @brief Tests a range for element-wise equality.
   *  @ingroup non_mutating_algorithms
   *  @param  first1  An input iterator.
   *  @param  last1   An input iterator.
   *  @param  first2  An input iterator.
   *  @return   A boolean true or false.
   *
   *  This compares the elements of two ranges using @c == and returns true or
   *  false depending on whether all of the corresponding elements of the
   *  ranges are equal.
  */
  template<typename _II1, typename _II2>
    inline bool
    equal(_II1 __first1, _II1 __last1, _II2 __first2)
    {
      // concept requirements
      __glibcxx_function_requires(_InputIteratorConcept<_II1>)
      __glibcxx_function_requires(_InputIteratorConcept<_II2>)
      __glibcxx_function_requires(_EqualOpConcept<
	    typename iterator_traits<_II1>::value_type,
	    typename iterator_traits<_II2>::value_type>)
      __glibcxx_requires_valid_range(__first1, __last1);

      return std::__equal_aux(std::__niter_base(__first1),
			      std::__niter_base(__last1),
			      std::__niter_base(__first2));
    }

  /**
   *  @brief Tests a range for element-wise equality.
   *  @ingroup non_mutating_algorithms
   *  @param  first1  An input iterator.
   *  @param  last1   An input iterator.
   *  @param  first2  An input iterator.
   *  @param binary_pred A binary predicate @link functors
   *                  functor@endlink.
   *  @return         A boolean true or false.
   *
   *  This compares the elements of two ranges using the binary_pred
   *  parameter, and returns true or
   *  false depending on whether all of the corresponding elements of the
   *  ranges are equal.
  */
  template<typename _IIter1, typename _IIter2, typename _BinaryPredicate>
    inline bool
    equal(_IIter1 __first1, _IIter1 __last1,
	  _IIter2 __first2, _BinaryPredicate __binary_pred)
    {
      // concept requirements
      __glibcxx_function_requires(_InputIteratorConcept<_IIter1>)
      __glibcxx_function_requires(_InputIteratorConcept<_IIter2>)
      __glibcxx_requires_valid_range(__first1, __last1);

      for (; __first1 != __last1; ++__first1, ++__first2)
	if (!bool(__binary_pred(*__first1, *__first2)))
	  return false;
      return true;
    }

  /**
<<<<<<< HEAD
   *  @brief Performs 'dictionary' comparison on ranges.
=======
   *  @brief Performs @b dictionary comparison on ranges.
>>>>>>> 779871ac
   *  @ingroup sorting_algorithms
   *  @param  first1  An input iterator.
   *  @param  last1   An input iterator.
   *  @param  first2  An input iterator.
   *  @param  last2   An input iterator.
   *  @return   A boolean true or false.
   *
<<<<<<< HEAD
   *  'Returns true if the sequence of elements defined by the range
   *  [first1,last1) is lexicographically less than the sequence of elements
   *  defined by the range [first2,last2).  Returns false otherwise.'
=======
   *  <em>Returns true if the sequence of elements defined by the range
   *  [first1,last1) is lexicographically less than the sequence of elements
   *  defined by the range [first2,last2).  Returns false otherwise.</em>
>>>>>>> 779871ac
   *  (Quoted from [25.3.8]/1.)  If the iterators are all character pointers,
   *  then this is an inline call to @c memcmp.
  */
  template<typename _II1, typename _II2>
    inline bool
    lexicographical_compare(_II1 __first1, _II1 __last1,
			    _II2 __first2, _II2 __last2)
    {
      // concept requirements
      typedef typename iterator_traits<_II1>::value_type _ValueType1;
      typedef typename iterator_traits<_II2>::value_type _ValueType2;
      __glibcxx_function_requires(_InputIteratorConcept<_II1>)
      __glibcxx_function_requires(_InputIteratorConcept<_II2>)
      __glibcxx_function_requires(_LessThanOpConcept<_ValueType1, _ValueType2>)
      __glibcxx_function_requires(_LessThanOpConcept<_ValueType2, _ValueType1>)
      __glibcxx_requires_valid_range(__first1, __last1);
      __glibcxx_requires_valid_range(__first2, __last2);

      return std::__lexicographical_compare_aux(std::__niter_base(__first1),
						std::__niter_base(__last1),
						std::__niter_base(__first2),
						std::__niter_base(__last2));
    }

  /**
   *  @brief Performs @b dictionary comparison on ranges.
   *  @ingroup sorting_algorithms
   *  @param  first1  An input iterator.
   *  @param  last1   An input iterator.
   *  @param  first2  An input iterator.
   *  @param  last2   An input iterator.
   *  @param  comp  A @link comparison_functors comparison functor@endlink.
   *  @return   A boolean true or false.
   *
   *  The same as the four-parameter @c lexicographical_compare, but uses the
   *  comp parameter instead of @c <.
  */
  template<typename _II1, typename _II2, typename _Compare>
    bool
    lexicographical_compare(_II1 __first1, _II1 __last1,
			    _II2 __first2, _II2 __last2, _Compare __comp)
    {
      typedef typename iterator_traits<_II1>::iterator_category _Category1;
      typedef typename iterator_traits<_II2>::iterator_category _Category2;
      typedef std::__lc_rai<_Category1, _Category2> 	__rai_type;

      // concept requirements
      __glibcxx_function_requires(_InputIteratorConcept<_II1>)
      __glibcxx_function_requires(_InputIteratorConcept<_II2>)
      __glibcxx_requires_valid_range(__first1, __last1);
      __glibcxx_requires_valid_range(__first2, __last2);

      __last1 = __rai_type::__newlast1(__first1, __last1, __first2, __last2);
      for (; __first1 != __last1 && __rai_type::__cnd2(__first2, __last2);
	   ++__first1, ++__first2)
	{
	  if (__comp(*__first1, *__first2))
	    return true;
	  if (__comp(*__first2, *__first1))
	    return false;
	}
      return __first1 == __last1 && __first2 != __last2;
    }

  /**
   *  @brief Finds the places in ranges which don't match.
   *  @ingroup non_mutating_algorithms
   *  @param  first1  An input iterator.
   *  @param  last1   An input iterator.
   *  @param  first2  An input iterator.
   *  @return   A pair of iterators pointing to the first mismatch.
   *
   *  This compares the elements of two ranges using @c == and returns a pair
   *  of iterators.  The first iterator points into the first range, the
   *  second iterator points into the second range, and the elements pointed
   *  to by the iterators are not equal.
  */
  template<typename _InputIterator1, typename _InputIterator2>
    pair<_InputIterator1, _InputIterator2>
    mismatch(_InputIterator1 __first1, _InputIterator1 __last1,
	     _InputIterator2 __first2)
    {
      // concept requirements
      __glibcxx_function_requires(_InputIteratorConcept<_InputIterator1>)
      __glibcxx_function_requires(_InputIteratorConcept<_InputIterator2>)
      __glibcxx_function_requires(_EqualOpConcept<
	    typename iterator_traits<_InputIterator1>::value_type,
	    typename iterator_traits<_InputIterator2>::value_type>)
      __glibcxx_requires_valid_range(__first1, __last1);

      while (__first1 != __last1 && *__first1 == *__first2)
        {
	  ++__first1;
	  ++__first2;
        }
      return pair<_InputIterator1, _InputIterator2>(__first1, __first2);
    }

  /**
   *  @brief Finds the places in ranges which don't match.
   *  @ingroup non_mutating_algorithms
   *  @param  first1  An input iterator.
   *  @param  last1   An input iterator.
   *  @param  first2  An input iterator.
   *  @param binary_pred A binary predicate @link functors
   *         functor@endlink.
   *  @return   A pair of iterators pointing to the first mismatch.
   *
   *  This compares the elements of two ranges using the binary_pred
   *  parameter, and returns a pair
   *  of iterators.  The first iterator points into the first range, the
   *  second iterator points into the second range, and the elements pointed
   *  to by the iterators are not equal.
  */
  template<typename _InputIterator1, typename _InputIterator2,
	   typename _BinaryPredicate>
    pair<_InputIterator1, _InputIterator2>
    mismatch(_InputIterator1 __first1, _InputIterator1 __last1,
	     _InputIterator2 __first2, _BinaryPredicate __binary_pred)
    {
      // concept requirements
      __glibcxx_function_requires(_InputIteratorConcept<_InputIterator1>)
      __glibcxx_function_requires(_InputIteratorConcept<_InputIterator2>)
      __glibcxx_requires_valid_range(__first1, __last1);

      while (__first1 != __last1 && bool(__binary_pred(*__first1, *__first2)))
        {
	  ++__first1;
	  ++__first2;
        }
      return pair<_InputIterator1, _InputIterator2>(__first1, __first2);
    }

_GLIBCXX_END_NESTED_NAMESPACE

// NB: This file is included within many other C++ includes, as a way
// of getting the base algorithms. So, make sure that parallel bits
// come in too if requested. 
#ifdef _GLIBCXX_PARALLEL
# include <parallel/algobase.h>
#endif

#endif<|MERGE_RESOLUTION|>--- conflicted
+++ resolved
@@ -1052,11 +1052,7 @@
     }
 
   /**
-<<<<<<< HEAD
-   *  @brief Performs 'dictionary' comparison on ranges.
-=======
    *  @brief Performs @b dictionary comparison on ranges.
->>>>>>> 779871ac
    *  @ingroup sorting_algorithms
    *  @param  first1  An input iterator.
    *  @param  last1   An input iterator.
@@ -1064,15 +1060,9 @@
    *  @param  last2   An input iterator.
    *  @return   A boolean true or false.
    *
-<<<<<<< HEAD
-   *  'Returns true if the sequence of elements defined by the range
-   *  [first1,last1) is lexicographically less than the sequence of elements
-   *  defined by the range [first2,last2).  Returns false otherwise.'
-=======
    *  <em>Returns true if the sequence of elements defined by the range
    *  [first1,last1) is lexicographically less than the sequence of elements
    *  defined by the range [first2,last2).  Returns false otherwise.</em>
->>>>>>> 779871ac
    *  (Quoted from [25.3.8]/1.)  If the iterators are all character pointers,
    *  then this is an inline call to @c memcmp.
   */
