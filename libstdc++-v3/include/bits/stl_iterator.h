--- conflicted
+++ resolved
@@ -1,10 +1,6 @@
 // Iterators -*- C++ -*-
 
-<<<<<<< HEAD
 // Copyright (C) 2001, 2002, 2003, 2004, 2005, 2006, 2007, 2008, 2009, 2010
-=======
-// Copyright (C) 2001, 2002, 2003, 2004, 2005, 2006, 2007, 2008, 2009
->>>>>>> e33a1692
 // Free Software Foundation, Inc.
 //
 // This file is part of the GNU ISO C++ Library.  This library is free
@@ -420,14 +416,21 @@
        *  the end, if you like).  Assigning a value to the %iterator will
        *  always append the value to the end of the container.
       */
+#ifndef __GXX_EXPERIMENTAL_CXX0X__
       back_insert_iterator&
       operator=(typename _Container::const_reference __value)
       {
 	container->push_back(__value);
 	return *this;
       }
-
-#ifdef __GXX_EXPERIMENTAL_CXX0X__
+#else
+      back_insert_iterator&
+      operator=(const typename _Container::value_type& __value)
+      {
+	container->push_back(__value);
+	return *this;
+      }
+
       back_insert_iterator&
       operator=(typename _Container::value_type&& __value)
       {
@@ -503,14 +506,21 @@
        *  the front, if you like).  Assigning a value to the %iterator will
        *  always prepend the value to the front of the container.
       */
+#ifndef __GXX_EXPERIMENTAL_CXX0X__
       front_insert_iterator&
       operator=(typename _Container::const_reference __value)
       {
 	container->push_front(__value);
 	return *this;
       }
-
-#ifdef __GXX_EXPERIMENTAL_CXX0X__
+#else
+      front_insert_iterator&
+      operator=(const typename _Container::value_type& __value)
+      {
+	container->push_front(__value);
+	return *this;
+      }
+
       front_insert_iterator&
       operator=(typename _Container::value_type&& __value)
       {
@@ -607,6 +617,7 @@
        *     // vector v contains A, 1, 2, 3, and Z
        *  @endcode
       */
+#ifndef __GXX_EXPERIMENTAL_CXX0X__
       insert_iterator&
       operator=(typename _Container::const_reference __value)
       {
@@ -614,8 +625,15 @@
 	++iter;
 	return *this;
       }
-
-#ifdef __GXX_EXPERIMENTAL_CXX0X__
+#else
+      insert_iterator&
+      operator=(const typename _Container::value_type& __value)
+      {
+	iter = container->insert(iter, __value);
+	++iter;
+	return *this;
+      }
+
       insert_iterator&
       operator=(typename _Container::value_type&& __value)
       {
