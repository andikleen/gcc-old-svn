--- conflicted
+++ resolved
@@ -63,13 +63,10 @@
 #pragma GCC system_header
 
 #include <bits/c++config.h>
-<<<<<<< HEAD
-=======
 
 #ifdef __GXX_EXPERIMENTAL_CXX0X__
 # include <type_traits>  // For _GLIBCXX_HAS_NESTED_TYPE
 #endif
->>>>>>> b56a5220
 
 _GLIBCXX_BEGIN_NAMESPACE(std)
 
@@ -99,13 +96,6 @@
   /// Bidirectional iterators support a superset of forward iterator
   /// operations.
   struct bidirectional_iterator_tag : public forward_iterator_tag { };
-<<<<<<< HEAD
-
-  /// Random-access iterators support a superset of bidirectional
-  /// iterator operations.
-  struct random_access_iterator_tag : public bidirectional_iterator_tag { };
-=======
->>>>>>> b56a5220
 
   /// Random-access iterators support a superset of bidirectional
   /// iterator operations.
