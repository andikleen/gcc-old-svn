--- conflicted
+++ resolved
@@ -529,11 +529,7 @@
        *  responsibility.
        */
       iterator
-<<<<<<< HEAD
-      erase(iterator __position)
-=======
       erase(const_iterator __position)
->>>>>>> b56a5220
       { return _M_t.erase(__position); }
 #else
       /**
@@ -579,18 +575,11 @@
        *  This function erases a sequence of elements from a %multimap.
        *  Note that this function only erases the elements, and that if
        *  the elements themselves are pointers, the pointed-to memory is not
-<<<<<<< HEAD
-       *  touched in any way.  Managing the pointer is the user's responsibility.
-       */
-      iterator
-      erase(iterator __first, iterator __last)
-=======
        *  touched in any way.  Managing the pointer is the user's
        *  responsibility.
        */
       iterator
       erase(const_iterator __first, const_iterator __last)
->>>>>>> b56a5220
       { return _M_t.erase(__first, __last); }
 #else
       // _GLIBCXX_RESOLVE_LIB_DEFECTS
