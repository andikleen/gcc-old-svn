--- conflicted
+++ resolved
@@ -1,11 +1,7 @@
 // nonstandard construct and destroy functions -*- C++ -*-
 
-<<<<<<< HEAD
-// Copyright (C) 2001, 2002, 2003, 2004, 2005, 2006, 2007, 2008, 2009
-=======
 // Copyright (C) 2001, 2002, 2003, 2004, 2005, 2006, 2007, 2008,
 // 2009, 2010, 2011
->>>>>>> 3082eeb7
 // Free Software Foundation, Inc.
 //
 // This file is part of the GNU ISO C++ Library.  This library is free
@@ -64,10 +60,7 @@
 
 #include <new>
 #include <bits/move.h>
-<<<<<<< HEAD
-=======
 #include <ext/alloc_traits.h>
->>>>>>> 3082eeb7
 
 namespace std _GLIBCXX_VISIBILITY(default)
 {
@@ -85,16 +78,11 @@
 #else
   template<typename _T1, typename _T2>
     inline void
-#ifdef __GXX_EXPERIMENTAL_CXX0X__
-    // Allow perfect forwarding
-    _Construct(_T1* __p, _T2&& __value)
-#else
     _Construct(_T1* __p, const _T2& __value)
-#endif
     {
       // _GLIBCXX_RESOLVE_LIB_DEFECTS
       // 402. wrong new expression in [some_]allocator::construct
-      ::new(static_cast<void*>(__p)) _T1(_GLIBCXX_FORWARD(_T2, __value));
+      ::new(static_cast<void*>(__p)) _T1(__value);
     }
 #endif
 
@@ -114,11 +102,7 @@
         __destroy(_ForwardIterator __first, _ForwardIterator __last)
 	{
 	  for (; __first != __last; ++__first)
-<<<<<<< HEAD
-	    std::_Destroy(&*__first);
-=======
 	    std::_Destroy(std::__addressof(*__first));
->>>>>>> 3082eeb7
 	}
     };
 
