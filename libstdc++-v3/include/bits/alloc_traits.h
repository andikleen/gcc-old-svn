// Allocator traits -*- C++ -*-

<<<<<<< HEAD
// Copyright (C) 2011, 2012, 2013 Free Software Foundation, Inc.
=======
// Copyright (C) 2011-2013 Free Software Foundation, Inc.
>>>>>>> bc75ee5f
//
// This file is part of the GNU ISO C++ Library.  This library is free
// software; you can redistribute it and/or modify it under the
// terms of the GNU General Public License as published by the
// Free Software Foundation; either version 3, or (at your option)
// any later version.

// This library is distributed in the hope that it will be useful,
// but WITHOUT ANY WARRANTY; without even the implied warranty of
// MERCHANTABILITY or FITNESS FOR A PARTICULAR PURPOSE.  See the
// GNU General Public License for more details.

// Under Section 7 of GPL version 3, you are granted additional
// permissions described in the GCC Runtime Library Exception, version
// 3.1, as published by the Free Software Foundation.

// You should have received a copy of the GNU General Public License and
// a copy of the GCC Runtime Library Exception along with this program;
// see the files COPYING3 and COPYING.RUNTIME respectively.  If not, see
// <http://www.gnu.org/licenses/>.

/** @file bits/alloc_traits.h
 *  This is an internal header file, included by other library headers.
 *  Do not attempt to use it directly. @headername{memory}
 */

#ifndef _ALLOC_TRAITS_H
#define _ALLOC_TRAITS_H 1

#if __cplusplus >= 201103L

#include <bits/ptr_traits.h>
#include <ext/numeric_traits.h>

namespace std _GLIBCXX_VISIBILITY(default)
{
_GLIBCXX_BEGIN_NAMESPACE_VERSION

  template<typename _Tp>
    class allocator;

  template<typename _Alloc, typename _Tp>
    class __alloctr_rebind_helper
    {
      template<typename _Alloc2, typename _Tp2>
	static constexpr bool
       	_S_chk(typename _Alloc2::template rebind<_Tp2>::other*)
	{ return true; }

      template<typename, typename>
        static constexpr bool
       	_S_chk(...)
       	{ return false; }

    public:
      static const bool __value = _S_chk<_Alloc, _Tp>(nullptr);
    };

  template<typename _Alloc, typename _Tp>
    const bool __alloctr_rebind_helper<_Alloc, _Tp>::__value;

  template<typename _Alloc, typename _Tp,
           bool = __alloctr_rebind_helper<_Alloc, _Tp>::__value>
    struct __alloctr_rebind;

  template<typename _Alloc, typename _Tp>
    struct __alloctr_rebind<_Alloc, _Tp, true>
    {
      typedef typename _Alloc::template rebind<_Tp>::other __type;
    };

  template<template<typename, typename...> class _Alloc, typename _Tp,
            typename _Up, typename... _Args>
    struct __alloctr_rebind<_Alloc<_Up, _Args...>, _Tp, false>
    {
      typedef _Alloc<_Tp, _Args...> __type;
    };

  /**
   * @brief  Uniform interface to all allocator types.
   * @ingroup allocators
  */
  template<typename _Alloc>
    struct allocator_traits
    {
      /// The allocator type
      typedef _Alloc allocator_type;
      /// The allocated type
      typedef typename _Alloc::value_type value_type;

#define _GLIBCXX_ALLOC_TR_NESTED_TYPE(_NTYPE, _ALT) \
  private: \
  template<typename _Tp> \
    static typename _Tp::_NTYPE _S_##_NTYPE##_helper(_Tp*); \
  static _ALT _S_##_NTYPE##_helper(...); \
    typedef decltype(_S_##_NTYPE##_helper((_Alloc*)0)) __##_NTYPE; \
  public:

_GLIBCXX_ALLOC_TR_NESTED_TYPE(pointer, value_type*)

      /**
       * @brief   The allocator's pointer type.
       *
       * @c Alloc::pointer if that type exists, otherwise @c value_type*
      */
      typedef __pointer pointer;

_GLIBCXX_ALLOC_TR_NESTED_TYPE(const_pointer,
  typename pointer_traits<pointer>::template rebind<const value_type>)

      /**
       * @brief   The allocator's const pointer type.
       *
       * @c Alloc::const_pointer if that type exists, otherwise
       * <tt> pointer_traits<pointer>::rebind<const value_type> </tt>
      */
      typedef __const_pointer const_pointer;

_GLIBCXX_ALLOC_TR_NESTED_TYPE(void_pointer,
  typename pointer_traits<pointer>::template rebind<void>)

      /**
       * @brief   The allocator's void pointer type.
       *
       * @c Alloc::void_pointer if that type exists, otherwise
       * <tt> pointer_traits<pointer>::rebind<void> </tt>
      */
      typedef __void_pointer void_pointer;

_GLIBCXX_ALLOC_TR_NESTED_TYPE(const_void_pointer,
  typename pointer_traits<pointer>::template rebind<const void>)

      /**
       * @brief   The allocator's const void pointer type.
       *
       * @c Alloc::const_void_pointer if that type exists, otherwise
       * <tt> pointer_traits<pointer>::rebind<const void> </tt>
      */
      typedef __const_void_pointer const_void_pointer;

_GLIBCXX_ALLOC_TR_NESTED_TYPE(difference_type,
                              typename pointer_traits<pointer>::difference_type)

      /**
       * @brief   The allocator's difference type
       *
       * @c Alloc::difference_type if that type exists, otherwise
       * <tt> pointer_traits<pointer>::difference_type </tt>
      */
      typedef __difference_type difference_type;

_GLIBCXX_ALLOC_TR_NESTED_TYPE(size_type,
                              typename make_unsigned<difference_type>::type)

      /**
       * @brief   The allocator's size type
       *
       * @c Alloc::size_type if that type exists, otherwise
       * <tt> make_unsigned<difference_type>::type </tt>
      */
      typedef __size_type size_type;

_GLIBCXX_ALLOC_TR_NESTED_TYPE(propagate_on_container_copy_assignment,
                              false_type)

      /**
       * @brief   How the allocator is propagated on copy assignment
       *
       * @c Alloc::propagate_on_container_copy_assignment if that type exists,
       * otherwise @c false_type
      */
      typedef __propagate_on_container_copy_assignment
       	propagate_on_container_copy_assignment;

_GLIBCXX_ALLOC_TR_NESTED_TYPE(propagate_on_container_move_assignment,
                              false_type)

      /**
       * @brief   How the allocator is propagated on move assignment
       *
       * @c Alloc::propagate_on_container_move_assignment if that type exists,
       * otherwise @c false_type
      */
      typedef __propagate_on_container_move_assignment
       	propagate_on_container_move_assignment;

_GLIBCXX_ALLOC_TR_NESTED_TYPE(propagate_on_container_swap,
                              false_type)

      /**
       * @brief   How the allocator is propagated on swap
       *
       * @c Alloc::propagate_on_container_swap if that type exists,
       * otherwise @c false_type
      */
      typedef __propagate_on_container_swap propagate_on_container_swap;

#undef _GLIBCXX_ALLOC_TR_NESTED_TYPE

      template<typename _Tp>
        using rebind_alloc = typename __alloctr_rebind<_Alloc, _Tp>::__type;
      template<typename _Tp>
        using rebind_traits = allocator_traits<rebind_alloc<_Tp>>;

    private:
      template<typename _Alloc2>
	struct __allocate_helper
	{
	  template<typename _Alloc3,
	    typename = decltype(std::declval<_Alloc3*>()->allocate(
		  std::declval<size_type>(),
		  std::declval<const_void_pointer>()))>
	    static true_type __test(int);

	  template<typename>
	    static false_type __test(...);

	  typedef decltype(__test<_Alloc>(0)) type;
	  static const bool value = type::value;
	};

      template<typename _Alloc2>
	static typename
       	enable_if<__allocate_helper<_Alloc2>::value, pointer>::type
       	_S_allocate(_Alloc2& __a, size_type __n, const_void_pointer __hint)
	{ return __a.allocate(__n, __hint); }

      template<typename _Alloc2>
	static typename
       	enable_if<!__allocate_helper<_Alloc2>::value, pointer>::type
       	_S_allocate(_Alloc2& __a, size_type __n, ...)
	{ return __a.allocate(__n); }

      template<typename _Tp, typename... _Args>
	struct __construct_helper
	{
	  template<typename _Alloc2,
	    typename = decltype(std::declval<_Alloc2*>()->construct(
		  std::declval<_Tp*>(), std::declval<_Args>()...))>
	    static true_type __test(int);

	  template<typename>
	    static false_type __test(...);

	  typedef decltype(__test<_Alloc>(0)) type;
	  static const bool value = type::value;
	};

      template<typename _Tp, typename... _Args>
	static typename
       	enable_if<__construct_helper<_Tp, _Args...>::value, void>::type
       	_S_construct(_Alloc& __a, _Tp* __p, _Args&&... __args)
	{ __a.construct(__p, std::forward<_Args>(__args)...); }

      template<typename _Tp, typename... _Args>
	static typename
	enable_if<__and_<__not_<__construct_helper<_Tp, _Args...>>,
			 is_constructible<_Tp, _Args...>>::value, void>::type
       	_S_construct(_Alloc&, _Tp* __p, _Args&&... __args)
	{ ::new((void*)__p) _Tp(std::forward<_Args>(__args)...); }

      template<typename _Tp>
	struct __destroy_helper
	{
	  template<typename _Alloc2,
	    typename = decltype(std::declval<_Alloc2*>()->destroy(
		  std::declval<_Tp*>()))>
	    static true_type __test(int);

	  template<typename>
	    static false_type __test(...);

	  typedef decltype(__test<_Alloc>(0)) type;
	  static const bool value = type::value;
	};

      template<typename _Tp>
	static typename enable_if<__destroy_helper<_Tp>::value, void>::type
       	_S_destroy(_Alloc& __a, _Tp* __p)
	{ __a.destroy(__p); }

      template<typename _Tp>
	static typename enable_if<!__destroy_helper<_Tp>::value, void>::type
       	_S_destroy(_Alloc&, _Tp* __p)
	{ __p->~_Tp(); }

      template<typename _Alloc2>
	struct __maxsize_helper
	{
	  template<typename _Alloc3,
	    typename = decltype(std::declval<_Alloc3*>()->max_size())>
	    static true_type __test(int);

	  template<typename>
	    static false_type __test(...);

	  typedef decltype(__test<_Alloc2>(0)) type;
	  static const bool value = type::value;
	};

      template<typename _Alloc2>
	static typename
       	enable_if<__maxsize_helper<_Alloc2>::value, size_type>::type
       	_S_max_size(_Alloc2& __a)
	{ return __a.max_size(); }

      template<typename _Alloc2>
	static typename
       	enable_if<!__maxsize_helper<_Alloc2>::value, size_type>::type
	_S_max_size(_Alloc2&)
	{ return __gnu_cxx::__numeric_traits<size_type>::__max; }

      template<typename _Alloc2>
	struct __select_helper
	{
	  template<typename _Alloc3, typename
	    = decltype(std::declval<_Alloc3*>()
		->select_on_container_copy_construction())>
	    static true_type __test(int);

	  template<typename>
	    static false_type __test(...);

	  typedef decltype(__test<_Alloc2>(0)) type;
	  static const bool value = type::value;
	};
      template<typename _Alloc2>
	static typename
       	enable_if<__select_helper<_Alloc2>::value, _Alloc2>::type
       	_S_select(_Alloc2& __a)
	{ return __a.select_on_container_copy_construction(); }

      template<typename _Alloc2>
	static typename
       	enable_if<!__select_helper<_Alloc2>::value, _Alloc2>::type
       	_S_select(_Alloc2& __a)
	{ return __a; }

    public:

      /**
       *  @brief  Allocate memory.
       *  @param  __a  An allocator.
       *  @param  __n  The number of objects to allocate space for.
       *
       *  Calls @c a.allocate(n)
      */
      static pointer
      allocate(_Alloc& __a, size_type __n)
      { return __a.allocate(__n); }

      /**
       *  @brief  Allocate memory.
       *  @param  __a  An allocator.
       *  @param  __n  The number of objects to allocate space for.
       *  @param  __hint Aid to locality.
       *  @return Memory of suitable size and alignment for @a n objects
       *          of type @c value_type
       *
       *  Returns <tt> a.allocate(n, hint) </tt> if that expression is
       *  well-formed, otherwise returns @c a.allocate(n)
      */
      static pointer
      allocate(_Alloc& __a, size_type __n, const_void_pointer __hint)
      { return _S_allocate(__a, __n, __hint); }

      /**
       *  @brief  Deallocate memory.
       *  @param  __a  An allocator.
       *  @param  __p  Pointer to the memory to deallocate.
       *  @param  __n  The number of objects space was allocated for.
       *
       *  Calls <tt> a.deallocate(p, n) </tt>
      */
      static void deallocate(_Alloc& __a, pointer __p, size_type __n)
      { __a.deallocate(__p, __n); }

      /**
       *  @brief  Construct an object of type @a _Tp
       *  @param  __a  An allocator.
       *  @param  __p  Pointer to memory of suitable size and alignment for Tp
       *  @param  __args Constructor arguments.
       *
       *  Calls <tt> __a.construct(__p, std::forward<Args>(__args)...) </tt>
       *  if that expression is well-formed, otherwise uses placement-new
       *  to construct an object of type @a _Tp at location @a __p from the
       *  arguments @a __args...
      */
      template<typename _Tp, typename... _Args>
	static auto construct(_Alloc& __a, _Tp* __p, _Args&&... __args)
	-> decltype(_S_construct(__a, __p, std::forward<_Args>(__args)...))
	{ _S_construct(__a, __p, std::forward<_Args>(__args)...); }

      /**
       *  @brief  Destroy an object of type @a _Tp
       *  @param  __a  An allocator.
       *  @param  __p  Pointer to the object to destroy
       *
       *  Calls @c __a.destroy(__p) if that expression is well-formed,
       *  otherwise calls @c __p->~_Tp()
      */
      template <class _Tp>
	static void destroy(_Alloc& __a, _Tp* __p)
	{ _S_destroy(__a, __p); }

      /**
       *  @brief  The maximum supported allocation size
       *  @param  __a  An allocator.
       *  @return @c __a.max_size() or @c numeric_limits<size_type>::max()
       *
       *  Returns @c __a.max_size() if that expression is well-formed,
       *  otherwise returns @c numeric_limits<size_type>::max()
      */
      static size_type max_size(const _Alloc& __a)
      { return _S_max_size(__a); }

      /**
       *  @brief  Obtain an allocator to use when copying a container.
       *  @param  __rhs  An allocator.
       *  @return @c __rhs.select_on_container_copy_construction() or @a __rhs
       *
       *  Returns @c __rhs.select_on_container_copy_construction() if that
       *  expression is well-formed, otherwise returns @a __rhs
      */
      static _Alloc
      select_on_container_copy_construction(const _Alloc& __rhs)
      { return _S_select(__rhs); }
    };

  template<typename _Alloc>
  template<typename _Alloc2>
    const bool allocator_traits<_Alloc>::__allocate_helper<_Alloc2>::value;

  template<typename _Alloc>
  template<typename _Tp, typename... _Args>
    const bool
    allocator_traits<_Alloc>::__construct_helper<_Tp, _Args...>::value;

  template<typename _Alloc>
  template<typename _Tp>
    const bool allocator_traits<_Alloc>::__destroy_helper<_Tp>::value;

  template<typename _Alloc>
  template<typename _Alloc2>
    const bool allocator_traits<_Alloc>::__maxsize_helper<_Alloc2>::value;

  template<typename _Alloc>
  template<typename _Alloc2>
    const bool allocator_traits<_Alloc>::__select_helper<_Alloc2>::value;

  template<typename _Alloc>
    inline void
    __do_alloc_on_copy(_Alloc& __one, const _Alloc& __two, true_type)
    { __one = __two; }

  template<typename _Alloc>
    inline void
    __do_alloc_on_copy(_Alloc&, const _Alloc&, false_type)
    { }

  template<typename _Alloc>
    inline void __alloc_on_copy(_Alloc& __one, const _Alloc& __two)
    {
      typedef allocator_traits<_Alloc> __traits;
      typedef typename __traits::propagate_on_container_copy_assignment __pocca;
      __do_alloc_on_copy(__one, __two, __pocca());
    }

  template<typename _Alloc>
    inline _Alloc __alloc_on_copy(const _Alloc& __a)
    {
      typedef allocator_traits<_Alloc> __traits;
      return __traits::select_on_container_copy_construction(__a);
    }

  template<typename _Alloc>
    inline void __do_alloc_on_move(_Alloc& __one, _Alloc& __two, true_type)
    { __one = std::move(__two); }

  template<typename _Alloc>
    inline void __do_alloc_on_move(_Alloc&, _Alloc&, false_type)
    { }

  template<typename _Alloc>
    inline void __alloc_on_move(_Alloc& __one, _Alloc& __two)
    {
      typedef allocator_traits<_Alloc> __traits;
      typedef typename __traits::propagate_on_container_move_assignment __pocma;
      __do_alloc_on_move(__one, __two, __pocma());
    }

  template<typename _Alloc>
    inline void __do_alloc_on_swap(_Alloc& __one, _Alloc& __two, true_type)
    {
      using std::swap;
      swap(__one, __two);
    }

  template<typename _Alloc>
    inline void __do_alloc_on_swap(_Alloc&, _Alloc&, false_type)
    { }

  template<typename _Alloc>
    inline void __alloc_on_swap(_Alloc& __one, _Alloc& __two)
    {
      typedef allocator_traits<_Alloc> __traits;
      typedef typename __traits::propagate_on_container_swap __pocs;
      __do_alloc_on_swap(__one, __two, __pocs());
    }

  template<typename _Alloc>
    class __is_copy_insertable_impl
    {
      typedef allocator_traits<_Alloc> _Traits;

      template<typename _Up, typename
	       = decltype(_Traits::construct(std::declval<_Alloc&>(),
					     std::declval<_Up*>(),
					     std::declval<const _Up&>()))>
	static true_type
	_M_select(int);

      template<typename _Up>
	static false_type
	_M_select(...);

    public:
      typedef decltype(_M_select<typename _Alloc::value_type>(0)) type;
    };

  // true if _Alloc::value_type is CopyInsertable into containers using _Alloc
  template<typename _Alloc>
    struct __is_copy_insertable
    : __is_copy_insertable_impl<_Alloc>::type
    { };

  // std::allocator<_Tp> just requires CopyConstructible
  template<typename _Tp>
    struct __is_copy_insertable<allocator<_Tp>>
    : is_copy_constructible<_Tp>
    { };

  // Used to allow copy construction of unordered containers
  template<bool> struct __allow_copy_cons { };

  // Used to delete copy constructor of unordered containers
  template<>
    struct __allow_copy_cons<false>
    {
      __allow_copy_cons() = default;
      __allow_copy_cons(const __allow_copy_cons&) = delete;
      __allow_copy_cons(__allow_copy_cons&&) = default;
      __allow_copy_cons& operator=(const __allow_copy_cons&) = default;
      __allow_copy_cons& operator=(__allow_copy_cons&&) = default;
    };

  template<typename _Alloc>
    using __check_copy_constructible
      = __allow_copy_cons<__is_copy_insertable<_Alloc>::value>;

_GLIBCXX_END_NAMESPACE_VERSION
} // namespace std

#endif
#endif<|MERGE_RESOLUTION|>--- conflicted
+++ resolved
@@ -1,10 +1,6 @@
 // Allocator traits -*- C++ -*-
 
-<<<<<<< HEAD
-// Copyright (C) 2011, 2012, 2013 Free Software Foundation, Inc.
-=======
 // Copyright (C) 2011-2013 Free Software Foundation, Inc.
->>>>>>> bc75ee5f
 //
 // This file is part of the GNU ISO C++ Library.  This library is free
 // software; you can redistribute it and/or modify it under the
