--- conflicted
+++ resolved
@@ -1,10 +1,6 @@
 // Deque implementation -*- C++ -*-
 
-<<<<<<< HEAD
 // Copyright (C) 2001, 2002, 2003, 2004, 2005, 2006, 2007, 2008, 2009, 2010
-=======
-// Copyright (C) 2001, 2002, 2003, 2004, 2005, 2006, 2007, 2008, 2009
->>>>>>> e33a1692
 // Free Software Foundation, Inc.
 //
 // This file is part of the GNU ISO C++ Library.  This library is free
@@ -843,8 +839,8 @@
        *  The newly-created %deque contains the exact contents of @a x.
        *  The contents of @a x are a valid, but unspecified %deque.
        */
-      deque(deque&&  __x)
-      : _Base(std::forward<_Base>(__x)) { }
+      deque(deque&& __x)
+      : _Base(std::move(__x)) { }
 
       /**
        *  @brief  Builds a %deque from an initializer list.
@@ -859,19 +855,11 @@
        */
       deque(initializer_list<value_type> __l,
 	    const allocator_type& __a = allocator_type())
-<<<<<<< HEAD
       : _Base(__a)
       {
 	_M_range_initialize(__l.begin(), __l.end(),
 			    random_access_iterator_tag());
       }
-=======
-	: _Base(__a)
-        {
-	  _M_range_initialize(__l.begin(), __l.end(),
-			      random_access_iterator_tag());
-	}
->>>>>>> e33a1692
 #endif
 
       /**
@@ -952,24 +940,6 @@
 	this->assign(__l.begin(), __l.end());
 	return *this;
       }
-
-      /**
-       *  @brief  Assigns an initializer list to a %deque.
-       *  @param  l  An initializer_list.
-       *
-       *  This function fills a %deque with copies of the elements in the
-       *  initializer_list @a l.
-       *
-       *  Note that the assignment completely changes the %deque and that the
-       *  resulting %deque's size is the same as the number of elements
-       *  assigned.  Old data may be lost.
-       */
-      deque&
-      operator=(initializer_list<value_type> __l)
-      {
-	this->assign(__l.begin(), __l.end());
-	return *this;
-      }
 #endif
 
       /**
@@ -1499,11 +1469,7 @@
        *
        *  This function will insert copies of the data in the
        *  initializer_list @a l into the %deque before the location
-<<<<<<< HEAD
        *  specified by @a p.  This is known as <em>list insert</em>.
-=======
-       *  specified by @a p.  This is known as "list insert."
->>>>>>> e33a1692
        */
       void
       insert(iterator __p, initializer_list<value_type> __l)
@@ -2003,11 +1969,8 @@
     swap(deque<_Tp,_Alloc>& __x, deque<_Tp,_Alloc>& __y)
     { __x.swap(__y); }
 
-<<<<<<< HEAD
 #undef _GLIBCXX_DEQUE_BUF_SIZE
 
-=======
->>>>>>> e33a1692
 _GLIBCXX_END_NESTED_NAMESPACE
 
 #endif /* _STL_DEQUE_H */