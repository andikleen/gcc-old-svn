// vector<bool> specialization -*- C++ -*-

<<<<<<< HEAD
// Copyright (C) 2001, 2002, 2003, 2004, 2005, 2006, 2007, 2008, 2009, 2010
=======
// Copyright (C) 2001, 2002, 2003, 2004, 2005, 2006, 2007, 2008, 2009
>>>>>>> e33a1692
// Free Software Foundation, Inc.
//
// This file is part of the GNU ISO C++ Library.  This library is free
// software; you can redistribute it and/or modify it under the
// terms of the GNU General Public License as published by the
// Free Software Foundation; either version 3, or (at your option)
// any later version.

// This library is distributed in the hope that it will be useful,
// but WITHOUT ANY WARRANTY; without even the implied warranty of
// MERCHANTABILITY or FITNESS FOR A PARTICULAR PURPOSE.  See the
// GNU General Public License for more details.

// Under Section 7 of GPL version 3, you are granted additional
// permissions described in the GCC Runtime Library Exception, version
// 3.1, as published by the Free Software Foundation.

// You should have received a copy of the GNU General Public License and
// a copy of the GCC Runtime Library Exception along with this program;
// see the files COPYING3 and COPYING.RUNTIME respectively.  If not, see
// <http://www.gnu.org/licenses/>.

/*
 *
 * Copyright (c) 1994
 * Hewlett-Packard Company
 *
 * Permission to use, copy, modify, distribute and sell this software
 * and its documentation for any purpose is hereby granted without fee,
 * provided that the above copyright notice appear in all copies and
 * that both that copyright notice and this permission notice appear
 * in supporting documentation.  Hewlett-Packard Company makes no
 * representations about the suitability of this software for any
 * purpose.  It is provided "as is" without express or implied warranty.
 *
 *
 * Copyright (c) 1996-1999
 * Silicon Graphics Computer Systems, Inc.
 *
 * Permission to use, copy, modify, distribute and sell this software
 * and its documentation for any purpose is hereby granted without fee,
 * provided that the above copyright notice appear in all copies and
 * that both that copyright notice and this permission notice appear
 * in supporting documentation.  Silicon Graphics makes no
 * representations about the suitability of this software for any
 * purpose.  It is provided "as is" without express or implied warranty.
 */

/** @file stl_bvector.h
 *  This is an internal header file, included by other library headers.
 *  You should not attempt to use it directly.
 */

#ifndef _STL_BVECTOR_H
#define _STL_BVECTOR_H 1

#include <initializer_list>

_GLIBCXX_BEGIN_NESTED_NAMESPACE(std, _GLIBCXX_STD_D)

  typedef unsigned long _Bit_type;
  enum { _S_word_bit = int(__CHAR_BIT__ * sizeof(_Bit_type)) };

  struct _Bit_reference
  {
    _Bit_type * _M_p;
    _Bit_type _M_mask;

    _Bit_reference(_Bit_type * __x, _Bit_type __y)
    : _M_p(__x), _M_mask(__y) { }

    _Bit_reference() : _M_p(0), _M_mask(0) { }

    operator bool() const
    { return !!(*_M_p & _M_mask); }

    _Bit_reference&
    operator=(bool __x)
    {
      if (__x)
	*_M_p |= _M_mask;
      else
	*_M_p &= ~_M_mask;
      return *this;
    }

    _Bit_reference&
    operator=(const _Bit_reference& __x)
    { return *this = bool(__x); }

    bool
    operator==(const _Bit_reference& __x) const
    { return bool(*this) == bool(__x); }

    bool
    operator<(const _Bit_reference& __x) const
    { return !bool(*this) && bool(__x); }

    void
    flip()
    { *_M_p ^= _M_mask; }
  };

  struct _Bit_iterator_base
  : public std::iterator<std::random_access_iterator_tag, bool>
  {
    _Bit_type * _M_p;
    unsigned int _M_offset;

    _Bit_iterator_base(_Bit_type * __x, unsigned int __y)
    : _M_p(__x), _M_offset(__y) { }

    void
    _M_bump_up()
    {
      if (_M_offset++ == int(_S_word_bit) - 1)
	{
	  _M_offset = 0;
	  ++_M_p;
	}
    }

    void
    _M_bump_down()
    {
      if (_M_offset-- == 0)
	{
	  _M_offset = int(_S_word_bit) - 1;
	  --_M_p;
	}
    }

    void
    _M_incr(ptrdiff_t __i)
    {
      difference_type __n = __i + _M_offset;
      _M_p += __n / int(_S_word_bit);
      __n = __n % int(_S_word_bit);
      if (__n < 0)
	{
	  __n += int(_S_word_bit);
	  --_M_p;
	}
      _M_offset = static_cast<unsigned int>(__n);
    }

    bool
    operator==(const _Bit_iterator_base& __i) const
    { return _M_p == __i._M_p && _M_offset == __i._M_offset; }

    bool
    operator<(const _Bit_iterator_base& __i) const
    {
      return _M_p < __i._M_p
	     || (_M_p == __i._M_p && _M_offset < __i._M_offset);
    }

    bool
    operator!=(const _Bit_iterator_base& __i) const
    { return !(*this == __i); }

    bool
    operator>(const _Bit_iterator_base& __i) const
    { return __i < *this; }

    bool
    operator<=(const _Bit_iterator_base& __i) const
    { return !(__i < *this); }

    bool
    operator>=(const _Bit_iterator_base& __i) const
    { return !(*this < __i); }
  };

  inline ptrdiff_t
  operator-(const _Bit_iterator_base& __x, const _Bit_iterator_base& __y)
  {
    return (int(_S_word_bit) * (__x._M_p - __y._M_p)
	    + __x._M_offset - __y._M_offset);
  }

  struct _Bit_iterator : public _Bit_iterator_base
  {
    typedef _Bit_reference  reference;
    typedef _Bit_reference* pointer;
    typedef _Bit_iterator   iterator;

    _Bit_iterator() : _Bit_iterator_base(0, 0) { }

    _Bit_iterator(_Bit_type * __x, unsigned int __y)
    : _Bit_iterator_base(__x, __y) { }

    reference
    operator*() const
    { return reference(_M_p, 1UL << _M_offset); }

    iterator&
    operator++()
    {
      _M_bump_up();
      return *this;
    }

    iterator
    operator++(int)
    {
      iterator __tmp = *this;
      _M_bump_up();
      return __tmp;
    }

    iterator&
    operator--()
    {
      _M_bump_down();
      return *this;
    }

    iterator
    operator--(int)
    {
      iterator __tmp = *this;
      _M_bump_down();
      return __tmp;
    }

    iterator&
    operator+=(difference_type __i)
    {
      _M_incr(__i);
      return *this;
    }

    iterator&
    operator-=(difference_type __i)
    {
      *this += -__i;
      return *this;
    }

    iterator
    operator+(difference_type __i) const
    {
      iterator __tmp = *this;
      return __tmp += __i;
    }

    iterator
    operator-(difference_type __i) const
    {
      iterator __tmp = *this;
      return __tmp -= __i;
    }

    reference
    operator[](difference_type __i) const
    { return *(*this + __i); }
  };

  inline _Bit_iterator
  operator+(ptrdiff_t __n, const _Bit_iterator& __x)
  { return __x + __n; }

  struct _Bit_const_iterator : public _Bit_iterator_base
  {
    typedef bool                 reference;
    typedef bool                 const_reference;
    typedef const bool*          pointer;
    typedef _Bit_const_iterator  const_iterator;

    _Bit_const_iterator() : _Bit_iterator_base(0, 0) { }

    _Bit_const_iterator(_Bit_type * __x, unsigned int __y)
    : _Bit_iterator_base(__x, __y) { }

    _Bit_const_iterator(const _Bit_iterator& __x)
    : _Bit_iterator_base(__x._M_p, __x._M_offset) { }

    const_reference
    operator*() const
    { return _Bit_reference(_M_p, 1UL << _M_offset); }

    const_iterator&
    operator++()
    {
      _M_bump_up();
      return *this;
    }

    const_iterator
    operator++(int)
    {
      const_iterator __tmp = *this;
      _M_bump_up();
      return __tmp;
    }

    const_iterator&
    operator--()
    {
      _M_bump_down();
      return *this;
    }

    const_iterator
    operator--(int)
    {
      const_iterator __tmp = *this;
      _M_bump_down();
      return __tmp;
    }

    const_iterator&
    operator+=(difference_type __i)
    {
      _M_incr(__i);
      return *this;
    }

    const_iterator&
    operator-=(difference_type __i)
    {
      *this += -__i;
      return *this;
    }

    const_iterator 
    operator+(difference_type __i) const
    {
      const_iterator __tmp = *this;
      return __tmp += __i;
    }

    const_iterator
    operator-(difference_type __i) const
    {
      const_iterator __tmp = *this;
      return __tmp -= __i;
    }

    const_reference
    operator[](difference_type __i) const
    { return *(*this + __i); }
  };

  inline _Bit_const_iterator
  operator+(ptrdiff_t __n, const _Bit_const_iterator& __x)
  { return __x + __n; }

  inline void
  __fill_bvector(_Bit_iterator __first, _Bit_iterator __last, bool __x)
  {
    for (; __first != __last; ++__first)
      *__first = __x;
  }

  inline void
  fill(_Bit_iterator __first, _Bit_iterator __last, const bool& __x)
  {
    if (__first._M_p != __last._M_p)
      {
	std::fill(__first._M_p + 1, __last._M_p, __x ? ~0 : 0);
	__fill_bvector(__first, _Bit_iterator(__first._M_p + 1, 0), __x);
	__fill_bvector(_Bit_iterator(__last._M_p, 0), __last, __x);
      }
    else
      __fill_bvector(__first, __last, __x);
  }

  template<typename _Alloc>
    struct _Bvector_base
    {
      typedef typename _Alloc::template rebind<_Bit_type>::other
        _Bit_alloc_type;
      
      struct _Bvector_impl
      : public _Bit_alloc_type
      {
	_Bit_iterator 	_M_start;
	_Bit_iterator 	_M_finish;
	_Bit_type* 	_M_end_of_storage;

	_Bvector_impl()
	: _Bit_alloc_type(), _M_start(), _M_finish(), _M_end_of_storage(0)
	{ }
 
	_Bvector_impl(const _Bit_alloc_type& __a)
	: _Bit_alloc_type(__a), _M_start(), _M_finish(), _M_end_of_storage(0)
	{ }
      };

    public:
      typedef _Alloc allocator_type;

      _Bit_alloc_type&
      _M_get_Bit_allocator()
      { return *static_cast<_Bit_alloc_type*>(&this->_M_impl); }

      const _Bit_alloc_type&
      _M_get_Bit_allocator() const
      { return *static_cast<const _Bit_alloc_type*>(&this->_M_impl); }

      allocator_type
      get_allocator() const
      { return allocator_type(_M_get_Bit_allocator()); }

      _Bvector_base()
      : _M_impl() { }
      
      _Bvector_base(const allocator_type& __a)
      : _M_impl(__a) { }

#ifdef __GXX_EXPERIMENTAL_CXX0X__
      _Bvector_base(_Bvector_base&& __x)
      : _M_impl(__x._M_get_Bit_allocator())
      {
	this->_M_impl._M_start = __x._M_impl._M_start;
	this->_M_impl._M_finish = __x._M_impl._M_finish;
	this->_M_impl._M_end_of_storage = __x._M_impl._M_end_of_storage;
	__x._M_impl._M_start = _Bit_iterator();
	__x._M_impl._M_finish = _Bit_iterator();
	__x._M_impl._M_end_of_storage = 0;
      }
#endif

      ~_Bvector_base()
      { this->_M_deallocate(); }

    protected:
      _Bvector_impl _M_impl;

      _Bit_type*
      _M_allocate(size_t __n)
      { return _M_impl.allocate((__n + int(_S_word_bit) - 1)
				/ int(_S_word_bit)); }

      void
      _M_deallocate()
      {
	if (_M_impl._M_start._M_p)
	  _M_impl.deallocate(_M_impl._M_start._M_p,
			     _M_impl._M_end_of_storage - _M_impl._M_start._M_p);
      }
    };

_GLIBCXX_END_NESTED_NAMESPACE

// Declare a partial specialization of vector<T, Alloc>.
#include <bits/stl_vector.h>

_GLIBCXX_BEGIN_NESTED_NAMESPACE(std, _GLIBCXX_STD_D)

  /**
   *  @brief  A specialization of vector for booleans which offers fixed time
   *  access to individual elements in any order.
   *
   *  Note that vector<bool> does not actually meet the requirements for being
   *  a container.  This is because the reference and pointer types are not
   *  really references and pointers to bool.  See DR96 for details.  @see
   *  vector for function documentation.
   *
   *  @ingroup sequences
   *
   *  In some terminology a %vector can be described as a dynamic
   *  C-style array, it offers fast and efficient access to individual
   *  elements in any order and saves the user from worrying about
   *  memory and size allocation.  Subscripting ( @c [] ) access is
   *  also provided as with C-style arrays.
  */
template<typename _Alloc>
  class vector<bool, _Alloc> : protected _Bvector_base<_Alloc>
  {
    typedef _Bvector_base<_Alloc>			 _Base;

#ifdef __GXX_EXPERIMENTAL_CXX0X__
    template<typename> friend class hash;
#endif

  public:
    typedef bool                                         value_type;
    typedef size_t                                       size_type;
    typedef ptrdiff_t                                    difference_type;
    typedef _Bit_reference                               reference;
    typedef bool                                         const_reference;
    typedef _Bit_reference*                              pointer;
    typedef const bool*                                  const_pointer;
    typedef _Bit_iterator                                iterator;
    typedef _Bit_const_iterator                          const_iterator;
    typedef std::reverse_iterator<const_iterator>        const_reverse_iterator;
    typedef std::reverse_iterator<iterator>              reverse_iterator;
    typedef _Alloc                        		 allocator_type;

    allocator_type get_allocator() const
    { return _Base::get_allocator(); }

  protected:
    using _Base::_M_allocate;
    using _Base::_M_deallocate;
    using _Base::_M_get_Bit_allocator;

  public:
    vector()
    : _Base() { }

    explicit
    vector(const allocator_type& __a)
    : _Base(__a) { }

    explicit
    vector(size_type __n, const bool& __value = bool(), 
	   const allocator_type& __a = allocator_type())
    : _Base(__a)
    {
      _M_initialize(__n);
      std::fill(this->_M_impl._M_start._M_p, this->_M_impl._M_end_of_storage, 
		__value ? ~0 : 0);
    }

    vector(const vector& __x)
    : _Base(__x._M_get_Bit_allocator())
    {
      _M_initialize(__x.size());
      _M_copy_aligned(__x.begin(), __x.end(), this->_M_impl._M_start);
    }

#ifdef __GXX_EXPERIMENTAL_CXX0X__
    vector(vector&& __x)
    : _Base(std::forward<_Base>(__x)) { }

    vector(initializer_list<bool> __l,
	   const allocator_type& __a = allocator_type())
    : _Base(__a)
    {
      _M_initialize_range(__l.begin(), __l.end(),
			  random_access_iterator_tag());
    }
#endif

    template<typename _InputIterator>
      vector(_InputIterator __first, _InputIterator __last,
	     const allocator_type& __a = allocator_type())
      : _Base(__a)
      {
	typedef typename std::__is_integer<_InputIterator>::__type _Integral;
	_M_initialize_dispatch(__first, __last, _Integral());
      }

    ~vector() { }

    vector&
    operator=(const vector& __x)
    {
      if (&__x == this)
	return *this;
      if (__x.size() > capacity())
	{
	  this->_M_deallocate();
	  _M_initialize(__x.size());
	}
      this->_M_impl._M_finish = _M_copy_aligned(__x.begin(), __x.end(),
						begin());
      return *this;
    }

#ifdef __GXX_EXPERIMENTAL_CXX0X__
    vector&
    operator=(vector&& __x)
    {
      // NB: DR 1204.
      // NB: DR 675.
      this->clear();
      this->swap(__x); 
      return *this;
    }

    vector&
    operator=(initializer_list<bool> __l)
    {
      this->assign (__l.begin(), __l.end());
      return *this;
    }
#endif

    // assign(), a generalized assignment member function.  Two
    // versions: one that takes a count, and one that takes a range.
    // The range version is a member template, so we dispatch on whether
    // or not the type is an integer.
    void
    assign(size_type __n, const bool& __x)
    { _M_fill_assign(__n, __x); }

    template<typename _InputIterator>
      void
      assign(_InputIterator __first, _InputIterator __last)
      {
	typedef typename std::__is_integer<_InputIterator>::__type _Integral;
	_M_assign_dispatch(__first, __last, _Integral());
      }

#ifdef __GXX_EXPERIMENTAL_CXX0X__
    void
    assign(initializer_list<bool> __l)
    { this->assign(__l.begin(), __l.end()); }
#endif
<<<<<<< HEAD

=======
    
>>>>>>> e33a1692
    iterator
    begin()
    { return this->_M_impl._M_start; }

    const_iterator
    begin() const
    { return this->_M_impl._M_start; }

    iterator
    end()
    { return this->_M_impl._M_finish; }

    const_iterator
    end() const
    { return this->_M_impl._M_finish; }

    reverse_iterator
    rbegin()
    { return reverse_iterator(end()); }

    const_reverse_iterator
    rbegin() const
    { return const_reverse_iterator(end()); }

    reverse_iterator
    rend()
    { return reverse_iterator(begin()); }

    const_reverse_iterator
    rend() const
    { return const_reverse_iterator(begin()); }

#ifdef __GXX_EXPERIMENTAL_CXX0X__
    const_iterator
    cbegin() const
    { return this->_M_impl._M_start; }

    const_iterator
    cend() const
    { return this->_M_impl._M_finish; }

    const_reverse_iterator
    crbegin() const
    { return const_reverse_iterator(end()); }

    const_reverse_iterator
    crend() const
    { return const_reverse_iterator(begin()); }
#endif

    size_type
    size() const
    { return size_type(end() - begin()); }

    size_type
    max_size() const
    {
      const size_type __isize =
	__gnu_cxx::__numeric_traits<difference_type>::__max
	- int(_S_word_bit) + 1;
      const size_type __asize = _M_get_Bit_allocator().max_size();
      return (__asize <= __isize / int(_S_word_bit)
	      ? __asize * int(_S_word_bit) : __isize);
    }

    size_type
    capacity() const
    { return size_type(const_iterator(this->_M_impl._M_end_of_storage, 0)
		       - begin()); }

    bool
    empty() const
    { return begin() == end(); }

    reference
    operator[](size_type __n)
    {
      return *iterator(this->_M_impl._M_start._M_p
		       + __n / int(_S_word_bit), __n % int(_S_word_bit));
    }

    const_reference
    operator[](size_type __n) const
    {
      return *const_iterator(this->_M_impl._M_start._M_p
			     + __n / int(_S_word_bit), __n % int(_S_word_bit));
    }

  protected:
    void
    _M_range_check(size_type __n) const
    {
      if (__n >= this->size())
        __throw_out_of_range(__N("vector<bool>::_M_range_check"));
    }

  public:
    reference
    at(size_type __n)
    { _M_range_check(__n); return (*this)[__n]; }

    const_reference
    at(size_type __n) const
    { _M_range_check(__n); return (*this)[__n]; }

    void
    reserve(size_type __n);

    reference
    front()
    { return *begin(); }

    const_reference
    front() const
    { return *begin(); }

    reference
    back()
    { return *(end() - 1); }

    const_reference
    back() const
    { return *(end() - 1); }

    // _GLIBCXX_RESOLVE_LIB_DEFECTS
    // DR 464. Suggestion for new member functions in standard containers.
    // N.B. DR 464 says nothing about vector<bool> but we need something
    // here due to the way we are implementing DR 464 in the debug-mode
    // vector class.
    void
    data() { }

    void
    push_back(bool __x)
    {
      if (this->_M_impl._M_finish._M_p != this->_M_impl._M_end_of_storage)
        *this->_M_impl._M_finish++ = __x;
      else
        _M_insert_aux(end(), __x);
    }

    void
    swap(vector& __x)
    {
      std::swap(this->_M_impl._M_start, __x._M_impl._M_start);
      std::swap(this->_M_impl._M_finish, __x._M_impl._M_finish);
      std::swap(this->_M_impl._M_end_of_storage, 
		__x._M_impl._M_end_of_storage);

      // _GLIBCXX_RESOLVE_LIB_DEFECTS
      // 431. Swapping containers with unequal allocators.
      std::__alloc_swap<typename _Base::_Bit_alloc_type>::
	_S_do_it(_M_get_Bit_allocator(), __x._M_get_Bit_allocator());
    }

    // [23.2.5]/1, third-to-last entry in synopsis listing
    static void
    swap(reference __x, reference __y)
    {
      bool __tmp = __x;
      __x = __y;
      __y = __tmp;
    }

    iterator
    insert(iterator __position, const bool& __x = bool())
    {
      const difference_type __n = __position - begin();
      if (this->_M_impl._M_finish._M_p != this->_M_impl._M_end_of_storage
	  && __position == end())
        *this->_M_impl._M_finish++ = __x;
      else
        _M_insert_aux(__position, __x);
      return begin() + __n;
    }

    template<typename _InputIterator>
      void
      insert(iterator __position,
	     _InputIterator __first, _InputIterator __last)
      {
	typedef typename std::__is_integer<_InputIterator>::__type _Integral;
	_M_insert_dispatch(__position, __first, __last, _Integral());
      }

    void
    insert(iterator __position, size_type __n, const bool& __x)
    { _M_fill_insert(__position, __n, __x); }

#ifdef __GXX_EXPERIMENTAL_CXX0X__
    void insert(iterator __p, initializer_list<bool> __l)
    { this->insert(__p, __l.begin(), __l.end()); }
#endif

    void
    pop_back()
    { --this->_M_impl._M_finish; }

    iterator
    erase(iterator __position)
    {
      if (__position + 1 != end())
        std::copy(__position + 1, end(), __position);
      --this->_M_impl._M_finish;
      return __position;
    }

    iterator
    erase(iterator __first, iterator __last)
    {
      _M_erase_at_end(std::copy(__last, end(), __first));
      return __first;
    }

    void
    resize(size_type __new_size, bool __x = bool())
    {
      if (__new_size < size())
        _M_erase_at_end(begin() + difference_type(__new_size));
      else
        insert(end(), __new_size - size(), __x);
    }

#ifdef __GXX_EXPERIMENTAL_CXX0X__
    void
    shrink_to_fit()
    { std::__shrink_to_fit<vector>::_S_do_it(*this); }
#endif

    void
    flip()
    {
      for (_Bit_type * __p = this->_M_impl._M_start._M_p;
	   __p != this->_M_impl._M_end_of_storage; ++__p)
        *__p = ~*__p;
    }

    void
    clear()
    { _M_erase_at_end(begin()); }

   
  protected:
    // Precondition: __first._M_offset == 0 && __result._M_offset == 0.
    iterator
    _M_copy_aligned(const_iterator __first, const_iterator __last,
		    iterator __result)
    {
      _Bit_type* __q = std::copy(__first._M_p, __last._M_p, __result._M_p);
      return std::copy(const_iterator(__last._M_p, 0), __last,
		       iterator(__q, 0));
    }

    void
    _M_initialize(size_type __n)
    {
      _Bit_type* __q = this->_M_allocate(__n);
      this->_M_impl._M_end_of_storage = (__q
					 + ((__n + int(_S_word_bit) - 1)
					    / int(_S_word_bit)));
      this->_M_impl._M_start = iterator(__q, 0);
      this->_M_impl._M_finish = this->_M_impl._M_start + difference_type(__n);
    }

    // Check whether it's an integral type.  If so, it's not an iterator.

    // _GLIBCXX_RESOLVE_LIB_DEFECTS
    // 438. Ambiguity in the "do the right thing" clause
    template<typename _Integer>
      void
      _M_initialize_dispatch(_Integer __n, _Integer __x, __true_type)
      {
	_M_initialize(static_cast<size_type>(__n));
	std::fill(this->_M_impl._M_start._M_p, 
		  this->_M_impl._M_end_of_storage, __x ? ~0 : 0);
      }

    template<typename _InputIterator>
      void 
      _M_initialize_dispatch(_InputIterator __first, _InputIterator __last,
			     __false_type)
      { _M_initialize_range(__first, __last, 
			    std::__iterator_category(__first)); }

    template<typename _InputIterator>
      void
      _M_initialize_range(_InputIterator __first, _InputIterator __last,
			  std::input_iterator_tag)
      {
	for (; __first != __last; ++__first)
	  push_back(*__first);
      }

    template<typename _ForwardIterator>
      void
      _M_initialize_range(_ForwardIterator __first, _ForwardIterator __last,
			  std::forward_iterator_tag)
      {
	const size_type __n = std::distance(__first, __last);
	_M_initialize(__n);
	std::copy(__first, __last, this->_M_impl._M_start);
      }

    // _GLIBCXX_RESOLVE_LIB_DEFECTS
    // 438. Ambiguity in the "do the right thing" clause
    template<typename _Integer>
      void
      _M_assign_dispatch(_Integer __n, _Integer __val, __true_type)
      { _M_fill_assign(__n, __val); }

    template<class _InputIterator>
      void
      _M_assign_dispatch(_InputIterator __first, _InputIterator __last,
			 __false_type)
      { _M_assign_aux(__first, __last, std::__iterator_category(__first)); }

    void
    _M_fill_assign(size_t __n, bool __x)
    {
      if (__n > size())
	{
	  std::fill(this->_M_impl._M_start._M_p, 
		    this->_M_impl._M_end_of_storage, __x ? ~0 : 0);
	  insert(end(), __n - size(), __x);
	}
      else
	{
	  _M_erase_at_end(begin() + __n);
	  std::fill(this->_M_impl._M_start._M_p, 
		    this->_M_impl._M_end_of_storage, __x ? ~0 : 0);
	}
    }

    template<typename _InputIterator>
      void
      _M_assign_aux(_InputIterator __first, _InputIterator __last,
		    std::input_iterator_tag)
      {
	iterator __cur = begin();
	for (; __first != __last && __cur != end(); ++__cur, ++__first)
	  *__cur = *__first;
	if (__first == __last)
	  _M_erase_at_end(__cur);
	else
	  insert(end(), __first, __last);
      }
    
    template<typename _ForwardIterator>
      void
      _M_assign_aux(_ForwardIterator __first, _ForwardIterator __last,
		    std::forward_iterator_tag)
      {
	const size_type __len = std::distance(__first, __last);
	if (__len < size())
	  _M_erase_at_end(std::copy(__first, __last, begin()));
	else
	  {
	    _ForwardIterator __mid = __first;
	    std::advance(__mid, size());
	    std::copy(__first, __mid, begin());
	    insert(end(), __mid, __last);
	  }
      }

    // Check whether it's an integral type.  If so, it's not an iterator.

    // _GLIBCXX_RESOLVE_LIB_DEFECTS
    // 438. Ambiguity in the "do the right thing" clause
    template<typename _Integer>
      void
      _M_insert_dispatch(iterator __pos, _Integer __n, _Integer __x,
			 __true_type)
      { _M_fill_insert(__pos, __n, __x); }

    template<typename _InputIterator>
      void
      _M_insert_dispatch(iterator __pos,
			 _InputIterator __first, _InputIterator __last,
			 __false_type)
      { _M_insert_range(__pos, __first, __last,
			std::__iterator_category(__first)); }

    void
    _M_fill_insert(iterator __position, size_type __n, bool __x);

    template<typename _InputIterator>
      void
      _M_insert_range(iterator __pos, _InputIterator __first, 
		      _InputIterator __last, std::input_iterator_tag)
      {
	for (; __first != __last; ++__first)
	  {
	    __pos = insert(__pos, *__first);
	    ++__pos;
	  }
      }

    template<typename _ForwardIterator>
      void
      _M_insert_range(iterator __position, _ForwardIterator __first, 
		      _ForwardIterator __last, std::forward_iterator_tag);

    void
    _M_insert_aux(iterator __position, bool __x);

    size_type
    _M_check_len(size_type __n, const char* __s) const
    {
      if (max_size() - size() < __n)
	__throw_length_error(__N(__s));

      const size_type __len = size() + std::max(size(), __n);
      return (__len < size() || __len > max_size()) ? max_size() : __len;
    }

    void
    _M_erase_at_end(iterator __pos)
    { this->_M_impl._M_finish = __pos; }
  };

_GLIBCXX_END_NESTED_NAMESPACE

#ifdef __GXX_EXPERIMENTAL_CXX0X__

#include <bits/functional_hash.h>

_GLIBCXX_BEGIN_NAMESPACE(std)

  // DR 1182.
  /// std::hash specialization for vector<bool>.
  template<typename _Alloc>
    struct hash<_GLIBCXX_STD_D::vector<bool, _Alloc>>
    : public std::unary_function<_GLIBCXX_STD_D::vector<bool, _Alloc>, size_t>
    {
      size_t
      operator()(const _GLIBCXX_STD_D::vector<bool, _Alloc>& __b) const;
    };

_GLIBCXX_END_NAMESPACE

#endif // __GXX_EXPERIMENTAL_CXX0X__

#endif<|MERGE_RESOLUTION|>--- conflicted
+++ resolved
@@ -1,10 +1,6 @@
 // vector<bool> specialization -*- C++ -*-
 
-<<<<<<< HEAD
 // Copyright (C) 2001, 2002, 2003, 2004, 2005, 2006, 2007, 2008, 2009, 2010
-=======
-// Copyright (C) 2001, 2002, 2003, 2004, 2005, 2006, 2007, 2008, 2009
->>>>>>> e33a1692
 // Free Software Foundation, Inc.
 //
 // This file is part of the GNU ISO C++ Library.  This library is free
@@ -532,7 +528,7 @@
 
 #ifdef __GXX_EXPERIMENTAL_CXX0X__
     vector(vector&& __x)
-    : _Base(std::forward<_Base>(__x)) { }
+    : _Base(std::move(__x)) { }
 
     vector(initializer_list<bool> __l,
 	   const allocator_type& __a = allocator_type())
@@ -609,11 +605,7 @@
     assign(initializer_list<bool> __l)
     { this->assign(__l.begin(), __l.end()); }
 #endif
-<<<<<<< HEAD
-
-=======
-    
->>>>>>> e33a1692
+
     iterator
     begin()
     { return this->_M_impl._M_start; }
