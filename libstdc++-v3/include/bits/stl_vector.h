// Vector implementation -*- C++ -*-

<<<<<<< HEAD
// Copyright (C) 2001, 2002, 2003, 2004, 2005, 2006, 2007, 2008, 2009, 2010
// Free Software Foundation, Inc.
=======
// Copyright (C) 2001, 2002, 2003, 2004, 2005, 2006, 2007, 2008, 2009, 2010,
// 2011 Free Software Foundation, Inc.
>>>>>>> 3082eeb7
//
// This file is part of the GNU ISO C++ Library.  This library is free
// software; you can redistribute it and/or modify it under the
// terms of the GNU General Public License as published by the
// Free Software Foundation; either version 3, or (at your option)
// any later version.

// This library is distributed in the hope that it will be useful,
// but WITHOUT ANY WARRANTY; without even the implied warranty of
// MERCHANTABILITY or FITNESS FOR A PARTICULAR PURPOSE.  See the
// GNU General Public License for more details.

// Under Section 7 of GPL version 3, you are granted additional
// permissions described in the GCC Runtime Library Exception, version
// 3.1, as published by the Free Software Foundation.

// You should have received a copy of the GNU General Public License and
// a copy of the GCC Runtime Library Exception along with this program;
// see the files COPYING3 and COPYING.RUNTIME respectively.  If not, see
// <http://www.gnu.org/licenses/>.

/*
 *
 * Copyright (c) 1994
 * Hewlett-Packard Company
 *
 * Permission to use, copy, modify, distribute and sell this software
 * and its documentation for any purpose is hereby granted without fee,
 * provided that the above copyright notice appear in all copies and
 * that both that copyright notice and this permission notice appear
 * in supporting documentation.  Hewlett-Packard Company makes no
 * representations about the suitability of this software for any
 * purpose.  It is provided "as is" without express or implied warranty.
 *
 *
 * Copyright (c) 1996
 * Silicon Graphics Computer Systems, Inc.
 *
 * Permission to use, copy, modify, distribute and sell this software
 * and its documentation for any purpose is hereby granted without fee,
 * provided that the above copyright notice appear in all copies and
 * that both that copyright notice and this permission notice appear
 * in supporting documentation.  Silicon Graphics makes no
 * representations about the suitability of this  software for any
 * purpose.  It is provided "as is" without express or implied warranty.
 */

/** @file bits/stl_vector.h
 *  This is an internal header file, included by other library headers.
 *  Do not attempt to use it directly. @headername{vector}
 */

#ifndef _STL_VECTOR_H
#define _STL_VECTOR_H 1

#include <bits/stl_iterator_base_funcs.h>
#include <bits/functexcept.h>
#include <bits/concept_check.h>
#include <initializer_list>

namespace std _GLIBCXX_VISIBILITY(default)
{
_GLIBCXX_BEGIN_NAMESPACE_CONTAINER

  /// See bits/stl_deque.h's _Deque_base for an explanation.
  template<typename _Tp, typename _Alloc>
    struct _Vector_base
    {
      typedef typename _Alloc::template rebind<_Tp>::other _Tp_alloc_type;
      typedef typename __gnu_cxx::__alloc_traits<_Tp_alloc_type>::pointer
       	pointer;

      struct _Vector_impl 
      : public _Tp_alloc_type
      {
	pointer _M_start;
	pointer _M_finish;
	pointer _M_end_of_storage;

	_Vector_impl()
	: _Tp_alloc_type(), _M_start(0), _M_finish(0), _M_end_of_storage(0)
	{ }

	_Vector_impl(_Tp_alloc_type const& __a)
	: _Tp_alloc_type(__a), _M_start(0), _M_finish(0), _M_end_of_storage(0)
	{ }

#ifdef __GXX_EXPERIMENTAL_CXX0X__
	_Vector_impl(_Tp_alloc_type&& __a)
	: _Tp_alloc_type(std::move(__a)),
	  _M_start(0), _M_finish(0), _M_end_of_storage(0)
	{ }
#endif

	void _M_swap_data(_Vector_impl& __x)
	{
	  std::swap(_M_start, __x._M_start);
	  std::swap(_M_finish, __x._M_finish);
	  std::swap(_M_end_of_storage, __x._M_end_of_storage);
	}
      };
      
    public:
      typedef _Alloc allocator_type;

      _Tp_alloc_type&
      _M_get_Tp_allocator() _GLIBCXX_NOEXCEPT
      { return *static_cast<_Tp_alloc_type*>(&this->_M_impl); }

      const _Tp_alloc_type&
      _M_get_Tp_allocator() const _GLIBCXX_NOEXCEPT
      { return *static_cast<const _Tp_alloc_type*>(&this->_M_impl); }

      allocator_type
      get_allocator() const _GLIBCXX_NOEXCEPT
      { return allocator_type(_M_get_Tp_allocator()); }

      _Vector_base()
      : _M_impl() { }

      _Vector_base(const allocator_type& __a)
      : _M_impl(__a) { }

      _Vector_base(size_t __n)
      : _M_impl()
      { _M_create_storage(__n); }

      _Vector_base(size_t __n, const allocator_type& __a)
      : _M_impl(__a)
      { _M_create_storage(__n); }

#ifdef __GXX_EXPERIMENTAL_CXX0X__
      _Vector_base(_Tp_alloc_type&& __a)
      : _M_impl(std::move(__a)) { }

      _Vector_base(_Vector_base&& __x)
      : _M_impl(std::move(__x._M_get_Tp_allocator()))
      { this->_M_impl._M_swap_data(__x._M_impl); }

      _Vector_base(_Vector_base&& __x, const allocator_type& __a)
      : _M_impl(__a)
      {
	if (__x.get_allocator() == __a)
	  this->_M_impl._M_swap_data(__x._M_impl);
	else
	  {
	    size_t __n = __x._M_impl._M_finish - __x._M_impl._M_start;
	    _M_create_storage(__n);
	  }
      }
#endif

      ~_Vector_base()
      { _M_deallocate(this->_M_impl._M_start, this->_M_impl._M_end_of_storage
		      - this->_M_impl._M_start); }

    public:
      _Vector_impl _M_impl;

      pointer
      _M_allocate(size_t __n)
      { return __n != 0 ? _M_impl.allocate(__n) : 0; }

      void
      _M_deallocate(pointer __p, size_t __n)
      {
	if (__p)
	  _M_impl.deallocate(__p, __n);
      }

    private:
      void
      _M_create_storage(size_t __n)
      {
	this->_M_impl._M_start = this->_M_allocate(__n);
	this->_M_impl._M_finish = this->_M_impl._M_start;
	this->_M_impl._M_end_of_storage = this->_M_impl._M_start + __n;
      }
    };


  /**
   *  @brief A standard container which offers fixed time access to
   *  individual elements in any order.
   *
   *  @ingroup sequences
   *
   *  Meets the requirements of a <a href="tables.html#65">container</a>, a
   *  <a href="tables.html#66">reversible container</a>, and a
   *  <a href="tables.html#67">sequence</a>, including the
   *  <a href="tables.html#68">optional sequence requirements</a> with the
   *  %exception of @c push_front and @c pop_front.
   *
   *  In some terminology a %vector can be described as a dynamic
   *  C-style array, it offers fast and efficient access to individual
   *  elements in any order and saves the user from worrying about
   *  memory and size allocation.  Subscripting ( @c [] ) access is
   *  also provided as with C-style arrays.
  */
  template<typename _Tp, typename _Alloc = std::allocator<_Tp> >
    class vector : protected _Vector_base<_Tp, _Alloc>
    {
      // Concept requirements.
      typedef typename _Alloc::value_type                _Alloc_value_type;
      __glibcxx_class_requires(_Tp, _SGIAssignableConcept)
      __glibcxx_class_requires2(_Tp, _Alloc_value_type, _SameTypeConcept)
      
      typedef _Vector_base<_Tp, _Alloc>			 _Base;
      typedef typename _Base::_Tp_alloc_type		 _Tp_alloc_type;

    public:
      typedef _Tp					 value_type;
<<<<<<< HEAD
      typedef typename _Tp_alloc_type::pointer           pointer;
      typedef typename _Tp_alloc_type::const_pointer     const_pointer;
      typedef typename _Tp_alloc_type::reference         reference;
      typedef typename _Tp_alloc_type::const_reference   const_reference;
=======
      typedef typename _Base::pointer                    pointer;
      typedef __gnu_cxx::__alloc_traits<_Tp_alloc_type>  _Alloc_traits;
      typedef typename _Alloc_traits::const_pointer      const_pointer;
      typedef typename _Alloc_traits::reference          reference;
      typedef typename _Alloc_traits::const_reference    const_reference;
>>>>>>> 3082eeb7
      typedef __gnu_cxx::__normal_iterator<pointer, vector> iterator;
      typedef __gnu_cxx::__normal_iterator<const_pointer, vector>
      const_iterator;
      typedef std::reverse_iterator<const_iterator>  const_reverse_iterator;
      typedef std::reverse_iterator<iterator>		 reverse_iterator;
      typedef size_t					 size_type;
      typedef ptrdiff_t					 difference_type;
      typedef _Alloc                        		 allocator_type;

    protected:
      using _Base::_M_allocate;
      using _Base::_M_deallocate;
      using _Base::_M_impl;
      using _Base::_M_get_Tp_allocator;

    public:
      // [23.2.4.1] construct/copy/destroy
      // (assign() and get_allocator() are also listed in this section)
      /**
       *  @brief  Default constructor creates no elements.
       */
      vector()
      : _Base() { }

      /**
       *  @brief  Creates a %vector with no elements.
       *  @param  __a  An allocator object.
       */
      explicit
      vector(const allocator_type& __a)
      : _Base(__a) { }

#ifdef __GXX_EXPERIMENTAL_CXX0X__
      /**
       *  @brief  Creates a %vector with default constructed elements.
       *  @param  __n  The number of elements to initially create.
       *
       *  This constructor fills the %vector with @a __n default
       *  constructed elements.
       */
      explicit
      vector(size_type __n)
      : _Base(__n)
      { _M_default_initialize(__n); }

      /**
       *  @brief  Creates a %vector with copies of an exemplar element.
       *  @param  __n  The number of elements to initially create.
       *  @param  __value  An element to copy.
       *  @param  __a  An allocator.
       *
       *  This constructor fills the %vector with @a __n copies of @a __value.
       */
      vector(size_type __n, const value_type& __value,
	     const allocator_type& __a = allocator_type())
      : _Base(__n, __a)
      { _M_fill_initialize(__n, __value); }
#else
      /**
       *  @brief  Creates a %vector with copies of an exemplar element.
       *  @param  __n  The number of elements to initially create.
       *  @param  __value  An element to copy.
       *  @param  __a  An allocator.
       *
       *  This constructor fills the %vector with @a __n copies of @a __value.
       */
      explicit
      vector(size_type __n, const value_type& __value = value_type(),
	     const allocator_type& __a = allocator_type())
      : _Base(__n, __a)
      { _M_fill_initialize(__n, __value); }
#endif

      /**
       *  @brief  %Vector copy constructor.
       *  @param  __x  A %vector of identical element and allocator types.
       *
       *  The newly-created %vector uses a copy of the allocation
       *  object used by @a __x.  All the elements of @a __x are copied,
       *  but any extra memory in
       *  @a __x (for fast expansion) will not be copied.
       */
      vector(const vector& __x)
      : _Base(__x.size(),
        _Alloc_traits::_S_select_on_copy(__x._M_get_Tp_allocator()))
      { this->_M_impl._M_finish =
	  std::__uninitialized_copy_a(__x.begin(), __x.end(),
				      this->_M_impl._M_start,
				      _M_get_Tp_allocator());
      }

#ifdef __GXX_EXPERIMENTAL_CXX0X__
      /**
       *  @brief  %Vector move constructor.
       *  @param  __x  A %vector of identical element and allocator types.
       *
       *  The newly-created %vector contains the exact contents of @a __x.
       *  The contents of @a __x are a valid, but unspecified %vector.
       */
      vector(vector&& __x) noexcept
      : _Base(std::move(__x)) { }

      /// Copy constructor with alternative allocator
      vector(const vector& __x, const allocator_type& __a)
      : _Base(__x.size(), __a)
      { this->_M_impl._M_finish =
	  std::__uninitialized_copy_a(__x.begin(), __x.end(),
				      this->_M_impl._M_start,
				      _M_get_Tp_allocator());
      }

      /// Move constructor with alternative allocator
      vector(vector&& __rv, const allocator_type& __m)
      : _Base(std::move(__rv), __m)
      {
	if (__rv.get_allocator() != __m)
	  {
	    this->_M_impl._M_finish =
	      std::__uninitialized_move_a(__rv.begin(), __rv.end(),
					  this->_M_impl._M_start,
					  _M_get_Tp_allocator());
	    __rv.clear();
	  }
      }

      /**
       *  @brief  Builds a %vector from an initializer list.
       *  @param  __l  An initializer_list.
       *  @param  __a  An allocator.
       *
       *  Create a %vector consisting of copies of the elements in the
       *  initializer_list @a __l.
       *
       *  This will call the element type's copy constructor N times
       *  (where N is @a __l.size()) and do no memory reallocation.
       */
      vector(initializer_list<value_type> __l,
	     const allocator_type& __a = allocator_type())
      : _Base(__a)
      {
	_M_range_initialize(__l.begin(), __l.end(),
			    random_access_iterator_tag());
      }
#endif

      /**
       *  @brief  Builds a %vector from a range.
       *  @param  __first  An input iterator.
       *  @param  __last  An input iterator.
       *  @param  __a  An allocator.
       *
       *  Create a %vector consisting of copies of the elements from
       *  [first,last).
       *
       *  If the iterators are forward, bidirectional, or
       *  random-access, then this will call the elements' copy
       *  constructor N times (where N is distance(first,last)) and do
       *  no memory reallocation.  But if only input iterators are
       *  used, then this will do at most 2N calls to the copy
       *  constructor, and logN memory reallocations.
       */
      template<typename _InputIterator>
        vector(_InputIterator __first, _InputIterator __last,
	       const allocator_type& __a = allocator_type())
	: _Base(__a)
        {
	  // Check whether it's an integral type.  If so, it's not an iterator.
	  typedef typename std::__is_integer<_InputIterator>::__type _Integral;
	  _M_initialize_dispatch(__first, __last, _Integral());
	}

      /**
       *  The dtor only erases the elements, and note that if the
       *  elements themselves are pointers, the pointed-to memory is
       *  not touched in any way.  Managing the pointer is the user's
       *  responsibility.
       */
      ~vector() _GLIBCXX_NOEXCEPT
      { std::_Destroy(this->_M_impl._M_start, this->_M_impl._M_finish,
		      _M_get_Tp_allocator()); }

      /**
       *  @brief  %Vector assignment operator.
       *  @param  __x  A %vector of identical element and allocator types.
       *
       *  All the elements of @a __x are copied, but any extra memory in
       *  @a __x (for fast expansion) will not be copied.  Unlike the
       *  copy constructor, the allocator object is not copied.
       */
      vector&
      operator=(const vector& __x);

#ifdef __GXX_EXPERIMENTAL_CXX0X__
      /**
       *  @brief  %Vector move assignment operator.
       *  @param  __x  A %vector of identical element and allocator types.
       *
       *  The contents of @a __x are moved into this %vector (without copying).
       *  @a __x is a valid, but unspecified %vector.
       */
      vector&
      operator=(vector&& __x) noexcept(_Alloc_traits::_S_nothrow_move())
      {
<<<<<<< HEAD
	// NB: DR 1204.
	// NB: DR 675.
	this->clear();
	this->swap(__x);
=======
	if (_Alloc_traits::_S_propagate_on_move_assign())
	  {
	    // We're moving the rvalue's allocator so can move the data too.
	    const vector __tmp(std::move(*this));     // discard existing data
	    this->_M_impl._M_swap_data(__x._M_impl);
	    std::__alloc_on_move(_M_get_Tp_allocator(),
				 __x._M_get_Tp_allocator());
	  }
	else if (_Alloc_traits::_S_always_equal()
	         || __x._M_get_Tp_allocator() == this->_M_get_Tp_allocator())
	  {
	    // The rvalue's allocator can free our storage and vice versa,
	    // so can swap the data storage after destroying our contents.
	    this->clear();
	    this->_M_impl._M_swap_data(__x._M_impl);
	  }
	else
	  {
	    // The rvalue's allocator cannot be moved, or is not equal,
	    // so we need to individually move each element.
	    this->assign(std::__make_move_if_noexcept_iterator(__x.begin()),
			 std::__make_move_if_noexcept_iterator(__x.end()));
	    __x.clear();
	  }
>>>>>>> 3082eeb7
	return *this;
      }

      /**
       *  @brief  %Vector list assignment operator.
       *  @param  __l  An initializer_list.
       *
       *  This function fills a %vector with copies of the elements in the
       *  initializer list @a __l.
       *
       *  Note that the assignment completely changes the %vector and
       *  that the resulting %vector's size is the same as the number
       *  of elements assigned.  Old data may be lost.
       */
      vector&
      operator=(initializer_list<value_type> __l)
      {
	this->assign(__l.begin(), __l.end());
	return *this;
      }
#endif

      /**
       *  @brief  Assigns a given value to a %vector.
       *  @param  __n  Number of elements to be assigned.
       *  @param  __val  Value to be assigned.
       *
       *  This function fills a %vector with @a __n copies of the given
       *  value.  Note that the assignment completely changes the
       *  %vector and that the resulting %vector's size is the same as
       *  the number of elements assigned.  Old data may be lost.
       */
      void
      assign(size_type __n, const value_type& __val)
      { _M_fill_assign(__n, __val); }

      /**
       *  @brief  Assigns a range to a %vector.
       *  @param  __first  An input iterator.
       *  @param  __last   An input iterator.
       *
       *  This function fills a %vector with copies of the elements in the
       *  range [__first,__last).
       *
       *  Note that the assignment completely changes the %vector and
       *  that the resulting %vector's size is the same as the number
       *  of elements assigned.  Old data may be lost.
       */
      template<typename _InputIterator>
        void
        assign(_InputIterator __first, _InputIterator __last)
        {
	  // Check whether it's an integral type.  If so, it's not an iterator.
	  typedef typename std::__is_integer<_InputIterator>::__type _Integral;
	  _M_assign_dispatch(__first, __last, _Integral());
	}

#ifdef __GXX_EXPERIMENTAL_CXX0X__
      /**
       *  @brief  Assigns an initializer list to a %vector.
       *  @param  __l  An initializer_list.
       *
       *  This function fills a %vector with copies of the elements in the
       *  initializer list @a __l.
       *
       *  Note that the assignment completely changes the %vector and
       *  that the resulting %vector's size is the same as the number
       *  of elements assigned.  Old data may be lost.
       */
      void
      assign(initializer_list<value_type> __l)
      { this->assign(__l.begin(), __l.end()); }
#endif

      /// Get a copy of the memory allocation object.
      using _Base::get_allocator;

      // iterators
      /**
       *  Returns a read/write iterator that points to the first
       *  element in the %vector.  Iteration is done in ordinary
       *  element order.
       */
      iterator
      begin() _GLIBCXX_NOEXCEPT
      { return iterator(this->_M_impl._M_start); }

      /**
       *  Returns a read-only (constant) iterator that points to the
       *  first element in the %vector.  Iteration is done in ordinary
       *  element order.
       */
      const_iterator
      begin() const _GLIBCXX_NOEXCEPT
      { return const_iterator(this->_M_impl._M_start); }

      /**
       *  Returns a read/write iterator that points one past the last
       *  element in the %vector.  Iteration is done in ordinary
       *  element order.
       */
      iterator
      end() _GLIBCXX_NOEXCEPT
      { return iterator(this->_M_impl._M_finish); }

      /**
       *  Returns a read-only (constant) iterator that points one past
       *  the last element in the %vector.  Iteration is done in
       *  ordinary element order.
       */
      const_iterator
      end() const _GLIBCXX_NOEXCEPT
      { return const_iterator(this->_M_impl._M_finish); }

      /**
       *  Returns a read/write reverse iterator that points to the
       *  last element in the %vector.  Iteration is done in reverse
       *  element order.
       */
      reverse_iterator
      rbegin() _GLIBCXX_NOEXCEPT
      { return reverse_iterator(end()); }

      /**
       *  Returns a read-only (constant) reverse iterator that points
       *  to the last element in the %vector.  Iteration is done in
       *  reverse element order.
       */
      const_reverse_iterator
      rbegin() const _GLIBCXX_NOEXCEPT
      { return const_reverse_iterator(end()); }

      /**
       *  Returns a read/write reverse iterator that points to one
       *  before the first element in the %vector.  Iteration is done
       *  in reverse element order.
       */
      reverse_iterator
      rend() _GLIBCXX_NOEXCEPT
      { return reverse_iterator(begin()); }

      /**
       *  Returns a read-only (constant) reverse iterator that points
       *  to one before the first element in the %vector.  Iteration
       *  is done in reverse element order.
       */
      const_reverse_iterator
      rend() const _GLIBCXX_NOEXCEPT
      { return const_reverse_iterator(begin()); }

#ifdef __GXX_EXPERIMENTAL_CXX0X__
      /**
       *  Returns a read-only (constant) iterator that points to the
       *  first element in the %vector.  Iteration is done in ordinary
       *  element order.
       */
      const_iterator
      cbegin() const noexcept
      { return const_iterator(this->_M_impl._M_start); }

      /**
       *  Returns a read-only (constant) iterator that points one past
       *  the last element in the %vector.  Iteration is done in
       *  ordinary element order.
       */
      const_iterator
      cend() const noexcept
      { return const_iterator(this->_M_impl._M_finish); }

      /**
       *  Returns a read-only (constant) reverse iterator that points
       *  to the last element in the %vector.  Iteration is done in
       *  reverse element order.
       */
      const_reverse_iterator
      crbegin() const noexcept
      { return const_reverse_iterator(end()); }

      /**
       *  Returns a read-only (constant) reverse iterator that points
       *  to one before the first element in the %vector.  Iteration
       *  is done in reverse element order.
       */
      const_reverse_iterator
      crend() const noexcept
      { return const_reverse_iterator(begin()); }
#endif

      // [23.2.4.2] capacity
      /**  Returns the number of elements in the %vector.  */
      size_type
      size() const _GLIBCXX_NOEXCEPT
      { return size_type(this->_M_impl._M_finish - this->_M_impl._M_start); }

      /**  Returns the size() of the largest possible %vector.  */
      size_type
      max_size() const _GLIBCXX_NOEXCEPT
      { return _M_get_Tp_allocator().max_size(); }

#ifdef __GXX_EXPERIMENTAL_CXX0X__
      /**
       *  @brief  Resizes the %vector to the specified number of elements.
       *  @param  __new_size  Number of elements the %vector should contain.
       *
       *  This function will %resize the %vector to the specified
       *  number of elements.  If the number is smaller than the
       *  %vector's current size the %vector is truncated, otherwise
       *  default constructed elements are appended.
       */
      void
      resize(size_type __new_size)
      {
	if (__new_size > size())
	  _M_default_append(__new_size - size());
	else if (__new_size < size())
	  _M_erase_at_end(this->_M_impl._M_start + __new_size);
      }

      /**
       *  @brief  Resizes the %vector to the specified number of elements.
       *  @param  __new_size  Number of elements the %vector should contain.
       *  @param  __x  Data with which new elements should be populated.
       *
       *  This function will %resize the %vector to the specified
       *  number of elements.  If the number is smaller than the
       *  %vector's current size the %vector is truncated, otherwise
       *  the %vector is extended and new elements are populated with
       *  given data.
       */
      void
      resize(size_type __new_size, const value_type& __x)
      {
	if (__new_size > size())
	  insert(end(), __new_size - size(), __x);
	else if (__new_size < size())
	  _M_erase_at_end(this->_M_impl._M_start + __new_size);
      }
#else
      /**
       *  @brief  Resizes the %vector to the specified number of elements.
       *  @param  __new_size  Number of elements the %vector should contain.
       *  @param  __x  Data with which new elements should be populated.
       *
       *  This function will %resize the %vector to the specified
       *  number of elements.  If the number is smaller than the
       *  %vector's current size the %vector is truncated, otherwise
       *  the %vector is extended and new elements are populated with
       *  given data.
       */
      void
      resize(size_type __new_size, value_type __x = value_type())
      {
	if (__new_size > size())
	  insert(end(), __new_size - size(), __x);
	else if (__new_size < size())
	  _M_erase_at_end(this->_M_impl._M_start + __new_size);
      }
#endif

#ifdef __GXX_EXPERIMENTAL_CXX0X__
      /**  A non-binding request to reduce capacity() to size().  */
      void
      shrink_to_fit()
      { _M_shrink_to_fit(); }
#endif

#ifdef __GXX_EXPERIMENTAL_CXX0X__
      /**  A non-binding request to reduce capacity() to size().  */
      void
      shrink_to_fit()
      { std::__shrink_to_fit<vector>::_S_do_it(*this); }
#endif

      /**
       *  Returns the total number of elements that the %vector can
       *  hold before needing to allocate more memory.
       */
      size_type
      capacity() const _GLIBCXX_NOEXCEPT
      { return size_type(this->_M_impl._M_end_of_storage
			 - this->_M_impl._M_start); }

      /**
       *  Returns true if the %vector is empty.  (Thus begin() would
       *  equal end().)
       */
      bool
      empty() const _GLIBCXX_NOEXCEPT
      { return begin() == end(); }

      /**
       *  @brief  Attempt to preallocate enough memory for specified number of
       *          elements.
       *  @param  __n  Number of elements required.
       *  @throw  std::length_error  If @a n exceeds @c max_size().
       *
       *  This function attempts to reserve enough memory for the
       *  %vector to hold the specified number of elements.  If the
       *  number requested is more than max_size(), length_error is
       *  thrown.
       *
       *  The advantage of this function is that if optimal code is a
       *  necessity and the user can determine the number of elements
       *  that will be required, the user can reserve the memory in
       *  %advance, and thus prevent a possible reallocation of memory
       *  and copying of %vector data.
       */
      void
      reserve(size_type __n);

      // element access
      /**
       *  @brief  Subscript access to the data contained in the %vector.
       *  @param __n The index of the element for which data should be
       *  accessed.
       *  @return  Read/write reference to data.
       *
       *  This operator allows for easy, array-style, data access.
       *  Note that data access with this operator is unchecked and
       *  out_of_range lookups are not defined. (For checked lookups
       *  see at().)
       */
      reference
      operator[](size_type __n)
      { return *(this->_M_impl._M_start + __n); }

      /**
       *  @brief  Subscript access to the data contained in the %vector.
       *  @param __n The index of the element for which data should be
       *  accessed.
       *  @return  Read-only (constant) reference to data.
       *
       *  This operator allows for easy, array-style, data access.
       *  Note that data access with this operator is unchecked and
       *  out_of_range lookups are not defined. (For checked lookups
       *  see at().)
       */
      const_reference
      operator[](size_type __n) const
      { return *(this->_M_impl._M_start + __n); }

    protected:
      /// Safety check used only from at().
      void
      _M_range_check(size_type __n) const
      {
	if (__n >= this->size())
	  __throw_out_of_range(__N("vector::_M_range_check"));
      }

    public:
      /**
       *  @brief  Provides access to the data contained in the %vector.
       *  @param __n The index of the element for which data should be
       *  accessed.
       *  @return  Read/write reference to data.
       *  @throw  std::out_of_range  If @a __n is an invalid index.
       *
       *  This function provides for safer data access.  The parameter
       *  is first checked that it is in the range of the vector.  The
       *  function throws out_of_range if the check fails.
       */
      reference
      at(size_type __n)
      {
	_M_range_check(__n);
	return (*this)[__n]; 
      }

      /**
       *  @brief  Provides access to the data contained in the %vector.
       *  @param __n The index of the element for which data should be
       *  accessed.
       *  @return  Read-only (constant) reference to data.
       *  @throw  std::out_of_range  If @a __n is an invalid index.
       *
       *  This function provides for safer data access.  The parameter
       *  is first checked that it is in the range of the vector.  The
       *  function throws out_of_range if the check fails.
       */
      const_reference
      at(size_type __n) const
      {
	_M_range_check(__n);
	return (*this)[__n];
      }

      /**
       *  Returns a read/write reference to the data at the first
       *  element of the %vector.
       */
      reference
      front()
      { return *begin(); }

      /**
       *  Returns a read-only (constant) reference to the data at the first
       *  element of the %vector.
       */
      const_reference
      front() const
      { return *begin(); }

      /**
       *  Returns a read/write reference to the data at the last
       *  element of the %vector.
       */
      reference
      back()
      { return *(end() - 1); }
      
      /**
       *  Returns a read-only (constant) reference to the data at the
       *  last element of the %vector.
       */
      const_reference
      back() const
      { return *(end() - 1); }

      // _GLIBCXX_RESOLVE_LIB_DEFECTS
      // DR 464. Suggestion for new member functions in standard containers.
      // data access
      /**
       *   Returns a pointer such that [data(), data() + size()) is a valid
       *   range.  For a non-empty %vector, data() == &front().
       */
#ifdef __GXX_EXPERIMENTAL_CXX0X__
      _Tp*
#else
      pointer
#endif
      data() _GLIBCXX_NOEXCEPT
      { return std::__addressof(front()); }

#ifdef __GXX_EXPERIMENTAL_CXX0X__
      const _Tp*
#else
      const_pointer
#endif
      data() const _GLIBCXX_NOEXCEPT
      { return std::__addressof(front()); }

      // [23.2.4.3] modifiers
      /**
       *  @brief  Add data to the end of the %vector.
       *  @param  __x  Data to be added.
       *
       *  This is a typical stack operation.  The function creates an
       *  element at the end of the %vector and assigns the given data
       *  to it.  Due to the nature of a %vector this operation can be
       *  done in constant time if the %vector has preallocated space
       *  available.
       */
      void
      push_back(const value_type& __x)
      {
	if (this->_M_impl._M_finish != this->_M_impl._M_end_of_storage)
	  {
	    _Alloc_traits::construct(this->_M_impl, this->_M_impl._M_finish,
	                             __x);
	    ++this->_M_impl._M_finish;
	  }
	else
#ifdef __GXX_EXPERIMENTAL_CXX0X__
	  _M_emplace_back_aux(__x);
#else
	  _M_insert_aux(end(), __x);
#endif
      }

#ifdef __GXX_EXPERIMENTAL_CXX0X__
      void
      push_back(value_type&& __x)
      { emplace_back(std::move(__x)); }

      template<typename... _Args>
        void
        emplace_back(_Args&&... __args);
#endif

      /**
       *  @brief  Removes last element.
       *
       *  This is a typical stack operation. It shrinks the %vector by one.
       *
       *  Note that no data is returned, and if the last element's
       *  data is needed, it should be retrieved before pop_back() is
       *  called.
       */
      void
      pop_back()
      {
	--this->_M_impl._M_finish;
	_Alloc_traits::destroy(this->_M_impl, this->_M_impl._M_finish);
      }

#ifdef __GXX_EXPERIMENTAL_CXX0X__
      /**
       *  @brief  Inserts an object in %vector before specified iterator.
       *  @param  __position  An iterator into the %vector.
       *  @param  __args  Arguments.
       *  @return  An iterator that points to the inserted data.
       *
       *  This function will insert an object of type T constructed
       *  with T(std::forward<Args>(args)...) before the specified location.
       *  Note that this kind of operation could be expensive for a %vector
       *  and if it is frequently used the user should consider using
       *  std::list.
       */
      template<typename... _Args>
        iterator
        emplace(iterator __position, _Args&&... __args);
#endif

      /**
       *  @brief  Inserts given value into %vector before specified iterator.
       *  @param  __position  An iterator into the %vector.
       *  @param  __x  Data to be inserted.
       *  @return  An iterator that points to the inserted data.
       *
       *  This function will insert a copy of the given value before
       *  the specified location.  Note that this kind of operation
       *  could be expensive for a %vector and if it is frequently
       *  used the user should consider using std::list.
       */
      iterator
      insert(iterator __position, const value_type& __x);

#ifdef __GXX_EXPERIMENTAL_CXX0X__
      /**
       *  @brief  Inserts given rvalue into %vector before specified iterator.
       *  @param  __position  An iterator into the %vector.
       *  @param  __x  Data to be inserted.
       *  @return  An iterator that points to the inserted data.
       *
       *  This function will insert a copy of the given rvalue before
       *  the specified location.  Note that this kind of operation
       *  could be expensive for a %vector and if it is frequently
       *  used the user should consider using std::list.
       */
      iterator
      insert(iterator __position, value_type&& __x)
      { return emplace(__position, std::move(__x)); }

      /**
       *  @brief  Inserts an initializer_list into the %vector.
       *  @param  __position  An iterator into the %vector.
       *  @param  __l  An initializer_list.
       *
       *  This function will insert copies of the data in the 
       *  initializer_list @a l into the %vector before the location
       *  specified by @a position.
       *
       *  Note that this kind of operation could be expensive for a
       *  %vector and if it is frequently used the user should
       *  consider using std::list.
       */
      void
      insert(iterator __position, initializer_list<value_type> __l)
      { this->insert(__position, __l.begin(), __l.end()); }
#endif

      /**
       *  @brief  Inserts a number of copies of given data into the %vector.
       *  @param  __position  An iterator into the %vector.
       *  @param  __n  Number of elements to be inserted.
       *  @param  __x  Data to be inserted.
       *
       *  This function will insert a specified number of copies of
       *  the given data before the location specified by @a position.
       *
       *  Note that this kind of operation could be expensive for a
       *  %vector and if it is frequently used the user should
       *  consider using std::list.
       */
      void
      insert(iterator __position, size_type __n, const value_type& __x)
      { _M_fill_insert(__position, __n, __x); }

      /**
       *  @brief  Inserts a range into the %vector.
       *  @param  __position  An iterator into the %vector.
       *  @param  __first  An input iterator.
       *  @param  __last   An input iterator.
       *
       *  This function will insert copies of the data in the range
       *  [__first,__last) into the %vector before the location specified
       *  by @a pos.
       *
       *  Note that this kind of operation could be expensive for a
       *  %vector and if it is frequently used the user should
       *  consider using std::list.
       */
      template<typename _InputIterator>
        void
        insert(iterator __position, _InputIterator __first,
	       _InputIterator __last)
        {
	  // Check whether it's an integral type.  If so, it's not an iterator.
	  typedef typename std::__is_integer<_InputIterator>::__type _Integral;
	  _M_insert_dispatch(__position, __first, __last, _Integral());
	}

      /**
       *  @brief  Remove element at given position.
       *  @param  __position  Iterator pointing to element to be erased.
       *  @return  An iterator pointing to the next element (or end()).
       *
       *  This function will erase the element at the given position and thus
       *  shorten the %vector by one.
       *
       *  Note This operation could be expensive and if it is
       *  frequently used the user should consider using std::list.
       *  The user is also cautioned that this function only erases
       *  the element, and that if the element is itself a pointer,
       *  the pointed-to memory is not touched in any way.  Managing
       *  the pointer is the user's responsibility.
       */
      iterator
      erase(iterator __position);

      /**
       *  @brief  Remove a range of elements.
       *  @param  __first  Iterator pointing to the first element to be erased.
       *  @param  __last  Iterator pointing to one past the last element to be
       *                  erased.
       *  @return  An iterator pointing to the element pointed to by @a __last
       *           prior to erasing (or end()).
       *
       *  This function will erase the elements in the range
       *  [__first,__last) and shorten the %vector accordingly.
       *
       *  Note This operation could be expensive and if it is
       *  frequently used the user should consider using std::list.
       *  The user is also cautioned that this function only erases
       *  the elements, and that if the elements themselves are
       *  pointers, the pointed-to memory is not touched in any way.
       *  Managing the pointer is the user's responsibility.
       */
      iterator
      erase(iterator __first, iterator __last);

      /**
       *  @brief  Swaps data with another %vector.
       *  @param  __x  A %vector of the same element and allocator types.
       *
       *  This exchanges the elements between two vectors in constant time.
       *  (Three pointers, so it should be quite fast.)
       *  Note that the global std::swap() function is specialized such that
       *  std::swap(v1,v2) will feed to this function.
       */
      void
      swap(vector& __x)
<<<<<<< HEAD
=======
#ifdef __GXX_EXPERIMENTAL_CXX0X__
			noexcept(_Alloc_traits::_S_nothrow_swap())
#endif
>>>>>>> 3082eeb7
      {
	this->_M_impl._M_swap_data(__x._M_impl);
	_Alloc_traits::_S_on_swap(_M_get_Tp_allocator(),
	                          __x._M_get_Tp_allocator());
      }

      /**
       *  Erases all the elements.  Note that this function only erases the
       *  elements, and that if the elements themselves are pointers, the
       *  pointed-to memory is not touched in any way.  Managing the pointer is
       *  the user's responsibility.
       */
      void
      clear() _GLIBCXX_NOEXCEPT
      { _M_erase_at_end(this->_M_impl._M_start); }

    protected:
      /**
       *  Memory expansion handler.  Uses the member allocation function to
       *  obtain @a n bytes of memory, and then copies [first,last) into it.
       */
      template<typename _ForwardIterator>
        pointer
        _M_allocate_and_copy(size_type __n,
			     _ForwardIterator __first, _ForwardIterator __last)
        {
	  pointer __result = this->_M_allocate(__n);
	  __try
	    {
	      std::__uninitialized_copy_a(__first, __last, __result,
					  _M_get_Tp_allocator());
	      return __result;
	    }
	  __catch(...)
	    {
	      _M_deallocate(__result, __n);
	      __throw_exception_again;
	    }
	}


      // Internal constructor functions follow.

      // Called by the range constructor to implement [23.1.1]/9

      // _GLIBCXX_RESOLVE_LIB_DEFECTS
      // 438. Ambiguity in the "do the right thing" clause
      template<typename _Integer>
        void
        _M_initialize_dispatch(_Integer __n, _Integer __value, __true_type)
        {
	  this->_M_impl._M_start = _M_allocate(static_cast<size_type>(__n));
	  this->_M_impl._M_end_of_storage =
	    this->_M_impl._M_start + static_cast<size_type>(__n);
	  _M_fill_initialize(static_cast<size_type>(__n), __value);
	}

      // Called by the range constructor to implement [23.1.1]/9
      template<typename _InputIterator>
        void
        _M_initialize_dispatch(_InputIterator __first, _InputIterator __last,
			       __false_type)
        {
	  typedef typename std::iterator_traits<_InputIterator>::
	    iterator_category _IterCategory;
	  _M_range_initialize(__first, __last, _IterCategory());
	}

      // Called by the second initialize_dispatch above
      template<typename _InputIterator>
        void
        _M_range_initialize(_InputIterator __first,
			    _InputIterator __last, std::input_iterator_tag)
        {
	  for (; __first != __last; ++__first)
	    push_back(*__first);
	}

      // Called by the second initialize_dispatch above
      template<typename _ForwardIterator>
        void
        _M_range_initialize(_ForwardIterator __first,
			    _ForwardIterator __last, std::forward_iterator_tag)
        {
	  const size_type __n = std::distance(__first, __last);
	  this->_M_impl._M_start = this->_M_allocate(__n);
	  this->_M_impl._M_end_of_storage = this->_M_impl._M_start + __n;
	  this->_M_impl._M_finish =
	    std::__uninitialized_copy_a(__first, __last,
					this->_M_impl._M_start,
					_M_get_Tp_allocator());
	}

      // Called by the first initialize_dispatch above and by the
      // vector(n,value,a) constructor.
      void
      _M_fill_initialize(size_type __n, const value_type& __value)
      {
	std::__uninitialized_fill_n_a(this->_M_impl._M_start, __n, __value, 
				      _M_get_Tp_allocator());
	this->_M_impl._M_finish = this->_M_impl._M_end_of_storage;
      }

#ifdef __GXX_EXPERIMENTAL_CXX0X__
      // Called by the vector(n) constructor.
      void
      _M_default_initialize(size_type __n)
      {
	std::__uninitialized_default_n_a(this->_M_impl._M_start, __n, 
					 _M_get_Tp_allocator());
	this->_M_impl._M_finish = this->_M_impl._M_end_of_storage;
      }
#endif

      // Internal assign functions follow.  The *_aux functions do the actual
      // assignment work for the range versions.

      // Called by the range assign to implement [23.1.1]/9

      // _GLIBCXX_RESOLVE_LIB_DEFECTS
      // 438. Ambiguity in the "do the right thing" clause
      template<typename _Integer>
        void
        _M_assign_dispatch(_Integer __n, _Integer __val, __true_type)
        { _M_fill_assign(__n, __val); }

      // Called by the range assign to implement [23.1.1]/9
      template<typename _InputIterator>
        void
        _M_assign_dispatch(_InputIterator __first, _InputIterator __last,
			   __false_type)
        {
	  typedef typename std::iterator_traits<_InputIterator>::
	    iterator_category _IterCategory;
	  _M_assign_aux(__first, __last, _IterCategory());
	}

      // Called by the second assign_dispatch above
      template<typename _InputIterator>
        void
        _M_assign_aux(_InputIterator __first, _InputIterator __last,
		      std::input_iterator_tag);

      // Called by the second assign_dispatch above
      template<typename _ForwardIterator>
        void
        _M_assign_aux(_ForwardIterator __first, _ForwardIterator __last,
		      std::forward_iterator_tag);

      // Called by assign(n,t), and the range assign when it turns out
      // to be the same thing.
      void
      _M_fill_assign(size_type __n, const value_type& __val);


      // Internal insert functions follow.

      // Called by the range insert to implement [23.1.1]/9

      // _GLIBCXX_RESOLVE_LIB_DEFECTS
      // 438. Ambiguity in the "do the right thing" clause
      template<typename _Integer>
        void
        _M_insert_dispatch(iterator __pos, _Integer __n, _Integer __val,
			   __true_type)
        { _M_fill_insert(__pos, __n, __val); }

      // Called by the range insert to implement [23.1.1]/9
      template<typename _InputIterator>
        void
        _M_insert_dispatch(iterator __pos, _InputIterator __first,
			   _InputIterator __last, __false_type)
        {
	  typedef typename std::iterator_traits<_InputIterator>::
	    iterator_category _IterCategory;
	  _M_range_insert(__pos, __first, __last, _IterCategory());
	}

      // Called by the second insert_dispatch above
      template<typename _InputIterator>
        void
        _M_range_insert(iterator __pos, _InputIterator __first,
			_InputIterator __last, std::input_iterator_tag);

      // Called by the second insert_dispatch above
      template<typename _ForwardIterator>
        void
        _M_range_insert(iterator __pos, _ForwardIterator __first,
			_ForwardIterator __last, std::forward_iterator_tag);

      // Called by insert(p,n,x), and the range insert when it turns out to be
      // the same thing.
      void
      _M_fill_insert(iterator __pos, size_type __n, const value_type& __x);

#ifdef __GXX_EXPERIMENTAL_CXX0X__
      // Called by resize(n).
      void
      _M_default_append(size_type __n);

      bool
      _M_shrink_to_fit();
#endif

      // Called by insert(p,x)
#ifndef __GXX_EXPERIMENTAL_CXX0X__
      void
      _M_insert_aux(iterator __position, const value_type& __x);
#else
      template<typename... _Args>
        void
        _M_insert_aux(iterator __position, _Args&&... __args);

      template<typename... _Args>
        void
        _M_emplace_back_aux(_Args&&... __args);
#endif

      // Called by the latter.
      size_type
      _M_check_len(size_type __n, const char* __s) const
      {
	if (max_size() - size() < __n)
	  __throw_length_error(__N(__s));

	const size_type __len = size() + std::max(size(), __n);
	return (__len < size() || __len > max_size()) ? max_size() : __len;
      }

      // Internal erase functions follow.

      // Called by erase(q1,q2), clear(), resize(), _M_fill_assign,
      // _M_assign_aux.
      void
      _M_erase_at_end(pointer __pos)
      {
	std::_Destroy(__pos, this->_M_impl._M_finish, _M_get_Tp_allocator());
	this->_M_impl._M_finish = __pos;
      }
    };


  /**
   *  @brief  Vector equality comparison.
   *  @param  __x  A %vector.
   *  @param  __y  A %vector of the same type as @a __x.
   *  @return  True iff the size and elements of the vectors are equal.
   *
   *  This is an equivalence relation.  It is linear in the size of the
   *  vectors.  Vectors are considered equivalent if their sizes are equal,
   *  and if corresponding elements compare equal.
  */
  template<typename _Tp, typename _Alloc>
    inline bool
    operator==(const vector<_Tp, _Alloc>& __x, const vector<_Tp, _Alloc>& __y)
    { return (__x.size() == __y.size()
	      && std::equal(__x.begin(), __x.end(), __y.begin())); }

  /**
   *  @brief  Vector ordering relation.
   *  @param  __x  A %vector.
   *  @param  __y  A %vector of the same type as @a __x.
   *  @return  True iff @a __x is lexicographically less than @a __y.
   *
   *  This is a total ordering relation.  It is linear in the size of the
   *  vectors.  The elements must be comparable with @c <.
   *
   *  See std::lexicographical_compare() for how the determination is made.
  */
  template<typename _Tp, typename _Alloc>
    inline bool
    operator<(const vector<_Tp, _Alloc>& __x, const vector<_Tp, _Alloc>& __y)
    { return std::lexicographical_compare(__x.begin(), __x.end(),
					  __y.begin(), __y.end()); }

  /// Based on operator==
  template<typename _Tp, typename _Alloc>
    inline bool
    operator!=(const vector<_Tp, _Alloc>& __x, const vector<_Tp, _Alloc>& __y)
    { return !(__x == __y); }

  /// Based on operator<
  template<typename _Tp, typename _Alloc>
    inline bool
    operator>(const vector<_Tp, _Alloc>& __x, const vector<_Tp, _Alloc>& __y)
    { return __y < __x; }

  /// Based on operator<
  template<typename _Tp, typename _Alloc>
    inline bool
    operator<=(const vector<_Tp, _Alloc>& __x, const vector<_Tp, _Alloc>& __y)
    { return !(__y < __x); }

  /// Based on operator<
  template<typename _Tp, typename _Alloc>
    inline bool
    operator>=(const vector<_Tp, _Alloc>& __x, const vector<_Tp, _Alloc>& __y)
    { return !(__x < __y); }

  /// See std::vector::swap().
  template<typename _Tp, typename _Alloc>
    inline void
    swap(vector<_Tp, _Alloc>& __x, vector<_Tp, _Alloc>& __y)
    { __x.swap(__y); }

<<<<<<< HEAD
_GLIBCXX_END_NESTED_NAMESPACE
=======
_GLIBCXX_END_NAMESPACE_CONTAINER
} // namespace std
>>>>>>> 3082eeb7

#endif /* _STL_VECTOR_H */<|MERGE_RESOLUTION|>--- conflicted
+++ resolved
@@ -1,12 +1,7 @@
 // Vector implementation -*- C++ -*-
 
-<<<<<<< HEAD
-// Copyright (C) 2001, 2002, 2003, 2004, 2005, 2006, 2007, 2008, 2009, 2010
-// Free Software Foundation, Inc.
-=======
 // Copyright (C) 2001, 2002, 2003, 2004, 2005, 2006, 2007, 2008, 2009, 2010,
 // 2011 Free Software Foundation, Inc.
->>>>>>> 3082eeb7
 //
 // This file is part of the GNU ISO C++ Library.  This library is free
 // software; you can redistribute it and/or modify it under the
@@ -219,18 +214,11 @@
 
     public:
       typedef _Tp					 value_type;
-<<<<<<< HEAD
-      typedef typename _Tp_alloc_type::pointer           pointer;
-      typedef typename _Tp_alloc_type::const_pointer     const_pointer;
-      typedef typename _Tp_alloc_type::reference         reference;
-      typedef typename _Tp_alloc_type::const_reference   const_reference;
-=======
       typedef typename _Base::pointer                    pointer;
       typedef __gnu_cxx::__alloc_traits<_Tp_alloc_type>  _Alloc_traits;
       typedef typename _Alloc_traits::const_pointer      const_pointer;
       typedef typename _Alloc_traits::reference          reference;
       typedef typename _Alloc_traits::const_reference    const_reference;
->>>>>>> 3082eeb7
       typedef __gnu_cxx::__normal_iterator<pointer, vector> iterator;
       typedef __gnu_cxx::__normal_iterator<const_pointer, vector>
       const_iterator;
@@ -434,12 +422,6 @@
       vector&
       operator=(vector&& __x) noexcept(_Alloc_traits::_S_nothrow_move())
       {
-<<<<<<< HEAD
-	// NB: DR 1204.
-	// NB: DR 675.
-	this->clear();
-	this->swap(__x);
-=======
 	if (_Alloc_traits::_S_propagate_on_move_assign())
 	  {
 	    // We're moving the rvalue's allocator so can move the data too.
@@ -464,7 +446,6 @@
 			 std::__make_move_if_noexcept_iterator(__x.end()));
 	    __x.clear();
 	  }
->>>>>>> 3082eeb7
 	return *this;
       }
 
@@ -729,13 +710,6 @@
       void
       shrink_to_fit()
       { _M_shrink_to_fit(); }
-#endif
-
-#ifdef __GXX_EXPERIMENTAL_CXX0X__
-      /**  A non-binding request to reduce capacity() to size().  */
-      void
-      shrink_to_fit()
-      { std::__shrink_to_fit<vector>::_S_do_it(*this); }
 #endif
 
       /**
@@ -1118,12 +1092,9 @@
        */
       void
       swap(vector& __x)
-<<<<<<< HEAD
-=======
 #ifdef __GXX_EXPERIMENTAL_CXX0X__
 			noexcept(_Alloc_traits::_S_nothrow_swap())
 #endif
->>>>>>> 3082eeb7
       {
 	this->_M_impl._M_swap_data(__x._M_impl);
 	_Alloc_traits::_S_on_swap(_M_get_Tp_allocator(),
@@ -1429,11 +1400,7 @@
     swap(vector<_Tp, _Alloc>& __x, vector<_Tp, _Alloc>& __y)
     { __x.swap(__y); }
 
-<<<<<<< HEAD
-_GLIBCXX_END_NESTED_NAMESPACE
-=======
 _GLIBCXX_END_NAMESPACE_CONTAINER
 } // namespace std
->>>>>>> 3082eeb7
 
 #endif /* _STL_VECTOR_H */