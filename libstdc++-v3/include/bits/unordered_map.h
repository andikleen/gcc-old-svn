// unordered_map implementation -*- C++ -*-

<<<<<<< HEAD
// Copyright (C) 2010, 2011, 2013 Free Software Foundation, Inc.
=======
// Copyright (C) 2010-2013 Free Software Foundation, Inc.
>>>>>>> bc75ee5f
//
// This file is part of the GNU ISO C++ Library.  This library is free
// software; you can redistribute it and/or modify it under the
// terms of the GNU General Public License as published by the
// Free Software Foundation; either version 3, or (at your option)
// any later version.

// This library is distributed in the hope that it will be useful,
// but WITHOUT ANY WARRANTY; without even the implied warranty of
// MERCHANTABILITY or FITNESS FOR A PARTICULAR PURPOSE.  See the
// GNU General Public License for more details.

// Under Section 7 of GPL version 3, you are granted additional
// permissions described in the GCC Runtime Library Exception, version
// 3.1, as published by the Free Software Foundation.

// You should have received a copy of the GNU General Public License and
// a copy of the GCC Runtime Library Exception along with this program;
// see the files COPYING3 and COPYING.RUNTIME respectively.  If not, see
// <http://www.gnu.org/licenses/>.

/** @file bits/unordered_map.h
 *  This is an internal header file, included by other library headers.
 *  Do not attempt to use it directly. @headername{unordered_map}
 */

#ifndef _UNORDERED_MAP_H
#define _UNORDERED_MAP_H

namespace std _GLIBCXX_VISIBILITY(default)
{
_GLIBCXX_BEGIN_NAMESPACE_CONTAINER

<<<<<<< HEAD
  // NB: When we get typedef templates these class definitions
  // will be unnecessary.
  template<class _Key, class _Tp,
	   class _Hash = hash<_Key>,
	   class _Pred = std::equal_to<_Key>,
	   class _Alloc = std::allocator<std::pair<const _Key, _Tp> >,
	   bool __cache_hash_code =
	     __not_<__and_<is_integral<_Key>, is_empty<_Hash>,
			   integral_constant<bool, !__is_final(_Hash)>,
			   __detail::__is_noexcept_hash<_Key, _Hash>>>::value>
    class __unordered_map
    : public _Hashtable<_Key, std::pair<const _Key, _Tp>, _Alloc,
			std::_Select1st<std::pair<const _Key, _Tp> >, _Pred, 
			_Hash, __detail::_Mod_range_hashing,
			__detail::_Default_ranged_hash,
			__detail::_Prime_rehash_policy,
			__cache_hash_code, false, true>,
      __check_copy_constructible<_Alloc>
    {
      typedef _Hashtable<_Key, std::pair<const _Key, _Tp>, _Alloc,
			 std::_Select1st<std::pair<const _Key, _Tp> >, _Pred,
			 _Hash, __detail::_Mod_range_hashing,
			 __detail::_Default_ranged_hash,
			 __detail::_Prime_rehash_policy,
			 __cache_hash_code, false, true>
        _Base;

    public:
      typedef typename _Base::value_type      value_type;
      typedef typename _Base::size_type       size_type;
      typedef typename _Base::hasher          hasher;
      typedef typename _Base::key_equal       key_equal;
      typedef typename _Base::allocator_type  allocator_type;

      explicit
      __unordered_map(size_type __n = 10,
		      const hasher& __hf = hasher(),
		      const key_equal& __eql = key_equal(),
		      const allocator_type& __a = allocator_type())
      : _Base(__n, __hf, __detail::_Mod_range_hashing(),
	      __detail::_Default_ranged_hash(),
	      __eql, std::_Select1st<std::pair<const _Key, _Tp> >(), __a)
      { }

      template<typename _InputIterator>
        __unordered_map(_InputIterator __f, _InputIterator __l, 
			size_type __n = 0,
			const hasher& __hf = hasher(), 
			const key_equal& __eql = key_equal(), 
			const allocator_type& __a = allocator_type())
	: _Base(__f, __l, __n, __hf, __detail::_Mod_range_hashing(),
		__detail::_Default_ranged_hash(),
		__eql, std::_Select1st<std::pair<const _Key, _Tp> >(), __a)
	{ }

      __unordered_map(initializer_list<value_type> __l,
		      size_type __n = 0,
		      const hasher& __hf = hasher(),
		      const key_equal& __eql = key_equal(),
		      const allocator_type& __a = allocator_type())
      : _Base(__l.begin(), __l.end(), __n, __hf,
	      __detail::_Mod_range_hashing(),
	      __detail::_Default_ranged_hash(),
	      __eql, std::_Select1st<std::pair<const _Key, _Tp> >(), __a)
      { }

      __unordered_map&
      operator=(initializer_list<value_type> __l)
      {
	this->clear();
	this->insert(__l.begin(), __l.end());
	return *this;
      }
    };
  
  template<class _Key, class _Tp,
	   class _Hash = hash<_Key>,
	   class _Pred = std::equal_to<_Key>,
	   class _Alloc = std::allocator<std::pair<const _Key, _Tp> >,
	   bool __cache_hash_code =
	     __not_<__and_<is_integral<_Key>, is_empty<_Hash>,
			   integral_constant<bool, !__is_final(_Hash)>,
			   __detail::__is_noexcept_hash<_Key, _Hash>>>::value>
    class __unordered_multimap
    : public _Hashtable<_Key, std::pair<const _Key, _Tp>,
			_Alloc,
			std::_Select1st<std::pair<const _Key, _Tp> >, _Pred,
			_Hash, __detail::_Mod_range_hashing,
			__detail::_Default_ranged_hash,
			__detail::_Prime_rehash_policy,
			__cache_hash_code, false, false>,
      __check_copy_constructible<_Alloc>
    {
      typedef _Hashtable<_Key, std::pair<const _Key, _Tp>,
			 _Alloc,
			 std::_Select1st<std::pair<const _Key, _Tp> >, _Pred,
			 _Hash, __detail::_Mod_range_hashing,
			 __detail::_Default_ranged_hash,
			 __detail::_Prime_rehash_policy,
			 __cache_hash_code, false, false>
        _Base;

    public:
      typedef typename _Base::value_type      value_type;
      typedef typename _Base::size_type       size_type;
      typedef typename _Base::hasher          hasher;
      typedef typename _Base::key_equal       key_equal;
      typedef typename _Base::allocator_type  allocator_type;
      
      explicit
      __unordered_multimap(size_type __n = 10,
			   const hasher& __hf = hasher(),
			   const key_equal& __eql = key_equal(),
			   const allocator_type& __a = allocator_type())
      : _Base(__n, __hf, __detail::_Mod_range_hashing(),
	      __detail::_Default_ranged_hash(),
	      __eql, std::_Select1st<std::pair<const _Key, _Tp> >(), __a)
      { }
=======
  /// Base types for unordered_map.
  template<bool _Cache>
    using __umap_traits = __detail::_Hashtable_traits<_Cache, false, true>;
>>>>>>> bc75ee5f

  template<typename _Key,
	   typename _Tp,
	   typename _Hash = hash<_Key>,
	   typename _Pred = std::equal_to<_Key>,
	   typename _Alloc = std::allocator<std::pair<const _Key, _Tp> >,
	   typename _Tr = __umap_traits<__cache_default<_Key, _Hash>::value>>
    using __umap_hashtable = _Hashtable<_Key, std::pair<const _Key, _Tp>,
                                        _Alloc, __detail::_Select1st,
				        _Pred, _Hash,
				        __detail::_Mod_range_hashing,
				        __detail::_Default_ranged_hash,
				        __detail::_Prime_rehash_policy, _Tr>;

  /// Base types for unordered_multimap.
  template<bool _Cache>
    using __ummap_traits = __detail::_Hashtable_traits<_Cache, false, false>;

  template<typename _Key,
	   typename _Tp,
	   typename _Hash = hash<_Key>,
	   typename _Pred = std::equal_to<_Key>,
	   typename _Alloc = std::allocator<std::pair<const _Key, _Tp> >,
	   typename _Tr = __ummap_traits<__cache_default<_Key, _Hash>::value>>
    using __ummap_hashtable = _Hashtable<_Key, std::pair<const _Key, _Tp>,
					 _Alloc, __detail::_Select1st,
					 _Pred, _Hash,
					 __detail::_Mod_range_hashing,
					 __detail::_Default_ranged_hash,
					 __detail::_Prime_rehash_policy, _Tr>;

  /**
   *  @brief A standard container composed of unique keys (containing
   *  at most one of each key value) that associates values of another type
   *  with the keys.
   *
   *  @ingroup unordered_associative_containers
   *
   *  @tparam  _Key  Type of key objects.
   *  @tparam  _Tp  Type of mapped objects.
   *  @tparam  _Hash  Hashing function object type, defaults to hash<_Value>.
   *  @tparam  _Pred  Predicate function object type, defaults
   *                  to equal_to<_Value>.
   *  @tparam  _Alloc  Allocator type, defaults to allocator<_Key>.
   *
   *  Meets the requirements of a <a href="tables.html#65">container</a>, and
   *  <a href="tables.html#xx">unordered associative container</a>
   *
   * The resulting value type of the container is std::pair<const _Key, _Tp>.
   *
   *  Base is _Hashtable, dispatched at compile time via template
   *  alias __umap_hashtable.
   */
  template<class _Key, class _Tp,
	   class _Hash = hash<_Key>,
	   class _Pred = std::equal_to<_Key>,
	   class _Alloc = std::allocator<std::pair<const _Key, _Tp> > >
    class unordered_map : __check_copy_constructible<_Alloc>
    {
      typedef __umap_hashtable<_Key, _Tp, _Hash, _Pred, _Alloc>  _Hashtable;
      _Hashtable _M_h;

    public:
      // typedefs:
      //@{
      /// Public typedefs.
      typedef typename _Hashtable::key_type	key_type;
      typedef typename _Hashtable::value_type	value_type;
      typedef typename _Hashtable::mapped_type	mapped_type;
      typedef typename _Hashtable::hasher	hasher;
      typedef typename _Hashtable::key_equal	key_equal;
      typedef typename _Hashtable::allocator_type allocator_type;
      //@}

      //@{
      ///  Iterator-related typedefs.
      typedef typename allocator_type::pointer		pointer;
      typedef typename allocator_type::const_pointer	const_pointer;
      typedef typename allocator_type::reference	reference;
      typedef typename allocator_type::const_reference	const_reference;
      typedef typename _Hashtable::iterator		iterator;
      typedef typename _Hashtable::const_iterator	const_iterator;
      typedef typename _Hashtable::local_iterator	local_iterator;
      typedef typename _Hashtable::const_local_iterator	const_local_iterator;
      typedef typename _Hashtable::size_type		size_type;
      typedef typename _Hashtable::difference_type	difference_type;
      //@}

      //construct/destroy/copy

      /**
       *  @brief  Default constructor creates no elements.
       *  @param __n  Initial number of buckets.
       *  @param __hf  A hash functor.
       *  @param __eql  A key equality functor.
       *  @param __a  An allocator object.
       */
      explicit
      unordered_map(size_type __n = 10,
		    const hasher& __hf = hasher(),
		    const key_equal& __eql = key_equal(),
		    const allocator_type& __a = allocator_type())
      : _M_h(__n, __hf, __eql, __a)
      { }

      /**
       *  @brief  Builds an %unordered_map from a range.
       *  @param  __first  An input iterator.
       *  @param  __last  An input iterator.
       *  @param __n  Minimal initial number of buckets.
       *  @param __hf  A hash functor.
       *  @param __eql  A key equality functor.
       *  @param __a  An allocator object.
       *
       *  Create an %unordered_map consisting of copies of the elements from
       *  [__first,__last).  This is linear in N (where N is
       *  distance(__first,__last)).
       */
      template<typename _InputIterator>
	unordered_map(_InputIterator __f, _InputIterator __l,
		      size_type __n = 0,
		      const hasher& __hf = hasher(),
		      const key_equal& __eql = key_equal(),
		      const allocator_type& __a = allocator_type())
	: _M_h(__f, __l, __n, __hf, __eql, __a)
	{ }

      /// Copy constructor.
      unordered_map(const unordered_map&) = default;

      /// Move constructor.
      unordered_map(unordered_map&&) = default;

      /**
       *  @brief  Builds an %unordered_map from an initializer_list.
       *  @param  __l  An initializer_list.
       *  @param __n  Minimal initial number of buckets.
       *  @param __hf  A hash functor.
       *  @param __eql  A key equality functor.
       *  @param  __a  An allocator object.
       *
       *  Create an %unordered_map consisting of copies of the elements in the
       *  list. This is linear in N (where N is @a __l.size()).
       */
      unordered_map(initializer_list<value_type> __l,
		    size_type __n = 0,
		    const hasher& __hf = hasher(),
		    const key_equal& __eql = key_equal(),
		    const allocator_type& __a = allocator_type())
	: _M_h(__l, __n, __hf, __eql, __a)
      { }

      /// Copy assignment operator.
      unordered_map&
      operator=(const unordered_map&) = default;

      /// Move assignment operator.
      unordered_map&
      operator=(unordered_map&&) = default;

      /**
       *  @brief  %Unordered_map list assignment operator.
       *  @param  __l  An initializer_list.
       *
       *  This function fills an %unordered_map with copies of the elements in
       *  the initializer list @a __l.
       *
       *  Note that the assignment completely changes the %unordered_map and
       *  that the resulting %unordered_map's size is the same as the number
       *  of elements assigned.  Old data may be lost.
       */
      unordered_map&
      operator=(initializer_list<value_type> __l)
      {
	_M_h = __l;
	return *this;
      }

      ///  Returns the allocator object with which the %unordered_map was
      ///  constructed.
      allocator_type
      get_allocator() const noexcept
      { return _M_h.get_allocator(); }

      // size and capacity:

      ///  Returns true if the %unordered_map is empty.
      bool
      empty() const noexcept
      { return _M_h.empty(); }

      ///  Returns the size of the %unordered_map.
      size_type
      size() const noexcept
      { return _M_h.size(); }

      ///  Returns the maximum size of the %unordered_map.
      size_type
      max_size() const noexcept
      { return _M_h.max_size(); }

      // iterators.

      /**
       *  Returns a read/write iterator that points to the first element in the
       *  %unordered_map.
       */
      iterator
      begin() noexcept
      { return _M_h.begin(); }

      //@{
      /**
       *  Returns a read-only (constant) iterator that points to the first
       *  element in the %unordered_map.
       */
      const_iterator
      begin() const noexcept
      { return _M_h.begin(); }

      const_iterator
      cbegin() const noexcept
      { return _M_h.begin(); }
      //@}

      /**
       *  Returns a read/write iterator that points one past the last element in
       *  the %unordered_map.
       */
      iterator
      end() noexcept
      { return _M_h.end(); }

      //@{
      /**
       *  Returns a read-only (constant) iterator that points one past the last
       *  element in the %unordered_map.
       */
      const_iterator
      end() const noexcept
      { return _M_h.end(); }

      const_iterator
      cend() const noexcept
      { return _M_h.end(); }
      //@}

      // modifiers.

      /**
       *  @brief Attempts to build and insert a std::pair into the %unordered_map.
       *
       *  @param __args  Arguments used to generate a new pair instance (see
       *	        std::piecewise_contruct for passing arguments to each
       *	        part of the pair constructor).
       *
       *  @return  A pair, of which the first element is an iterator that points
       *           to the possibly inserted pair, and the second is a bool that
       *           is true if the pair was actually inserted.
       *
       *  This function attempts to build and insert a (key, value) %pair into
       *  the %unordered_map.
       *  An %unordered_map relies on unique keys and thus a %pair is only
       *  inserted if its first element (the key) is not already present in the
       *  %unordered_map.
       *
       *  Insertion requires amortized constant time.
       */
      template<typename... _Args>
	std::pair<iterator, bool>
	emplace(_Args&&... __args)
	{ return _M_h.emplace(std::forward<_Args>(__args)...); }

      /**
       *  @brief Attempts to build and insert a std::pair into the %unordered_map.
       *
       *  @param  __pos  An iterator that serves as a hint as to where the pair
       *                should be inserted.
       *  @param  __args  Arguments used to generate a new pair instance (see
       *	         std::piecewise_contruct for passing arguments to each
       *	         part of the pair constructor).
       *  @return An iterator that points to the element with key of the
       *          std::pair built from @a __args (may or may not be that
       *          std::pair).
       *
       *  This function is not concerned about whether the insertion took place,
       *  and thus does not return a boolean like the single-argument emplace()
       *  does.
       *  Note that the first parameter is only a hint and can potentially
       *  improve the performance of the insertion process. A bad hint would
       *  cause no gains in efficiency.
       *
       *  See
       *  http://gcc.gnu.org/onlinedocs/libstdc++/manual/bk01pt07ch17.html
       *  for more on @a hinting.
       *
       *  Insertion requires amortized constant time.
       */
      template<typename... _Args>
	iterator
	emplace_hint(const_iterator __pos, _Args&&... __args)
	{ return _M_h.emplace_hint(__pos, std::forward<_Args>(__args)...); }

      //@{
      /**
       *  @brief Attempts to insert a std::pair into the %unordered_map.

       *  @param __x Pair to be inserted (see std::make_pair for easy
       *	     creation of pairs).
       *
       *  @return  A pair, of which the first element is an iterator that 
       *           points to the possibly inserted pair, and the second is 
       *           a bool that is true if the pair was actually inserted.
       *
       *  This function attempts to insert a (key, value) %pair into the
       *  %unordered_map. An %unordered_map relies on unique keys and thus a
       *  %pair is only inserted if its first element (the key) is not already
       *  present in the %unordered_map.
       *
       *  Insertion requires amortized constant time.
       */
      std::pair<iterator, bool>
      insert(const value_type& __x)
      { return _M_h.insert(__x); }

      template<typename _Pair, typename = typename
	       std::enable_if<std::is_constructible<value_type,
						    _Pair&&>::value>::type>
	std::pair<iterator, bool>
	insert(_Pair&& __x)
	{ return _M_h.insert(std::move(__x)); }
      //@}

      //@{
      /**
       *  @brief Attempts to insert a std::pair into the %unordered_map.
       *  @param  __hint  An iterator that serves as a hint as to where the
       *                 pair should be inserted.
       *  @param  __x  Pair to be inserted (see std::make_pair for easy creation
       *               of pairs).
       *  @return An iterator that points to the element with key of
       *           @a __x (may or may not be the %pair passed in).
       *
       *  This function is not concerned about whether the insertion took place,
       *  and thus does not return a boolean like the single-argument insert()
       *  does.  Note that the first parameter is only a hint and can
       *  potentially improve the performance of the insertion process.  A bad
       *  hint would cause no gains in efficiency.
       *
       *  See
       *  http://gcc.gnu.org/onlinedocs/libstdc++/manual/bk01pt07ch17.html
       *  for more on @a hinting.
       *
       *  Insertion requires amortized constant time.
       */
      iterator
      insert(const_iterator __hint, const value_type& __x)
      { return _M_h.insert(__hint, __x); }

      template<typename _Pair, typename = typename
	       std::enable_if<std::is_constructible<value_type,
						    _Pair&&>::value>::type>
	iterator
	insert(const_iterator __hint, _Pair&& __x)
	{ return _M_h.insert(__hint, std::move(__x)); }
      //@}

      /**
       *  @brief A template function that attempts to insert a range of
       *  elements.
       *  @param  __first  Iterator pointing to the start of the range to be
       *                   inserted.
       *  @param  __last  Iterator pointing to the end of the range.
       *
       *  Complexity similar to that of the range constructor.
       */
      template<typename _InputIterator>
	void
	insert(_InputIterator __first, _InputIterator __last)
	{ _M_h.insert(__first, __last); }

      /**
       *  @brief Attempts to insert a list of elements into the %unordered_map.
       *  @param  __l  A std::initializer_list<value_type> of elements
       *               to be inserted.
       *
       *  Complexity similar to that of the range constructor.
       */
      void
      insert(initializer_list<value_type> __l)
      { _M_h.insert(__l); }

      //@{
      /**
       *  @brief Erases an element from an %unordered_map.
       *  @param  __position  An iterator pointing to the element to be erased.
       *  @return An iterator pointing to the element immediately following
       *          @a __position prior to the element being erased. If no such
       *          element exists, end() is returned.
       *
       *  This function erases an element, pointed to by the given iterator,
       *  from an %unordered_map.
       *  Note that this function only erases the element, and that if the
       *  element is itself a pointer, the pointed-to memory is not touched in
       *  any way.  Managing the pointer is the user's responsibility.
       */
      iterator
      erase(const_iterator __position)
      { return _M_h.erase(__position); }

      // LWG 2059.
      iterator
      erase(iterator __it)
      { return _M_h.erase(__it); }
      //@}

      /**
       *  @brief Erases elements according to the provided key.
       *  @param  __x  Key of element to be erased.
       *  @return  The number of elements erased.
       *
       *  This function erases all the elements located by the given key from
       *  an %unordered_map. For an %unordered_map the result of this function
       *  can only be 0 (not present) or 1 (present).
       *  Note that this function only erases the element, and that if the
       *  element is itself a pointer, the pointed-to memory is not touched in
       *  any way.  Managing the pointer is the user's responsibility.
       */
      size_type
      erase(const key_type& __x)
      { return _M_h.erase(__x); }

      /**
       *  @brief Erases a [__first,__last) range of elements from an
       *  %unordered_map.
       *  @param  __first  Iterator pointing to the start of the range to be
       *                  erased.
       *  @param __last  Iterator pointing to the end of the range to
       *                be erased.
       *  @return The iterator @a __last.
       *
       *  This function erases a sequence of elements from an %unordered_map.
       *  Note that this function only erases the elements, and that if
       *  the element is itself a pointer, the pointed-to memory is not touched
       *  in any way.  Managing the pointer is the user's responsibility.
       */
      iterator
      erase(const_iterator __first, const_iterator __last)
      { return _M_h.erase(__first, __last); }

      /**
       *  Erases all elements in an %unordered_map.
       *  Note that this function only erases the elements, and that if the
       *  elements themselves are pointers, the pointed-to memory is not touched
       *  in any way.  Managing the pointer is the user's responsibility.
       */
      void
      clear() noexcept
      { _M_h.clear(); }

      /**
       *  @brief  Swaps data with another %unordered_map.
       *  @param  __x  An %unordered_map of the same element and allocator
       *  types.
       *
       *  This exchanges the elements between two %unordered_map in constant time.
       *  Note that the global std::swap() function is specialized such that
       *  std::swap(m1,m2) will feed to this function.
       */
      void
      swap(unordered_map& __x)
      { _M_h.swap(__x._M_h); }

      // observers.

      ///  Returns the hash functor object with which the %unordered_map was
      ///  constructed.
      hasher
      hash_function() const
      { return _M_h.hash_function(); }

      ///  Returns the key comparison object with which the %unordered_map was
      ///  constructed.
      key_equal
      key_eq() const
      { return _M_h.key_eq(); }

      // lookup.

      //@{
      /**
       *  @brief Tries to locate an element in an %unordered_map.
       *  @param  __x  Key to be located.
       *  @return  Iterator pointing to sought-after element, or end() if not
       *           found.
       *
       *  This function takes a key and tries to locate the element with which
       *  the key matches.  If successful the function returns an iterator
       *  pointing to the sought after element.  If unsuccessful it returns the
       *  past-the-end ( @c end() ) iterator.
       */
      iterator
      find(const key_type& __x)
      { return _M_h.find(__x); }

      const_iterator
      find(const key_type& __x) const
      { return _M_h.find(__x); }
      //@}

      /**
       *  @brief  Finds the number of elements.
       *  @param  __x  Key to count.
       *  @return  Number of elements with specified key.
       *
       *  This function only makes sense for %unordered_multimap; for
       *  %unordered_map the result will either be 0 (not present) or 1
       *  (present).
       */
      size_type
      count(const key_type& __x) const
      { return _M_h.count(__x); }

      //@{
      /**
       *  @brief Finds a subsequence matching given key.
       *  @param  __x  Key to be located.
       *  @return  Pair of iterators that possibly points to the subsequence
       *           matching given key.
       *
       *  This function probably only makes sense for %unordered_multimap.
       */
      std::pair<iterator, iterator>
      equal_range(const key_type& __x)
      { return _M_h.equal_range(__x); }

      std::pair<const_iterator, const_iterator>
      equal_range(const key_type& __x) const
      { return _M_h.equal_range(__x); }
      //@}

      //@{
      /**
       *  @brief  Subscript ( @c [] ) access to %unordered_map data.
       *  @param  __k  The key for which data should be retrieved.
       *  @return  A reference to the data of the (key,data) %pair.
       *
       *  Allows for easy lookup with the subscript ( @c [] )operator.  Returns
       *  data associated with the key specified in subscript.  If the key does
       *  not exist, a pair with that key is created using default values, which
       *  is then returned.
       *
       *  Lookup requires constant time.
       */
      mapped_type&
      operator[](const key_type& __k)
      { return _M_h[__k]; }

      mapped_type&
      operator[](key_type&& __k)
      { return _M_h[std::move(__k)]; }
      //@}

      //@{
      /**
       *  @brief  Access to %unordered_map data.
       *  @param  __k  The key for which data should be retrieved.
       *  @return  A reference to the data whose key is equal to @a __k, if
       *           such a data is present in the %unordered_map.
       *  @throw  std::out_of_range  If no such data is present.
       */
      mapped_type&
      at(const key_type& __k)
      { return _M_h.at(__k); }

      const mapped_type&
      at(const key_type& __k) const
      { return _M_h.at(__k); }
      //@}

      // bucket interface.

      /// Returns the number of buckets of the %unordered_map.
      size_type
      bucket_count() const noexcept
      { return _M_h.bucket_count(); }

      /// Returns the maximum number of buckets of the %unordered_map.
      size_type
      max_bucket_count() const noexcept
      { return _M_h.max_bucket_count(); }

      /*
       * @brief  Returns the number of elements in a given bucket.
       * @param  __n  A bucket index.
       * @return  The number of elements in the bucket.
       */
      size_type
      bucket_size(size_type __n) const
      { return _M_h.bucket_size(__n); }

      /*
       * @brief  Returns the bucket index of a given element.
       * @param  __key  A key instance.
       * @return  The key bucket index.
       */
      size_type
      bucket(const key_type& __key) const
      { return _M_h.bucket(__key); }
      
      /**
       *  @brief  Returns a read/write iterator pointing to the first bucket
       *         element.
       *  @param  __n The bucket index.
       *  @return  A read/write local iterator.
       */
      local_iterator
      begin(size_type __n)
      { return _M_h.begin(__n); }

      //@{
      /**
       *  @brief  Returns a read-only (constant) iterator pointing to the first
       *         bucket element.
       *  @param  __n The bucket index.
       *  @return  A read-only local iterator.
       */
      const_local_iterator
      begin(size_type __n) const
      { return _M_h.begin(__n); }

      const_local_iterator
      cbegin(size_type __n) const
      { return _M_h.cbegin(__n); }
      //@}

      /**
       *  @brief  Returns a read/write iterator pointing to one past the last
       *         bucket elements.
       *  @param  __n The bucket index.
       *  @return  A read/write local iterator.
       */
      local_iterator
      end(size_type __n)
      { return _M_h.end(__n); }

      //@{
      /**
       *  @brief  Returns a read-only (constant) iterator pointing to one past
       *         the last bucket elements.
       *  @param  __n The bucket index.
       *  @return  A read-only local iterator.
       */
      const_local_iterator
      end(size_type __n) const
      { return _M_h.end(__n); }

      const_local_iterator
      cend(size_type __n) const
      { return _M_h.cend(__n); }
      //@}

      // hash policy.

      /// Returns the average number of elements per bucket.
      float
      load_factor() const noexcept
      { return _M_h.load_factor(); }

      /// Returns a positive number that the %unordered_map tries to keep the
      /// load factor less than or equal to.
      float
      max_load_factor() const noexcept
      { return _M_h.max_load_factor(); }

      /**
       *  @brief  Change the %unordered_map maximum load factor.
       *  @param  __z The new maximum load factor.
       */
      void
      max_load_factor(float __z)
      { _M_h.max_load_factor(__z); }

      /**
       *  @brief  May rehash the %unordered_map.
       *  @param  __n The new number of buckets.
       *
       *  Rehash will occur only if the new number of buckets respect the
       *  %unordered_map maximum load factor.
       */
      void
      rehash(size_type __n)
      { _M_h.rehash(__n); }

      /**
       *  @brief  Prepare the %unordered_map for a specified number of
       *          elements.
       *  @param  __n Number of elements required.
       *
       *  Same as rehash(ceil(n / max_load_factor())).
       */
      void
      reserve(size_type __n)
      { _M_h.reserve(__n); }

      template<typename _Key1, typename _Tp1, typename _Hash1, typename _Pred1,
	       typename _Alloc1>
        friend bool
      operator==(const unordered_map<_Key1, _Tp1, _Hash1, _Pred1, _Alloc1>&,
		 const unordered_map<_Key1, _Tp1, _Hash1, _Pred1, _Alloc1>&);
    };

  /**
   *  @brief A standard container composed of equivalent keys
   *  (possibly containing multiple of each key value) that associates
   *  values of another type with the keys.
   *
   *  @ingroup unordered_associative_containers
   *
   *  @tparam  _Key  Type of key objects.
   *  @tparam  _Tp  Type of mapped objects.
   *  @tparam  _Hash  Hashing function object type, defaults to hash<_Value>.
   *  @tparam  _Pred  Predicate function object type, defaults
   *                  to equal_to<_Value>.
   *  @tparam  _Alloc  Allocator type, defaults to allocator<_Key>.
   *
   *  Meets the requirements of a <a href="tables.html#65">container</a>, and
   *  <a href="tables.html#xx">unordered associative container</a>
   *
   * The resulting value type of the container is std::pair<const _Key, _Tp>.
   *
   *  Base is _Hashtable, dispatched at compile time via template
   *  alias __ummap_hashtable.
   */
  template<class _Key, class _Tp,
	   class _Hash = hash<_Key>,
	   class _Pred = std::equal_to<_Key>,
	   class _Alloc = std::allocator<std::pair<const _Key, _Tp> > >
    class unordered_multimap : __check_copy_constructible<_Alloc>
    {
      typedef __ummap_hashtable<_Key, _Tp, _Hash, _Pred, _Alloc>  _Hashtable;
      _Hashtable _M_h;

    public:
      // typedefs:
      //@{
      /// Public typedefs.
      typedef typename _Hashtable::key_type	key_type;
      typedef typename _Hashtable::value_type	value_type;
      typedef typename _Hashtable::mapped_type	mapped_type;
      typedef typename _Hashtable::hasher	hasher;
      typedef typename _Hashtable::key_equal	key_equal;
      typedef typename _Hashtable::allocator_type allocator_type;
      //@}

      //@{
      ///  Iterator-related typedefs.
      typedef typename allocator_type::pointer		pointer;
      typedef typename allocator_type::const_pointer	const_pointer;
      typedef typename allocator_type::reference	reference;
      typedef typename allocator_type::const_reference	const_reference;
      typedef typename _Hashtable::iterator		iterator;
      typedef typename _Hashtable::const_iterator	const_iterator;
      typedef typename _Hashtable::local_iterator	local_iterator;
      typedef typename _Hashtable::const_local_iterator	const_local_iterator;
      typedef typename _Hashtable::size_type		size_type;
      typedef typename _Hashtable::difference_type	difference_type;
      //@}

      //construct/destroy/copy

      /**
       *  @brief  Default constructor creates no elements.
       *  @param __n  Initial number of buckets.
       *  @param __hf  A hash functor.
       *  @param __eql  A key equality functor.
       *  @param __a  An allocator object.
       */
      explicit
      unordered_multimap(size_type __n = 10,
			 const hasher& __hf = hasher(),
			 const key_equal& __eql = key_equal(),
			 const allocator_type& __a = allocator_type())
      : _M_h(__n, __hf, __eql, __a)
      { }

      /**
       *  @brief  Builds an %unordered_multimap from a range.
       *  @param  __first  An input iterator.
       *  @param  __last  An input iterator.
       *  @param __n  Minimal initial number of buckets.
       *  @param __hf  A hash functor.
       *  @param __eql  A key equality functor.
       *  @param __a  An allocator object.
       *
       *  Create an %unordered_multimap consisting of copies of the elements
       *  from [__first,__last).  This is linear in N (where N is
       *  distance(__first,__last)).
       */
      template<typename _InputIterator>
	unordered_multimap(_InputIterator __f, _InputIterator __l,
			   size_type __n = 0,
			   const hasher& __hf = hasher(),
			   const key_equal& __eql = key_equal(),
			   const allocator_type& __a = allocator_type())
	: _M_h(__f, __l, __n, __hf, __eql, __a)
	{ }

      /// Copy constructor.
      unordered_multimap(const unordered_multimap&) = default;

      /// Move constructor.
      unordered_multimap(unordered_multimap&&) = default;

      /**
       *  @brief  Builds an %unordered_multimap from an initializer_list.
       *  @param  __l  An initializer_list.
       *  @param __n  Minimal initial number of buckets.
       *  @param __hf  A hash functor.
       *  @param __eql  A key equality functor.
       *  @param  __a  An allocator object.
       *
       *  Create an %unordered_multimap consisting of copies of the elements in
       *  the list. This is linear in N (where N is @a __l.size()).
       */
      unordered_multimap(initializer_list<value_type> __l,
			 size_type __n = 0,
			 const hasher& __hf = hasher(),
			 const key_equal& __eql = key_equal(),
			 const allocator_type& __a = allocator_type())
	: _M_h(__l, __n, __hf, __eql, __a)
      { }

      /// Copy assignment operator.
      unordered_multimap&
      operator=(const unordered_multimap&) = default;

      /// Move assignment operator.
      unordered_multimap&
      operator=(unordered_multimap&&) = default;

      /**
       *  @brief  %Unordered_multimap list assignment operator.
       *  @param  __l  An initializer_list.
       *
       *  This function fills an %unordered_multimap with copies of the elements
       *  in the initializer list @a __l.
       *
       *  Note that the assignment completely changes the %unordered_multimap
       *  and that the resulting %unordered_multimap's size is the same as the
       *  number of elements assigned.  Old data may be lost.
       */
      unordered_multimap&
      operator=(initializer_list<value_type> __l)
      {
	_M_h = __l;
	return *this;
      }

      ///  Returns the allocator object with which the %unordered_multimap was
      ///  constructed.
      allocator_type
      get_allocator() const noexcept
      { return _M_h.get_allocator(); }

      // size and capacity:

      ///  Returns true if the %unordered_multimap is empty.
      bool
      empty() const noexcept
      { return _M_h.empty(); }

      ///  Returns the size of the %unordered_multimap.
      size_type
      size() const noexcept
      { return _M_h.size(); }

      ///  Returns the maximum size of the %unordered_multimap.
      size_type
      max_size() const noexcept
      { return _M_h.max_size(); }

      // iterators.

      /**
       *  Returns a read/write iterator that points to the first element in the
       *  %unordered_multimap.
       */
      iterator
      begin() noexcept
      { return _M_h.begin(); }

      //@{
      /**
       *  Returns a read-only (constant) iterator that points to the first
       *  element in the %unordered_multimap.
       */
      const_iterator
      begin() const noexcept
      { return _M_h.begin(); }

      const_iterator
      cbegin() const noexcept
      { return _M_h.begin(); }
      //@}

      /**
       *  Returns a read/write iterator that points one past the last element in
       *  the %unordered_multimap.
       */
      iterator
      end() noexcept
      { return _M_h.end(); }

      //@{
      /**
       *  Returns a read-only (constant) iterator that points one past the last
       *  element in the %unordered_multimap.
       */
      const_iterator
      end() const noexcept
      { return _M_h.end(); }

      const_iterator
      cend() const noexcept
      { return _M_h.end(); }
      //@}

      // modifiers.

      /**
       *  @brief Attempts to build and insert a std::pair into the
       *  %unordered_multimap.
       *
       *  @param __args  Arguments used to generate a new pair instance (see
       *	        std::piecewise_contruct for passing arguments to each
       *	        part of the pair constructor).
       *
       *  @return  An iterator that points to the inserted pair.
       *
       *  This function attempts to build and insert a (key, value) %pair into
       *  the %unordered_multimap.
       *
       *  Insertion requires amortized constant time.
       */
      template<typename... _Args>
	iterator
	emplace(_Args&&... __args)
	{ return _M_h.emplace(std::forward<_Args>(__args)...); }

      /**
       *  @brief Attempts to build and insert a std::pair into the %unordered_multimap.
       *
       *  @param  __pos  An iterator that serves as a hint as to where the pair
       *                should be inserted.
       *  @param  __args  Arguments used to generate a new pair instance (see
       *	         std::piecewise_contruct for passing arguments to each
       *	         part of the pair constructor).
       *  @return An iterator that points to the element with key of the
       *          std::pair built from @a __args.
       *
       *  Note that the first parameter is only a hint and can potentially
       *  improve the performance of the insertion process. A bad hint would
       *  cause no gains in efficiency.
       *
       *  See
       *  http://gcc.gnu.org/onlinedocs/libstdc++/manual/bk01pt07ch17.html
       *  for more on @a hinting.
       *
       *  Insertion requires amortized constant time.
       */
      template<typename... _Args>
	iterator
	emplace_hint(const_iterator __pos, _Args&&... __args)
	{ return _M_h.emplace_hint(__pos, std::forward<_Args>(__args)...); }

      //@{
      /**
       *  @brief Inserts a std::pair into the %unordered_multimap.
       *  @param __x Pair to be inserted (see std::make_pair for easy
       *	     creation of pairs).
       *
       *  @return  An iterator that points to the inserted pair.
       *
       *  Insertion requires amortized constant time.
       */
      iterator
      insert(const value_type& __x)
      { return _M_h.insert(__x); }

      template<typename _Pair, typename = typename
	       std::enable_if<std::is_constructible<value_type,
						    _Pair&&>::value>::type>
	iterator
	insert(_Pair&& __x)
	{ return _M_h.insert(std::move(__x)); }
      //@}

      //@{
      /**
       *  @brief Inserts a std::pair into the %unordered_multimap.
       *  @param  __hint  An iterator that serves as a hint as to where the
       *                 pair should be inserted.
       *  @param  __x  Pair to be inserted (see std::make_pair for easy creation
       *               of pairs).
       *  @return An iterator that points to the element with key of
       *           @a __x (may or may not be the %pair passed in).
       *
       *  Note that the first parameter is only a hint and can potentially
       *  improve the performance of the insertion process.  A bad hint would
       *  cause no gains in efficiency.
       *
       *  See
       *  http://gcc.gnu.org/onlinedocs/libstdc++/manual/bk01pt07ch17.html
       *  for more on @a hinting.
       *
       *  Insertion requires amortized constant time.
       */
      iterator
      insert(const_iterator __hint, const value_type& __x)
      { return _M_h.insert(__hint, __x); }

      template<typename _Pair, typename = typename
	       std::enable_if<std::is_constructible<value_type,
						    _Pair&&>::value>::type>
	iterator
	insert(const_iterator __hint, _Pair&& __x)
	{ return _M_h.insert(__hint, std::move(__x)); }
      //@}

      /**
       *  @brief A template function that attempts to insert a range of
       *  elements.
       *  @param  __first  Iterator pointing to the start of the range to be
       *                   inserted.
       *  @param  __last  Iterator pointing to the end of the range.
       *
       *  Complexity similar to that of the range constructor.
       */
      template<typename _InputIterator>
	void
	insert(_InputIterator __first, _InputIterator __last)
	{ _M_h.insert(__first, __last); }

      /**
       *  @brief Attempts to insert a list of elements into the
       *  %unordered_multimap.
       *  @param  __l  A std::initializer_list<value_type> of elements
       *               to be inserted.
       *
       *  Complexity similar to that of the range constructor.
       */
      void
      insert(initializer_list<value_type> __l)
      { _M_h.insert(__l); }

      //@{
      /**
       *  @brief Erases an element from an %unordered_multimap.
       *  @param  __position  An iterator pointing to the element to be erased.
       *  @return An iterator pointing to the element immediately following
       *          @a __position prior to the element being erased. If no such
       *          element exists, end() is returned.
       *
       *  This function erases an element, pointed to by the given iterator,
       *  from an %unordered_multimap.
       *  Note that this function only erases the element, and that if the
       *  element is itself a pointer, the pointed-to memory is not touched in
       *  any way.  Managing the pointer is the user's responsibility.
       */
      iterator
      erase(const_iterator __position)
      { return _M_h.erase(__position); }

      // LWG 2059.
      iterator
      erase(iterator __it)
      { return _M_h.erase(__it); }
      //@}

      /**
       *  @brief Erases elements according to the provided key.
       *  @param  __x  Key of elements to be erased.
       *  @return  The number of elements erased.
       *
       *  This function erases all the elements located by the given key from
       *  an %unordered_multimap.
       *  Note that this function only erases the element, and that if the
       *  element is itself a pointer, the pointed-to memory is not touched in
       *  any way.  Managing the pointer is the user's responsibility.
       */
      size_type
      erase(const key_type& __x)
      { return _M_h.erase(__x); }

      /**
       *  @brief Erases a [__first,__last) range of elements from an
       *  %unordered_multimap.
       *  @param  __first  Iterator pointing to the start of the range to be
       *                  erased.
       *  @param __last  Iterator pointing to the end of the range to
       *                be erased.
       *  @return The iterator @a __last.
       *
       *  This function erases a sequence of elements from an
       *  %unordered_multimap.
       *  Note that this function only erases the elements, and that if
       *  the element is itself a pointer, the pointed-to memory is not touched
       *  in any way.  Managing the pointer is the user's responsibility.
       */
      iterator
      erase(const_iterator __first, const_iterator __last)
      { return _M_h.erase(__first, __last); }

      /**
       *  Erases all elements in an %unordered_multimap.
       *  Note that this function only erases the elements, and that if the
       *  elements themselves are pointers, the pointed-to memory is not touched
       *  in any way.  Managing the pointer is the user's responsibility.
       */
      void
      clear() noexcept
      { _M_h.clear(); }

      /**
       *  @brief  Swaps data with another %unordered_multimap.
       *  @param  __x  An %unordered_multimap of the same element and allocator
       *  types.
       *
       *  This exchanges the elements between two %unordered_multimap in
       *  constant time.
       *  Note that the global std::swap() function is specialized such that
       *  std::swap(m1,m2) will feed to this function.
       */
      void
      swap(unordered_multimap& __x)
      { _M_h.swap(__x._M_h); }

      // observers.

      ///  Returns the hash functor object with which the %unordered_multimap
      ///  was constructed.
      hasher
      hash_function() const
      { return _M_h.hash_function(); }

      ///  Returns the key comparison object with which the %unordered_multimap
      ///  was constructed.
      key_equal
      key_eq() const
      { return _M_h.key_eq(); }

      // lookup.

      //@{
      /**
       *  @brief Tries to locate an element in an %unordered_multimap.
       *  @param  __x  Key to be located.
       *  @return  Iterator pointing to sought-after element, or end() if not
       *           found.
       *
       *  This function takes a key and tries to locate the element with which
       *  the key matches.  If successful the function returns an iterator
       *  pointing to the sought after element.  If unsuccessful it returns the
       *  past-the-end ( @c end() ) iterator.
       */
      iterator
      find(const key_type& __x)
      { return _M_h.find(__x); }

      const_iterator
      find(const key_type& __x) const
      { return _M_h.find(__x); }
      //@}

      /**
       *  @brief  Finds the number of elements.
       *  @param  __x  Key to count.
       *  @return  Number of elements with specified key.
       */
      size_type
      count(const key_type& __x) const
      { return _M_h.count(__x); }

      //@{
      /**
       *  @brief Finds a subsequence matching given key.
       *  @param  __x  Key to be located.
       *  @return  Pair of iterators that possibly points to the subsequence
       *           matching given key.
       */
      std::pair<iterator, iterator>
      equal_range(const key_type& __x)
      { return _M_h.equal_range(__x); }

      std::pair<const_iterator, const_iterator>
      equal_range(const key_type& __x) const
      { return _M_h.equal_range(__x); }
      //@}

      // bucket interface.

      /// Returns the number of buckets of the %unordered_multimap.
      size_type
      bucket_count() const noexcept
      { return _M_h.bucket_count(); }

      /// Returns the maximum number of buckets of the %unordered_multimap.
      size_type
      max_bucket_count() const noexcept
      { return _M_h.max_bucket_count(); }

      /*
       * @brief  Returns the number of elements in a given bucket.
       * @param  __n  A bucket index.
       * @return  The number of elements in the bucket.
       */
      size_type
      bucket_size(size_type __n) const
      { return _M_h.bucket_size(__n); }

      /*
       * @brief  Returns the bucket index of a given element.
       * @param  __key  A key instance.
       * @return  The key bucket index.
       */
      size_type
      bucket(const key_type& __key) const
      { return _M_h.bucket(__key); }
      
      /**
       *  @brief  Returns a read/write iterator pointing to the first bucket
       *         element.
       *  @param  __n The bucket index.
       *  @return  A read/write local iterator.
       */
      local_iterator
      begin(size_type __n)
      { return _M_h.begin(__n); }

      //@{
      /**
       *  @brief  Returns a read-only (constant) iterator pointing to the first
       *         bucket element.
       *  @param  __n The bucket index.
       *  @return  A read-only local iterator.
       */
      const_local_iterator
      begin(size_type __n) const
      { return _M_h.begin(__n); }

      const_local_iterator
      cbegin(size_type __n) const
      { return _M_h.cbegin(__n); }
      //@}

      /**
       *  @brief  Returns a read/write iterator pointing to one past the last
       *         bucket elements.
       *  @param  __n The bucket index.
       *  @return  A read/write local iterator.
       */
      local_iterator
      end(size_type __n)
      { return _M_h.end(__n); }

      //@{
      /**
       *  @brief  Returns a read-only (constant) iterator pointing to one past
       *         the last bucket elements.
       *  @param  __n The bucket index.
       *  @return  A read-only local iterator.
       */
      const_local_iterator
      end(size_type __n) const
      { return _M_h.end(__n); }

      const_local_iterator
      cend(size_type __n) const
      { return _M_h.cend(__n); }
      //@}

      // hash policy.

      /// Returns the average number of elements per bucket.
      float
      load_factor() const noexcept
      { return _M_h.load_factor(); }

      /// Returns a positive number that the %unordered_multimap tries to keep
      /// the load factor less than or equal to.
      float
      max_load_factor() const noexcept
      { return _M_h.max_load_factor(); }

      /**
       *  @brief  Change the %unordered_multimap maximum load factor.
       *  @param  __z The new maximum load factor.
       */
      void
      max_load_factor(float __z)
      { _M_h.max_load_factor(__z); }

      /**
       *  @brief  May rehash the %unordered_multimap.
       *  @param  __n The new number of buckets.
       *
       *  Rehash will occur only if the new number of buckets respect the
       *  %unordered_multimap maximum load factor.
       */
      void
      rehash(size_type __n)
      { _M_h.rehash(__n); }

      /**
       *  @brief  Prepare the %unordered_multimap for a specified number of
       *          elements.
       *  @param  __n Number of elements required.
       *
       *  Same as rehash(ceil(n / max_load_factor())).
       */
      void
      reserve(size_type __n)
      { _M_h.reserve(__n); }

      template<typename _Key1, typename _Tp1, typename _Hash1, typename _Pred1,
	       typename _Alloc1>
        friend bool
	operator==(const unordered_multimap<_Key1, _Tp1,
					    _Hash1, _Pred1, _Alloc1>&,
		   const unordered_multimap<_Key1, _Tp1,
					    _Hash1, _Pred1, _Alloc1>&);
    };

  template<class _Key, class _Tp, class _Hash, class _Pred, class _Alloc>
    inline void
    swap(unordered_map<_Key, _Tp, _Hash, _Pred, _Alloc>& __x,
	 unordered_map<_Key, _Tp, _Hash, _Pred, _Alloc>& __y)
    { __x.swap(__y); }

  template<class _Key, class _Tp, class _Hash, class _Pred, class _Alloc>
    inline void
    swap(unordered_multimap<_Key, _Tp, _Hash, _Pred, _Alloc>& __x,
	 unordered_multimap<_Key, _Tp, _Hash, _Pred, _Alloc>& __y)
    { __x.swap(__y); }

  template<class _Key, class _Tp, class _Hash, class _Pred, class _Alloc>
    inline bool
    operator==(const unordered_map<_Key, _Tp, _Hash, _Pred, _Alloc>& __x,
	       const unordered_map<_Key, _Tp, _Hash, _Pred, _Alloc>& __y)
    { return __x._M_h._M_equal(__y._M_h); }

  template<class _Key, class _Tp, class _Hash, class _Pred, class _Alloc>
    inline bool
    operator!=(const unordered_map<_Key, _Tp, _Hash, _Pred, _Alloc>& __x,
	       const unordered_map<_Key, _Tp, _Hash, _Pred, _Alloc>& __y)
    { return !(__x == __y); }

  template<class _Key, class _Tp, class _Hash, class _Pred, class _Alloc>
    inline bool
    operator==(const unordered_multimap<_Key, _Tp, _Hash, _Pred, _Alloc>& __x,
	       const unordered_multimap<_Key, _Tp, _Hash, _Pred, _Alloc>& __y)
    { return __x._M_h._M_equal(__y._M_h); }

  template<class _Key, class _Tp, class _Hash, class _Pred, class _Alloc>
    inline bool
    operator!=(const unordered_multimap<_Key, _Tp, _Hash, _Pred, _Alloc>& __x,
	       const unordered_multimap<_Key, _Tp, _Hash, _Pred, _Alloc>& __y)
    { return !(__x == __y); }

_GLIBCXX_END_NAMESPACE_CONTAINER
} // namespace std

#endif /* _UNORDERED_MAP_H */<|MERGE_RESOLUTION|>--- conflicted
+++ resolved
@@ -1,10 +1,6 @@
 // unordered_map implementation -*- C++ -*-
 
-<<<<<<< HEAD
-// Copyright (C) 2010, 2011, 2013 Free Software Foundation, Inc.
-=======
 // Copyright (C) 2010-2013 Free Software Foundation, Inc.
->>>>>>> bc75ee5f
 //
 // This file is part of the GNU ISO C++ Library.  This library is free
 // software; you can redistribute it and/or modify it under the
@@ -38,130 +34,9 @@
 {
 _GLIBCXX_BEGIN_NAMESPACE_CONTAINER
 
-<<<<<<< HEAD
-  // NB: When we get typedef templates these class definitions
-  // will be unnecessary.
-  template<class _Key, class _Tp,
-	   class _Hash = hash<_Key>,
-	   class _Pred = std::equal_to<_Key>,
-	   class _Alloc = std::allocator<std::pair<const _Key, _Tp> >,
-	   bool __cache_hash_code =
-	     __not_<__and_<is_integral<_Key>, is_empty<_Hash>,
-			   integral_constant<bool, !__is_final(_Hash)>,
-			   __detail::__is_noexcept_hash<_Key, _Hash>>>::value>
-    class __unordered_map
-    : public _Hashtable<_Key, std::pair<const _Key, _Tp>, _Alloc,
-			std::_Select1st<std::pair<const _Key, _Tp> >, _Pred, 
-			_Hash, __detail::_Mod_range_hashing,
-			__detail::_Default_ranged_hash,
-			__detail::_Prime_rehash_policy,
-			__cache_hash_code, false, true>,
-      __check_copy_constructible<_Alloc>
-    {
-      typedef _Hashtable<_Key, std::pair<const _Key, _Tp>, _Alloc,
-			 std::_Select1st<std::pair<const _Key, _Tp> >, _Pred,
-			 _Hash, __detail::_Mod_range_hashing,
-			 __detail::_Default_ranged_hash,
-			 __detail::_Prime_rehash_policy,
-			 __cache_hash_code, false, true>
-        _Base;
-
-    public:
-      typedef typename _Base::value_type      value_type;
-      typedef typename _Base::size_type       size_type;
-      typedef typename _Base::hasher          hasher;
-      typedef typename _Base::key_equal       key_equal;
-      typedef typename _Base::allocator_type  allocator_type;
-
-      explicit
-      __unordered_map(size_type __n = 10,
-		      const hasher& __hf = hasher(),
-		      const key_equal& __eql = key_equal(),
-		      const allocator_type& __a = allocator_type())
-      : _Base(__n, __hf, __detail::_Mod_range_hashing(),
-	      __detail::_Default_ranged_hash(),
-	      __eql, std::_Select1st<std::pair<const _Key, _Tp> >(), __a)
-      { }
-
-      template<typename _InputIterator>
-        __unordered_map(_InputIterator __f, _InputIterator __l, 
-			size_type __n = 0,
-			const hasher& __hf = hasher(), 
-			const key_equal& __eql = key_equal(), 
-			const allocator_type& __a = allocator_type())
-	: _Base(__f, __l, __n, __hf, __detail::_Mod_range_hashing(),
-		__detail::_Default_ranged_hash(),
-		__eql, std::_Select1st<std::pair<const _Key, _Tp> >(), __a)
-	{ }
-
-      __unordered_map(initializer_list<value_type> __l,
-		      size_type __n = 0,
-		      const hasher& __hf = hasher(),
-		      const key_equal& __eql = key_equal(),
-		      const allocator_type& __a = allocator_type())
-      : _Base(__l.begin(), __l.end(), __n, __hf,
-	      __detail::_Mod_range_hashing(),
-	      __detail::_Default_ranged_hash(),
-	      __eql, std::_Select1st<std::pair<const _Key, _Tp> >(), __a)
-      { }
-
-      __unordered_map&
-      operator=(initializer_list<value_type> __l)
-      {
-	this->clear();
-	this->insert(__l.begin(), __l.end());
-	return *this;
-      }
-    };
-  
-  template<class _Key, class _Tp,
-	   class _Hash = hash<_Key>,
-	   class _Pred = std::equal_to<_Key>,
-	   class _Alloc = std::allocator<std::pair<const _Key, _Tp> >,
-	   bool __cache_hash_code =
-	     __not_<__and_<is_integral<_Key>, is_empty<_Hash>,
-			   integral_constant<bool, !__is_final(_Hash)>,
-			   __detail::__is_noexcept_hash<_Key, _Hash>>>::value>
-    class __unordered_multimap
-    : public _Hashtable<_Key, std::pair<const _Key, _Tp>,
-			_Alloc,
-			std::_Select1st<std::pair<const _Key, _Tp> >, _Pred,
-			_Hash, __detail::_Mod_range_hashing,
-			__detail::_Default_ranged_hash,
-			__detail::_Prime_rehash_policy,
-			__cache_hash_code, false, false>,
-      __check_copy_constructible<_Alloc>
-    {
-      typedef _Hashtable<_Key, std::pair<const _Key, _Tp>,
-			 _Alloc,
-			 std::_Select1st<std::pair<const _Key, _Tp> >, _Pred,
-			 _Hash, __detail::_Mod_range_hashing,
-			 __detail::_Default_ranged_hash,
-			 __detail::_Prime_rehash_policy,
-			 __cache_hash_code, false, false>
-        _Base;
-
-    public:
-      typedef typename _Base::value_type      value_type;
-      typedef typename _Base::size_type       size_type;
-      typedef typename _Base::hasher          hasher;
-      typedef typename _Base::key_equal       key_equal;
-      typedef typename _Base::allocator_type  allocator_type;
-      
-      explicit
-      __unordered_multimap(size_type __n = 10,
-			   const hasher& __hf = hasher(),
-			   const key_equal& __eql = key_equal(),
-			   const allocator_type& __a = allocator_type())
-      : _Base(__n, __hf, __detail::_Mod_range_hashing(),
-	      __detail::_Default_ranged_hash(),
-	      __eql, std::_Select1st<std::pair<const _Key, _Tp> >(), __a)
-      { }
-=======
   /// Base types for unordered_map.
   template<bool _Cache>
     using __umap_traits = __detail::_Hashtable_traits<_Cache, false, true>;
->>>>>>> bc75ee5f
 
   template<typename _Key,
 	   typename _Tp,
