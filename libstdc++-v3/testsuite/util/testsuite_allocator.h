// -*- C++ -*-
// Testing allocator for the C++ library testsuite.
//
<<<<<<< HEAD
// Copyright (C) 2002, 2003, 2004, 2005, 2006, 2007, 2008, 2009
=======
// Copyright (C) 2002, 2003, 2004, 2005, 2006, 2007, 2008, 2009, 2010, 2011
>>>>>>> 3082eeb7
// Free Software Foundation, Inc.
//
// This file is part of the GNU ISO C++ Library.  This library is free
// software; you can redistribute it and/or modify it under the
// terms of the GNU General Public License as published by the
// Free Software Foundation; either version 3, or (at your option)
// any later version.
//
// This library is distributed in the hope that it will be useful,
// but WITHOUT ANY WARRANTY; without even the implied warranty of
// MERCHANTABILITY or FITNESS FOR A PARTICULAR PURPOSE.  See the
// GNU General Public License for more details.
//
// You should have received a copy of the GNU General Public License along
// with this library; see the file COPYING3.  If not see
// <http://www.gnu.org/licenses/>.
//

// This file provides an test instrumentation allocator that can be
// used to verify allocation functionality of standard library
// containers.  2002.11.25 smw

#ifndef _GLIBCXX_TESTSUITE_ALLOCATOR_H
#define _GLIBCXX_TESTSUITE_ALLOCATOR_H

#include <tr1/unordered_map>
#include <bits/move.h>
<<<<<<< HEAD
=======
#include <testsuite_hooks.h>
>>>>>>> 3082eeb7

namespace __gnu_test
{
  class tracker_allocator_counter
  {
  public:
    typedef std::size_t    size_type; 

    static void*
    allocate(size_type blocksize)
    {
      void* p = ::operator new(blocksize);
      allocationCount_ += blocksize;
      return p;
    }

    static void
    construct() { constructCount_++; }

    static void
    destroy() { destructCount_++; }

    static void
    deallocate(void* p, size_type blocksize)
    {
      ::operator delete(p);
      deallocationCount_ += blocksize;
    }

    static size_type
    get_allocation_count() { return allocationCount_; }

    static size_type
    get_deallocation_count() { return deallocationCount_; }

    static int
    get_construct_count() { return constructCount_; }

    static int
    get_destruct_count() { return destructCount_; }

    static void
    reset()
    {
      allocationCount_ = 0;
      deallocationCount_ = 0;
      constructCount_ = 0;
      destructCount_ = 0;
    }

 private:
    static size_type  allocationCount_;
    static size_type  deallocationCount_;
    static int        constructCount_;
    static int        destructCount_;
  };

  // A simple basic allocator that just forwards to the
  // tracker_allocator_counter to fulfill memory requests.  This class
  // is templated on the target object type, but tracker isn't.
  template<class T>
  class tracker_allocator
  {
  private:
    typedef tracker_allocator_counter counter_type;

  public:
    typedef T              value_type;
    typedef T*             pointer;
    typedef const T*       const_pointer;
    typedef T&             reference;
    typedef const T&       const_reference;
    typedef std::size_t    size_type; 
    typedef std::ptrdiff_t difference_type; 
    
    template<class U> struct rebind { typedef tracker_allocator<U> other; };
    
    pointer
    address(reference value) const _GLIBCXX_NOEXCEPT
    { return std::__addressof(value); }

    const_pointer
    address(const_reference value) const _GLIBCXX_NOEXCEPT
    { return std::__addressof(value); }

    tracker_allocator() _GLIBCXX_USE_NOEXCEPT
    { }

    tracker_allocator(const tracker_allocator&) _GLIBCXX_USE_NOEXCEPT
    { }

    template<class U>
      tracker_allocator(const tracker_allocator<U>&) _GLIBCXX_USE_NOEXCEPT
      { }

    ~tracker_allocator() _GLIBCXX_USE_NOEXCEPT
    { }

    size_type
    max_size() const _GLIBCXX_USE_NOEXCEPT
    { return size_type(-1) / sizeof(T); }

    pointer
    allocate(size_type n, const void* = 0)
    { return static_cast<pointer>(counter_type::allocate(n * sizeof(T))); }

#ifdef __GXX_EXPERIMENTAL_CXX0X__
    template<typename U, typename... Args>
      void
      construct(U* p, Args&&... args) 
      {
	::new((void *)p) U(std::forward<Args>(args)...);
	counter_type::construct();
      }

    template<typename U>
      void
      destroy(U* p)
      {
	p->~U();
	counter_type::destroy();
      }
#else
    void
    construct(pointer p, const T& value)
    {
      ::new ((void *)p) T(value);
      counter_type::construct();
    }

    void
    destroy(pointer p)
    {
      p->~T();
      counter_type::destroy();
    }
#endif

    void
    deallocate(pointer p, size_type num)
    { counter_type::deallocate(p, num * sizeof(T)); }
  };

  template<class T1, class T2>
    bool
    operator==(const tracker_allocator<T1>&, 
	       const tracker_allocator<T2>&) throw()
    { return true; }

  template<class T1, class T2>
    bool
    operator!=(const tracker_allocator<T1>&, 
	       const tracker_allocator<T2>&) throw()
    { return false; }

  bool
  check_construct_destroy(const char* tag, int expected_c, int expected_d);

  template<typename Alloc>
    bool
    check_deallocate_null()
    {
      // Let's not core here...
      Alloc  a;
      a.deallocate(0, 1);
      a.deallocate(0, 10);
      return true;
    }

  template<typename Alloc>
    bool 
    check_allocate_max_size()
    {
      Alloc a;
      try
	{
	  a.allocate(a.max_size() + 1);
	}
      catch(std::bad_alloc&)
	{
	  return true;
	}
      catch(...)
	{
	  throw;
	}
      throw;
    }


  // A simple allocator which can be constructed endowed of a given
  // "personality" (an integer), queried in operator== to simulate the
  // behavior of realworld "unequal" allocators (i.e., not exploiting
  // the provision in 20.1.5/4, first bullet).  A global unordered_map,
  // filled at allocation time with (pointer, personality) pairs, is
  // then consulted to enforce the requirements in Table 32 about
  // deallocation vs allocator equality.  Note that this allocator is
  // swappable, not assignable, consistently with Option 3 of DR 431
  // (see N1599).
  struct uneq_allocator_base
  {
    typedef std::tr1::unordered_map<void*, int>   map_type;

    // Avoid static initialization troubles and/or bad interactions
    // with tests linking testsuite_allocator.o and playing globally
    // with operator new/delete.
    static map_type&
    get_map()
    {
      static map_type alloc_map;
      return alloc_map;
    }
  };

  template<typename Tp>
    class uneq_allocator
    : private uneq_allocator_base
    {
    public:
      typedef std::size_t                         size_type;
      typedef std::ptrdiff_t                      difference_type;
      typedef Tp*                                 pointer;
      typedef const Tp*                           const_pointer;
      typedef Tp&                                 reference;
      typedef const Tp&                           const_reference;
      typedef Tp                                  value_type;
      
      template<typename Tp1>
        struct rebind
	{ typedef uneq_allocator<Tp1> other; };

      uneq_allocator() _GLIBCXX_USE_NOEXCEPT
      : personality(0) { }

      uneq_allocator(int person) _GLIBCXX_USE_NOEXCEPT
      : personality(person) { }
      
      template<typename Tp1>
        uneq_allocator(const uneq_allocator<Tp1>& b) _GLIBCXX_USE_NOEXCEPT
	: personality(b.get_personality()) { }

      ~uneq_allocator() _GLIBCXX_USE_NOEXCEPT
      { }

      int get_personality() const { return personality; }
      
      pointer
      address(reference x) const _GLIBCXX_NOEXCEPT
      { return std::__addressof(x); }
    
      const_pointer
      address(const_reference x) const _GLIBCXX_NOEXCEPT
      { return std::__addressof(x); }

      pointer
      allocate(size_type n, const void* = 0)
      { 
	if (__builtin_expect(n > this->max_size(), false))
	  std::__throw_bad_alloc();
	
	pointer p = static_cast<Tp*>(::operator new(n * sizeof(Tp)));
	try
	  {
	    get_map().insert(map_type::value_type(reinterpret_cast<void*>(p),
						  personality));
	  }
	catch(...)
	  {
	    ::operator delete(p);
	    __throw_exception_again;
	  }
	return p;
      }

      void
      deallocate(pointer p, size_type)
      {
	bool test __attribute__((unused)) = true;

	VERIFY( p );

	map_type::iterator it = get_map().find(reinterpret_cast<void*>(p));
	VERIFY( it != get_map().end() );

	// Enforce requirements in Table 32 about deallocation vs
	// allocator equality.
	VERIFY( it->second == personality );

	get_map().erase(it);
	::operator delete(p);
      }

      size_type
      max_size() const _GLIBCXX_USE_NOEXCEPT 
      { return size_type(-1) / sizeof(Tp); }

#ifdef __GXX_EXPERIMENTAL_CXX0X__
      template<typename U, typename... Args>
        void
        construct(U* p, Args&&... args) 
	{ ::new((void *)p) U(std::forward<Args>(args)...); }

      template<typename U>
	void 
	destroy(U* p) { p->~U(); }

      // Not copy assignable...
      uneq_allocator&
      operator=(const uneq_allocator&) = delete;
#else
      void 
      construct(pointer p, const Tp& val) 
      { ::new((void *)p) Tp(val); }

      void 
      destroy(pointer p) { p->~Tp(); }

    private:
      // Not assignable...
      uneq_allocator&
      operator=(const uneq_allocator&);
#endif

    private:

      // ... yet swappable!
      friend inline void
      swap(uneq_allocator& a, uneq_allocator& b)
      { std::swap(a.personality, b.personality); } 
      
      template<typename Tp1>
        friend inline bool
        operator==(const uneq_allocator& a, const uneq_allocator<Tp1>& b)
        { return a.personality == b.personality; }

      template<typename Tp1>
        friend inline bool
        operator!=(const uneq_allocator& a, const uneq_allocator<Tp1>& b)
        { return !(a == b); }
      
      int personality;
    };

#ifdef __GXX_EXPERIMENTAL_CXX0X__
  // An uneq_allocator which can be used to test allocator propagation.
  template<typename Tp, bool Propagate>
    class propagating_allocator : public uneq_allocator<Tp>
    {
      typedef uneq_allocator<Tp> base_alloc;
      base_alloc& base() { return *this; }
      const base_alloc& base() const  { return *this; }
      void swap_base(base_alloc& b) { swap(b, this->base()); }

      typedef std::integral_constant<bool, Propagate> trait_type;

    public:
      template<typename Up>
	struct rebind { typedef propagating_allocator<Up, Propagate> other; };

      propagating_allocator(int i) noexcept
      : base_alloc(i)
      { }

      template<typename Up>
	propagating_allocator(const propagating_allocator<Up, Propagate>& a)
       	noexcept
	: base_alloc(a)
	{ }

      propagating_allocator() noexcept = default;

      propagating_allocator(const propagating_allocator&) noexcept = default;

      template<bool P2>
  	propagating_allocator&
  	operator=(const propagating_allocator<Tp, P2>& a) noexcept
  	{
	  static_assert(P2, "assigning propagating_allocator<T, true>");
	  propagating_allocator(a).swap_base(*this);
	  return *this;
  	}

      // postcondition: a.get_personality() == 0
      propagating_allocator(propagating_allocator&& a) noexcept
      : base_alloc()
      { swap_base(a); }

      // postcondition: a.get_personality() == 0
      propagating_allocator&
      operator=(propagating_allocator&& a) noexcept
      {
	propagating_allocator(std::move(a)).swap_base(*this);
	return *this;
      }

      typedef trait_type propagate_on_container_copy_assignment;
      typedef trait_type propagate_on_container_move_assignment;
      typedef trait_type propagate_on_container_swap;

      propagating_allocator select_on_container_copy_construction() const
      { return Propagate ? *this : propagating_allocator(); }
    };

#endif

  template<typename Tp>
    struct ExplicitConsAlloc : std::allocator<Tp>
    {
      ExplicitConsAlloc() { }

      template<typename Up>
        explicit
        ExplicitConsAlloc(const ExplicitConsAlloc<Up>&) { }

      template<typename Up>
        struct rebind
        { typedef ExplicitConsAlloc<Up> other; };
    };

} // namespace __gnu_test

#endif // _GLIBCXX_TESTSUITE_ALLOCATOR_H<|MERGE_RESOLUTION|>--- conflicted
+++ resolved
@@ -1,11 +1,7 @@
 // -*- C++ -*-
 // Testing allocator for the C++ library testsuite.
 //
-<<<<<<< HEAD
-// Copyright (C) 2002, 2003, 2004, 2005, 2006, 2007, 2008, 2009
-=======
 // Copyright (C) 2002, 2003, 2004, 2005, 2006, 2007, 2008, 2009, 2010, 2011
->>>>>>> 3082eeb7
 // Free Software Foundation, Inc.
 //
 // This file is part of the GNU ISO C++ Library.  This library is free
@@ -33,10 +29,7 @@
 
 #include <tr1/unordered_map>
 #include <bits/move.h>
-<<<<<<< HEAD
-=======
 #include <testsuite_hooks.h>
->>>>>>> 3082eeb7
 
 namespace __gnu_test
 {
