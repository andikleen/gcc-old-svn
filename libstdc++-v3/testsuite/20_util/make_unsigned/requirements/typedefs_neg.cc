--- conflicted
+++ resolved
@@ -3,11 +3,7 @@
 
 // 2007-05-03  Benjamin Kosnik  <bkoz@redhat.com>
 //
-<<<<<<< HEAD
 // Copyright (C) 2007, 2008, 2009, 2010 Free Software Foundation, Inc.
-=======
-// Copyright (C) 2007, 2009 Free Software Foundation, Inc.
->>>>>>> e33a1692
 //
 // This file is part of the GNU ISO C++ Library.  This library is free
 // software; you can redistribute it and/or modify it under the
@@ -52,13 +48,5 @@
 // { dg-error "instantiated from here" "" { target *-*-* } 40 }
 // { dg-error "instantiated from here" "" { target *-*-* } 42 }
 
-<<<<<<< HEAD
-// { dg-error "invalid use of incomplete type" "" { target *-*-* } 562 }
-// { dg-error "declaration of" "" { target *-*-* } 526 }
-=======
-// { dg-error "invalid use of incomplete type" "" { target *-*-* } 491 }
-// { dg-error "declaration of" "" { target *-*-* } 453 }
-
-// { dg-excess-errors "At global scope" }
-// { dg-excess-errors "In instantiation of" }
->>>>>>> e33a1692
+// { dg-error "invalid use of incomplete type" "" { target *-*-* } 568 }
+// { dg-error "declaration of" "" { target *-*-* } 532 }