// { dg-options "-std=gnu++0x " }
// { dg-do compile }

// Copyright (C) 2008, 2009, 2010, 2011 Free Software Foundation
//
// This file is part of the GNU ISO C++ Library.  This library is free
// software; you can redistribute it and/or modify it under the
// terms of the GNU General Public License as published by the
// Free Software Foundation; either version 3, or (at your option)
// any later version.

// This library is distributed in the hope that it will be useful,
// but WITHOUT ANY WARRANTY; without even the implied warranty of
// MERCHANTABILITY or FITNESS FOR A PARTICULAR PURPOSE.  See the
// GNU General Public License for more details.

// You should have received a copy of the GNU General Public License along
// with this library; see the file COPYING3.  If not see
// <http://www.gnu.org/licenses/>.

// 20.6.6.3 Template class weak_ptr [util.smartptr.weak]

#include <memory>

struct A { };

// 20.8.13.3.6 weak_ptr comparison [util.smartptr.weak.cmp] (removed)

int
test01()
{
  std::weak_ptr<A> p1;
  p1 < p1;  // { dg-error "no match" }
  // { dg-error "candidate" "candidate note" { target *-*-* } 33 }
  return 0;
}

int 
main()
{
  test01();
  return 0;
}

// { dg-warning "note" "" { target *-*-* } 370 }
// { dg-warning "note" "" { target *-*-* } 365 }
// { dg-warning "note" "" { target *-*-* } 356 }
// { dg-warning "note" "" { target *-*-* } 1103 }
// { dg-warning "note" "" { target *-*-* } 1098 }
// { dg-warning "note" "" { target *-*-* } 1089 }
// { dg-warning "note" "" { target *-*-* } 485 }
// { dg-warning "note" "" { target *-*-* } 479 }
// { dg-warning "note" "" { target *-*-* } 468 }
<<<<<<< HEAD
// { dg-warning "note" "" { target *-*-* } 831 }
=======
// { dg-warning "note" "" { target *-*-* } 841 }
>>>>>>> dc5defc5
// { dg-warning "note" "" { target *-*-* } 1056 }
// { dg-warning "note" "" { target *-*-* } 1050 }
// { dg-warning "note" "" { target *-*-* } 342 }
// { dg-warning "note" "" { target *-*-* } 292 }
// { dg-warning "note" "" { target *-*-* } 224 }<|MERGE_RESOLUTION|>--- conflicted
+++ resolved
@@ -51,11 +51,7 @@
 // { dg-warning "note" "" { target *-*-* } 485 }
 // { dg-warning "note" "" { target *-*-* } 479 }
 // { dg-warning "note" "" { target *-*-* } 468 }
-<<<<<<< HEAD
-// { dg-warning "note" "" { target *-*-* } 831 }
-=======
 // { dg-warning "note" "" { target *-*-* } 841 }
->>>>>>> dc5defc5
 // { dg-warning "note" "" { target *-*-* } 1056 }
 // { dg-warning "note" "" { target *-*-* } 1050 }
 // { dg-warning "note" "" { target *-*-* } 342 }
