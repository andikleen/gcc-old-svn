--- conflicted
+++ resolved
@@ -1,17 +1,11 @@
-<?xml version='1.0'?>
-<!DOCTYPE chapter PUBLIC "-//OASIS//DTD DocBook XML V4.5//EN"
- "http://www.oasis-open.org/docbook/xml/4.5/docbookx.dtd"
-[ ]>
+<chapter xmlns="http://docbook.org/ns/docbook" version="5.0" 
+	 xml:id="std.concurrency" xreflabel="Concurrency">
+<?dbhtml filename="concurrency.html"?>
 
-<<<<<<< HEAD
-<chapter id="std.concurrency" xreflabel="Concurrency">
-<?dbhtml filename="concurrency.html"?>
-=======
-<chapter id="manual.ext.concurrency" xreflabel="Concurrency Extensions">
-<?dbhtml filename="ext_concurrency.html"?>
->>>>>>> e33a1692
-
-<chapterinfo>
+<info><title>
+  Concurrency
+  <indexterm><primary>Concurrency</primary></indexterm>
+</title>
   <keywordset>
     <keyword>
       ISO C++
@@ -32,22 +26,18 @@
       condition_variable
     </keyword>
   </keywordset>
-</chapterinfo>
+</info>
 
-<title>
-  Concurrency
-  <indexterm><primary>Concurrency</primary></indexterm>
-</title>
+
 
 <para>
-<<<<<<< HEAD
   Facilities for concurrent operation, and control thereof.
 </para>
 
 
 <!-- Sect1 01 : API -->
-<sect1 id="std.concurrency.api">
-  <title>API Reference</title>
+<section xml:id="std.concurrency.api"><info><title>API Reference</title></info>
+  
 
   <para>
     All items are declared in one of four standard header files.
@@ -85,157 +75,7 @@
   </para>
 
   <!-- Doxygen XML: api/group__concurrency.xml -->
-=======
-Which expand to the appropriate write and read barrier required by the
-host hardware and operating system.
-</para>
-  </sect2>
 
-</sect1>
-
-
-<sect1 id="manual.ext.concurrency.impl" xreflabel="Implementation">
-  <title>Implementation</title>
-  <sect2 id="manual.ext.concurrency.impl.atomic_fallbacks" xreflabel="Atomic F">
-    <title>Using Builtin Atomic Functions</title>
-    
-<para>The functions for atomic operations described above are either
-implemented via compiler intrinsics (if the underlying host is
-capable) or by library fallbacks.</para>
-
-<para>Compiler intrinsics (builtins) are always preferred.  However, as
-the compiler builtins for atomics are not universally implemented,
-using them directly is problematic, and can result in undefined
-function calls. (An example of an undefined symbol from the use
-of <code>__sync_fetch_and_add</code> on an unsupported host is a
-missing reference to <code>__sync_fetch_and_add_4</code>.)
-</para>
-
-<para>In addition, on some hosts the compiler intrinsics are enabled
-conditionally, via the <code>-march</code> command line flag. This makes
-usage vary depending on the target hardware and the flags used during
-compile.
-</para>
-
-<para> 
-If builtins are possible for bool-sized integral types,
-<code>_GLIBCXX_ATOMIC_BUILTINS_1</code> will be defined.
-If builtins are possible for int-sized integral types,
-<code>_GLIBCXX_ATOMIC_BUILTINS_4</code> will be defined.
-</para>
-
-
-<para>For the following hosts, intrinsics are enabled by default.
-</para>
-
-<itemizedlist>
-  <listitem><para>alpha</para></listitem>
-  <listitem><para>ia64</para></listitem>
-  <listitem><para>powerpc</para></listitem>
-  <listitem><para>s390</para></listitem>
-</itemizedlist>
-
-<para>For others, some form of <code>-march</code> may work. On
-non-ancient x86 hardware, <code>-march=native</code> usually does the
-trick.</para>
-
-<para> For hosts without compiler intrinsics, but with capable
-hardware, hand-crafted assembly is selected. This is the case for the following hosts:
-</para>
-
-<itemizedlist>
-  <listitem><para>cris</para></listitem>
-  <listitem><para>hppa</para></listitem>
-  <listitem><para>i386</para></listitem>
-  <listitem><para>i486</para></listitem>
-  <listitem><para>m48k</para></listitem>
-  <listitem><para>mips</para></listitem>
-  <listitem><para>sparc</para></listitem>
-</itemizedlist>
-
-<para>And for the rest, a simulated atomic lock via pthreads.
-</para>
-
-<para> Detailed information about compiler intrinsics for atomic operations can be found in the GCC <ulink url="http://gcc.gnu.org/onlinedocs/gcc/Atomic-Builtins.html"> documentation</ulink>.
-</para>
-
-<para> More details on the library fallbacks from the porting <link linkend="internals.thread_safety">section</link>.
-</para>
-
-
-  </sect2>
-  <sect2 id="manual.ext.concurrency.impl.thread" xreflabel="Pthread">
-    <title>Thread Abstraction</title>
-
-<para>A thin layer above IEEE 1003.1 (i.e. pthreads) is used to abstract
-the thread interface for GCC. This layer is called "gthread," and is
-comprised of one header file that wraps the host's default thread layer with
-a POSIX-like interface.
-</para>
-
-<para> The file &lt;gthr-default.h&gt; points to the deduced wrapper for
-the current host. In libstdc++ implementation files,
-&lt;bits/gthr.h&gt; is used to select the proper gthreads file.
-</para>
-
-<para>Within libstdc++ sources, all calls to underlying thread functionality
-use this layer. More detail as to the specific interface can be found in the source <ulink url="http://gcc.gnu.org/onlinedocs/libstdc++/latest-doxygen/a01195.html">documentation</ulink>.
-</para>
-
-<para>By design, the gthread layer is interoperable with the types,
-functions, and usage found in the usual &lt;pthread.h&gt; file,
-including <code>pthread_t</code>, <code>pthread_once_t</code>, <code>pthread_create</code>,
-etc.
-</para>
-
-  </sect2>  
-</sect1>
-
-<sect1 id="manual.ext.concurrency.use" xreflabel="Use">
-
-  <title>Use</title>
-
-<para>Typical usage of the last two constructs is demonstrated as follows:
-</para>
-
-<programlisting>
-#include &lt;ext/concurrence.h&gt;
-
-namespace
-{
-  __gnu_cxx::__mutex safe_base_mutex;
-} // anonymous namespace
-
-namespace other
-{
-  void
-  foo()
-  {
-    __gnu_cxx::__scoped_lock sentry(safe_base_mutex);
-    for (int i = 0; i &lt; max;  ++i)
-      {
-	_Safe_iterator_base* __old = __iter;
-	__iter = __iter-&lt;_M_next;
-	__old-&lt;_M_detach_single();
-      }
-}
-</programlisting>
-
-<para>In this sample code, an anonymous namespace is used to keep
-the <code>__mutex</code> private to the compilation unit,
-and <code>__scoped_lock</code> is used to guard access to the critical
-section within the for loop, locking the mutex on creation and freeing
-the mutex as control moves out of this block.
-</para>
-
-<para>Several exception classes are used to keep track of
-concurrence-related errors. These classes
-are: <code>__concurrence_lock_error</code>, <code>__concurrence_unlock_error</code>, <code>__concurrence_wait_error</code>,
-and <code>__concurrence_broadcast_error</code>.
-</para>
-
->>>>>>> e33a1692
-
-</sect1>
+</section>
 
 </chapter>