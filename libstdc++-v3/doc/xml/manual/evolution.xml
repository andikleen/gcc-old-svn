--- conflicted
+++ resolved
@@ -2,11 +2,7 @@
 	 xml:id="appendix.porting.api" xreflabel="api">
 <?dbhtml filename="api.html"?>
 
-<<<<<<< HEAD
-<sect1info>
-=======
 <info><title>API Evolution and Deprecation History</title>
->>>>>>> 3bd7a983
   <keywordset>
     <keyword>ISO C++</keyword>
     <keyword>api</keyword>
@@ -22,13 +18,8 @@
 A list of user-visible changes, in chronological order
 </para>
 
-<<<<<<< HEAD
-<sect2 id="api.rel_300">
-<title><constant>3.0</constant></title>
-=======
 <section xml:id="api.rel_300"><info><title><constant>3.0</constant></title></info>
 
->>>>>>> 3bd7a983
 
   <para>
 Extensions moved to <filename class="directory">include/ext</filename>.
@@ -53,11 +44,6 @@
 
 <section xml:id="api.rel_310"><info><title><constant>3.1</constant></title></info>
 
-<<<<<<< HEAD
-<sect2 id="api.rel_310">
-<title><constant>3.1</constant></title>
-=======
->>>>>>> 3bd7a983
   <para>
   </para>
 
@@ -84,11 +70,6 @@
 
 <section xml:id="api.rel_320"><info><title><constant>3.2</constant></title></info>
 
-<<<<<<< HEAD
-<sect2 id="api.rel_320">
-<title><constant>3.2</constant></title>
-=======
->>>>>>> 3bd7a983
   <para>
   </para>
 <para>Symbol versioning introduced for shared library.</para>
@@ -113,22 +94,12 @@
 
 <section xml:id="api.rel_330"><info><title><constant>3.3</constant></title></info>
 
-<<<<<<< HEAD
-<sect2 id="api.rel_330">
-<title><constant>3.3</constant></title>
-=======
->>>>>>> 3bd7a983
   <para>
   </para>
 </section>
 
 <section xml:id="api.rel_340"><info><title><constant>3.4</constant></title></info>
 
-<<<<<<< HEAD
-<sect2 id="api.rel_340">
-<title><constant>3.4</constant></title>
-=======
->>>>>>> 3bd7a983
   <para>
   </para>
 <para>
@@ -313,11 +284,6 @@
 
 <section xml:id="api.rel_400"><info><title><constant>4.0</constant></title></info>
 
-<<<<<<< HEAD
-<sect2 id="api.rel_400">
-<title><constant>4.0</constant></title>
-=======
->>>>>>> 3bd7a983
   <para>
   </para>
 <para>
@@ -341,11 +307,6 @@
 
 <section xml:id="api.rel_410"><info><title><constant>4.1</constant></title></info>
 
-<<<<<<< HEAD
-<sect2 id="api.rel_410">
-<title><constant>4.1</constant></title>
-=======
->>>>>>> 3bd7a983
   <para>
   </para>
 
@@ -370,11 +331,6 @@
 
 <section xml:id="api.rel_420"><info><title><constant>4.2</constant></title></info>
 
-<<<<<<< HEAD
-<sect2 id="api.rel_420">
-<title><constant>4.2</constant></title>
-=======
->>>>>>> 3bd7a983
   <para>
   </para>
 
@@ -411,11 +367,6 @@
 
 <section xml:id="api.rel_430"><info><title><constant>4.3</constant></title></info>
 
-<<<<<<< HEAD
-<sect2 id="api.rel_430">
-<title><constant>4.3</constant></title>
-=======
->>>>>>> 3bd7a983
   <para>
   </para>
 
@@ -677,183 +628,4 @@
 </para>
 </section>
 
-<<<<<<< HEAD
-
-<sect2 id="api.rel_440">
-<title><constant>4.4</constant></title>
-  <para>
-  </para>
-
-<para>
-C++0X features.
-</para>
-
-<itemizedlist>
-<listitem>
-  <para>
-    Added.
-  </para>
-  <para>
-    <filename class="headerfile">atomic</filename>,
-    <filename class="headerfile">chrono</filename>,
-    <filename class="headerfile">condition_variable</filename>,
-    <filename class="headerfile">forward_list</filename>,
-    <filename class="headerfile">initializer_list</filename>,
-    <filename class="headerfile">mutex</filename>,
-    <filename class="headerfile">ratio</filename>,
-    <filename class="headerfile">thread</filename>
-  </para>
-</listitem>
-
-<listitem>
-  <para>
-    Updated and improved.
-  </para>
-  <para>
-    <filename class="headerfile">algorithm</filename>,
-    <filename class="headerfile">system_error</filename>,
-    <filename class="headerfile">type_traits</filename>
-  </para>
-</listitem>
-
-<listitem>
-  <para>
-    Use of the GNU extension namespace association converted to inline namespaces.
-  </para>
-</listitem>
-
-<listitem>
-  <para>
-    Preliminary support for <classname>initializer_list</classname>
-    and defaulted and deleted constructors in container classes.
-  </para>
-</listitem>
-
-<listitem>
-  <para>
-    <classname>unique_ptr</classname>.
-  </para>
-</listitem>
-
-<listitem>
-  <para>
-    Support for new character types <type>char16_t</type>
-    and <type>char32_t</type> added
-    to <classname>char_traits</classname>, <classname>basic_string</classname>, <classname>numeric_limits</classname>,
-    and assorted compile-time type traits.
-  </para>
-</listitem>
-
-<listitem>
-  <para>
-    Support for string conversions <function>to_string</function>
-    and <function>to_wstring</function>.
-  </para>
-</listitem>
-
-<listitem>
-  <para>
-    Member functions taking string arguments were added to iostreams
-    including <classname>basic_filebuf</classname>, <classname>basic_ofstream</classname>,
-    and <classname>basic_ifstream</classname>.
-  </para>
-</listitem>
-
-<listitem>
-  <para>
-    Exception propagation support,
-    including <classname>exception_ptr</classname>, <function>current_exception</function>, <function>copy_exception</function>,
-    and <function>rethrow_exception</function>.
-  </para>
-</listitem>
-</itemizedlist>
-
-
-  <para>
-Uglification of <literal>try</literal> to <literal>__try</literal>
-and <literal>catch</literal> to <literal>__catch</literal>.
-  </para>
-
-  <para>
-Audit of internal mutex usage, conversion to functions returning static
-local mutex.
-  </para>
-
-<para> Extensions
-added: <filename class="headerfile">ext/pointer.h</filename>
-and <filename class="headerfile">ext/extptr_allocator.h</filename>. Support
-for non-standard pointer types has been added
-to <classname>vector</classname>
-and <classname>forward_list</classname>.
-</para>
-</sect2>
-
-<sect2 id="api.rel_450">
-<title><constant>4.5</constant></title>
-  <para>
-  </para>
-
-<para>
-C++0X features.
-</para>
-
-<itemizedlist>
-<listitem>
-  <para>
-    Added.
-  </para>
-  <para>
-    <filename class="headerfile">functional</filename>,
-    <filename class="headerfile">future</filename>,
-    <filename class="headerfile">random</filename>
-  </para>
-</listitem>
-
-<listitem>
-  <para>
-    Updated and improved.
-  </para>
-  <para>
-    <filename class="headerfile">atomic</filename>,
-    <filename class="headerfile">system_error</filename>,
-    <filename class="headerfile">type_traits</filename>
-  </para>
-</listitem>
-
-<listitem>
-  <para>
-    Add support for explicit operators and standard layout types.
-  </para>
-</listitem>
-</itemizedlist>
-
-<para>
-Profile mode first appears.
-</para>
-
-<para>
-Support for decimal floating-point arithmetic, including <classname>decimal32</classname>, <classname>decimal64</classname>, and <classname>decimal128</classname>.
-</para>
-
-<para>
-Python pretty-printers are added for use with appropriately-advanced versions of <command>gdb</command>.
-</para>
-
-<para>
-Audit for application of function attributes notrow, const, pure, and noreturn.
-</para>
-
-<para>
-The default behavior for comparing typeinfo names changed, so
-in <filename class="headerfile">typeinfo</filename>, <literal>__GXX_MERGED_TYPEINFO_NAMES</literal>
-now defaults to zero.
-</para>
-
-<para> Extensions modified: <filename class="headerfile">ext/throw_allocator.h</filename>.
-</para>
-</sect2>
-
-</sect1>
-=======
-</section>
->>>>>>> 3bd7a983
+</section>