--- conflicted
+++ resolved
@@ -1,7 +1,8 @@
-<section id="std.localization.facet.ctype" xreflabel="ctype">
+<section xmlns="http://docbook.org/ns/docbook" version="5.0" 
+	 xml:id="std.localization.facet.ctype" xreflabel="ctype">
 <?dbhtml filename="ctype.html"?>
 
-<sectioninfo>
+<info><title>ctype</title>
   <keywordset>
     <keyword>
       ISO C++
@@ -10,19 +11,15 @@
       ctype
     </keyword>
   </keywordset>
-</sectioninfo>
-
-<title>ctype</title>
-
-<<<<<<< HEAD
-<section id="facet.ctype.impl">
-=======
-<sect2 id="facet.ctype.impl">
->>>>>>> e33a1692
-<title>Implementation</title>
-
-  <section>
-    <title>Specializations</title>
+</info>
+
+
+
+<section xml:id="facet.ctype.impl"><info><title>Implementation</title></info>
+
+
+  <section><info><title>Specializations</title></info>
+    
 
 <para>
 For the required specialization codecvt&lt;wchar_t, char, mbstate_t&gt; ,
@@ -64,12 +61,8 @@
   </section>
 </section>
 
-<<<<<<< HEAD
-<section id="facet.ctype.future">
-=======
-<sect2 id="facet.ctype.future">
->>>>>>> e33a1692
-<title>Future</title>
+<section xml:id="facet.ctype.future"><info><title>Future</title></info>
+
 
 
 <itemizedlist>
@@ -125,21 +118,15 @@
 </section>
 
 
-<bibliography id="facet.ctype.biblio">
-<title>Bibliography</title>
-
-  <biblioentry>
-    <title>
+<bibliography xml:id="facet.ctype.biblio"><info><title>Bibliography</title></info>
+
+
+  <biblioentry>
+    <citetitle>
       The GNU C Library
-    </title>
-    <author>
-      <surname>McGrath</surname>
-      <firstname>Roland</firstname>
-    </author>
-    <author>
-      <surname>Drepper</surname>
-      <firstname>Ulrich</firstname>
-    </author>
+    </citetitle>
+    <author><personname><surname>McGrath</surname><firstname>Roland</firstname></personname></author>
+    <author><personname><surname>Drepper</surname><firstname>Ulrich</firstname></personname></author>
     <copyright>
       <year>2007</year>
       <holder>FSF</holder>
@@ -148,23 +135,20 @@
   </biblioentry>
 
   <biblioentry>
-    <title>
+    <citetitle>
       Correspondence
-    </title>
-    <author>
-      <surname>Drepper</surname>
-      <firstname>Ulrich</firstname>
-    </author>
+    </citetitle>
+    <author><personname><surname>Drepper</surname><firstname>Ulrich</firstname></personname></author>
     <copyright>
       <year>2002</year>
-      <holder></holder>
-    </copyright>
-  </biblioentry>
-
-  <biblioentry>
-    <title>
+      <holder/>
+    </copyright>
+  </biblioentry>
+
+  <biblioentry>
+    <citetitle>
       ISO/IEC 14882:1998 Programming languages - C++
-    </title>
+    </citetitle>
     <copyright>
       <year>1998</year>
       <holder>ISO</holder>
@@ -172,9 +156,9 @@
   </biblioentry>
 
   <biblioentry>
-    <title>
+    <citetitle>
       ISO/IEC 9899:1999 Programming languages - C
-    </title>
+    </citetitle>
     <copyright>
       <year>1999</year>
       <holder>ISO</holder>
@@ -182,13 +166,12 @@
   </biblioentry>
 
   <biblioentry>
-    <biblioid class="uri">
-      <ulink url="http://www.unix.org/version3/ieee_std.html">
-	<citetitle>
-	  The Open Group Base Specifications, Issue 6 (IEEE Std. 1003.1-2004)
-	</citetitle>
-      </ulink>
-    </biblioid>
+    <biblioid xmlns:xlink="http://www.w3.org/1999/xlink" xlink:href="http://www.unix.org/version3/ieee_std.html" class="uri">
+      </biblioid>
+      <citetitle>
+	The Open Group Base Specifications, Issue 6 (IEEE Std. 1003.1-2004)
+      </citetitle>
+
     <copyright>
       <year>1999</year>
       <holder>
@@ -197,13 +180,10 @@
   </biblioentry>
 
   <biblioentry>
-    <title>
+    <citetitle>
       The C++ Programming Language, Special Edition
-    </title>
-    <author>
-      <surname>Stroustrup</surname>
-      <firstname>Bjarne</firstname>
-    </author>
+    </citetitle>
+    <author><personname><surname>Stroustrup</surname><firstname>Bjarne</firstname></personname></author>
     <copyright>
       <year>2000</year>
       <holder>Addison Wesley, Inc.</holder>
@@ -217,20 +197,14 @@
   </biblioentry>
 
   <biblioentry>
-    <title>
+    <citetitle>
       Standard C++ IOStreams and Locales
-    </title>
+    </citetitle>
     <subtitle>
       Advanced Programmer's Guide and Reference
     </subtitle>
-    <author>
-      <surname>Langer</surname>
-      <firstname>Angelika</firstname>
-    </author>
-    <author>
-      <surname>Kreft</surname>
-      <firstname>Klaus</firstname>
-    </author>
+    <author><personname><surname>Langer</surname><firstname>Angelika</firstname></personname></author>
+    <author><personname><surname>Kreft</surname><firstname>Klaus</firstname></personname></author>
     <copyright>
       <year>2000</year>
       <holder>Addison Wesley Longman, Inc.</holder>
