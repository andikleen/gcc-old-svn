<<<<<<< HEAD
<?xml version='1.0'?>
<!DOCTYPE part PUBLIC "-//OASIS//DTD DocBook XML V4.5//EN"
 "http://www.oasis-open.org/docbook/xml/4.5/docbookx.dtd"
[ ]>

<part id="manual.intro" xreflabel="Introduction">
<?dbhtml filename="intro.html"?>

<partinfo>
=======
<part xmlns="http://docbook.org/ns/docbook" version="5.0" xml:id="manual.intro" xreflabel="Introduction">
<?dbhtml filename="intro.html"?>

<info><title>
  Introduction
  <indexterm><primary>Introduction</primary></indexterm>
</title>
>>>>>>> b56a5220
  <keywordset>
    <keyword>
      ISO C++
    </keyword>
    <keyword>
      library
    </keyword>
  </keywordset>
</info>


<!-- Chapter 01 : Status -->
<chapter xml:id="manual.intro.status" xreflabel="Status"><info><title>Status</title></info>
  <?dbhtml filename="status.html"?>
  

  <!-- Section 01 : Implementation Status -->
  <section xml:id="manual.intro.status.iso" xreflabel="Status"><info><title>Implementation Status</title></info>
    

    <!-- Section 01.1 : Status C++ 1998 -->
<<<<<<< HEAD
    <xi:include xmlns:xi="http://www.w3.org/2001/XInclude"
		parse="xml" href="status_cxx1998.xml">
    </xi:include>

    <!-- Section 01.2 : Status C++ 200x -->
    <xi:include xmlns:xi="http://www.w3.org/2001/XInclude"
		parse="xml" href="status_cxx200x.xml">
    </xi:include>

    <!-- Section 01.3 : Status C++ TR1 -->
    <xi:include xmlns:xi="http://www.w3.org/2001/XInclude"
		parse="xml" href="status_cxxtr1.xml">
    </xi:include>

    <!-- Section 01.4 : Status C++ TR24733 -->
    <xi:include xmlns:xi="http://www.w3.org/2001/XInclude"
		parse="xml" href="status_cxxtr24733.xml">
    </xi:include>
  </sect1>
=======
    <xi:include xmlns:xi="http://www.w3.org/2001/XInclude" parse="xml" href="status_cxx1998.xml">
    </xi:include>

    <!-- Section 01.2 : Status C++ 200x -->
    <xi:include xmlns:xi="http://www.w3.org/2001/XInclude" parse="xml" href="status_cxx200x.xml">
    </xi:include>

    <!-- Section 01.3 : Status C++ TR1 -->
    <xi:include xmlns:xi="http://www.w3.org/2001/XInclude" parse="xml" href="status_cxxtr1.xml">
    </xi:include>

    <!-- Section 01.4 : Status C++ TR24733 -->
    <xi:include xmlns:xi="http://www.w3.org/2001/XInclude" parse="xml" href="status_cxxtr24733.xml">
    </xi:include>
  </section>
>>>>>>> b56a5220

  <!-- Section 02 : License -->
  <section xml:id="manual.intro.status.license" xreflabel="License"><info><title>License</title></info>
    <?dbhtml filename="license.html"?>
    
    <para>
    There are two licenses affecting GNU libstdc++: one for the code,
    and one for the documentation.
    </para>

    <para>
      There is a license section in the FAQ regarding common <link linkend="faq.license">questions</link>. If you have more
      questions, ask the FSF or the <link xmlns:xlink="http://www.w3.org/1999/xlink" xlink:href="http://gcc.gnu.org/lists.html">gcc mailing list</link>.
    </para>

<<<<<<< HEAD
    <sect2 id="manual.intro.status.license.gpl" xreflabel="License GPL">
    <title>The Code: GPL</title>
=======
    <section xml:id="manual.intro.status.license.gpl" xreflabel="License GPL"><info><title>The Code: GPL</title></info>
    
>>>>>>> b56a5220

    <para>
      The source code is distributed under the <link linkend="appendix.gpl-3.0">GNU General Public License version 3</link>,
      with the addition under section 7 of an exception described in
      the <quote>GCC Runtime Library Exception, version 3.1</quote>
      as follows (or see the file COPYING.RUNTIME):
    </para>

<<<<<<< HEAD
    <literallayout>
=======
    <literallayout class="normal">
>>>>>>> b56a5220
GCC RUNTIME LIBRARY EXCEPTION

Version 3.1, 31 March 2009

<<<<<<< HEAD
Copyright (C) 2009 <ulink url="http://www.fsf.org">Free Software Foundation, Inc.</ulink>
=======
Copyright (C) 2009 <link xmlns:xlink="http://www.w3.org/1999/xlink" xlink:href="http://www.fsf.org">Free Software Foundation, Inc.</link>
>>>>>>> b56a5220

Everyone is permitted to copy and distribute verbatim copies of this
license document, but changing it is not allowed.

This GCC Runtime Library Exception ("Exception") is an additional
permission under section 7 of the GNU General Public License, version
3 ("GPLv3"). It applies to a given file (the "Runtime Library") that
bears a notice placed by the copyright holder of the file stating that
the file is governed by GPLv3 along with this Exception.

When you use GCC to compile a program, GCC may combine portions of
certain GCC header files and runtime libraries with the compiled
program. The purpose of this Exception is to allow compilation of
non-GPL (including proprietary) programs to use, in this way, the
header files and runtime libraries covered by this Exception.

0. Definitions.

A file is an "Independent Module" if it either requires the Runtime
Library for execution after a Compilation Process, or makes use of an
interface provided by the Runtime Library, but is not otherwise based
on the Runtime Library.

"GCC" means a version of the GNU Compiler Collection, with or without
modifications, governed by version 3 (or a specified later version) of
the GNU General Public License (GPL) with the option of using any
subsequent versions published by the FSF.

"GPL-compatible Software" is software whose conditions of propagation,
modification and use would permit combination with GCC in accord with
the license of GCC.

"Target Code" refers to output from any compiler for a real or virtual
target processor architecture, in executable form or suitable for
input to an assembler, loader, linker and/or execution
phase. Notwithstanding that, Target Code does not include data in any
format that is used as a compiler intermediate representation, or used
for producing a compiler intermediate representation.

The "Compilation Process" transforms code entirely represented in
non-intermediate languages designed for human-written code, and/or in
Java Virtual Machine byte code, into Target Code. Thus, for example,
use of source code generators and preprocessors need not be considered
part of the Compilation Process, since the Compilation Process can be
understood as starting with the output of the generators or
preprocessors.

A Compilation Process is "Eligible" if it is done using GCC, alone or
with other GPL-compatible software, or if it is done without using any
work based on GCC. For example, using non-GPL-compatible Software to
optimize any GCC intermediate representations would not qualify as an
Eligible Compilation Process.

1. Grant of Additional Permission.

You have permission to propagate a work of Target Code formed by
combining the Runtime Library with Independent Modules, even if such
propagation would otherwise violate the terms of GPLv3, provided that
all Target Code was generated by Eligible Compilation Processes. You
may then convey such a combination under terms of your choice,
consistent with the licensing of the Independent Modules.

2. No Weakening of GCC Copyleft.

The availability of this Exception does not imply any general
presumption that third-party software is unaffected by the copyleft
requirements of the license of GCC.
    </literallayout>

    <para>
      Hopefully that text is self-explanatory.  If it isn't, you need to speak
      to your lawyer, or the Free Software Foundation.
    </para>
    </section>

<<<<<<< HEAD
    <sect2 id="manual.intro.status.license.fdl" xreflabel="License FDL">
    <title>The Documentation: GPL, FDL</title>
=======
    <section xml:id="manual.intro.status.license.fdl" xreflabel="License FDL"><info><title>The Documentation: GPL, FDL</title></info>
    
>>>>>>> b56a5220

    <para>
      The documentation shipped with the library and made available over
      the web, excluding the pages generated from source comments, are
      copyrighted by the Free Software Foundation, and placed under the
      <link linkend="appendix.gfdl-1.3"> GNU Free Documentation
      License version 1.3</link>.  There are no Front-Cover Texts, no
      Back-Cover Texts, and no Invariant Sections.
    </para>

    <para>
      For documentation generated by doxygen or other automated tools
      via processing source code comments and markup, the original source
      code license applies to the generated files. Thus, the doxygen
      documents are licensed <link linkend="appendix.gpl-3.0">GPL</link>.
    </para>

    <para>
      If you plan on making copies of the documentation, please let us know.
      We can probably offer suggestions.
    </para>
    </section>

  </section>

<<<<<<< HEAD
  </sect1>

=======
>>>>>>> b56a5220
  <!-- Section 03 : Known Bugs -->
  <section xml:id="manual.intro.status.bugs" xreflabel="Bugs"><info><title>Bugs</title></info>
    <?dbhtml filename="bugs.html"?>
    

    <section xml:id="manual.intro.status.bugs.impl" xreflabel="Bugs impl"><info><title>Implementation Bugs</title></info>
      
    <para>
      Information on known bugs, details on efforts to fix them, and
<<<<<<< HEAD
      fixed bugs are all available as part of the <ulink
      url="http://gcc.gnu.org/bugs/">GCC bug tracking system</ulink>,
=======
      fixed bugs are all available as part of the <link xmlns:xlink="http://www.w3.org/1999/xlink" xlink:href="http://gcc.gnu.org/bugs/">GCC bug tracking system</link>,
>>>>>>> b56a5220
      with the category set to <literal>libstdc++</literal>.
    </para>
    </section>

    <section xml:id="manual.intro.status.bugs.iso" xreflabel="Bugs iso"><info><title>Standard Bugs</title></info>
      
      <para>
	Everybody's got issues.  Even the C++ Standard Library.
      </para>
      <para>
	The Library Working Group, or LWG, is the ISO subcommittee responsible
	for making changes to the library.  They periodically publish an
	Issues List containing problems and possible solutions.  As they reach
	a consensus on proposed solutions, we often incorporate the solution.
      </para>
      <para>
	Here are the issues which have resulted in code changes to the library.
	The links are to the specific defect reports from a <emphasis>partial
	copy</emphasis> of the Issues List.  You can read the full version online
	at the <link xmlns:xlink="http://www.w3.org/1999/xlink" xlink:href="http://www.open-std.org/jtc1/sc22/wg21/">ISO C++
	Committee homepage</link>, linked to on the
	<link xmlns:xlink="http://www.w3.org/1999/xlink" xlink:href="http://gcc.gnu.org/readings.html">GCC "Readings"
	page</link>.  If
	you spend a lot of time reading the issues, we recommend downloading
	the ZIP file and reading them locally.
      </para>
      <para>
	(NB: <emphasis>partial copy</emphasis> means that not all
	links within the lwg-*.html pages will work.  Specifically,
	links to defect reports that have not been accorded full DR
	status will probably break.  Rather than trying to mirror the
	entire issues list on our overworked web server, we recommend
	you go to the LWG homepage instead.)
      </para>
      <para>
	If a DR is not listed here, we may simply not have gotten to
	it yet; feel free to submit a patch.  Search the include/bits
	and src directories for appearances of
	<constant>_GLIBCXX_RESOLVE_LIB_DEFECTS</constant> for examples
	of style.  Note that we usually do not make changes to the
<<<<<<< HEAD
	code until an issue has reached <ulink url="../ext/lwg-active.html#DR">DR</ulink> status.
      </para>

      <variablelist>
    <varlistentry><term><ulink url="../ext/lwg-defects.html#5">5</ulink>:
=======
	code until an issue has reached <link xmlns:xlink="http://www.w3.org/1999/xlink" xlink:href="../ext/lwg-active.html#DR">DR</link> status.
      </para>

      <variablelist>
    <varlistentry><term><link xmlns:xlink="http://www.w3.org/1999/xlink" xlink:href="../ext/lwg-defects.html#5">5</link>:
>>>>>>> b56a5220
	<emphasis>string::compare specification questionable</emphasis>
    </term>
    <listitem><para>This should be two overloaded functions rather than a single function.
    </para></listitem></varlistentry>

<<<<<<< HEAD
    <varlistentry><term><ulink url="../ext/lwg-defects.html#17">17</ulink>:
=======
    <varlistentry><term><link xmlns:xlink="http://www.w3.org/1999/xlink" xlink:href="../ext/lwg-defects.html#17">17</link>:
>>>>>>> b56a5220
	<emphasis>Bad bool parsing</emphasis>
    </term>
    <listitem><para>Apparently extracting Boolean values was messed up...
    </para></listitem></varlistentry>

<<<<<<< HEAD
    <varlistentry><term><ulink url="../ext/lwg-defects.html#19">19</ulink>:
	<emphasis>&quot;Noconv&quot; definition too vague</emphasis>
=======
    <varlistentry><term><link xmlns:xlink="http://www.w3.org/1999/xlink" xlink:href="../ext/lwg-defects.html#19">19</link>:
	<emphasis>"Noconv" definition too vague</emphasis>
>>>>>>> b56a5220
    </term>
    <listitem><para>If <code>codecvt::do_in</code> returns <code>noconv</code> there are
	no changes to the values in <code>[to, to_limit)</code>.
    </para></listitem></varlistentry>

<<<<<<< HEAD
    <varlistentry><term><ulink url="../ext/lwg-defects.html#22">22</ulink>:
=======
    <varlistentry><term><link xmlns:xlink="http://www.w3.org/1999/xlink" xlink:href="../ext/lwg-defects.html#22">22</link>:
>>>>>>> b56a5220
	<emphasis>Member open vs flags</emphasis>
    </term>
    <listitem><para>Re-opening a file stream does <emphasis>not</emphasis> clear the state flags.
    </para></listitem></varlistentry>

<<<<<<< HEAD
    <varlistentry><term><ulink url="../ext/lwg-defects.html#23">23</ulink>:
=======
    <varlistentry><term><link xmlns:xlink="http://www.w3.org/1999/xlink" xlink:href="../ext/lwg-defects.html#23">23</link>:
>>>>>>> b56a5220
	<emphasis>Num_get overflow result</emphasis>
    </term>
    <listitem><para>Implement the proposed resolution.
    </para></listitem></varlistentry>

<<<<<<< HEAD
    <varlistentry><term><ulink url="../ext/lwg-defects.html#25">25</ulink>:
=======
    <varlistentry><term><link xmlns:xlink="http://www.w3.org/1999/xlink" xlink:href="../ext/lwg-defects.html#25">25</link>:
>>>>>>> b56a5220
	<emphasis>String operator&lt;&lt; uses width() value wrong</emphasis>
    </term>
    <listitem><para>Padding issues.
    </para></listitem></varlistentry>

<<<<<<< HEAD
    <varlistentry><term><ulink url="../ext/lwg-defects.html#48">48</ulink>:
=======
    <varlistentry><term><link xmlns:xlink="http://www.w3.org/1999/xlink" xlink:href="../ext/lwg-defects.html#48">48</link>:
>>>>>>> b56a5220
	<emphasis>Use of non-existent exception constructor</emphasis>
    </term>
    <listitem><para>An instance of <code>ios_base::failure</code> is constructed instead.
    </para></listitem></varlistentry>

<<<<<<< HEAD
    <varlistentry><term><ulink url="../ext/lwg-defects.html#49">49</ulink>:
=======
    <varlistentry><term><link xmlns:xlink="http://www.w3.org/1999/xlink" xlink:href="../ext/lwg-defects.html#49">49</link>:
>>>>>>> b56a5220
	<emphasis>Underspecification of ios_base::sync_with_stdio</emphasis>
    </term>
    <listitem><para>The return type is the <emphasis>previous</emphasis> state of synchronization.
    </para></listitem></varlistentry>

<<<<<<< HEAD
    <varlistentry><term><ulink url="../ext/lwg-defects.html#50">50</ulink>:
=======
    <varlistentry><term><link xmlns:xlink="http://www.w3.org/1999/xlink" xlink:href="../ext/lwg-defects.html#50">50</link>:
>>>>>>> b56a5220
	<emphasis>Copy constructor and assignment operator of ios_base</emphasis>
    </term>
    <listitem><para>These members functions are declared <code>private</code> and are
	thus inaccessible.  Specifying the correct semantics of
<<<<<<< HEAD
	&quot;copying stream state&quot; was deemed too complicated.
    </para></listitem></varlistentry>

    <varlistentry><term><ulink url="../ext/lwg-defects.html#60">60</ulink>:
=======
	"copying stream state" was deemed too complicated.
    </para></listitem></varlistentry>

    <varlistentry><term><link xmlns:xlink="http://www.w3.org/1999/xlink" xlink:href="../ext/lwg-defects.html#60">60</link>:
>>>>>>> b56a5220
	<emphasis>What is a formatted input function?</emphasis>
    </term>
    <listitem><para>This DR made many widespread changes to <code>basic_istream</code>
	and <code>basic_ostream</code> all of which have been implemented.
    </para></listitem></varlistentry>

<<<<<<< HEAD
    <varlistentry><term><ulink url="../ext/lwg-defects.html#63">63</ulink>:
=======
    <varlistentry><term><link xmlns:xlink="http://www.w3.org/1999/xlink" xlink:href="../ext/lwg-defects.html#63">63</link>:
>>>>>>> b56a5220
	<emphasis>Exception-handling policy for unformatted output</emphasis>
    </term>
    <listitem><para>Make the policy consistent with that of formatted input, unformatted
	input, and formatted output.
    </para></listitem></varlistentry>

<<<<<<< HEAD
    <varlistentry><term><ulink url="../ext/lwg-defects.html#68">68</ulink>:
=======
    <varlistentry><term><link xmlns:xlink="http://www.w3.org/1999/xlink" xlink:href="../ext/lwg-defects.html#68">68</link>:
>>>>>>> b56a5220
	<emphasis>Extractors for char* should store null at end</emphasis>
    </term>
    <listitem><para>And they do now.  An editing glitch in the last item in the list of
	[27.6.1.2.3]/7.
    </para></listitem></varlistentry>

<<<<<<< HEAD
    <varlistentry><term><ulink url="../ext/lwg-defects.html#74">74</ulink>:
=======
    <varlistentry><term><link xmlns:xlink="http://www.w3.org/1999/xlink" xlink:href="../ext/lwg-defects.html#74">74</link>:
>>>>>>> b56a5220
	<emphasis>Garbled text for codecvt::do_max_length</emphasis>
    </term>
    <listitem><para>The text of the standard was gibberish.  Typos gone rampant.
    </para></listitem></varlistentry>

<<<<<<< HEAD
    <varlistentry><term><ulink url="../ext/lwg-defects.html#75">75</ulink>:
=======
    <varlistentry><term><link xmlns:xlink="http://www.w3.org/1999/xlink" xlink:href="../ext/lwg-defects.html#75">75</link>:
>>>>>>> b56a5220
	<emphasis>Contradiction in codecvt::length's argument types</emphasis>
    </term>
    <listitem><para>Change the first parameter to <code>stateT&amp;</code> and implement
	the new effects paragraph.
    </para></listitem></varlistentry>

<<<<<<< HEAD
    <varlistentry><term><ulink url="../ext/lwg-defects.html#83">83</ulink>:
=======
    <varlistentry><term><link xmlns:xlink="http://www.w3.org/1999/xlink" xlink:href="../ext/lwg-defects.html#83">83</link>:
>>>>>>> b56a5220
	<emphasis>string::npos vs. string::max_size()</emphasis>
    </term>
    <listitem><para>Safety checks on the size of the string should test against
	<code>max_size()</code> rather than <code>npos</code>.
    </para></listitem></varlistentry>

<<<<<<< HEAD
    <varlistentry><term><ulink url="../ext/lwg-defects.html#90">90</ulink>:
=======
    <varlistentry><term><link xmlns:xlink="http://www.w3.org/1999/xlink" xlink:href="../ext/lwg-defects.html#90">90</link>:
>>>>>>> b56a5220
	<emphasis>Incorrect description of operator&gt;&gt; for strings</emphasis>
    </term>
    <listitem><para>The effect contain <code>isspace(c,getloc())</code> which must be
	replaced by <code>isspace(c,is.getloc())</code>.
    </para></listitem></varlistentry>

<<<<<<< HEAD
    <varlistentry><term><ulink url="../ext/lwg-defects.html#91">91</ulink>:
=======
    <varlistentry><term><link xmlns:xlink="http://www.w3.org/1999/xlink" xlink:href="../ext/lwg-defects.html#91">91</link>:
>>>>>>> b56a5220
	<emphasis>Description of operator&gt;&gt; and getline() for string&lt;&gt;
	    might cause endless loop</emphasis>
    </term>
    <listitem><para>They behave as a formatted input function and as an unformatted
	input function, respectively (except that <code>getline</code> is
	not required to set <code>gcount</code>).
    </para></listitem></varlistentry>

<<<<<<< HEAD
    <varlistentry><term><ulink url="../ext/lwg-defects.html#103">103</ulink>:
=======
    <varlistentry><term><link xmlns:xlink="http://www.w3.org/1999/xlink" xlink:href="../ext/lwg-defects.html#103">103</link>:
>>>>>>> b56a5220
	<emphasis>set::iterator is required to be modifiable, but this allows
	    modification of keys.</emphasis>
    </term>
    <listitem><para>For associative containers where the value type is the same as
	the key type, both <code>iterator</code> and <code>const_iterator
	</code> are constant iterators.
    </para></listitem></varlistentry>

<<<<<<< HEAD
    <varlistentry><term><ulink url="../ext/lwg-defects.html#109">109</ulink>:
=======
    <varlistentry><term><link xmlns:xlink="http://www.w3.org/1999/xlink" xlink:href="../ext/lwg-defects.html#109">109</link>:
>>>>>>> b56a5220
	<emphasis>Missing binders for non-const sequence elements</emphasis>
    </term>
    <listitem><para>The <code>binder1st</code> and <code>binder2nd</code> didn't have an
	<code>operator()</code> taking a non-const parameter.
    </para></listitem></varlistentry>

<<<<<<< HEAD
    <varlistentry><term><ulink url="../ext/lwg-defects.html#110">110</ulink>:
=======
    <varlistentry><term><link xmlns:xlink="http://www.w3.org/1999/xlink" xlink:href="../ext/lwg-defects.html#110">110</link>:
>>>>>>> b56a5220
	<emphasis>istreambuf_iterator::equal not const</emphasis>
    </term>
    <listitem><para>This was not a const member function.  Note that the DR says to
	replace the function with a const one; we have instead provided an
	overloaded version with identical contents.
    </para></listitem></varlistentry>

<<<<<<< HEAD
    <varlistentry><term><ulink url="../ext/lwg-defects.html#117">117</ulink>:
=======
    <varlistentry><term><link xmlns:xlink="http://www.w3.org/1999/xlink" xlink:href="../ext/lwg-defects.html#117">117</link>:
>>>>>>> b56a5220
	<emphasis>basic_ostream uses nonexistent num_put member functions</emphasis>
    </term>
    <listitem><para><code>num_put::put()</code> was overloaded on the wrong types.
    </para></listitem></varlistentry>

<<<<<<< HEAD
    <varlistentry><term><ulink url="../ext/lwg-defects.html#118">118</ulink>:
=======
    <varlistentry><term><link xmlns:xlink="http://www.w3.org/1999/xlink" xlink:href="../ext/lwg-defects.html#118">118</link>:
>>>>>>> b56a5220
	<emphasis>basic_istream uses nonexistent num_get member functions</emphasis>
    </term>
    <listitem><para>Same as 117, but for <code>num_get::get()</code>.
    </para></listitem></varlistentry>

<<<<<<< HEAD
    <varlistentry><term><ulink url="../ext/lwg-defects.html#129">129</ulink>:
=======
    <varlistentry><term><link xmlns:xlink="http://www.w3.org/1999/xlink" xlink:href="../ext/lwg-defects.html#129">129</link>:
>>>>>>> b56a5220
	<emphasis>Need error indication from seekp() and seekg()</emphasis>
    </term>
    <listitem><para>These functions set <code>failbit</code> on error now.
    </para></listitem></varlistentry>

<<<<<<< HEAD
    <varlistentry><term><ulink url="../ext/lwg-defects.html#130">130</ulink>:
=======
    <varlistentry><term><link xmlns:xlink="http://www.w3.org/1999/xlink" xlink:href="../ext/lwg-defects.html#130">130</link>:
>>>>>>> b56a5220
	<emphasis>Return type of container::erase(iterator) differs for associative containers</emphasis>
    </term>
    <listitem><para>Make member <code>erase</code> return iterator for <code>set</code>, <code>multiset</code>, <code>map</code>, <code>multimap</code>.
    </para></listitem></varlistentry>

<<<<<<< HEAD
    <varlistentry><term><ulink url="../ext/lwg-defects.html#136">136</ulink>:
=======
    <varlistentry><term><link xmlns:xlink="http://www.w3.org/1999/xlink" xlink:href="../ext/lwg-defects.html#136">136</link>:
>>>>>>> b56a5220
	<emphasis>seekp, seekg setting wrong streams?</emphasis>
    </term>
    <listitem><para><code>seekp</code> should only set the output stream, and
	<code>seekg</code> should only set the input stream.
    </para></listitem></varlistentry>

<!--<varlistentry><term><ulink url="../ext/lwg-defects.html#159">159</ulink>:
	<emphasis>Strange use of underflow()</emphasis>
    </term>
    <listitem><para>In fstream.tcc, the basic_filebuf&lt;&gt;::showmanyc() function
	should probably not be calling <code>underflow()</code>.
    </para></listitem></varlistentry> -->

<<<<<<< HEAD
    <varlistentry><term><ulink url="../ext/lwg-defects.html#167">167</ulink>:
=======
    <varlistentry><term><link xmlns:xlink="http://www.w3.org/1999/xlink" xlink:href="../ext/lwg-defects.html#167">167</link>:
>>>>>>> b56a5220
	<emphasis>Improper use of traits_type::length()</emphasis>
    </term>
    <listitem><para><code>op&lt;&lt;</code> with a <code>const char*</code> was
	calculating an incorrect number of characters to write.
    </para></listitem></varlistentry>

<<<<<<< HEAD
    <varlistentry><term><ulink url="../ext/lwg-defects.html#169">169</ulink>:
=======
    <varlistentry><term><link xmlns:xlink="http://www.w3.org/1999/xlink" xlink:href="../ext/lwg-defects.html#169">169</link>:
>>>>>>> b56a5220
	<emphasis>Bad efficiency of overflow() mandated</emphasis>
    </term>
    <listitem><para>Grow efficiently the internal array object.
    </para></listitem></varlistentry>

<<<<<<< HEAD
    <varlistentry><term><ulink url="../ext/lwg-defects.html#171">171</ulink>:
=======
    <varlistentry><term><link xmlns:xlink="http://www.w3.org/1999/xlink" xlink:href="../ext/lwg-defects.html#171">171</link>:
>>>>>>> b56a5220
	<emphasis>Strange seekpos() semantics due to joint position</emphasis>
    </term>
    <listitem><para>Quite complex to summarize...
    </para></listitem></varlistentry>

<<<<<<< HEAD
    <varlistentry><term><ulink url="../ext/lwg-defects.html#181">181</ulink>:
=======
    <varlistentry><term><link xmlns:xlink="http://www.w3.org/1999/xlink" xlink:href="../ext/lwg-defects.html#181">181</link>:
>>>>>>> b56a5220
	<emphasis>make_pair() unintended behavior</emphasis>
    </term>
    <listitem><para>This function used to take its arguments as reference-to-const, now
	it copies them (pass by value).
    </para></listitem></varlistentry>

<<<<<<< HEAD
    <varlistentry><term><ulink url="../ext/lwg-defects.html#195">195</ulink>:
=======
    <varlistentry><term><link xmlns:xlink="http://www.w3.org/1999/xlink" xlink:href="../ext/lwg-defects.html#195">195</link>:
>>>>>>> b56a5220
	<emphasis>Should basic_istream::sentry's constructor ever set eofbit?</emphasis>
    </term>
    <listitem><para>Yes, it can, specifically if EOF is reached while skipping whitespace.
    </para></listitem></varlistentry>

<<<<<<< HEAD
    <varlistentry><term><ulink url="../ext/lwg-defects.html#211">211</ulink>:
=======
    <varlistentry><term><link xmlns:xlink="http://www.w3.org/1999/xlink" xlink:href="../ext/lwg-defects.html#211">211</link>:
>>>>>>> b56a5220
	<emphasis>operator&gt;&gt;(istream&amp;, string&amp;) doesn't set failbit</emphasis>
    </term>
    <listitem><para>If nothing is extracted into the string, <code>op&gt;&gt;</code> now
	sets <code>failbit</code> (which can cause an exception, etc., etc.).
    </para></listitem></varlistentry>

<<<<<<< HEAD
    <varlistentry><term><ulink url="../ext/lwg-defects.html#214">214</ulink>:
=======
    <varlistentry><term><link xmlns:xlink="http://www.w3.org/1999/xlink" xlink:href="../ext/lwg-defects.html#214">214</link>:
>>>>>>> b56a5220
	<emphasis>set::find() missing const overload</emphasis>
    </term>
    <listitem><para>Both <code>set</code> and <code>multiset</code> were missing
	overloaded find, lower_bound, upper_bound, and equal_range functions
	for const instances.
    </para></listitem></varlistentry>

<<<<<<< HEAD
    <varlistentry><term><ulink url="../ext/lwg-defects.html#231">231</ulink>:
=======
    <varlistentry><term><link xmlns:xlink="http://www.w3.org/1999/xlink" xlink:href="../ext/lwg-defects.html#231">231</link>:
>>>>>>> b56a5220
	<emphasis>Precision in iostream?</emphasis>
    </term>
    <listitem><para>For conversion from a floating-point type, <code>str.precision()</code>
	is specified in the conversion specification.
    </para></listitem></varlistentry>

<<<<<<< HEAD
    <varlistentry><term><ulink url="../ext/lwg-defects.html#233">233</ulink>:
=======
    <varlistentry><term><link xmlns:xlink="http://www.w3.org/1999/xlink" xlink:href="../ext/lwg-defects.html#233">233</link>:
>>>>>>> b56a5220
	<emphasis>Insertion hints in associative containers</emphasis>
    </term>
    <listitem><para>Implement N1780, first check before then check after, insert as close
	to hint as possible.
    </para></listitem></varlistentry>

<<<<<<< HEAD
    <varlistentry><term><ulink url="../ext/lwg-defects.html#235">235</ulink>:
=======
    <varlistentry><term><link xmlns:xlink="http://www.w3.org/1999/xlink" xlink:href="../ext/lwg-defects.html#235">235</link>:
>>>>>>> b56a5220
	<emphasis>No specification of default ctor for reverse_iterator</emphasis>
    </term>
    <listitem><para>The declaration of <code>reverse_iterator</code> lists a default constructor.
	However, no specification is given what this constructor should do.
    </para></listitem></varlistentry>

<<<<<<< HEAD
    <varlistentry><term><ulink url="../ext/lwg-defects.html#241">241</ulink>:
=======
    <varlistentry><term><link xmlns:xlink="http://www.w3.org/1999/xlink" xlink:href="../ext/lwg-defects.html#241">241</link>:
>>>>>>> b56a5220
	<emphasis>Does unique_copy() require CopyConstructible and Assignable?</emphasis>
    </term>
    <listitem><para>Add a helper for forward_iterator/output_iterator, fix the existing
	one for input_iterator/output_iterator to not rely on Assignability.
    </para></listitem></varlistentry>

<<<<<<< HEAD
    <varlistentry><term><ulink url="../ext/lwg-defects.html#243">243</ulink>:
=======
    <varlistentry><term><link xmlns:xlink="http://www.w3.org/1999/xlink" xlink:href="../ext/lwg-defects.html#243">243</link>:
>>>>>>> b56a5220
	<emphasis>get and getline when sentry reports failure</emphasis>
    </term>
    <listitem><para>Store a null character only if the character array has a non-zero size.
    </para></listitem></varlistentry>

<<<<<<< HEAD
    <varlistentry><term><ulink url="../ext/lwg-defects.html#251">251</ulink>:
=======
    <varlistentry><term><link xmlns:xlink="http://www.w3.org/1999/xlink" xlink:href="../ext/lwg-defects.html#251">251</link>:
>>>>>>> b56a5220
	<emphasis>basic_stringbuf missing allocator_type</emphasis>
    </term>
    <listitem><para>This nested typedef was originally not specified.
    </para></listitem></varlistentry>

<<<<<<< HEAD
    <varlistentry><term><ulink url="../ext/lwg-defects.html#253">253</ulink>:
=======
    <varlistentry><term><link xmlns:xlink="http://www.w3.org/1999/xlink" xlink:href="../ext/lwg-defects.html#253">253</link>:
>>>>>>> b56a5220
	<emphasis>valarray helper functions are almost entirely useless</emphasis>
    </term>
    <listitem><para>Make the copy constructor and copy-assignment operator declarations
	public in gslice_array, indirect_array, mask_array, slice_array; provide
	definitions.
    </para></listitem></varlistentry>

<<<<<<< HEAD
    <varlistentry><term><ulink url="../ext/lwg-defects.html#265">265</ulink>:
=======
    <varlistentry><term><link xmlns:xlink="http://www.w3.org/1999/xlink" xlink:href="../ext/lwg-defects.html#265">265</link>:
>>>>>>> b56a5220
	<emphasis>std::pair::pair() effects overly restrictive</emphasis>
    </term>
    <listitem><para>The default ctor would build its members from copies of temporaries;
	now it simply uses their respective default ctors.
    </para></listitem></varlistentry>

<<<<<<< HEAD
    <varlistentry><term><ulink url="../ext/lwg-defects.html#266">266</ulink>:
=======
    <varlistentry><term><link xmlns:xlink="http://www.w3.org/1999/xlink" xlink:href="../ext/lwg-defects.html#266">266</link>:
>>>>>>> b56a5220
	<emphasis>bad_exception::~bad_exception() missing Effects clause</emphasis>
    </term>
    <listitem><para>The <code>bad_</code>* classes no longer have destructors (they
	are trivial), since no description of them was ever given.
    </para></listitem></varlistentry>

<<<<<<< HEAD
    <varlistentry><term><ulink url="../ext/lwg-defects.html#271">271</ulink>:
=======
    <varlistentry><term><link xmlns:xlink="http://www.w3.org/1999/xlink" xlink:href="../ext/lwg-defects.html#271">271</link>:
>>>>>>> b56a5220
	<emphasis>basic_iostream missing typedefs</emphasis>
    </term>
    <listitem><para>The typedefs it inherits from its base classes can't be used, since
	(for example) <code>basic_iostream&lt;T&gt;::traits_type</code> is ambiguous.
    </para></listitem></varlistentry>

<<<<<<< HEAD
    <varlistentry><term><ulink url="../ext/lwg-defects.html#275">275</ulink>:
=======
    <varlistentry><term><link xmlns:xlink="http://www.w3.org/1999/xlink" xlink:href="../ext/lwg-defects.html#275">275</link>:
>>>>>>> b56a5220
	<emphasis>Wrong type in num_get::get() overloads</emphasis>
    </term>
    <listitem><para>Similar to 118.
    </para></listitem></varlistentry>

<<<<<<< HEAD
    <varlistentry><term><ulink url="../ext/lwg-defects.html#280">280</ulink>:
=======
    <varlistentry><term><link xmlns:xlink="http://www.w3.org/1999/xlink" xlink:href="../ext/lwg-defects.html#280">280</link>:
>>>>>>> b56a5220
	<emphasis>Comparison of reverse_iterator to const reverse_iterator</emphasis>
    </term>
    <listitem><para>Add global functions with two template parameters.
	(NB: not added for now a templated assignment operator)
    </para></listitem></varlistentry>

<<<<<<< HEAD
    <varlistentry><term><ulink url="../ext/lwg-defects.html#292">292</ulink>:
=======
    <varlistentry><term><link xmlns:xlink="http://www.w3.org/1999/xlink" xlink:href="../ext/lwg-defects.html#292">292</link>:
>>>>>>> b56a5220
	<emphasis>Effects of a.copyfmt (a)</emphasis>
    </term>
    <listitem><para>If <code>(this == &amp;rhs)</code> do nothing.
    </para></listitem></varlistentry>

<<<<<<< HEAD
    <varlistentry><term><ulink url="../ext/lwg-defects.html#300">300</ulink>:
=======
    <varlistentry><term><link xmlns:xlink="http://www.w3.org/1999/xlink" xlink:href="../ext/lwg-defects.html#300">300</link>:
>>>>>>> b56a5220
	<emphasis>List::merge() specification incomplete</emphasis>
    </term>
    <listitem><para>If <code>(this == &amp;x)</code> do nothing.
    </para></listitem></varlistentry>

<<<<<<< HEAD
    <varlistentry><term><ulink url="../ext/lwg-defects.html#303">303</ulink>:
=======
    <varlistentry><term><link xmlns:xlink="http://www.w3.org/1999/xlink" xlink:href="../ext/lwg-defects.html#303">303</link>:
>>>>>>> b56a5220
	<emphasis>Bitset input operator underspecified</emphasis>
    </term>
    <listitem><para>Basically, compare the input character to
		    <code>is.widen(0)</code> and <code>is.widen(1)</code>.
    </para></listitem></varlistentry>

<<<<<<< HEAD
    <varlistentry><term><ulink url="../ext/lwg-defects.html#305">305</ulink>:
=======
    <varlistentry><term><link xmlns:xlink="http://www.w3.org/1999/xlink" xlink:href="../ext/lwg-defects.html#305">305</link>:
>>>>>>> b56a5220
	<emphasis>Default behavior of codecvt&lt;wchar_t, char,
		  mbstate_t&gt;::length()</emphasis>
    </term>
    <listitem><para>Do not specify what <code>codecvt&lt;wchar_t, char,
		    mbstate_t&gt;::do_length</code> must return.
    </para></listitem></varlistentry>

<<<<<<< HEAD
    <varlistentry><term><ulink url="../ext/lwg-defects.html#328">328</ulink>:
=======
    <varlistentry><term><link xmlns:xlink="http://www.w3.org/1999/xlink" xlink:href="../ext/lwg-defects.html#328">328</link>:
>>>>>>> b56a5220
	<emphasis>Bad sprintf format modifier in
		  money_put&lt;&gt;::do_put()</emphasis>
    </term>
    <listitem><para>Change the format string to "%.0Lf".
    </para></listitem></varlistentry>

<<<<<<< HEAD
    <varlistentry><term><ulink url="../ext/lwg-defects.html#365">365</ulink>:
=======
    <varlistentry><term><link xmlns:xlink="http://www.w3.org/1999/xlink" xlink:href="../ext/lwg-defects.html#365">365</link>:
>>>>>>> b56a5220
	<emphasis>Lack of const-qualification in clause 27</emphasis>
    </term>
    <listitem><para>Add const overloads of <code>is_open</code>.
    </para></listitem></varlistentry>

<<<<<<< HEAD
    <varlistentry><term><ulink url="../ext/lwg-defects.html#387">387</ulink>:
=======
    <varlistentry><term><link xmlns:xlink="http://www.w3.org/1999/xlink" xlink:href="../ext/lwg-defects.html#387">387</link>:
>>>>>>> b56a5220
	<emphasis>std::complex over-encapsulated</emphasis>
    </term>
    <listitem><para>Add the <code>real(T)</code> and <code>imag(T)</code>
		    members;  in C++0x mode, also adjust the existing
		    <code>real()</code> and <code>imag()</code> members and
		    free functions.
    </para></listitem></varlistentry>

<<<<<<< HEAD
    <varlistentry><term><ulink url="../ext/lwg-defects.html#389">389</ulink>:
=======
    <varlistentry><term><link xmlns:xlink="http://www.w3.org/1999/xlink" xlink:href="../ext/lwg-defects.html#389">389</link>:
>>>>>>> b56a5220
	<emphasis>Const overload of valarray::operator[] returns
		  by value</emphasis>
    </term>
    <listitem><para>Change it to return a <code>const T&amp;</code>.
    </para></listitem></varlistentry>

<<<<<<< HEAD
    <varlistentry><term><ulink url="../ext/lwg-defects.html#396">396</ulink>:
=======
    <varlistentry><term><link xmlns:xlink="http://www.w3.org/1999/xlink" xlink:href="../ext/lwg-defects.html#396">396</link>:
>>>>>>> b56a5220
	<emphasis>what are characters zero and one</emphasis>
    </term>
    <listitem><para>Implement the proposed resolution.
    </para></listitem></varlistentry>

<<<<<<< HEAD
    <varlistentry><term><ulink url="../ext/lwg-defects.html#402">402</ulink>:
=======
    <varlistentry><term><link xmlns:xlink="http://www.w3.org/1999/xlink" xlink:href="../ext/lwg-defects.html#402">402</link>:
>>>>>>> b56a5220
	<emphasis>Wrong new expression in [some_]allocator::construct</emphasis>
    </term>
    <listitem><para>Replace "new" with "::new".
    </para></listitem></varlistentry>

<<<<<<< HEAD
    <varlistentry><term><ulink url="../ext/lwg-active.html#408">408</ulink>:
=======
    <varlistentry><term><link xmlns:xlink="http://www.w3.org/1999/xlink" xlink:href="../ext/lwg-active.html#408">408</link>:
>>>>>>> b56a5220
	<emphasis>
	Is vector&lt;reverse_iterator&lt;char*&gt; &gt; forbidden?
	</emphasis>
    </term>
    <listitem><para>Tweak the debug-mode checks in _Safe_iterator.
    </para></listitem></varlistentry>

<<<<<<< HEAD
    <varlistentry><term><ulink url="../ext/lwg-defects.html#409">409</ulink>:
=======
    <varlistentry><term><link xmlns:xlink="http://www.w3.org/1999/xlink" xlink:href="../ext/lwg-defects.html#409">409</link>:
>>>>>>> b56a5220
	<emphasis>Closing an fstream should clear the error state</emphasis>
    </term>
    <listitem><para>Have <code>open</code> clear the error flags.
    </para></listitem></varlistentry>

<<<<<<< HEAD
    <varlistentry><term><ulink url="../ext/lwg-closed.html#431">431</ulink>:
=======
    <varlistentry><term><link xmlns:xlink="http://www.w3.org/1999/xlink" xlink:href="../ext/lwg-closed.html#431">431</link>:
>>>>>>> b56a5220
	<emphasis>Swapping containers with unequal allocators</emphasis>
    </term>
    <listitem><para>Implement Option 3, as per N1599.
    </para></listitem></varlistentry>

<<<<<<< HEAD
    <varlistentry><term><ulink url="../ext/lwg-defects.html#432">432</ulink>:
=======
    <varlistentry><term><link xmlns:xlink="http://www.w3.org/1999/xlink" xlink:href="../ext/lwg-defects.html#432">432</link>:
>>>>>>> b56a5220
	<emphasis>stringbuf::overflow() makes only one write position
	    available</emphasis>
    </term>
    <listitem><para>Implement the resolution, beyond DR 169.
    </para></listitem></varlistentry>

<<<<<<< HEAD
    <varlistentry><term><ulink url="../ext/lwg-defects.html#434">434</ulink>:
=======
    <varlistentry><term><link xmlns:xlink="http://www.w3.org/1999/xlink" xlink:href="../ext/lwg-defects.html#434">434</link>:
>>>>>>> b56a5220
	<emphasis>bitset::to_string() hard to use</emphasis>
    </term>
    <listitem><para>Add three overloads, taking fewer template arguments.
    </para></listitem></varlistentry>

<<<<<<< HEAD
    <varlistentry><term><ulink url="../ext/lwg-defects.html#438">438</ulink>:
=======
    <varlistentry><term><link xmlns:xlink="http://www.w3.org/1999/xlink" xlink:href="../ext/lwg-defects.html#438">438</link>:
>>>>>>> b56a5220
	<emphasis>Ambiguity in the "do the right thing" clause</emphasis>
    </term>
    <listitem><para>Implement the resolution, basically cast less.
    </para></listitem></varlistentry>

<<<<<<< HEAD
    <varlistentry><term><ulink url="../ext/lwg-defects.html#453">453</ulink>:
=======
    <varlistentry><term><link xmlns:xlink="http://www.w3.org/1999/xlink" xlink:href="../ext/lwg-defects.html#453">453</link>:
>>>>>>> b56a5220
	<emphasis>basic_stringbuf::seekoff need not always fail for an empty stream</emphasis>
    </term>
    <listitem><para>Don't fail if the next pointer is null and newoff is zero.
    </para></listitem></varlistentry>

<<<<<<< HEAD
    <varlistentry><term><ulink url="../ext/lwg-defects.html#455">455</ulink>:
=======
    <varlistentry><term><link xmlns:xlink="http://www.w3.org/1999/xlink" xlink:href="../ext/lwg-defects.html#455">455</link>:
>>>>>>> b56a5220
	<emphasis>cerr::tie() and wcerr::tie() are overspecified</emphasis>
    </term>
    <listitem><para>Initialize cerr tied to cout and wcerr tied to wcout.
    </para></listitem></varlistentry>

<<<<<<< HEAD
    <varlistentry><term><ulink url="../ext/lwg-defects.html#464">464</ulink>:
=======
    <varlistentry><term><link xmlns:xlink="http://www.w3.org/1999/xlink" xlink:href="../ext/lwg-defects.html#464">464</link>:
>>>>>>> b56a5220
	<emphasis>Suggestion for new member functions in standard containers</emphasis>
    </term>
    <listitem><para>Add <code>data()</code> to <code>std::vector</code> and
	<code>at(const key_type&amp;)</code> to <code>std::map</code>.
    </para></listitem></varlistentry>

<<<<<<< HEAD
    <varlistentry><term><ulink url="../ext/lwg-defects.html#508">508</ulink>:
=======
    <varlistentry><term><link xmlns:xlink="http://www.w3.org/1999/xlink" xlink:href="../ext/lwg-defects.html#508">508</link>:
>>>>>>> b56a5220
	<emphasis>Bad parameters for ranlux64_base_01</emphasis>
    </term>
    <listitem><para>Fix the parameters.
    </para></listitem></varlistentry>

<<<<<<< HEAD
    <varlistentry><term><ulink url="../ext/lwg-closed.html#512">512</ulink>:
=======
    <varlistentry><term><link xmlns:xlink="http://www.w3.org/1999/xlink" xlink:href="../ext/lwg-closed.html#512">512</link>:
>>>>>>> b56a5220
	<emphasis>Seeding subtract_with_carry_01 from a single unsigned long</emphasis>
    </term>
    <listitem><para>Construct a <code>linear_congruential</code> engine and seed with it.
    </para></listitem></varlistentry>

<<<<<<< HEAD
    <varlistentry><term><ulink url="../ext/lwg-closed.html#526">526</ulink>:
=======
    <varlistentry><term><link xmlns:xlink="http://www.w3.org/1999/xlink" xlink:href="../ext/lwg-closed.html#526">526</link>:
>>>>>>> b56a5220
	<emphasis>Is it undefined if a function in the standard changes in
	    parameters?</emphasis>
    </term>
    <listitem><para>Use &amp;value.
    </para></listitem></varlistentry>

<<<<<<< HEAD
    <varlistentry><term><ulink url="../ext/lwg-defects.html#538">538</ulink>:
=======
    <varlistentry><term><link xmlns:xlink="http://www.w3.org/1999/xlink" xlink:href="../ext/lwg-defects.html#538">538</link>:
>>>>>>> b56a5220
	<emphasis>241 again: Does unique_copy() require CopyConstructible
	    and Assignable?</emphasis>
    </term>
    <listitem><para>In case of input_iterator/output_iterator rely on Assignability of
	input_iterator' value_type.
    </para></listitem></varlistentry>

<<<<<<< HEAD
    <varlistentry><term><ulink url="../ext/lwg-active.html#539">539</ulink>:
=======
    <varlistentry><term><link xmlns:xlink="http://www.w3.org/1999/xlink" xlink:href="../ext/lwg-active.html#539">539</link>:
>>>>>>> b56a5220
	<emphasis>partial_sum and adjacent_difference should mention
	    requirements</emphasis>
    </term>
    <listitem><para>We were almost doing the right thing, just use std::move
	in adjacent_difference.
    </para></listitem></varlistentry>

<<<<<<< HEAD
    <varlistentry><term><ulink url="../ext/lwg-defects.html#541">541</ulink>:
=======
    <varlistentry><term><link xmlns:xlink="http://www.w3.org/1999/xlink" xlink:href="../ext/lwg-defects.html#541">541</link>:
>>>>>>> b56a5220
	<emphasis>shared_ptr template assignment and void</emphasis>
    </term>
    <listitem><para>Add an auto_ptr&lt;void&gt; specialization.
    </para></listitem></varlistentry>

<<<<<<< HEAD
    <varlistentry><term><ulink url="../ext/lwg-defects.html#543">543</ulink>:
=======
    <varlistentry><term><link xmlns:xlink="http://www.w3.org/1999/xlink" xlink:href="../ext/lwg-defects.html#543">543</link>:
>>>>>>> b56a5220
	<emphasis>valarray slice default constructor</emphasis>
    </term>
    <listitem><para>Follow the straightforward proposed resolution.
    </para></listitem></varlistentry>

<<<<<<< HEAD
    <varlistentry><term><ulink url="../ext/lwg-defects.html#550">550</ulink>:
=======
    <varlistentry><term><link xmlns:xlink="http://www.w3.org/1999/xlink" xlink:href="../ext/lwg-defects.html#550">550</link>:
>>>>>>> b56a5220
	<emphasis>What should the return type of pow(float,int) be?</emphasis>
    </term>
    <listitem><para>In C++0x mode, remove the pow(float,int), etc., signatures.
    </para></listitem></varlistentry>

<<<<<<< HEAD
    <varlistentry><term><ulink url="../ext/lwg-defects.html#586">586</ulink>:
=======
    <varlistentry><term><link xmlns:xlink="http://www.w3.org/1999/xlink" xlink:href="../ext/lwg-defects.html#586">586</link>:
>>>>>>> b56a5220
	<emphasis>string inserter not a formatted function</emphasis>
    </term>
    <listitem><para>Change it to be a formatted output function (i.e. catch exceptions).
    </para></listitem></varlistentry>

<<<<<<< HEAD
    <varlistentry><term><ulink url="../ext/lwg-defects.html#596">596</ulink>:
=======
    <varlistentry><term><link xmlns:xlink="http://www.w3.org/1999/xlink" xlink:href="../ext/lwg-defects.html#596">596</link>:
>>>>>>> b56a5220
	<emphasis>27.8.1.3 Table 112 omits "a+" and "a+b" modes</emphasis>
    </term>
    <listitem><para>Add the missing modes to fopen_mode.
    </para></listitem></varlistentry>

<<<<<<< HEAD
    <varlistentry><term><ulink url="../ext/lwg-defects.html#630">630</ulink>:
=======
    <varlistentry><term><link xmlns:xlink="http://www.w3.org/1999/xlink" xlink:href="../ext/lwg-defects.html#630">630</link>:
>>>>>>> b56a5220
	<emphasis>arrays of valarray</emphasis>
    </term>
    <listitem><para>Implement the simple resolution.
    </para></listitem></varlistentry>

<<<<<<< HEAD
    <varlistentry><term><ulink url="../ext/lwg-defects.html#660">660</ulink>:
=======
    <varlistentry><term><link xmlns:xlink="http://www.w3.org/1999/xlink" xlink:href="../ext/lwg-defects.html#660">660</link>:
>>>>>>> b56a5220
	<emphasis>Missing bitwise operations</emphasis>
    </term>
    <listitem><para>Add the missing operations.
    </para></listitem></varlistentry>

<<<<<<< HEAD
    <varlistentry><term><ulink url="../ext/lwg-defects.html#691">691</ulink>:
=======
    <varlistentry><term><link xmlns:xlink="http://www.w3.org/1999/xlink" xlink:href="../ext/lwg-defects.html#691">691</link>:
>>>>>>> b56a5220
	<emphasis>const_local_iterator cbegin, cend missing from TR1</emphasis>
    </term>
    <listitem><para>In C++0x mode add cbegin(size_type) and cend(size_type)
		    to the unordered containers.
    </para></listitem></varlistentry>

<<<<<<< HEAD
    <varlistentry><term><ulink url="../ext/lwg-defects.html#693">693</ulink>:
=======
    <varlistentry><term><link xmlns:xlink="http://www.w3.org/1999/xlink" xlink:href="../ext/lwg-defects.html#693">693</link>:
>>>>>>> b56a5220
	<emphasis>std::bitset::all() missing</emphasis>
    </term>
    <listitem><para>Add it, consistently with the discussion.
    </para></listitem></varlistentry>

<<<<<<< HEAD
    <varlistentry><term><ulink url="../ext/lwg-defects.html#695">695</ulink>:
=======
    <varlistentry><term><link xmlns:xlink="http://www.w3.org/1999/xlink" xlink:href="../ext/lwg-defects.html#695">695</link>:
>>>>>>> b56a5220
	<emphasis>ctype&lt;char&gt;::classic_table() not accessible</emphasis>
    </term>
    <listitem><para>Make the member functions table and classic_table public.
    </para></listitem></varlistentry>

<<<<<<< HEAD
    <varlistentry><term><ulink url="../ext/lwg-defects.html#696">696</ulink>:
=======
    <varlistentry><term><link xmlns:xlink="http://www.w3.org/1999/xlink" xlink:href="../ext/lwg-defects.html#696">696</link>:
>>>>>>> b56a5220
	<emphasis>istream::operator&gt;&gt;(int&amp;) broken</emphasis>
    </term>
    <listitem><para>Implement the straightforward resolution.
    </para></listitem></varlistentry>

<<<<<<< HEAD
    <varlistentry><term><ulink url="../ext/lwg-defects.html#761">761</ulink>:
=======
    <varlistentry><term><link xmlns:xlink="http://www.w3.org/1999/xlink" xlink:href="../ext/lwg-defects.html#761">761</link>:
>>>>>>> b56a5220
	<emphasis>unordered_map needs an at() member function</emphasis>
    </term>
    <listitem><para>In C++0x mode, add at() and at() const.
    </para></listitem></varlistentry>

<<<<<<< HEAD
    <varlistentry><term><ulink url="../ext/lwg-defects.html#775">775</ulink>:
=======
    <varlistentry><term><link xmlns:xlink="http://www.w3.org/1999/xlink" xlink:href="../ext/lwg-defects.html#775">775</link>:
>>>>>>> b56a5220
	<emphasis>Tuple indexing should be unsigned?</emphasis>
    </term>
    <listitem><para>Implement the int -&gt; size_t replacements.
    </para></listitem></varlistentry>

<<<<<<< HEAD
    <varlistentry><term><ulink url="../ext/lwg-defects.html#776">776</ulink>:
=======
    <varlistentry><term><link xmlns:xlink="http://www.w3.org/1999/xlink" xlink:href="../ext/lwg-defects.html#776">776</link>:
>>>>>>> b56a5220
	<emphasis>Undescribed assign function of std::array</emphasis>
    </term>
    <listitem><para>In C++0x mode, remove assign, add fill.
    </para></listitem></varlistentry>

<<<<<<< HEAD
    <varlistentry><term><ulink url="../ext/lwg-defects.html#781">781</ulink>:
=======
    <varlistentry><term><link xmlns:xlink="http://www.w3.org/1999/xlink" xlink:href="../ext/lwg-defects.html#781">781</link>:
>>>>>>> b56a5220
	<emphasis>std::complex should add missing C99 functions</emphasis>
    </term>
    <listitem><para>In C++0x mode, add std::proj.
    </para></listitem></varlistentry>

<<<<<<< HEAD
    <varlistentry><term><ulink url="../ext/lwg-defects.html#809">809</ulink>:
=======
    <varlistentry><term><link xmlns:xlink="http://www.w3.org/1999/xlink" xlink:href="../ext/lwg-defects.html#809">809</link>:
>>>>>>> b56a5220
	<emphasis>std::swap should be overloaded for array types</emphasis>
    </term>
    <listitem><para>Add the overload.
    </para></listitem></varlistentry>

<<<<<<< HEAD
    <varlistentry><term><ulink url="../ext/lwg-defects.html#844">844</ulink>:
=======
    <varlistentry><term><link xmlns:xlink="http://www.w3.org/1999/xlink" xlink:href="../ext/lwg-defects.html#844">844</link>:
>>>>>>> b56a5220
	<emphasis>complex pow return type is ambiguous</emphasis>
    </term>
    <listitem><para>In C++0x mode, remove the pow(complex&lt;T&gt;, int) signature.
    </para></listitem></varlistentry>

<<<<<<< HEAD
    <varlistentry><term><ulink url="../ext/lwg-defects.html#853">853</ulink>:
=======
    <varlistentry><term><link xmlns:xlink="http://www.w3.org/1999/xlink" xlink:href="../ext/lwg-defects.html#853">853</link>:
>>>>>>> b56a5220
	<emphasis>to_string needs updating with zero and one</emphasis>
    </term>
    <listitem><para>Update / add the signatures.
    </para></listitem></varlistentry>

<<<<<<< HEAD
    <varlistentry><term><ulink url="../ext/lwg-active.html#865">865</ulink>:
=======
    <varlistentry><term><link xmlns:xlink="http://www.w3.org/1999/xlink" xlink:href="../ext/lwg-active.html#865">865</link>:
>>>>>>> b56a5220
	<emphasis>More algorithms that throw away information</emphasis>
    </term>
    <listitem><para>The traditional HP / SGI return type and value is blessed
		    by the resolution of the DR.
    </para></listitem></varlistentry>
  </variablelist>

<<<<<<< HEAD
 </sect2>
  </sect1>
=======
 </section>
  </section>
>>>>>>> b56a5220
</chapter>


<!-- Chapter 02 : Setup -->
<chapter xml:id="manual.intro.setup" xreflabel="Setup"><info><title>Setup</title></info>
  <?dbhtml filename="setup.html"?>
  

   <para>To transform libstdc++ sources into installed include files
   and properly built binaries useful for linking to other software is
   a multi-step process. Steps include getting the sources,
   configuring and building the sources, testing, and installation.
   </para>

   <para>The general outline of commands is something like:
   </para>

   <programlisting>
   <emphasis>get gcc sources</emphasis>
   <emphasis>extract into gccsrcdir</emphasis>
   mkdir <emphasis>gccbuilddir</emphasis>
   cd <emphasis>gccbuilddir</emphasis>
   <emphasis>gccsrcdir</emphasis>/configure --prefix=<emphasis>destdir</emphasis> --other-opts...
   make
   make check
   make install
   </programlisting>

   <para>
     Each step is described in more detail in the following sections.
   </para>

  <!-- Section 01 : Prerequisites -->
<<<<<<< HEAD
  <xi:include xmlns:xi="http://www.w3.org/2001/XInclude"
	      parse="xml" href="prerequisites.xml">
  </xi:include>

  <!-- Section 02 : Configure -->
  <xi:include xmlns:xi="http://www.w3.org/2001/XInclude"
	      parse="xml" href="configure.xml">
=======
  <xi:include xmlns:xi="http://www.w3.org/2001/XInclude" parse="xml" href="prerequisites.xml">
  </xi:include>

  <!-- Section 02 : Configure -->
  <xi:include xmlns:xi="http://www.w3.org/2001/XInclude" parse="xml" href="configure.xml">
>>>>>>> b56a5220
  </xi:include>

  <!-- Section 03 : Make -->
<section xml:id="manual.intro.setup.make" xreflabel="Make"><info><title>Make</title></info>
  <?dbhtml filename="make.html"?>

   <para>If you have never done this before, you should read the basic
      <link xmlns:xlink="http://www.w3.org/1999/xlink" xlink:href="http://gcc.gnu.org/install/">GCC Installation
      Instructions</link> first.  Read <emphasis>all of them</emphasis>.
      <emphasis>Twice.</emphasis>
   </para>

<para>Then type: <command>make</command>, and congratulations, you've
started to build.
</para>

</section>

</chapter>

<!-- Chapter 03 : Using -->
<xi:include xmlns:xi="http://www.w3.org/2001/XInclude" parse="xml" href="using.xml">
</xi:include>

</part><|MERGE_RESOLUTION|>--- conflicted
+++ resolved
@@ -1,14 +1,3 @@
-<<<<<<< HEAD
-<?xml version='1.0'?>
-<!DOCTYPE part PUBLIC "-//OASIS//DTD DocBook XML V4.5//EN"
- "http://www.oasis-open.org/docbook/xml/4.5/docbookx.dtd"
-[ ]>
-
-<part id="manual.intro" xreflabel="Introduction">
-<?dbhtml filename="intro.html"?>
-
-<partinfo>
-=======
 <part xmlns="http://docbook.org/ns/docbook" version="5.0" xml:id="manual.intro" xreflabel="Introduction">
 <?dbhtml filename="intro.html"?>
 
@@ -16,7 +5,6 @@
   Introduction
   <indexterm><primary>Introduction</primary></indexterm>
 </title>
->>>>>>> b56a5220
   <keywordset>
     <keyword>
       ISO C++
@@ -38,27 +26,6 @@
     
 
     <!-- Section 01.1 : Status C++ 1998 -->
-<<<<<<< HEAD
-    <xi:include xmlns:xi="http://www.w3.org/2001/XInclude"
-		parse="xml" href="status_cxx1998.xml">
-    </xi:include>
-
-    <!-- Section 01.2 : Status C++ 200x -->
-    <xi:include xmlns:xi="http://www.w3.org/2001/XInclude"
-		parse="xml" href="status_cxx200x.xml">
-    </xi:include>
-
-    <!-- Section 01.3 : Status C++ TR1 -->
-    <xi:include xmlns:xi="http://www.w3.org/2001/XInclude"
-		parse="xml" href="status_cxxtr1.xml">
-    </xi:include>
-
-    <!-- Section 01.4 : Status C++ TR24733 -->
-    <xi:include xmlns:xi="http://www.w3.org/2001/XInclude"
-		parse="xml" href="status_cxxtr24733.xml">
-    </xi:include>
-  </sect1>
-=======
     <xi:include xmlns:xi="http://www.w3.org/2001/XInclude" parse="xml" href="status_cxx1998.xml">
     </xi:include>
 
@@ -74,7 +41,6 @@
     <xi:include xmlns:xi="http://www.w3.org/2001/XInclude" parse="xml" href="status_cxxtr24733.xml">
     </xi:include>
   </section>
->>>>>>> b56a5220
 
   <!-- Section 02 : License -->
   <section xml:id="manual.intro.status.license" xreflabel="License"><info><title>License</title></info>
@@ -90,13 +56,8 @@
       questions, ask the FSF or the <link xmlns:xlink="http://www.w3.org/1999/xlink" xlink:href="http://gcc.gnu.org/lists.html">gcc mailing list</link>.
     </para>
 
-<<<<<<< HEAD
-    <sect2 id="manual.intro.status.license.gpl" xreflabel="License GPL">
-    <title>The Code: GPL</title>
-=======
     <section xml:id="manual.intro.status.license.gpl" xreflabel="License GPL"><info><title>The Code: GPL</title></info>
     
->>>>>>> b56a5220
 
     <para>
       The source code is distributed under the <link linkend="appendix.gpl-3.0">GNU General Public License version 3</link>,
@@ -105,20 +66,12 @@
       as follows (or see the file COPYING.RUNTIME):
     </para>
 
-<<<<<<< HEAD
-    <literallayout>
-=======
     <literallayout class="normal">
->>>>>>> b56a5220
 GCC RUNTIME LIBRARY EXCEPTION
 
 Version 3.1, 31 March 2009
 
-<<<<<<< HEAD
-Copyright (C) 2009 <ulink url="http://www.fsf.org">Free Software Foundation, Inc.</ulink>
-=======
 Copyright (C) 2009 <link xmlns:xlink="http://www.w3.org/1999/xlink" xlink:href="http://www.fsf.org">Free Software Foundation, Inc.</link>
->>>>>>> b56a5220
 
 Everyone is permitted to copy and distribute verbatim copies of this
 license document, but changing it is not allowed.
@@ -194,13 +147,8 @@
     </para>
     </section>
 
-<<<<<<< HEAD
-    <sect2 id="manual.intro.status.license.fdl" xreflabel="License FDL">
-    <title>The Documentation: GPL, FDL</title>
-=======
     <section xml:id="manual.intro.status.license.fdl" xreflabel="License FDL"><info><title>The Documentation: GPL, FDL</title></info>
     
->>>>>>> b56a5220
 
     <para>
       The documentation shipped with the library and made available over
@@ -226,11 +174,6 @@
 
   </section>
 
-<<<<<<< HEAD
-  </sect1>
-
-=======
->>>>>>> b56a5220
   <!-- Section 03 : Known Bugs -->
   <section xml:id="manual.intro.status.bugs" xreflabel="Bugs"><info><title>Bugs</title></info>
     <?dbhtml filename="bugs.html"?>
@@ -240,12 +183,7 @@
       
     <para>
       Information on known bugs, details on efforts to fix them, and
-<<<<<<< HEAD
-      fixed bugs are all available as part of the <ulink
-      url="http://gcc.gnu.org/bugs/">GCC bug tracking system</ulink>,
-=======
       fixed bugs are all available as part of the <link xmlns:xlink="http://www.w3.org/1999/xlink" xlink:href="http://gcc.gnu.org/bugs/">GCC bug tracking system</link>,
->>>>>>> b56a5220
       with the category set to <literal>libstdc++</literal>.
     </para>
     </section>
@@ -286,192 +224,116 @@
 	and src directories for appearances of
 	<constant>_GLIBCXX_RESOLVE_LIB_DEFECTS</constant> for examples
 	of style.  Note that we usually do not make changes to the
-<<<<<<< HEAD
-	code until an issue has reached <ulink url="../ext/lwg-active.html#DR">DR</ulink> status.
-      </para>
-
-      <variablelist>
-    <varlistentry><term><ulink url="../ext/lwg-defects.html#5">5</ulink>:
-=======
 	code until an issue has reached <link xmlns:xlink="http://www.w3.org/1999/xlink" xlink:href="../ext/lwg-active.html#DR">DR</link> status.
       </para>
 
       <variablelist>
     <varlistentry><term><link xmlns:xlink="http://www.w3.org/1999/xlink" xlink:href="../ext/lwg-defects.html#5">5</link>:
->>>>>>> b56a5220
 	<emphasis>string::compare specification questionable</emphasis>
     </term>
     <listitem><para>This should be two overloaded functions rather than a single function.
     </para></listitem></varlistentry>
 
-<<<<<<< HEAD
-    <varlistentry><term><ulink url="../ext/lwg-defects.html#17">17</ulink>:
-=======
     <varlistentry><term><link xmlns:xlink="http://www.w3.org/1999/xlink" xlink:href="../ext/lwg-defects.html#17">17</link>:
->>>>>>> b56a5220
 	<emphasis>Bad bool parsing</emphasis>
     </term>
     <listitem><para>Apparently extracting Boolean values was messed up...
     </para></listitem></varlistentry>
 
-<<<<<<< HEAD
-    <varlistentry><term><ulink url="../ext/lwg-defects.html#19">19</ulink>:
-	<emphasis>&quot;Noconv&quot; definition too vague</emphasis>
-=======
     <varlistentry><term><link xmlns:xlink="http://www.w3.org/1999/xlink" xlink:href="../ext/lwg-defects.html#19">19</link>:
 	<emphasis>"Noconv" definition too vague</emphasis>
->>>>>>> b56a5220
     </term>
     <listitem><para>If <code>codecvt::do_in</code> returns <code>noconv</code> there are
 	no changes to the values in <code>[to, to_limit)</code>.
     </para></listitem></varlistentry>
 
-<<<<<<< HEAD
-    <varlistentry><term><ulink url="../ext/lwg-defects.html#22">22</ulink>:
-=======
     <varlistentry><term><link xmlns:xlink="http://www.w3.org/1999/xlink" xlink:href="../ext/lwg-defects.html#22">22</link>:
->>>>>>> b56a5220
 	<emphasis>Member open vs flags</emphasis>
     </term>
     <listitem><para>Re-opening a file stream does <emphasis>not</emphasis> clear the state flags.
     </para></listitem></varlistentry>
 
-<<<<<<< HEAD
-    <varlistentry><term><ulink url="../ext/lwg-defects.html#23">23</ulink>:
-=======
     <varlistentry><term><link xmlns:xlink="http://www.w3.org/1999/xlink" xlink:href="../ext/lwg-defects.html#23">23</link>:
->>>>>>> b56a5220
 	<emphasis>Num_get overflow result</emphasis>
     </term>
     <listitem><para>Implement the proposed resolution.
     </para></listitem></varlistentry>
 
-<<<<<<< HEAD
-    <varlistentry><term><ulink url="../ext/lwg-defects.html#25">25</ulink>:
-=======
     <varlistentry><term><link xmlns:xlink="http://www.w3.org/1999/xlink" xlink:href="../ext/lwg-defects.html#25">25</link>:
->>>>>>> b56a5220
 	<emphasis>String operator&lt;&lt; uses width() value wrong</emphasis>
     </term>
     <listitem><para>Padding issues.
     </para></listitem></varlistentry>
 
-<<<<<<< HEAD
-    <varlistentry><term><ulink url="../ext/lwg-defects.html#48">48</ulink>:
-=======
     <varlistentry><term><link xmlns:xlink="http://www.w3.org/1999/xlink" xlink:href="../ext/lwg-defects.html#48">48</link>:
->>>>>>> b56a5220
 	<emphasis>Use of non-existent exception constructor</emphasis>
     </term>
     <listitem><para>An instance of <code>ios_base::failure</code> is constructed instead.
     </para></listitem></varlistentry>
 
-<<<<<<< HEAD
-    <varlistentry><term><ulink url="../ext/lwg-defects.html#49">49</ulink>:
-=======
     <varlistentry><term><link xmlns:xlink="http://www.w3.org/1999/xlink" xlink:href="../ext/lwg-defects.html#49">49</link>:
->>>>>>> b56a5220
 	<emphasis>Underspecification of ios_base::sync_with_stdio</emphasis>
     </term>
     <listitem><para>The return type is the <emphasis>previous</emphasis> state of synchronization.
     </para></listitem></varlistentry>
 
-<<<<<<< HEAD
-    <varlistentry><term><ulink url="../ext/lwg-defects.html#50">50</ulink>:
-=======
     <varlistentry><term><link xmlns:xlink="http://www.w3.org/1999/xlink" xlink:href="../ext/lwg-defects.html#50">50</link>:
->>>>>>> b56a5220
 	<emphasis>Copy constructor and assignment operator of ios_base</emphasis>
     </term>
     <listitem><para>These members functions are declared <code>private</code> and are
 	thus inaccessible.  Specifying the correct semantics of
-<<<<<<< HEAD
-	&quot;copying stream state&quot; was deemed too complicated.
-    </para></listitem></varlistentry>
-
-    <varlistentry><term><ulink url="../ext/lwg-defects.html#60">60</ulink>:
-=======
 	"copying stream state" was deemed too complicated.
     </para></listitem></varlistentry>
 
     <varlistentry><term><link xmlns:xlink="http://www.w3.org/1999/xlink" xlink:href="../ext/lwg-defects.html#60">60</link>:
->>>>>>> b56a5220
 	<emphasis>What is a formatted input function?</emphasis>
     </term>
     <listitem><para>This DR made many widespread changes to <code>basic_istream</code>
 	and <code>basic_ostream</code> all of which have been implemented.
     </para></listitem></varlistentry>
 
-<<<<<<< HEAD
-    <varlistentry><term><ulink url="../ext/lwg-defects.html#63">63</ulink>:
-=======
     <varlistentry><term><link xmlns:xlink="http://www.w3.org/1999/xlink" xlink:href="../ext/lwg-defects.html#63">63</link>:
->>>>>>> b56a5220
 	<emphasis>Exception-handling policy for unformatted output</emphasis>
     </term>
     <listitem><para>Make the policy consistent with that of formatted input, unformatted
 	input, and formatted output.
     </para></listitem></varlistentry>
 
-<<<<<<< HEAD
-    <varlistentry><term><ulink url="../ext/lwg-defects.html#68">68</ulink>:
-=======
     <varlistentry><term><link xmlns:xlink="http://www.w3.org/1999/xlink" xlink:href="../ext/lwg-defects.html#68">68</link>:
->>>>>>> b56a5220
 	<emphasis>Extractors for char* should store null at end</emphasis>
     </term>
     <listitem><para>And they do now.  An editing glitch in the last item in the list of
 	[27.6.1.2.3]/7.
     </para></listitem></varlistentry>
 
-<<<<<<< HEAD
-    <varlistentry><term><ulink url="../ext/lwg-defects.html#74">74</ulink>:
-=======
     <varlistentry><term><link xmlns:xlink="http://www.w3.org/1999/xlink" xlink:href="../ext/lwg-defects.html#74">74</link>:
->>>>>>> b56a5220
 	<emphasis>Garbled text for codecvt::do_max_length</emphasis>
     </term>
     <listitem><para>The text of the standard was gibberish.  Typos gone rampant.
     </para></listitem></varlistentry>
 
-<<<<<<< HEAD
-    <varlistentry><term><ulink url="../ext/lwg-defects.html#75">75</ulink>:
-=======
     <varlistentry><term><link xmlns:xlink="http://www.w3.org/1999/xlink" xlink:href="../ext/lwg-defects.html#75">75</link>:
->>>>>>> b56a5220
 	<emphasis>Contradiction in codecvt::length's argument types</emphasis>
     </term>
     <listitem><para>Change the first parameter to <code>stateT&amp;</code> and implement
 	the new effects paragraph.
     </para></listitem></varlistentry>
 
-<<<<<<< HEAD
-    <varlistentry><term><ulink url="../ext/lwg-defects.html#83">83</ulink>:
-=======
     <varlistentry><term><link xmlns:xlink="http://www.w3.org/1999/xlink" xlink:href="../ext/lwg-defects.html#83">83</link>:
->>>>>>> b56a5220
 	<emphasis>string::npos vs. string::max_size()</emphasis>
     </term>
     <listitem><para>Safety checks on the size of the string should test against
 	<code>max_size()</code> rather than <code>npos</code>.
     </para></listitem></varlistentry>
 
-<<<<<<< HEAD
-    <varlistentry><term><ulink url="../ext/lwg-defects.html#90">90</ulink>:
-=======
     <varlistentry><term><link xmlns:xlink="http://www.w3.org/1999/xlink" xlink:href="../ext/lwg-defects.html#90">90</link>:
->>>>>>> b56a5220
 	<emphasis>Incorrect description of operator&gt;&gt; for strings</emphasis>
     </term>
     <listitem><para>The effect contain <code>isspace(c,getloc())</code> which must be
 	replaced by <code>isspace(c,is.getloc())</code>.
     </para></listitem></varlistentry>
 
-<<<<<<< HEAD
-    <varlistentry><term><ulink url="../ext/lwg-defects.html#91">91</ulink>:
-=======
     <varlistentry><term><link xmlns:xlink="http://www.w3.org/1999/xlink" xlink:href="../ext/lwg-defects.html#91">91</link>:
->>>>>>> b56a5220
 	<emphasis>Description of operator&gt;&gt; and getline() for string&lt;&gt;
 	    might cause endless loop</emphasis>
     </term>
@@ -480,11 +342,7 @@
 	not required to set <code>gcount</code>).
     </para></listitem></varlistentry>
 
-<<<<<<< HEAD
-    <varlistentry><term><ulink url="../ext/lwg-defects.html#103">103</ulink>:
-=======
     <varlistentry><term><link xmlns:xlink="http://www.w3.org/1999/xlink" xlink:href="../ext/lwg-defects.html#103">103</link>:
->>>>>>> b56a5220
 	<emphasis>set::iterator is required to be modifiable, but this allows
 	    modification of keys.</emphasis>
     </term>
@@ -493,22 +351,14 @@
 	</code> are constant iterators.
     </para></listitem></varlistentry>
 
-<<<<<<< HEAD
-    <varlistentry><term><ulink url="../ext/lwg-defects.html#109">109</ulink>:
-=======
     <varlistentry><term><link xmlns:xlink="http://www.w3.org/1999/xlink" xlink:href="../ext/lwg-defects.html#109">109</link>:
->>>>>>> b56a5220
 	<emphasis>Missing binders for non-const sequence elements</emphasis>
     </term>
     <listitem><para>The <code>binder1st</code> and <code>binder2nd</code> didn't have an
 	<code>operator()</code> taking a non-const parameter.
     </para></listitem></varlistentry>
 
-<<<<<<< HEAD
-    <varlistentry><term><ulink url="../ext/lwg-defects.html#110">110</ulink>:
-=======
     <varlistentry><term><link xmlns:xlink="http://www.w3.org/1999/xlink" xlink:href="../ext/lwg-defects.html#110">110</link>:
->>>>>>> b56a5220
 	<emphasis>istreambuf_iterator::equal not const</emphasis>
     </term>
     <listitem><para>This was not a const member function.  Note that the DR says to
@@ -516,51 +366,31 @@
 	overloaded version with identical contents.
     </para></listitem></varlistentry>
 
-<<<<<<< HEAD
-    <varlistentry><term><ulink url="../ext/lwg-defects.html#117">117</ulink>:
-=======
     <varlistentry><term><link xmlns:xlink="http://www.w3.org/1999/xlink" xlink:href="../ext/lwg-defects.html#117">117</link>:
->>>>>>> b56a5220
 	<emphasis>basic_ostream uses nonexistent num_put member functions</emphasis>
     </term>
     <listitem><para><code>num_put::put()</code> was overloaded on the wrong types.
     </para></listitem></varlistentry>
 
-<<<<<<< HEAD
-    <varlistentry><term><ulink url="../ext/lwg-defects.html#118">118</ulink>:
-=======
     <varlistentry><term><link xmlns:xlink="http://www.w3.org/1999/xlink" xlink:href="../ext/lwg-defects.html#118">118</link>:
->>>>>>> b56a5220
 	<emphasis>basic_istream uses nonexistent num_get member functions</emphasis>
     </term>
     <listitem><para>Same as 117, but for <code>num_get::get()</code>.
     </para></listitem></varlistentry>
 
-<<<<<<< HEAD
-    <varlistentry><term><ulink url="../ext/lwg-defects.html#129">129</ulink>:
-=======
     <varlistentry><term><link xmlns:xlink="http://www.w3.org/1999/xlink" xlink:href="../ext/lwg-defects.html#129">129</link>:
->>>>>>> b56a5220
 	<emphasis>Need error indication from seekp() and seekg()</emphasis>
     </term>
     <listitem><para>These functions set <code>failbit</code> on error now.
     </para></listitem></varlistentry>
 
-<<<<<<< HEAD
-    <varlistentry><term><ulink url="../ext/lwg-defects.html#130">130</ulink>:
-=======
     <varlistentry><term><link xmlns:xlink="http://www.w3.org/1999/xlink" xlink:href="../ext/lwg-defects.html#130">130</link>:
->>>>>>> b56a5220
 	<emphasis>Return type of container::erase(iterator) differs for associative containers</emphasis>
     </term>
     <listitem><para>Make member <code>erase</code> return iterator for <code>set</code>, <code>multiset</code>, <code>map</code>, <code>multimap</code>.
     </para></listitem></varlistentry>
 
-<<<<<<< HEAD
-    <varlistentry><term><ulink url="../ext/lwg-defects.html#136">136</ulink>:
-=======
     <varlistentry><term><link xmlns:xlink="http://www.w3.org/1999/xlink" xlink:href="../ext/lwg-defects.html#136">136</link>:
->>>>>>> b56a5220
 	<emphasis>seekp, seekg setting wrong streams?</emphasis>
     </term>
     <listitem><para><code>seekp</code> should only set the output stream, and
@@ -574,74 +404,46 @@
 	should probably not be calling <code>underflow()</code>.
     </para></listitem></varlistentry> -->
 
-<<<<<<< HEAD
-    <varlistentry><term><ulink url="../ext/lwg-defects.html#167">167</ulink>:
-=======
     <varlistentry><term><link xmlns:xlink="http://www.w3.org/1999/xlink" xlink:href="../ext/lwg-defects.html#167">167</link>:
->>>>>>> b56a5220
 	<emphasis>Improper use of traits_type::length()</emphasis>
     </term>
     <listitem><para><code>op&lt;&lt;</code> with a <code>const char*</code> was
 	calculating an incorrect number of characters to write.
     </para></listitem></varlistentry>
 
-<<<<<<< HEAD
-    <varlistentry><term><ulink url="../ext/lwg-defects.html#169">169</ulink>:
-=======
     <varlistentry><term><link xmlns:xlink="http://www.w3.org/1999/xlink" xlink:href="../ext/lwg-defects.html#169">169</link>:
->>>>>>> b56a5220
 	<emphasis>Bad efficiency of overflow() mandated</emphasis>
     </term>
     <listitem><para>Grow efficiently the internal array object.
     </para></listitem></varlistentry>
 
-<<<<<<< HEAD
-    <varlistentry><term><ulink url="../ext/lwg-defects.html#171">171</ulink>:
-=======
     <varlistentry><term><link xmlns:xlink="http://www.w3.org/1999/xlink" xlink:href="../ext/lwg-defects.html#171">171</link>:
->>>>>>> b56a5220
 	<emphasis>Strange seekpos() semantics due to joint position</emphasis>
     </term>
     <listitem><para>Quite complex to summarize...
     </para></listitem></varlistentry>
 
-<<<<<<< HEAD
-    <varlistentry><term><ulink url="../ext/lwg-defects.html#181">181</ulink>:
-=======
     <varlistentry><term><link xmlns:xlink="http://www.w3.org/1999/xlink" xlink:href="../ext/lwg-defects.html#181">181</link>:
->>>>>>> b56a5220
 	<emphasis>make_pair() unintended behavior</emphasis>
     </term>
     <listitem><para>This function used to take its arguments as reference-to-const, now
 	it copies them (pass by value).
     </para></listitem></varlistentry>
 
-<<<<<<< HEAD
-    <varlistentry><term><ulink url="../ext/lwg-defects.html#195">195</ulink>:
-=======
     <varlistentry><term><link xmlns:xlink="http://www.w3.org/1999/xlink" xlink:href="../ext/lwg-defects.html#195">195</link>:
->>>>>>> b56a5220
 	<emphasis>Should basic_istream::sentry's constructor ever set eofbit?</emphasis>
     </term>
     <listitem><para>Yes, it can, specifically if EOF is reached while skipping whitespace.
     </para></listitem></varlistentry>
 
-<<<<<<< HEAD
-    <varlistentry><term><ulink url="../ext/lwg-defects.html#211">211</ulink>:
-=======
     <varlistentry><term><link xmlns:xlink="http://www.w3.org/1999/xlink" xlink:href="../ext/lwg-defects.html#211">211</link>:
->>>>>>> b56a5220
 	<emphasis>operator&gt;&gt;(istream&amp;, string&amp;) doesn't set failbit</emphasis>
     </term>
     <listitem><para>If nothing is extracted into the string, <code>op&gt;&gt;</code> now
 	sets <code>failbit</code> (which can cause an exception, etc., etc.).
     </para></listitem></varlistentry>
 
-<<<<<<< HEAD
-    <varlistentry><term><ulink url="../ext/lwg-defects.html#214">214</ulink>:
-=======
     <varlistentry><term><link xmlns:xlink="http://www.w3.org/1999/xlink" xlink:href="../ext/lwg-defects.html#214">214</link>:
->>>>>>> b56a5220
 	<emphasis>set::find() missing const overload</emphasis>
     </term>
     <listitem><para>Both <code>set</code> and <code>multiset</code> were missing
@@ -649,75 +451,47 @@
 	for const instances.
     </para></listitem></varlistentry>
 
-<<<<<<< HEAD
-    <varlistentry><term><ulink url="../ext/lwg-defects.html#231">231</ulink>:
-=======
     <varlistentry><term><link xmlns:xlink="http://www.w3.org/1999/xlink" xlink:href="../ext/lwg-defects.html#231">231</link>:
->>>>>>> b56a5220
 	<emphasis>Precision in iostream?</emphasis>
     </term>
     <listitem><para>For conversion from a floating-point type, <code>str.precision()</code>
 	is specified in the conversion specification.
     </para></listitem></varlistentry>
 
-<<<<<<< HEAD
-    <varlistentry><term><ulink url="../ext/lwg-defects.html#233">233</ulink>:
-=======
     <varlistentry><term><link xmlns:xlink="http://www.w3.org/1999/xlink" xlink:href="../ext/lwg-defects.html#233">233</link>:
->>>>>>> b56a5220
 	<emphasis>Insertion hints in associative containers</emphasis>
     </term>
     <listitem><para>Implement N1780, first check before then check after, insert as close
 	to hint as possible.
     </para></listitem></varlistentry>
 
-<<<<<<< HEAD
-    <varlistentry><term><ulink url="../ext/lwg-defects.html#235">235</ulink>:
-=======
     <varlistentry><term><link xmlns:xlink="http://www.w3.org/1999/xlink" xlink:href="../ext/lwg-defects.html#235">235</link>:
->>>>>>> b56a5220
 	<emphasis>No specification of default ctor for reverse_iterator</emphasis>
     </term>
     <listitem><para>The declaration of <code>reverse_iterator</code> lists a default constructor.
 	However, no specification is given what this constructor should do.
     </para></listitem></varlistentry>
 
-<<<<<<< HEAD
-    <varlistentry><term><ulink url="../ext/lwg-defects.html#241">241</ulink>:
-=======
     <varlistentry><term><link xmlns:xlink="http://www.w3.org/1999/xlink" xlink:href="../ext/lwg-defects.html#241">241</link>:
->>>>>>> b56a5220
 	<emphasis>Does unique_copy() require CopyConstructible and Assignable?</emphasis>
     </term>
     <listitem><para>Add a helper for forward_iterator/output_iterator, fix the existing
 	one for input_iterator/output_iterator to not rely on Assignability.
     </para></listitem></varlistentry>
 
-<<<<<<< HEAD
-    <varlistentry><term><ulink url="../ext/lwg-defects.html#243">243</ulink>:
-=======
     <varlistentry><term><link xmlns:xlink="http://www.w3.org/1999/xlink" xlink:href="../ext/lwg-defects.html#243">243</link>:
->>>>>>> b56a5220
 	<emphasis>get and getline when sentry reports failure</emphasis>
     </term>
     <listitem><para>Store a null character only if the character array has a non-zero size.
     </para></listitem></varlistentry>
 
-<<<<<<< HEAD
-    <varlistentry><term><ulink url="../ext/lwg-defects.html#251">251</ulink>:
-=======
     <varlistentry><term><link xmlns:xlink="http://www.w3.org/1999/xlink" xlink:href="../ext/lwg-defects.html#251">251</link>:
->>>>>>> b56a5220
 	<emphasis>basic_stringbuf missing allocator_type</emphasis>
     </term>
     <listitem><para>This nested typedef was originally not specified.
     </para></listitem></varlistentry>
 
-<<<<<<< HEAD
-    <varlistentry><term><ulink url="../ext/lwg-defects.html#253">253</ulink>:
-=======
     <varlistentry><term><link xmlns:xlink="http://www.w3.org/1999/xlink" xlink:href="../ext/lwg-defects.html#253">253</link>:
->>>>>>> b56a5220
 	<emphasis>valarray helper functions are almost entirely useless</emphasis>
     </term>
     <listitem><para>Make the copy constructor and copy-assignment operator declarations
@@ -725,96 +499,60 @@
 	definitions.
     </para></listitem></varlistentry>
 
-<<<<<<< HEAD
-    <varlistentry><term><ulink url="../ext/lwg-defects.html#265">265</ulink>:
-=======
     <varlistentry><term><link xmlns:xlink="http://www.w3.org/1999/xlink" xlink:href="../ext/lwg-defects.html#265">265</link>:
->>>>>>> b56a5220
 	<emphasis>std::pair::pair() effects overly restrictive</emphasis>
     </term>
     <listitem><para>The default ctor would build its members from copies of temporaries;
 	now it simply uses their respective default ctors.
     </para></listitem></varlistentry>
 
-<<<<<<< HEAD
-    <varlistentry><term><ulink url="../ext/lwg-defects.html#266">266</ulink>:
-=======
     <varlistentry><term><link xmlns:xlink="http://www.w3.org/1999/xlink" xlink:href="../ext/lwg-defects.html#266">266</link>:
->>>>>>> b56a5220
 	<emphasis>bad_exception::~bad_exception() missing Effects clause</emphasis>
     </term>
     <listitem><para>The <code>bad_</code>* classes no longer have destructors (they
 	are trivial), since no description of them was ever given.
     </para></listitem></varlistentry>
 
-<<<<<<< HEAD
-    <varlistentry><term><ulink url="../ext/lwg-defects.html#271">271</ulink>:
-=======
     <varlistentry><term><link xmlns:xlink="http://www.w3.org/1999/xlink" xlink:href="../ext/lwg-defects.html#271">271</link>:
->>>>>>> b56a5220
 	<emphasis>basic_iostream missing typedefs</emphasis>
     </term>
     <listitem><para>The typedefs it inherits from its base classes can't be used, since
 	(for example) <code>basic_iostream&lt;T&gt;::traits_type</code> is ambiguous.
     </para></listitem></varlistentry>
 
-<<<<<<< HEAD
-    <varlistentry><term><ulink url="../ext/lwg-defects.html#275">275</ulink>:
-=======
     <varlistentry><term><link xmlns:xlink="http://www.w3.org/1999/xlink" xlink:href="../ext/lwg-defects.html#275">275</link>:
->>>>>>> b56a5220
 	<emphasis>Wrong type in num_get::get() overloads</emphasis>
     </term>
     <listitem><para>Similar to 118.
     </para></listitem></varlistentry>
 
-<<<<<<< HEAD
-    <varlistentry><term><ulink url="../ext/lwg-defects.html#280">280</ulink>:
-=======
     <varlistentry><term><link xmlns:xlink="http://www.w3.org/1999/xlink" xlink:href="../ext/lwg-defects.html#280">280</link>:
->>>>>>> b56a5220
 	<emphasis>Comparison of reverse_iterator to const reverse_iterator</emphasis>
     </term>
     <listitem><para>Add global functions with two template parameters.
 	(NB: not added for now a templated assignment operator)
     </para></listitem></varlistentry>
 
-<<<<<<< HEAD
-    <varlistentry><term><ulink url="../ext/lwg-defects.html#292">292</ulink>:
-=======
     <varlistentry><term><link xmlns:xlink="http://www.w3.org/1999/xlink" xlink:href="../ext/lwg-defects.html#292">292</link>:
->>>>>>> b56a5220
 	<emphasis>Effects of a.copyfmt (a)</emphasis>
     </term>
     <listitem><para>If <code>(this == &amp;rhs)</code> do nothing.
     </para></listitem></varlistentry>
 
-<<<<<<< HEAD
-    <varlistentry><term><ulink url="../ext/lwg-defects.html#300">300</ulink>:
-=======
     <varlistentry><term><link xmlns:xlink="http://www.w3.org/1999/xlink" xlink:href="../ext/lwg-defects.html#300">300</link>:
->>>>>>> b56a5220
 	<emphasis>List::merge() specification incomplete</emphasis>
     </term>
     <listitem><para>If <code>(this == &amp;x)</code> do nothing.
     </para></listitem></varlistentry>
 
-<<<<<<< HEAD
-    <varlistentry><term><ulink url="../ext/lwg-defects.html#303">303</ulink>:
-=======
     <varlistentry><term><link xmlns:xlink="http://www.w3.org/1999/xlink" xlink:href="../ext/lwg-defects.html#303">303</link>:
->>>>>>> b56a5220
 	<emphasis>Bitset input operator underspecified</emphasis>
     </term>
     <listitem><para>Basically, compare the input character to
 		    <code>is.widen(0)</code> and <code>is.widen(1)</code>.
     </para></listitem></varlistentry>
 
-<<<<<<< HEAD
-    <varlistentry><term><ulink url="../ext/lwg-defects.html#305">305</ulink>:
-=======
     <varlistentry><term><link xmlns:xlink="http://www.w3.org/1999/xlink" xlink:href="../ext/lwg-defects.html#305">305</link>:
->>>>>>> b56a5220
 	<emphasis>Default behavior of codecvt&lt;wchar_t, char,
 		  mbstate_t&gt;::length()</emphasis>
     </term>
@@ -822,32 +560,20 @@
 		    mbstate_t&gt;::do_length</code> must return.
     </para></listitem></varlistentry>
 
-<<<<<<< HEAD
-    <varlistentry><term><ulink url="../ext/lwg-defects.html#328">328</ulink>:
-=======
     <varlistentry><term><link xmlns:xlink="http://www.w3.org/1999/xlink" xlink:href="../ext/lwg-defects.html#328">328</link>:
->>>>>>> b56a5220
 	<emphasis>Bad sprintf format modifier in
 		  money_put&lt;&gt;::do_put()</emphasis>
     </term>
     <listitem><para>Change the format string to "%.0Lf".
     </para></listitem></varlistentry>
 
-<<<<<<< HEAD
-    <varlistentry><term><ulink url="../ext/lwg-defects.html#365">365</ulink>:
-=======
     <varlistentry><term><link xmlns:xlink="http://www.w3.org/1999/xlink" xlink:href="../ext/lwg-defects.html#365">365</link>:
->>>>>>> b56a5220
 	<emphasis>Lack of const-qualification in clause 27</emphasis>
     </term>
     <listitem><para>Add const overloads of <code>is_open</code>.
     </para></listitem></varlistentry>
 
-<<<<<<< HEAD
-    <varlistentry><term><ulink url="../ext/lwg-defects.html#387">387</ulink>:
-=======
     <varlistentry><term><link xmlns:xlink="http://www.w3.org/1999/xlink" xlink:href="../ext/lwg-defects.html#387">387</link>:
->>>>>>> b56a5220
 	<emphasis>std::complex over-encapsulated</emphasis>
     </term>
     <listitem><para>Add the <code>real(T)</code> and <code>imag(T)</code>
@@ -856,42 +582,26 @@
 		    free functions.
     </para></listitem></varlistentry>
 
-<<<<<<< HEAD
-    <varlistentry><term><ulink url="../ext/lwg-defects.html#389">389</ulink>:
-=======
     <varlistentry><term><link xmlns:xlink="http://www.w3.org/1999/xlink" xlink:href="../ext/lwg-defects.html#389">389</link>:
->>>>>>> b56a5220
 	<emphasis>Const overload of valarray::operator[] returns
 		  by value</emphasis>
     </term>
     <listitem><para>Change it to return a <code>const T&amp;</code>.
     </para></listitem></varlistentry>
 
-<<<<<<< HEAD
-    <varlistentry><term><ulink url="../ext/lwg-defects.html#396">396</ulink>:
-=======
     <varlistentry><term><link xmlns:xlink="http://www.w3.org/1999/xlink" xlink:href="../ext/lwg-defects.html#396">396</link>:
->>>>>>> b56a5220
 	<emphasis>what are characters zero and one</emphasis>
     </term>
     <listitem><para>Implement the proposed resolution.
     </para></listitem></varlistentry>
 
-<<<<<<< HEAD
-    <varlistentry><term><ulink url="../ext/lwg-defects.html#402">402</ulink>:
-=======
     <varlistentry><term><link xmlns:xlink="http://www.w3.org/1999/xlink" xlink:href="../ext/lwg-defects.html#402">402</link>:
->>>>>>> b56a5220
 	<emphasis>Wrong new expression in [some_]allocator::construct</emphasis>
     </term>
     <listitem><para>Replace "new" with "::new".
     </para></listitem></varlistentry>
 
-<<<<<<< HEAD
-    <varlistentry><term><ulink url="../ext/lwg-active.html#408">408</ulink>:
-=======
     <varlistentry><term><link xmlns:xlink="http://www.w3.org/1999/xlink" xlink:href="../ext/lwg-active.html#408">408</link>:
->>>>>>> b56a5220
 	<emphasis>
 	Is vector&lt;reverse_iterator&lt;char*&gt; &gt; forbidden?
 	</emphasis>
@@ -899,124 +609,76 @@
     <listitem><para>Tweak the debug-mode checks in _Safe_iterator.
     </para></listitem></varlistentry>
 
-<<<<<<< HEAD
-    <varlistentry><term><ulink url="../ext/lwg-defects.html#409">409</ulink>:
-=======
     <varlistentry><term><link xmlns:xlink="http://www.w3.org/1999/xlink" xlink:href="../ext/lwg-defects.html#409">409</link>:
->>>>>>> b56a5220
 	<emphasis>Closing an fstream should clear the error state</emphasis>
     </term>
     <listitem><para>Have <code>open</code> clear the error flags.
     </para></listitem></varlistentry>
 
-<<<<<<< HEAD
-    <varlistentry><term><ulink url="../ext/lwg-closed.html#431">431</ulink>:
-=======
     <varlistentry><term><link xmlns:xlink="http://www.w3.org/1999/xlink" xlink:href="../ext/lwg-closed.html#431">431</link>:
->>>>>>> b56a5220
 	<emphasis>Swapping containers with unequal allocators</emphasis>
     </term>
     <listitem><para>Implement Option 3, as per N1599.
     </para></listitem></varlistentry>
 
-<<<<<<< HEAD
-    <varlistentry><term><ulink url="../ext/lwg-defects.html#432">432</ulink>:
-=======
     <varlistentry><term><link xmlns:xlink="http://www.w3.org/1999/xlink" xlink:href="../ext/lwg-defects.html#432">432</link>:
->>>>>>> b56a5220
 	<emphasis>stringbuf::overflow() makes only one write position
 	    available</emphasis>
     </term>
     <listitem><para>Implement the resolution, beyond DR 169.
     </para></listitem></varlistentry>
 
-<<<<<<< HEAD
-    <varlistentry><term><ulink url="../ext/lwg-defects.html#434">434</ulink>:
-=======
     <varlistentry><term><link xmlns:xlink="http://www.w3.org/1999/xlink" xlink:href="../ext/lwg-defects.html#434">434</link>:
->>>>>>> b56a5220
 	<emphasis>bitset::to_string() hard to use</emphasis>
     </term>
     <listitem><para>Add three overloads, taking fewer template arguments.
     </para></listitem></varlistentry>
 
-<<<<<<< HEAD
-    <varlistentry><term><ulink url="../ext/lwg-defects.html#438">438</ulink>:
-=======
     <varlistentry><term><link xmlns:xlink="http://www.w3.org/1999/xlink" xlink:href="../ext/lwg-defects.html#438">438</link>:
->>>>>>> b56a5220
 	<emphasis>Ambiguity in the "do the right thing" clause</emphasis>
     </term>
     <listitem><para>Implement the resolution, basically cast less.
     </para></listitem></varlistentry>
 
-<<<<<<< HEAD
-    <varlistentry><term><ulink url="../ext/lwg-defects.html#453">453</ulink>:
-=======
     <varlistentry><term><link xmlns:xlink="http://www.w3.org/1999/xlink" xlink:href="../ext/lwg-defects.html#453">453</link>:
->>>>>>> b56a5220
 	<emphasis>basic_stringbuf::seekoff need not always fail for an empty stream</emphasis>
     </term>
     <listitem><para>Don't fail if the next pointer is null and newoff is zero.
     </para></listitem></varlistentry>
 
-<<<<<<< HEAD
-    <varlistentry><term><ulink url="../ext/lwg-defects.html#455">455</ulink>:
-=======
     <varlistentry><term><link xmlns:xlink="http://www.w3.org/1999/xlink" xlink:href="../ext/lwg-defects.html#455">455</link>:
->>>>>>> b56a5220
 	<emphasis>cerr::tie() and wcerr::tie() are overspecified</emphasis>
     </term>
     <listitem><para>Initialize cerr tied to cout and wcerr tied to wcout.
     </para></listitem></varlistentry>
 
-<<<<<<< HEAD
-    <varlistentry><term><ulink url="../ext/lwg-defects.html#464">464</ulink>:
-=======
     <varlistentry><term><link xmlns:xlink="http://www.w3.org/1999/xlink" xlink:href="../ext/lwg-defects.html#464">464</link>:
->>>>>>> b56a5220
 	<emphasis>Suggestion for new member functions in standard containers</emphasis>
     </term>
     <listitem><para>Add <code>data()</code> to <code>std::vector</code> and
 	<code>at(const key_type&amp;)</code> to <code>std::map</code>.
     </para></listitem></varlistentry>
 
-<<<<<<< HEAD
-    <varlistentry><term><ulink url="../ext/lwg-defects.html#508">508</ulink>:
-=======
     <varlistentry><term><link xmlns:xlink="http://www.w3.org/1999/xlink" xlink:href="../ext/lwg-defects.html#508">508</link>:
->>>>>>> b56a5220
 	<emphasis>Bad parameters for ranlux64_base_01</emphasis>
     </term>
     <listitem><para>Fix the parameters.
     </para></listitem></varlistentry>
 
-<<<<<<< HEAD
-    <varlistentry><term><ulink url="../ext/lwg-closed.html#512">512</ulink>:
-=======
     <varlistentry><term><link xmlns:xlink="http://www.w3.org/1999/xlink" xlink:href="../ext/lwg-closed.html#512">512</link>:
->>>>>>> b56a5220
 	<emphasis>Seeding subtract_with_carry_01 from a single unsigned long</emphasis>
     </term>
     <listitem><para>Construct a <code>linear_congruential</code> engine and seed with it.
     </para></listitem></varlistentry>
 
-<<<<<<< HEAD
-    <varlistentry><term><ulink url="../ext/lwg-closed.html#526">526</ulink>:
-=======
     <varlistentry><term><link xmlns:xlink="http://www.w3.org/1999/xlink" xlink:href="../ext/lwg-closed.html#526">526</link>:
->>>>>>> b56a5220
 	<emphasis>Is it undefined if a function in the standard changes in
 	    parameters?</emphasis>
     </term>
     <listitem><para>Use &amp;value.
     </para></listitem></varlistentry>
 
-<<<<<<< HEAD
-    <varlistentry><term><ulink url="../ext/lwg-defects.html#538">538</ulink>:
-=======
     <varlistentry><term><link xmlns:xlink="http://www.w3.org/1999/xlink" xlink:href="../ext/lwg-defects.html#538">538</link>:
->>>>>>> b56a5220
 	<emphasis>241 again: Does unique_copy() require CopyConstructible
 	    and Assignable?</emphasis>
     </term>
@@ -1024,11 +686,7 @@
 	input_iterator' value_type.
     </para></listitem></varlistentry>
 
-<<<<<<< HEAD
-    <varlistentry><term><ulink url="../ext/lwg-active.html#539">539</ulink>:
-=======
     <varlistentry><term><link xmlns:xlink="http://www.w3.org/1999/xlink" xlink:href="../ext/lwg-active.html#539">539</link>:
->>>>>>> b56a5220
 	<emphasis>partial_sum and adjacent_difference should mention
 	    requirements</emphasis>
     </term>
@@ -1036,192 +694,116 @@
 	in adjacent_difference.
     </para></listitem></varlistentry>
 
-<<<<<<< HEAD
-    <varlistentry><term><ulink url="../ext/lwg-defects.html#541">541</ulink>:
-=======
     <varlistentry><term><link xmlns:xlink="http://www.w3.org/1999/xlink" xlink:href="../ext/lwg-defects.html#541">541</link>:
->>>>>>> b56a5220
 	<emphasis>shared_ptr template assignment and void</emphasis>
     </term>
     <listitem><para>Add an auto_ptr&lt;void&gt; specialization.
     </para></listitem></varlistentry>
 
-<<<<<<< HEAD
-    <varlistentry><term><ulink url="../ext/lwg-defects.html#543">543</ulink>:
-=======
     <varlistentry><term><link xmlns:xlink="http://www.w3.org/1999/xlink" xlink:href="../ext/lwg-defects.html#543">543</link>:
->>>>>>> b56a5220
 	<emphasis>valarray slice default constructor</emphasis>
     </term>
     <listitem><para>Follow the straightforward proposed resolution.
     </para></listitem></varlistentry>
 
-<<<<<<< HEAD
-    <varlistentry><term><ulink url="../ext/lwg-defects.html#550">550</ulink>:
-=======
     <varlistentry><term><link xmlns:xlink="http://www.w3.org/1999/xlink" xlink:href="../ext/lwg-defects.html#550">550</link>:
->>>>>>> b56a5220
 	<emphasis>What should the return type of pow(float,int) be?</emphasis>
     </term>
     <listitem><para>In C++0x mode, remove the pow(float,int), etc., signatures.
     </para></listitem></varlistentry>
 
-<<<<<<< HEAD
-    <varlistentry><term><ulink url="../ext/lwg-defects.html#586">586</ulink>:
-=======
     <varlistentry><term><link xmlns:xlink="http://www.w3.org/1999/xlink" xlink:href="../ext/lwg-defects.html#586">586</link>:
->>>>>>> b56a5220
 	<emphasis>string inserter not a formatted function</emphasis>
     </term>
     <listitem><para>Change it to be a formatted output function (i.e. catch exceptions).
     </para></listitem></varlistentry>
 
-<<<<<<< HEAD
-    <varlistentry><term><ulink url="../ext/lwg-defects.html#596">596</ulink>:
-=======
     <varlistentry><term><link xmlns:xlink="http://www.w3.org/1999/xlink" xlink:href="../ext/lwg-defects.html#596">596</link>:
->>>>>>> b56a5220
 	<emphasis>27.8.1.3 Table 112 omits "a+" and "a+b" modes</emphasis>
     </term>
     <listitem><para>Add the missing modes to fopen_mode.
     </para></listitem></varlistentry>
 
-<<<<<<< HEAD
-    <varlistentry><term><ulink url="../ext/lwg-defects.html#630">630</ulink>:
-=======
     <varlistentry><term><link xmlns:xlink="http://www.w3.org/1999/xlink" xlink:href="../ext/lwg-defects.html#630">630</link>:
->>>>>>> b56a5220
 	<emphasis>arrays of valarray</emphasis>
     </term>
     <listitem><para>Implement the simple resolution.
     </para></listitem></varlistentry>
 
-<<<<<<< HEAD
-    <varlistentry><term><ulink url="../ext/lwg-defects.html#660">660</ulink>:
-=======
     <varlistentry><term><link xmlns:xlink="http://www.w3.org/1999/xlink" xlink:href="../ext/lwg-defects.html#660">660</link>:
->>>>>>> b56a5220
 	<emphasis>Missing bitwise operations</emphasis>
     </term>
     <listitem><para>Add the missing operations.
     </para></listitem></varlistentry>
 
-<<<<<<< HEAD
-    <varlistentry><term><ulink url="../ext/lwg-defects.html#691">691</ulink>:
-=======
     <varlistentry><term><link xmlns:xlink="http://www.w3.org/1999/xlink" xlink:href="../ext/lwg-defects.html#691">691</link>:
->>>>>>> b56a5220
 	<emphasis>const_local_iterator cbegin, cend missing from TR1</emphasis>
     </term>
     <listitem><para>In C++0x mode add cbegin(size_type) and cend(size_type)
 		    to the unordered containers.
     </para></listitem></varlistentry>
 
-<<<<<<< HEAD
-    <varlistentry><term><ulink url="../ext/lwg-defects.html#693">693</ulink>:
-=======
     <varlistentry><term><link xmlns:xlink="http://www.w3.org/1999/xlink" xlink:href="../ext/lwg-defects.html#693">693</link>:
->>>>>>> b56a5220
 	<emphasis>std::bitset::all() missing</emphasis>
     </term>
     <listitem><para>Add it, consistently with the discussion.
     </para></listitem></varlistentry>
 
-<<<<<<< HEAD
-    <varlistentry><term><ulink url="../ext/lwg-defects.html#695">695</ulink>:
-=======
     <varlistentry><term><link xmlns:xlink="http://www.w3.org/1999/xlink" xlink:href="../ext/lwg-defects.html#695">695</link>:
->>>>>>> b56a5220
 	<emphasis>ctype&lt;char&gt;::classic_table() not accessible</emphasis>
     </term>
     <listitem><para>Make the member functions table and classic_table public.
     </para></listitem></varlistentry>
 
-<<<<<<< HEAD
-    <varlistentry><term><ulink url="../ext/lwg-defects.html#696">696</ulink>:
-=======
     <varlistentry><term><link xmlns:xlink="http://www.w3.org/1999/xlink" xlink:href="../ext/lwg-defects.html#696">696</link>:
->>>>>>> b56a5220
 	<emphasis>istream::operator&gt;&gt;(int&amp;) broken</emphasis>
     </term>
     <listitem><para>Implement the straightforward resolution.
     </para></listitem></varlistentry>
 
-<<<<<<< HEAD
-    <varlistentry><term><ulink url="../ext/lwg-defects.html#761">761</ulink>:
-=======
     <varlistentry><term><link xmlns:xlink="http://www.w3.org/1999/xlink" xlink:href="../ext/lwg-defects.html#761">761</link>:
->>>>>>> b56a5220
 	<emphasis>unordered_map needs an at() member function</emphasis>
     </term>
     <listitem><para>In C++0x mode, add at() and at() const.
     </para></listitem></varlistentry>
 
-<<<<<<< HEAD
-    <varlistentry><term><ulink url="../ext/lwg-defects.html#775">775</ulink>:
-=======
     <varlistentry><term><link xmlns:xlink="http://www.w3.org/1999/xlink" xlink:href="../ext/lwg-defects.html#775">775</link>:
->>>>>>> b56a5220
 	<emphasis>Tuple indexing should be unsigned?</emphasis>
     </term>
     <listitem><para>Implement the int -&gt; size_t replacements.
     </para></listitem></varlistentry>
 
-<<<<<<< HEAD
-    <varlistentry><term><ulink url="../ext/lwg-defects.html#776">776</ulink>:
-=======
     <varlistentry><term><link xmlns:xlink="http://www.w3.org/1999/xlink" xlink:href="../ext/lwg-defects.html#776">776</link>:
->>>>>>> b56a5220
 	<emphasis>Undescribed assign function of std::array</emphasis>
     </term>
     <listitem><para>In C++0x mode, remove assign, add fill.
     </para></listitem></varlistentry>
 
-<<<<<<< HEAD
-    <varlistentry><term><ulink url="../ext/lwg-defects.html#781">781</ulink>:
-=======
     <varlistentry><term><link xmlns:xlink="http://www.w3.org/1999/xlink" xlink:href="../ext/lwg-defects.html#781">781</link>:
->>>>>>> b56a5220
 	<emphasis>std::complex should add missing C99 functions</emphasis>
     </term>
     <listitem><para>In C++0x mode, add std::proj.
     </para></listitem></varlistentry>
 
-<<<<<<< HEAD
-    <varlistentry><term><ulink url="../ext/lwg-defects.html#809">809</ulink>:
-=======
     <varlistentry><term><link xmlns:xlink="http://www.w3.org/1999/xlink" xlink:href="../ext/lwg-defects.html#809">809</link>:
->>>>>>> b56a5220
 	<emphasis>std::swap should be overloaded for array types</emphasis>
     </term>
     <listitem><para>Add the overload.
     </para></listitem></varlistentry>
 
-<<<<<<< HEAD
-    <varlistentry><term><ulink url="../ext/lwg-defects.html#844">844</ulink>:
-=======
     <varlistentry><term><link xmlns:xlink="http://www.w3.org/1999/xlink" xlink:href="../ext/lwg-defects.html#844">844</link>:
->>>>>>> b56a5220
 	<emphasis>complex pow return type is ambiguous</emphasis>
     </term>
     <listitem><para>In C++0x mode, remove the pow(complex&lt;T&gt;, int) signature.
     </para></listitem></varlistentry>
 
-<<<<<<< HEAD
-    <varlistentry><term><ulink url="../ext/lwg-defects.html#853">853</ulink>:
-=======
     <varlistentry><term><link xmlns:xlink="http://www.w3.org/1999/xlink" xlink:href="../ext/lwg-defects.html#853">853</link>:
->>>>>>> b56a5220
 	<emphasis>to_string needs updating with zero and one</emphasis>
     </term>
     <listitem><para>Update / add the signatures.
     </para></listitem></varlistentry>
 
-<<<<<<< HEAD
-    <varlistentry><term><ulink url="../ext/lwg-active.html#865">865</ulink>:
-=======
     <varlistentry><term><link xmlns:xlink="http://www.w3.org/1999/xlink" xlink:href="../ext/lwg-active.html#865">865</link>:
->>>>>>> b56a5220
 	<emphasis>More algorithms that throw away information</emphasis>
     </term>
     <listitem><para>The traditional HP / SGI return type and value is blessed
@@ -1229,13 +811,8 @@
     </para></listitem></varlistentry>
   </variablelist>
 
-<<<<<<< HEAD
- </sect2>
-  </sect1>
-=======
  </section>
   </section>
->>>>>>> b56a5220
 </chapter>
 
 
@@ -1269,21 +846,11 @@
    </para>
 
   <!-- Section 01 : Prerequisites -->
-<<<<<<< HEAD
-  <xi:include xmlns:xi="http://www.w3.org/2001/XInclude"
-	      parse="xml" href="prerequisites.xml">
-  </xi:include>
-
-  <!-- Section 02 : Configure -->
-  <xi:include xmlns:xi="http://www.w3.org/2001/XInclude"
-	      parse="xml" href="configure.xml">
-=======
   <xi:include xmlns:xi="http://www.w3.org/2001/XInclude" parse="xml" href="prerequisites.xml">
   </xi:include>
 
   <!-- Section 02 : Configure -->
   <xi:include xmlns:xi="http://www.w3.org/2001/XInclude" parse="xml" href="configure.xml">
->>>>>>> b56a5220
   </xi:include>
 
   <!-- Section 03 : Make -->
