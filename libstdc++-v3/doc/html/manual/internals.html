--- conflicted
+++ resolved
@@ -1,17 +1,9 @@
 <?xml version="1.0" encoding="UTF-8" standalone="no"?>
-<<<<<<< HEAD
-<!DOCTYPE html PUBLIC "-//W3C//DTD XHTML 1.0 Transitional//EN" "http://www.w3.org/TR/xhtml1/DTD/xhtml1-transitional.dtd">
-<html xmlns="http://www.w3.org/1999/xhtml"><head><meta http-equiv="Content-Type" content="text/html; charset=UTF-8" /><title>Porting to New Hardware or Operating Systems</title><meta name="generator" content="DocBook XSL Stylesheets V1.75.2" /><meta name="keywords" content="&#10;      ISO C++&#10;    , &#10;      internals&#10;    " /><meta name="keywords" content="&#10;      ISO C++&#10;    , &#10;      library&#10;    " /><link rel="home" href="../spine.html" title="The GNU C++ Library Documentation" /><link rel="up" href="appendix_porting.html" title="Appendix B.  Porting and Maintenance" /><link rel="prev" href="appendix_porting.html" title="Appendix B.  Porting and Maintenance" /><link rel="next" href="test.html" title="Test" /></head><body><div class="navheader"><table width="100%" summary="Navigation header"><tr><th colspan="3" align="center">Porting to New Hardware or Operating Systems</th></tr><tr><td width="20%" align="left"><a accesskey="p" href="appendix_porting.html">Prev</a> </td><th width="60%" align="center">Appendix B. 
-  Porting and Maintenance
-  
-</th><td width="20%" align="right"> <a accesskey="n" href="test.html">Next</a></td></tr></table><hr /></div><div class="sect1" title="Porting to New Hardware or Operating Systems"><div class="titlepage"><div><div><h2 class="title" style="clear: both"><a id="appendix.porting.internals"></a>Porting to New Hardware or Operating Systems</h2></div></div></div><p>
-=======
 <!DOCTYPE html PUBLIC "-//W3C//DTD XHTML 1.1//EN" "http://www.w3.org/TR/xhtml11/DTD/xhtml11.dtd">
 <html xmlns="http://www.w3.org/1999/xhtml"><head><title>Porting to New Hardware or Operating Systems</title><meta name="generator" content="DocBook XSL-NS Stylesheets V1.76.1"/><meta name="keywords" content="&#10;      ISO C++&#10;    , &#10;      internals&#10;    "/><meta name="keywords" content="&#10;      ISO C++&#10;    , &#10;      library&#10;    "/><link rel="home" href="../spine.html" title="The GNU C++ Library"/><link rel="up" href="appendix_porting.html" title="Appendix B.  Porting and Maintenance"/><link rel="prev" href="documentation_hacking.html" title="Writing and Generating Documentation"/><link rel="next" href="test.html" title="Test"/></head><body><div class="navheader"><table width="100%" summary="Navigation header"><tr><th colspan="3" align="center">Porting to New Hardware or Operating Systems</th></tr><tr><td align="left"><a accesskey="p" href="documentation_hacking.html">Prev</a> </td><th width="60%" align="center">Appendix B. 
   Porting and Maintenance
   
 </th><td align="right"> <a accesskey="n" href="test.html">Next</a></td></tr></table><hr/></div><div class="section" title="Porting to New Hardware or Operating Systems"><div class="titlepage"><div><div><h2 class="title"><a id="appendix.porting.internals"/>Porting to New Hardware or Operating Systems</h2></div></div></div><p>
->>>>>>> 3082eeb7
 </p><p>This document explains how to port libstdc++ (the GNU C++ library) to
 a new target.
 </p><p>In order to make the GNU C++ library (libstdc++) work with a new
@@ -28,11 +20,7 @@
 library, but you should at least try some minimal test cases.
    </p><p>(Note that what we think of as a "target," the library refers to as
 a "host."  The comment at the top of <code class="code">configure.ac</code> explains why.)
-<<<<<<< HEAD
-   </p><div class="sect2" title="Operating System"><div class="titlepage"><div><div><h3 class="title"><a id="internals.os"></a>Operating System</h3></div></div></div><p>If you are porting to a new operating system (as opposed to a new chip
-=======
    </p><div class="section" title="Operating System"><div class="titlepage"><div><div><h3 class="title"><a id="internals.os"/>Operating System</h3></div></div></div><p>If you are porting to a new operating system (as opposed to a new chip
->>>>>>> 3082eeb7
 using an existing operating system), you will need to create a new
 directory in the <code class="code">config/os</code> hierarchy.  For example, the IRIX
 configuration files are all in <code class="code">config/os/irix</code>.  There is no set
@@ -111,11 +99,7 @@
 #endif
 </pre><p>We recommend copying an existing <code class="code">os_defines.h</code> to use as a
 starting point.
-<<<<<<< HEAD
-   </p></div><div class="sect2" title="CPU"><div class="titlepage"><div><div><h3 class="title"><a id="internals.cpu"></a>CPU</h3></div></div></div><p>If you are porting to a new chip (as opposed to a new operating system
-=======
    </p></div><div class="section" title="CPU"><div class="titlepage"><div><div><h3 class="title"><a id="internals.cpu"/>CPU</h3></div></div></div><p>If you are porting to a new chip (as opposed to a new operating system
->>>>>>> 3082eeb7
 running on an existing chip), you will need to create a new directory in the
 <code class="code">config/cpu</code> hierarchy.  Much like the <a class="link" href="internals.html#internals.os" title="Operating System">Operating system</a> setup,
 there are no strict rules on how to organize the CPU configuration
@@ -133,11 +117,7 @@
    </p><p>The <code class="code">cpu_include_dir</code> sets default locations for the files controlling
 <a class="link" href="internals.html#internals.thread_safety" title="Thread Safety">Thread safety</a> and <a class="link" href="internals.html#internals.numeric_limits" title="Numeric Limits">Numeric limits</a>, if the defaults are not
 appropriate for your chip.
-<<<<<<< HEAD
-   </p></div><div class="sect2" title="Character Types"><div class="titlepage"><div><div><h3 class="title"><a id="internals.char_types"></a>Character Types</h3></div></div></div><p>The library requires that you provide three header files to implement
-=======
    </p></div><div class="section" title="Character Types"><div class="titlepage"><div><div><h3 class="title"><a id="internals.char_types"/>Character Types</h3></div></div></div><p>The library requires that you provide three header files to implement
->>>>>>> 3082eeb7
 character classification, analogous to that provided by the C libraries
 <code class="code">&lt;ctype.h&gt;</code> header.  You can model these on the files provided in
 <code class="code">config/os/generic</code>.  However, these files will almost
@@ -296,11 +276,7 @@
 	 ++__low;
        return __low;
      }
-<<<<<<< HEAD
-</pre></div><div class="sect2" title="Thread Safety"><div class="titlepage"><div><div><h3 class="title"><a id="internals.thread_safety"></a>Thread Safety</h3></div></div></div><p>The C++ library string functionality requires a couple of atomic
-=======
 </pre></div><div class="section" title="Thread Safety"><div class="titlepage"><div><div><h3 class="title"><a id="internals.thread_safety"/>Thread Safety</h3></div></div></div><p>The C++ library string functionality requires a couple of atomic
->>>>>>> 3082eeb7
 operations to provide thread-safety.  If you don't take any special
 action, the library will use stub versions of these functions that are
 not thread-safe.  They will work fine, unless your applications are
@@ -355,13 +331,8 @@
      {
        *__mem += __val;
      }
-<<<<<<< HEAD
-</pre></div><div class="sect2" title="Numeric Limits"><div class="titlepage"><div><div><h3 class="title"><a id="internals.numeric_limits"></a>Numeric Limits</h3></div></div></div><p>The C++ library requires information about the fundamental data types,
-such as the minimum and maximum representable values of each type. 
-=======
 </pre></div><div class="section" title="Numeric Limits"><div class="titlepage"><div><div><h3 class="title"><a id="internals.numeric_limits"/>Numeric Limits</h3></div></div></div><p>The C++ library requires information about the fundamental data types,
 such as the minimum and maximum representable values of each type.
->>>>>>> 3082eeb7
 You can define each of these values individually, but it is usually
 easiest just to indicate how many bits are used in each of the data
 types and let the library do the rest.  For information about the
@@ -372,11 +343,7 @@
 do not have to provide the same definitions for each operating system.
 To take that approach, create a new file called <code class="code">cpu_limits.h</code> in
 your CPU configuration directory (see <a class="link" href="internals.html#internals.cpu" title="CPU">CPU</a>).
-<<<<<<< HEAD
-   </p></div><div class="sect2" title="Libtool"><div class="titlepage"><div><div><h3 class="title"><a id="internals.libtool"></a>Libtool</h3></div></div></div><p>The C++ library is compiled, archived and linked with libtool. 
-=======
    </p></div><div class="section" title="Libtool"><div class="titlepage"><div><div><h3 class="title"><a id="internals.libtool"/>Libtool</h3></div></div></div><p>The C++ library is compiled, archived and linked with libtool.
->>>>>>> 3082eeb7
 Explaining the full workings of libtool is beyond the scope of this
 document, but there are a few, particular bits that are necessary for
 porting.
@@ -398,11 +365,4 @@
 <code class="code">ltcf-c.sh</code> in the top-level directory.  Find the switch statement
 that sets <code class="code">archive_cmds</code>.  Here, adjust the setting for your
 operating system.
-<<<<<<< HEAD
-   </p></div></div><div class="navfooter"><hr /><table width="100%" summary="Navigation footer"><tr><td width="40%" align="left"><a accesskey="p" href="appendix_porting.html">Prev</a> </td><td width="20%" align="center"><a accesskey="u" href="appendix_porting.html">Up</a></td><td width="40%" align="right"> <a accesskey="n" href="test.html">Next</a></td></tr><tr><td width="40%" align="left" valign="top">Appendix B. 
-  Porting and Maintenance
-  
- </td><td width="20%" align="center"><a accesskey="h" href="../spine.html">Home</a></td><td width="40%" align="right" valign="top"> Test</td></tr></table></div></body></html>
-=======
-   </p></div></div><div class="navfooter"><hr/><table width="100%" summary="Navigation footer"><tr><td align="left"><a accesskey="p" href="documentation_hacking.html">Prev</a> </td><td align="center"><a accesskey="u" href="appendix_porting.html">Up</a></td><td align="right"> <a accesskey="n" href="test.html">Next</a></td></tr><tr><td align="left" valign="top">Writing and Generating Documentation </td><td align="center"><a accesskey="h" href="../spine.html">Home</a></td><td align="right" valign="top"> Test</td></tr></table></div></body></html>
->>>>>>> 3082eeb7
+   </p></div></div><div class="navfooter"><hr/><table width="100%" summary="Navigation footer"><tr><td align="left"><a accesskey="p" href="documentation_hacking.html">Prev</a> </td><td align="center"><a accesskey="u" href="appendix_porting.html">Up</a></td><td align="right"> <a accesskey="n" href="test.html">Next</a></td></tr><tr><td align="left" valign="top">Writing and Generating Documentation </td><td align="center"><a accesskey="h" href="../spine.html">Home</a></td><td align="right" valign="top"> Test</td></tr></table></div></body></html>