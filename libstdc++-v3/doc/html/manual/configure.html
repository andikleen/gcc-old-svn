<?xml version="1.0" encoding="UTF-8" standalone="no"?>
<<<<<<< HEAD
<!DOCTYPE html PUBLIC "-//W3C//DTD XHTML 1.0 Transitional//EN" "http://www.w3.org/TR/xhtml1/DTD/xhtml1-transitional.dtd">
<html xmlns="http://www.w3.org/1999/xhtml"><head><meta http-equiv="Content-Type" content="text/html; charset=UTF-8" /><title>Configure</title><meta name="generator" content="DocBook XSL Stylesheets V1.75.2" /><meta name="keywords" content="&#10;      ISO C++&#10;    , &#10;      configure&#10;    , &#10;      options&#10;    " /><meta name="keywords" content="&#10;      ISO C++&#10;    , &#10;      library&#10;    " /><link rel="home" href="../spine.html" title="The GNU C++ Library Documentation" /><link rel="up" href="setup.html" title="Chapter 2. Setup" /><link rel="prev" href="setup.html" title="Chapter 2. Setup" /><link rel="next" href="make.html" title="Make" /></head><body><div class="navheader"><table width="100%" summary="Navigation header"><tr><th colspan="3" align="center">Configure</th></tr><tr><td width="20%" align="left"><a accesskey="p" href="setup.html">Prev</a> </td><th width="60%" align="center">Chapter 2. Setup</th><td width="20%" align="right"> <a accesskey="n" href="make.html">Next</a></td></tr></table><hr /></div><div class="sect1" title="Configure"><div class="titlepage"><div><div><h2 class="title" style="clear: both"><a id="manual.intro.setup.configure"></a>Configure</h2></div></div></div><p>
=======
<!DOCTYPE html PUBLIC "-//W3C//DTD XHTML 1.1//EN" "http://www.w3.org/TR/xhtml11/DTD/xhtml11.dtd">
<html xmlns="http://www.w3.org/1999/xhtml"><head><title>Configure</title><meta name="generator" content="DocBook XSL-NS Stylesheets V1.76.1"/><meta name="keywords" content="&#10;      ISO C++&#10;    , &#10;      configure&#10;    , &#10;      options&#10;    "/><meta name="keywords" content="&#10;      ISO C++&#10;    , &#10;      library&#10;    "/><link rel="home" href="../spine.html" title="The GNU C++ Library"/><link rel="up" href="setup.html" title="Chapter 2. Setup"/><link rel="prev" href="setup.html" title="Chapter 2. Setup"/><link rel="next" href="make.html" title="Make"/></head><body><div class="navheader"><table width="100%" summary="Navigation header"><tr><th colspan="3" align="center">Configure</th></tr><tr><td align="left"><a accesskey="p" href="setup.html">Prev</a> </td><th width="60%" align="center">Chapter 2. Setup</th><td align="right"> <a accesskey="n" href="make.html">Next</a></td></tr></table><hr/></div><div class="section" title="Configure"><div class="titlepage"><div><div><h2 class="title"><a id="manual.intro.setup.configure"/>Configure</h2></div></div></div><p>
>>>>>>> 3082eeb7
  When configuring libstdc++, you'll have to configure the entire
  <span class="emphasis"><em>gccsrcdir</em></span> directory. Consider using the
  toplevel gcc configuration option
  <code class="literal">--enable-languages=c++</code>, which saves time by only
  building the C++ toolchain.
</p><p>
  Here are all of the configure options specific to libstdc++.  Keep
  in mind that
   
<<<<<<< HEAD
   <a class="ulink" href="http://sourceware.org/autobook/autobook/autobook_14.html" target="_top">they
=======
   <a class="link" href="http://sourceware.org/autobook/autobook/autobook_14.html">they
>>>>>>> 3082eeb7
   all have opposite forms as well</a> (enable/disable and
   with/without).  The defaults are for the <span class="emphasis"><em>current
   development sources</em></span>, which may be different than those
   for released versions.
</p><p>The canonical way to find out the configure options that are
   available for a given set of libstdc++ sources is to go to the
   source directory and then type:<span class="command"><strong>./configure --help</strong></span>.
</p><div class="variablelist"><dl><dt><span class="term"><code class="code">--enable-multilib</code>[default]</span></dt><dd><p>This is part of the generic multilib support for building cross
	compilers.  As such, targets like "powerpc-elf" will have
	libstdc++ built many different ways:  "-msoft-float"
	and not, etc.  A different libstdc++ will be built for each of
	the different multilib versions.  This option is on by default.
     </p></dd><dt><span class="term"><code class="code">--enable-sjlj-exceptions</code></span></dt><dd><p>Forces old, set-jump/long-jump exception handling model.  If
	at all possible, the new, frame unwinding exception handling routines
	should be used instead, as they significantly reduce both
	runtime memory usage and executable size. This option can
	change the library ABI.
     </p></dd><dt><span class="term"><code class="code">--enable-version-specific-runtime-libs</code></span></dt><dd><p>Specify that run-time libraries should be installed in the
	compiler-specific subdirectory (i.e.,
	<code class="code">${libdir}/gcc-lib/${target_alias}/${gcc_version}</code>)
	instead of <code class="code">${libdir}</code>.  This option is useful if you
	intend to use several versions of gcc in parallel.  In addition,
	libstdc++'s include files will be installed in
	<code class="code">${libdir}/gcc-lib/${target_alias}/${gcc_version}/include/g++</code>,
	unless you also specify
       <code class="literal">--with-gxx-include-dir=</code><code class="filename">dirname</code> during configuration.
     </p></dd><dt><span class="term"><code class="code">--with-gxx-include-dir=&lt;include-files dir&gt;</code></span></dt><dd><p>Adds support for named libstdc++ include directory.  For instance,
<<<<<<< HEAD
        the following puts all the libstdc++ headers into a directory
        called "4.4-20090404" instead of the usual
        "c++/(version)".
     </p><pre class="programlisting">
   --with-gxx-include-dir=/foo/H-x86-gcc-3-c-gxx-inc/include/4.4-20090404</pre></dd><dt><span class="term"><code class="code">--enable-cstdio</code></span></dt><dd><p>This is an abbreviated form of <code class="code">'--enable-cstdio=stdio'</code>
        (described next). 
     </p></dd><dt><span class="term"><code class="code">--enable-cstdio=OPTION</code></span></dt><dd><p>Select a target-specific I/O package. At the moment, the only
        choice is to use 'stdio', a generic "C" abstraction.
        The default is 'stdio'. This option can change the library ABI.
     </p></dd><dt><span class="term"><code class="code">--enable-clocale</code></span></dt><dd><p>This is an abbreviated form of <code class="code">'--enable-clocale=generic'</code>
        (described next). 
     </p></dd><dt><span class="term"><code class="code">--enable-clocale=OPTION</code></span></dt><dd><p>Select a target-specific underlying locale package.  The
        choices are 'ieee_1003.1-2001' to specify an X/Open, Standard Unix
        (IEEE Std. 1003.1-2001) model based on langinfo/iconv/catgets,
        'gnu' to specify a model based on functionality from the GNU C
        library (langinfo/iconv/gettext) (from <a class="ulink" href="http://sources.redhat.com/glibc/" target="_top">glibc</a>, the GNU C
        library), or 'generic' to use a generic "C"
        abstraction which consists of "C" locale info.
     </p><p>If not explicitly specified, the configure proccess tries
      to guess the most suitable package from the choices above. The
      default is 'generic'. On glibc-based systems of sufficient
      vintage (2.2.5 and newer) and capability (with installed DE and
      FR locale data), 'gnu' is automatically selected. This option
      can change the library ABI.
     </p></dd><dt><span class="term"><code class="code">--enable-libstdcxx-allocator</code></span></dt><dd><p>This is an abbreviated form of
        <code class="code">'--enable-libstdcxx-allocator=auto'</code> (described
        next). 
=======
	the following puts all the libstdc++ headers into a directory
	called "4.4-20090404" instead of the usual
	"c++/(version)".
     </p><pre class="programlisting">
   --with-gxx-include-dir=/foo/H-x86-gcc-3-c-gxx-inc/include/4.4-20090404</pre></dd><dt><span class="term"><code class="code">--enable-cstdio</code></span></dt><dd><p>This is an abbreviated form of <code class="code">'--enable-cstdio=stdio'</code>
	(described next).
     </p></dd><dt><span class="term"><code class="code">--enable-cstdio=OPTION</code></span></dt><dd><p>Select a target-specific I/O package. At the moment, the only
	choice is to use 'stdio', a generic "C" abstraction.
	The default is 'stdio'. This option can change the library ABI.
     </p></dd><dt><span class="term"><code class="code">--enable-clocale</code></span></dt><dd><p>This is an abbreviated form of <code class="code">'--enable-clocale=generic'</code>
	(described next).
     </p></dd><dt><span class="term"><code class="code">--enable-clocale=OPTION</code></span></dt><dd><p>Select a target-specific underlying locale package.  The
	choices are 'ieee_1003.1-2001' to specify an X/Open, Standard Unix
	(IEEE Std. 1003.1-2001) model based on langinfo/iconv/catgets,
	'gnu' to specify a model based on functionality from the GNU C
	library (langinfo/iconv/gettext) (from <a class="link" href="http://sources.redhat.com/glibc/">glibc</a>, the GNU C
	library), or 'generic' to use a generic "C"
	abstraction which consists of "C" locale info.
     </p><p>If not explicitly specified, the configure proccess tries
      to guess the most suitable package from the choices above. The
      default is 'generic'. On glibc-based systems of sufficient
      vintage (2.3 and newer), 'gnu' is automatically selected. This option
      can change the library ABI.
     </p></dd><dt><span class="term"><code class="code">--enable-libstdcxx-allocator</code></span></dt><dd><p>This is an abbreviated form of
	<code class="code">'--enable-libstdcxx-allocator=auto'</code> (described
	next).
>>>>>>> 3082eeb7
     </p></dd><dt><span class="term"><code class="code">--enable-libstdcxx-allocator=OPTION  </code></span></dt><dd><p>Select a target-specific underlying std::allocator.  The
	choices are 'new' to specify a wrapper for new, 'malloc' to
	specify a wrapper for malloc, 'mt' for a fixed power of two allocator,
	'pool' for the SGI pooled allocator or 'bitmap' for a bitmap allocator.
<<<<<<< HEAD
	See this page for more information on allocator 
        <a class="link" href="memory.html#allocator.ext" title="Extension Allocators">extensions</a>. This option
        can change the library ABI.
     </p></dd><dt><span class="term"><code class="code">--enable-cheaders=OPTION</code></span></dt><dd><p>This allows the user to define the approach taken for C header
        compatibility with C++. Options are c, c_std, and c_global.
        These correspond to the source directory's include/c,
        include/c_std, and include/c_global, and may also include
        include/c_compatibility.  The default is 'c_global'.
     </p></dd><dt><span class="term"><code class="code">--enable-threads</code></span></dt><dd><p>This is an abbreviated form of <code class="code">'--enable-threads=yes'</code>
        (described next). 
     </p></dd><dt><span class="term"><code class="code">--enable-threads=OPTION</code></span></dt><dd><p>Select a threading library.  A full description is
        given in the
        general <a class="ulink" href="http://gcc.gnu.org/install/configure.html" target="_top">compiler
        configuration instructions</a>. This option can change the
        library ABI.
     </p></dd><dt><span class="term"><code class="code">--enable-libstdcxx-debug</code></span></dt><dd><p>Build separate debug libraries in addition to what is normally built.
        By default, the debug libraries are compiled with 
        <code class="code"> CXXFLAGS='-g3 -O0 -fno-inline'</code>
        , are installed in <code class="code">${libdir}/debug</code>, and have the
        same names and versioning information as the non-debug
        libraries. This option is off by default.
=======
	See this page for more information on allocator
	<a class="link" href="memory.html#allocator.ext" title="Extension Allocators">extensions</a>. This option
	can change the library ABI.
     </p></dd><dt><span class="term"><code class="code">--enable-cheaders=OPTION</code></span></dt><dd><p>This allows the user to define the approach taken for C header
	compatibility with C++. Options are c, c_std, and c_global.
	These correspond to the source directory's include/c,
	include/c_std, and include/c_global, and may also include
	include/c_compatibility.  The default is 'c_global'.
     </p></dd><dt><span class="term"><code class="code">--enable-threads</code></span></dt><dd><p>This is an abbreviated form of <code class="code">'--enable-threads=yes'</code>
	(described next).
     </p></dd><dt><span class="term"><code class="code">--enable-threads=OPTION</code></span></dt><dd><p>Select a threading library.  A full description is
	given in the
	general <a class="link" href="http://gcc.gnu.org/install/configure.html">compiler
	configuration instructions</a>. This option can change the
	library ABI.
     </p></dd><dt><span class="term"><code class="code">--enable-libstdcxx-time</code></span></dt><dd><p>This is an abbreviated form of
	<code class="code">'--enable-libstdcxx-time=yes'</code>(described next).
     </p></dd><dt><span class="term"><code class="code">--enable-libstdcxx-time=OPTION</code></span></dt><dd><p>Enables link-type checks for the availability of the
	clock_gettime clocks, used in the implementation of [time.clock],
	and of the nanosleep and sched_yield functions, used in the
	implementation of [thread.thread.this] of the current C++0x draft.
	The choice OPTION=yes checks for the availability of the facilities
	in libc and libposix4.  In case of need the latter is also linked
	to libstdc++ as part of the build process.  OPTION=rt also searches
	(and, in case, links) librt.   Note that the latter is not always
	desirable because, in glibc, for example, in turn it triggers the
	linking of libpthread too, which activates locking, a large overhead
	for single-thread programs.  OPTION=no skips the tests completely.
	The default is OPTION=no.
    </p></dd><dt><span class="term"><code class="code">--enable-libstdcxx-debug</code></span></dt><dd><p>Build separate debug libraries in addition to what is normally built.
	By default, the debug libraries are compiled with
	<code class="code"> CXXFLAGS='-g3 -O0 -fno-inline'</code>
	, are installed in <code class="code">${libdir}/debug</code>, and have the
	same names and versioning information as the non-debug
	libraries. This option is off by default.
>>>>>>> 3082eeb7
     </p><p>Note this make command, executed in
	the build directory, will do much the same thing, without the
	configuration difference and without building everything twice:
	<code class="code">make CXXFLAGS='-g3 -O0 -fno-inline' all</code>
     </p></dd><dt><span class="term"><code class="code">--enable-libstdcxx-debug-flags=FLAGS</code></span></dt><dd><p>This option is only valid when <code class="code"> --enable-debug </code>
	is also specified, and applies to the debug builds only. With
	this option, you can pass a specific string of flags to the
	compiler to use when building the debug versions of libstdc++.
	FLAGS is a quoted string of options, like
     </p><pre class="programlisting">
  --enable-libstdcxx-debug-flags='-g3 -O1 -fno-inline'</pre></dd><dt><span class="term"><code class="code">--enable-cxx-flags=FLAGS</code></span></dt><dd><p>With this option, you can pass a string of -f (functionality)
	flags to the compiler to use when building libstdc++. This
	option can change the library ABI. FLAGS is a quoted string of
	options, like
     </p><pre class="programlisting">
  --enable-cxx-flags='-fvtable-gc -fomit-frame-pointer -ansi'</pre><p>
	Note that the flags don't necessarily have to all be -f flags,
	as shown, but usually those are the ones that will make sense
	for experimentation and configure-time overriding.
     </p><p>The advantage of --enable-cxx-flags over setting CXXFLAGS in
	the 'make' environment is that, if files are automatically
	rebuilt, the same flags will be used when compiling those files
	as well, so that everything matches.
     </p><p>Fun flags to try might include combinations of
     </p><pre class="programlisting">
  -fstrict-aliasing
  -fno-exceptions
  -ffunction-sections
  -fvtable-gc</pre><p>and opposite forms (-fno-) of the same.  Tell us (the libstdc++
	mailing list) if you discover more!
     </p></dd><dt><span class="term"><code class="code">--enable-c99</code></span></dt><dd><p>The "long long" type was introduced in C99, along
	with many other functions for wide characters, and math
	classification macros, etc.  If enabled, all C99 functions not
	specified by the C++ standard will be put into <code class="code">namespace
	__gnu_cxx</code>, and then all these names will
	be injected into namespace std, so that C99 functions can be
	used "as if" they were in the C++ standard (as they
	will eventually be in some future revision of the standard,
	without a doubt).  By default, C99 support is on, assuming the
	configure probes find all the necessary functions and bits
	necessary. This option can change the library ABI.
    </p></dd><dt><span class="term"><code class="code">--enable-wchar_t</code>[default]</span></dt><dd><p>Template specializations for the "wchar_t" type are
	required for wide character conversion support.  Disabling
	wide character specializations may be expedient for initial
	porting efforts, but builds only a subset of what is required by
	ISO, and is not recommended.  By default, this option is on.
	This option can change the library ABI.
     </p></dd><dt><span class="term"><code class="code">--enable-long-long  </code></span></dt><dd><p>The "long long" type was introduced in C99.  It is
	provided as a GNU extension to C++98 in g++.  This flag builds
	support for "long long" into the library (specialized
	templates and the like for iostreams).  This option is on by default:
	if enabled, users will have to either use the new-style "C"
	headers by default (i.e., &lt;cmath&gt; not &lt;math.h&gt;)
	or add appropriate compile-time flags to all compile lines to
	allow "C" visibility of this feature (on GNU/Linux,
	the flag is -D_ISOC99_SOURCE, which is added automatically via
	CPLUSPLUS_CPP_SPEC's addition of _GNU_SOURCE).
	This option can change the library ABI.
     </p></dd><dt><span class="term"><code class="code">--enable-fully-dynamic-string</code></span></dt><dd><p>This option enables a special version of basic_string avoiding
	the optimization that allocates empty objects in static memory.
	Mostly useful together with shared memory allocators, see PR
	libstdc++/16612 for details.
     </p></dd><dt><span class="term"><code class="code">--enable-concept-checks</code></span></dt><dd><p>This turns on additional compile-time checks for instantiated
	library templates, in the form of specialized templates,
	<a class="link" href="bk01pt02ch05s02.html" title="Concept Checking">described here</a>.  They
	can help users discover when they break the rules of the STL, before
	their programs run.
     </p></dd><dt><span class="term"><code class="code">--enable-symvers[=style]</code></span></dt><dd><p>In 3.1 and later, tries to turn on symbol versioning in the
	shared library (if a shared library has been
	requested). Values for 'style' that are currently supported
	are 'gnu', 'gnu-versioned-namespace', 'darwin',
	'darwin-export', and 'sun'. Both gnu- options require that a recent
	version of the GNU linker be in use. Both darwin options are
	equivalent. With no style given, the configure script will try
	to guess correct defaults for the host system, probe to see if
	additional requirements are necessary and present for
	activation, and if so, will turn symbol versioning on. This
	option can change the library ABI.
     </p></dd><dt><span class="term"><code class="code">--enable-visibility</code></span></dt><dd><p> In 4.2 and later, enables or disables visibility attributes.
	If enabled (as by default), and the compiler seems capable of
	passing the simple sanity checks thrown at it, adjusts items
	in namespace std, namespace std::tr1, and namespace __gnu_cxx
	so that -fvisibility options work.
    </p></dd><dt><span class="term"><code class="code">--enable-libstdcxx-pch</code></span></dt><dd><p>In 3.4 and later, tries to turn on the generation of
	stdc++.h.gch, a pre-compiled file including all the standard
	C++ includes. If enabled (as by default), and the compiler
	seems capable of passing the simple sanity checks thrown at
	it, try to build stdc++.h.gch as part of the make process.
	In addition, this generated file is used later on (by appending <code class="code">
	--include bits/stdc++.h </code> to CXXFLAGS) when running the
	testsuite.
     </p></dd><dt><span class="term"><code class="code">--enable-extern-template</code>[default]</span></dt><dd><p>Use extern template to pre-instantiate all required
 	specializations for certain types defined in the standard libraries. 
	These types include <code class="classname">string</code> and dependents like
	<code class="classname">char_traits</code>, the templateized io classes,
	<code class="classname">allocator</code>, and others.  
	Disabling means that implicit
	template generation will be used when compiling these types.  By
	default, this option is on. This option can change the library ABI.
     </p></dd><dt><span class="term"><code class="code">--disable-hosted-libstdcxx</code></span></dt><dd><p>
     By default, a complete <span class="emphasis"><em>hosted</em></span> C++ library is
     built.  The C++ Standard also describes a
     <span class="emphasis"><em>freestanding</em></span> environment, in which only a
     minimal set of headers are provided.  This option builds such an
     environment.
<<<<<<< HEAD
     </p></dd><dt><span class="term"><code class="code">--enable-libstdcxx-time</code></span></dt><dd><p>This is an abbreviated form of
        <code class="code">'--enable-libstdcxx-time=yes'</code>(described next).
     </p></dd><dt><span class="term"><code class="code">--enable-libstdcxx-time=OPTION</code></span></dt><dd><p>Enables link-type checks for the availability of the
        clock_gettime clocks, used in the implementation of [time.clock],
        and of the nanosleep and sched_yield functions, used in the
        implementation of [thread.thread.this] of the current C++0x draft.
        The choice OPTION=yes checks for the availability of the facilities
        in libc and libposix4.  In case of need the latter is also linked
        to libstdc++ as part of the build process.  OPTION=rt also searches
        (and, in case, links) librt.   Note that the latter is not always
        desirable because, in glibc, for example, in turn it triggers the
        linking of libpthread too, which activates locking, a large overhead
        for single-thread programs.  OPTION=no skips the tests completely.
        The default is OPTION=no.
    </p></dd></dl></div></div><div class="navfooter"><hr /><table width="100%" summary="Navigation footer"><tr><td width="40%" align="left"><a accesskey="p" href="setup.html">Prev</a> </td><td width="20%" align="center"><a accesskey="u" href="setup.html">Up</a></td><td width="40%" align="right"> <a accesskey="n" href="make.html">Next</a></td></tr><tr><td width="40%" align="left" valign="top">Chapter 2. Setup </td><td width="20%" align="center"><a accesskey="h" href="../spine.html">Home</a></td><td width="40%" align="right" valign="top"> Make</td></tr></table></div></body></html>
=======
     </p></dd></dl></div></div><div class="navfooter"><hr/><table width="100%" summary="Navigation footer"><tr><td align="left"><a accesskey="p" href="setup.html">Prev</a> </td><td align="center"><a accesskey="u" href="setup.html">Up</a></td><td align="right"> <a accesskey="n" href="make.html">Next</a></td></tr><tr><td align="left" valign="top">Chapter 2. Setup </td><td align="center"><a accesskey="h" href="../spine.html">Home</a></td><td align="right" valign="top"> Make</td></tr></table></div></body></html>
>>>>>>> 3082eeb7
<|MERGE_RESOLUTION|>--- conflicted
+++ resolved
@@ -1,11 +1,6 @@
 <?xml version="1.0" encoding="UTF-8" standalone="no"?>
-<<<<<<< HEAD
-<!DOCTYPE html PUBLIC "-//W3C//DTD XHTML 1.0 Transitional//EN" "http://www.w3.org/TR/xhtml1/DTD/xhtml1-transitional.dtd">
-<html xmlns="http://www.w3.org/1999/xhtml"><head><meta http-equiv="Content-Type" content="text/html; charset=UTF-8" /><title>Configure</title><meta name="generator" content="DocBook XSL Stylesheets V1.75.2" /><meta name="keywords" content="&#10;      ISO C++&#10;    , &#10;      configure&#10;    , &#10;      options&#10;    " /><meta name="keywords" content="&#10;      ISO C++&#10;    , &#10;      library&#10;    " /><link rel="home" href="../spine.html" title="The GNU C++ Library Documentation" /><link rel="up" href="setup.html" title="Chapter 2. Setup" /><link rel="prev" href="setup.html" title="Chapter 2. Setup" /><link rel="next" href="make.html" title="Make" /></head><body><div class="navheader"><table width="100%" summary="Navigation header"><tr><th colspan="3" align="center">Configure</th></tr><tr><td width="20%" align="left"><a accesskey="p" href="setup.html">Prev</a> </td><th width="60%" align="center">Chapter 2. Setup</th><td width="20%" align="right"> <a accesskey="n" href="make.html">Next</a></td></tr></table><hr /></div><div class="sect1" title="Configure"><div class="titlepage"><div><div><h2 class="title" style="clear: both"><a id="manual.intro.setup.configure"></a>Configure</h2></div></div></div><p>
-=======
 <!DOCTYPE html PUBLIC "-//W3C//DTD XHTML 1.1//EN" "http://www.w3.org/TR/xhtml11/DTD/xhtml11.dtd">
 <html xmlns="http://www.w3.org/1999/xhtml"><head><title>Configure</title><meta name="generator" content="DocBook XSL-NS Stylesheets V1.76.1"/><meta name="keywords" content="&#10;      ISO C++&#10;    , &#10;      configure&#10;    , &#10;      options&#10;    "/><meta name="keywords" content="&#10;      ISO C++&#10;    , &#10;      library&#10;    "/><link rel="home" href="../spine.html" title="The GNU C++ Library"/><link rel="up" href="setup.html" title="Chapter 2. Setup"/><link rel="prev" href="setup.html" title="Chapter 2. Setup"/><link rel="next" href="make.html" title="Make"/></head><body><div class="navheader"><table width="100%" summary="Navigation header"><tr><th colspan="3" align="center">Configure</th></tr><tr><td align="left"><a accesskey="p" href="setup.html">Prev</a> </td><th width="60%" align="center">Chapter 2. Setup</th><td align="right"> <a accesskey="n" href="make.html">Next</a></td></tr></table><hr/></div><div class="section" title="Configure"><div class="titlepage"><div><div><h2 class="title"><a id="manual.intro.setup.configure"/>Configure</h2></div></div></div><p>
->>>>>>> 3082eeb7
   When configuring libstdc++, you'll have to configure the entire
   <span class="emphasis"><em>gccsrcdir</em></span> directory. Consider using the
   toplevel gcc configuration option
@@ -15,11 +10,7 @@
   Here are all of the configure options specific to libstdc++.  Keep
   in mind that
    
-<<<<<<< HEAD
-   <a class="ulink" href="http://sourceware.org/autobook/autobook/autobook_14.html" target="_top">they
-=======
    <a class="link" href="http://sourceware.org/autobook/autobook/autobook_14.html">they
->>>>>>> 3082eeb7
    all have opposite forms as well</a> (enable/disable and
    with/without).  The defaults are for the <span class="emphasis"><em>current
    development sources</em></span>, which may be different than those
@@ -47,35 +38,6 @@
 	unless you also specify
        <code class="literal">--with-gxx-include-dir=</code><code class="filename">dirname</code> during configuration.
      </p></dd><dt><span class="term"><code class="code">--with-gxx-include-dir=&lt;include-files dir&gt;</code></span></dt><dd><p>Adds support for named libstdc++ include directory.  For instance,
-<<<<<<< HEAD
-        the following puts all the libstdc++ headers into a directory
-        called "4.4-20090404" instead of the usual
-        "c++/(version)".
-     </p><pre class="programlisting">
-   --with-gxx-include-dir=/foo/H-x86-gcc-3-c-gxx-inc/include/4.4-20090404</pre></dd><dt><span class="term"><code class="code">--enable-cstdio</code></span></dt><dd><p>This is an abbreviated form of <code class="code">'--enable-cstdio=stdio'</code>
-        (described next). 
-     </p></dd><dt><span class="term"><code class="code">--enable-cstdio=OPTION</code></span></dt><dd><p>Select a target-specific I/O package. At the moment, the only
-        choice is to use 'stdio', a generic "C" abstraction.
-        The default is 'stdio'. This option can change the library ABI.
-     </p></dd><dt><span class="term"><code class="code">--enable-clocale</code></span></dt><dd><p>This is an abbreviated form of <code class="code">'--enable-clocale=generic'</code>
-        (described next). 
-     </p></dd><dt><span class="term"><code class="code">--enable-clocale=OPTION</code></span></dt><dd><p>Select a target-specific underlying locale package.  The
-        choices are 'ieee_1003.1-2001' to specify an X/Open, Standard Unix
-        (IEEE Std. 1003.1-2001) model based on langinfo/iconv/catgets,
-        'gnu' to specify a model based on functionality from the GNU C
-        library (langinfo/iconv/gettext) (from <a class="ulink" href="http://sources.redhat.com/glibc/" target="_top">glibc</a>, the GNU C
-        library), or 'generic' to use a generic "C"
-        abstraction which consists of "C" locale info.
-     </p><p>If not explicitly specified, the configure proccess tries
-      to guess the most suitable package from the choices above. The
-      default is 'generic'. On glibc-based systems of sufficient
-      vintage (2.2.5 and newer) and capability (with installed DE and
-      FR locale data), 'gnu' is automatically selected. This option
-      can change the library ABI.
-     </p></dd><dt><span class="term"><code class="code">--enable-libstdcxx-allocator</code></span></dt><dd><p>This is an abbreviated form of
-        <code class="code">'--enable-libstdcxx-allocator=auto'</code> (described
-        next). 
-=======
 	the following puts all the libstdc++ headers into a directory
 	called "4.4-20090404" instead of the usual
 	"c++/(version)".
@@ -102,34 +64,10 @@
      </p></dd><dt><span class="term"><code class="code">--enable-libstdcxx-allocator</code></span></dt><dd><p>This is an abbreviated form of
 	<code class="code">'--enable-libstdcxx-allocator=auto'</code> (described
 	next).
->>>>>>> 3082eeb7
      </p></dd><dt><span class="term"><code class="code">--enable-libstdcxx-allocator=OPTION  </code></span></dt><dd><p>Select a target-specific underlying std::allocator.  The
 	choices are 'new' to specify a wrapper for new, 'malloc' to
 	specify a wrapper for malloc, 'mt' for a fixed power of two allocator,
 	'pool' for the SGI pooled allocator or 'bitmap' for a bitmap allocator.
-<<<<<<< HEAD
-	See this page for more information on allocator 
-        <a class="link" href="memory.html#allocator.ext" title="Extension Allocators">extensions</a>. This option
-        can change the library ABI.
-     </p></dd><dt><span class="term"><code class="code">--enable-cheaders=OPTION</code></span></dt><dd><p>This allows the user to define the approach taken for C header
-        compatibility with C++. Options are c, c_std, and c_global.
-        These correspond to the source directory's include/c,
-        include/c_std, and include/c_global, and may also include
-        include/c_compatibility.  The default is 'c_global'.
-     </p></dd><dt><span class="term"><code class="code">--enable-threads</code></span></dt><dd><p>This is an abbreviated form of <code class="code">'--enable-threads=yes'</code>
-        (described next). 
-     </p></dd><dt><span class="term"><code class="code">--enable-threads=OPTION</code></span></dt><dd><p>Select a threading library.  A full description is
-        given in the
-        general <a class="ulink" href="http://gcc.gnu.org/install/configure.html" target="_top">compiler
-        configuration instructions</a>. This option can change the
-        library ABI.
-     </p></dd><dt><span class="term"><code class="code">--enable-libstdcxx-debug</code></span></dt><dd><p>Build separate debug libraries in addition to what is normally built.
-        By default, the debug libraries are compiled with 
-        <code class="code"> CXXFLAGS='-g3 -O0 -fno-inline'</code>
-        , are installed in <code class="code">${libdir}/debug</code>, and have the
-        same names and versioning information as the non-debug
-        libraries. This option is off by default.
-=======
 	See this page for more information on allocator
 	<a class="link" href="memory.html#allocator.ext" title="Extension Allocators">extensions</a>. This option
 	can change the library ABI.
@@ -165,7 +103,6 @@
 	, are installed in <code class="code">${libdir}/debug</code>, and have the
 	same names and versioning information as the non-debug
 	libraries. This option is off by default.
->>>>>>> 3082eeb7
      </p><p>Note this make command, executed in
 	the build directory, will do much the same thing, without the
 	configuration difference and without building everything twice:
@@ -271,22 +208,4 @@
      <span class="emphasis"><em>freestanding</em></span> environment, in which only a
      minimal set of headers are provided.  This option builds such an
      environment.
-<<<<<<< HEAD
-     </p></dd><dt><span class="term"><code class="code">--enable-libstdcxx-time</code></span></dt><dd><p>This is an abbreviated form of
-        <code class="code">'--enable-libstdcxx-time=yes'</code>(described next).
-     </p></dd><dt><span class="term"><code class="code">--enable-libstdcxx-time=OPTION</code></span></dt><dd><p>Enables link-type checks for the availability of the
-        clock_gettime clocks, used in the implementation of [time.clock],
-        and of the nanosleep and sched_yield functions, used in the
-        implementation of [thread.thread.this] of the current C++0x draft.
-        The choice OPTION=yes checks for the availability of the facilities
-        in libc and libposix4.  In case of need the latter is also linked
-        to libstdc++ as part of the build process.  OPTION=rt also searches
-        (and, in case, links) librt.   Note that the latter is not always
-        desirable because, in glibc, for example, in turn it triggers the
-        linking of libpthread too, which activates locking, a large overhead
-        for single-thread programs.  OPTION=no skips the tests completely.
-        The default is OPTION=no.
-    </p></dd></dl></div></div><div class="navfooter"><hr /><table width="100%" summary="Navigation footer"><tr><td width="40%" align="left"><a accesskey="p" href="setup.html">Prev</a> </td><td width="20%" align="center"><a accesskey="u" href="setup.html">Up</a></td><td width="40%" align="right"> <a accesskey="n" href="make.html">Next</a></td></tr><tr><td width="40%" align="left" valign="top">Chapter 2. Setup </td><td width="20%" align="center"><a accesskey="h" href="../spine.html">Home</a></td><td width="40%" align="right" valign="top"> Make</td></tr></table></div></body></html>
-=======
-     </p></dd></dl></div></div><div class="navfooter"><hr/><table width="100%" summary="Navigation footer"><tr><td align="left"><a accesskey="p" href="setup.html">Prev</a> </td><td align="center"><a accesskey="u" href="setup.html">Up</a></td><td align="right"> <a accesskey="n" href="make.html">Next</a></td></tr><tr><td align="left" valign="top">Chapter 2. Setup </td><td align="center"><a accesskey="h" href="../spine.html">Home</a></td><td align="right" valign="top"> Make</td></tr></table></div></body></html>
->>>>>>> 3082eeb7
+     </p></dd></dl></div></div><div class="navfooter"><hr/><table width="100%" summary="Navigation footer"><tr><td align="left"><a accesskey="p" href="setup.html">Prev</a> </td><td align="center"><a accesskey="u" href="setup.html">Up</a></td><td align="right"> <a accesskey="n" href="make.html">Next</a></td></tr><tr><td align="left" valign="top">Chapter 2. Setup </td><td align="center"><a accesskey="h" href="../spine.html">Home</a></td><td align="right" valign="top"> Make</td></tr></table></div></body></html>