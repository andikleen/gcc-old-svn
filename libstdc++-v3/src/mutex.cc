--- conflicted
+++ resolved
@@ -1,10 +1,6 @@
 // mutex -*- C++ -*-
 
-<<<<<<< HEAD
-// Copyright (C) 2008, 2009 Free Software Foundation, Inc.
-=======
 // Copyright (C) 2008, 2009, 2010 Free Software Foundation, Inc.
->>>>>>> 3082eeb7
 //
 // This file is part of the GNU ISO C++ Library.  This library is free
 // software; you can redistribute it and/or modify it under the
@@ -31,7 +27,6 @@
 #if defined(_GLIBCXX_HAS_GTHREADS) && defined(_GLIBCXX_USE_C99_STDINT_TR1)
 #ifndef _GLIBCXX_HAVE_TLS
 namespace
-<<<<<<< HEAD
 {
   inline std::unique_lock<std::mutex>*&
   __get_once_functor_lock_ptr()
@@ -42,26 +37,10 @@
 }
 #endif
 
-namespace std
-=======
->>>>>>> 3082eeb7
-{
-  inline std::unique_lock<std::mutex>*&
-  __get_once_functor_lock_ptr()
-  {
-    static std::unique_lock<std::mutex>* __once_functor_lock_ptr = 0;
-    return __once_functor_lock_ptr;
-  }
-}
-#endif
-
-<<<<<<< HEAD
-=======
 namespace std _GLIBCXX_VISIBILITY(default)
 {
 _GLIBCXX_BEGIN_NAMESPACE_VERSION
 
->>>>>>> 3082eeb7
 #ifdef _GLIBCXX_HAVE_TLS
   __thread void* __once_callable;
   __thread void (*__once_call)();
