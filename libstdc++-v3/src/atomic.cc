// Support for atomic operations -*- C++ -*-

// Copyright (C) 2008, 2009
// Free Software Foundation, Inc.
//
// This file is part of the GNU ISO C++ Library.  This library is free
// software; you can redistribute it and/or modify it under the
// terms of the GNU General Public License as published by the
// Free Software Foundation; either version 3, or (at your option)
// any later version.

// This library is distributed in the hope that it will be useful,
// but WITHOUT ANY WARRANTY; without even the implied warranty of
// MERCHANTABILITY or FITNESS FOR A PARTICULAR PURPOSE.  See the
// GNU General Public License for more details.

// Under Section 7 of GPL version 3, you are granted additional
// permissions described in the GCC Runtime Library Exception, version
// 3.1, as published by the Free Software Foundation.

// You should have received a copy of the GNU General Public License and
// a copy of the GCC Runtime Library Exception along with this program;
// see the files COPYING3 and COPYING.RUNTIME respectively.  If not, see
// <http://www.gnu.org/licenses/>.

#include "gstdint.h"
<<<<<<< HEAD
#include <atomic>
=======
#include <cstdatomic>
>>>>>>> e33a1692
#include <mutex>

#define LOGSIZE 4

namespace
{
#if defined(_GLIBCXX_HAS_GTHREADS) && defined(_GLIBCXX_USE_C99_STDINT_TR1)
  std::mutex&
  get_atomic_mutex()
  {
    static std::mutex atomic_mutex;
    return atomic_mutex;
  }
#endif

<<<<<<< HEAD
  std::__atomic_flag_base flag_table[ 1 << LOGSIZE ] =
=======
  std::__atomic_flag_base volatile flag_table[ 1 << LOGSIZE ] =
>>>>>>> e33a1692
    {
      ATOMIC_FLAG_INIT, ATOMIC_FLAG_INIT, ATOMIC_FLAG_INIT, ATOMIC_FLAG_INIT,
      ATOMIC_FLAG_INIT, ATOMIC_FLAG_INIT, ATOMIC_FLAG_INIT, ATOMIC_FLAG_INIT,
      ATOMIC_FLAG_INIT, ATOMIC_FLAG_INIT, ATOMIC_FLAG_INIT, ATOMIC_FLAG_INIT,
      ATOMIC_FLAG_INIT, ATOMIC_FLAG_INIT, ATOMIC_FLAG_INIT, ATOMIC_FLAG_INIT,
    };
} // anonymous namespace

namespace std
{
  namespace __atomic0
  {
    bool
<<<<<<< HEAD
    atomic_flag::test_and_set(memory_order)
=======
    atomic_flag::test_and_set(memory_order) volatile
>>>>>>> e33a1692
    {
#if defined(_GLIBCXX_HAS_GTHREADS) && defined(_GLIBCXX_USE_C99_STDINT_TR1)
      lock_guard<mutex> __lock(get_atomic_mutex());
#endif
      bool result = _M_i;
      _M_i = true;
      return result;
    }

    void
<<<<<<< HEAD
    atomic_flag::clear(memory_order)
=======
    atomic_flag::clear(memory_order) volatile
>>>>>>> e33a1692
    {
#if defined(_GLIBCXX_HAS_GTHREADS) && defined(_GLIBCXX_USE_C99_STDINT_TR1)
      lock_guard<mutex> __lock(get_atomic_mutex());
#endif
      _M_i = false;
    }
  }
<<<<<<< HEAD

  extern "C"
  {
    bool
    atomic_flag_test_and_set_explicit(__atomic_flag_base* __a,
				      memory_order __m) throw()
    {
      atomic_flag* d = static_cast<volatile atomic_flag*>(__a);
      return d->test_and_set(__m);
    }

    void
    atomic_flag_clear_explicit(__atomic_flag_base* __a, 
			       memory_order __m) throw()
    {
      atomic_flag* d = static_cast<volatile atomic_flag*>(__a);
      return d->clear(__m);
    }

    void
    __atomic_flag_wait_explicit(__atomic_flag_base* __a,
				memory_order __x) throw()
    {
      while (atomic_flag_test_and_set_explicit(__a, __x))
	{ };
    }

    __atomic_flag_base*
    __atomic_flag_for_address(const void* __z) throw()
=======

  extern "C"
  {
    bool
    atomic_flag_test_and_set_explicit(volatile __atomic_flag_base* __a,
				      memory_order __m) throw ()
    {
      volatile atomic_flag d(__a->_M_i);
      return d.test_and_set(__m);
    }

    void
    atomic_flag_clear_explicit(volatile __atomic_flag_base* __a,
			       memory_order __m) throw ()
    {
      volatile atomic_flag d(__a->_M_i);
      return d.clear(__m);
    }

    void
    __atomic_flag_wait_explicit(volatile __atomic_flag_base* __a,
				memory_order __x) throw ()
    {
      while (atomic_flag_test_and_set_explicit(__a, __x))
	{ };
    }

    volatile __atomic_flag_base*
    __atomic_flag_for_address(const volatile void* __z) throw ()
>>>>>>> e33a1692
    {
      uintptr_t __u = reinterpret_cast<uintptr_t>(__z);
      __u += (__u >> 2) + (__u << 4);
      __u += (__u >> 7) + (__u << 5);
      __u += (__u >> 17) + (__u << 13);
      if (sizeof(uintptr_t) > 4)
	__u += (__u >> 31);
      __u &= ~((~uintptr_t(0)) << LOGSIZE);
      return flag_table + __u;
    }
  } // extern "C"
} // namespace std


// XXX GLIBCXX_ABI Deprecated
// gcc-4.5.0
// <atomic> signature changes

// The rename syntax for default exported names is
//   asm (".symver name1,exportedname@GLIBCXX_3.4")
//   asm (".symver name2,exportedname@@GLIBCXX_3.4.5")
// In the future, GLIBCXX_ABI > 6 should remove all uses of
// _GLIBCXX_*_SYMVER macros in this file.

#if defined(_GLIBCXX_SYMVER_GNU) && defined(PIC) \
    && defined(_GLIBCXX_HAVE_AS_SYMVER_DIRECTIVE)

#define _GLIBCXX_ASM_SYMVER(cur, old, version) \
   asm (".symver " #cur "," #old "@@" #version);

_GLIBCXX_ASM_SYMVER(_ZNSt9__atomic011atomic_flag5clearESt12memory_order, _ZNVSt9__atomic011atomic_flag5clearESt12memory_order, GLIBCXX_3.4.11)

_GLIBCXX_ASM_SYMVER(_ZNSt9__atomic011atomic_flag12test_and_setESt12memory_order, _ZNVSt9__atomic011atomic_flag12test_and_setESt12memory_order, GLIBCXX_3.4.11)

#endif<|MERGE_RESOLUTION|>--- conflicted
+++ resolved
@@ -1,6 +1,6 @@
 // Support for atomic operations -*- C++ -*-
 
-// Copyright (C) 2008, 2009
+// Copyright (C) 2008, 2009, 2010
 // Free Software Foundation, Inc.
 //
 // This file is part of the GNU ISO C++ Library.  This library is free
@@ -24,11 +24,7 @@
 // <http://www.gnu.org/licenses/>.
 
 #include "gstdint.h"
-<<<<<<< HEAD
 #include <atomic>
-=======
-#include <cstdatomic>
->>>>>>> e33a1692
 #include <mutex>
 
 #define LOGSIZE 4
@@ -44,11 +40,7 @@
   }
 #endif
 
-<<<<<<< HEAD
   std::__atomic_flag_base flag_table[ 1 << LOGSIZE ] =
-=======
-  std::__atomic_flag_base volatile flag_table[ 1 << LOGSIZE ] =
->>>>>>> e33a1692
     {
       ATOMIC_FLAG_INIT, ATOMIC_FLAG_INIT, ATOMIC_FLAG_INIT, ATOMIC_FLAG_INIT,
       ATOMIC_FLAG_INIT, ATOMIC_FLAG_INIT, ATOMIC_FLAG_INIT, ATOMIC_FLAG_INIT,
@@ -62,11 +54,7 @@
   namespace __atomic0
   {
     bool
-<<<<<<< HEAD
     atomic_flag::test_and_set(memory_order)
-=======
-    atomic_flag::test_and_set(memory_order) volatile
->>>>>>> e33a1692
     {
 #if defined(_GLIBCXX_HAS_GTHREADS) && defined(_GLIBCXX_USE_C99_STDINT_TR1)
       lock_guard<mutex> __lock(get_atomic_mutex());
@@ -77,11 +65,7 @@
     }
 
     void
-<<<<<<< HEAD
     atomic_flag::clear(memory_order)
-=======
-    atomic_flag::clear(memory_order) volatile
->>>>>>> e33a1692
     {
 #if defined(_GLIBCXX_HAS_GTHREADS) && defined(_GLIBCXX_USE_C99_STDINT_TR1)
       lock_guard<mutex> __lock(get_atomic_mutex());
@@ -89,7 +73,6 @@
       _M_i = false;
     }
   }
-<<<<<<< HEAD
 
   extern "C"
   {
@@ -119,37 +102,6 @@
 
     __atomic_flag_base*
     __atomic_flag_for_address(const void* __z) throw()
-=======
-
-  extern "C"
-  {
-    bool
-    atomic_flag_test_and_set_explicit(volatile __atomic_flag_base* __a,
-				      memory_order __m) throw ()
-    {
-      volatile atomic_flag d(__a->_M_i);
-      return d.test_and_set(__m);
-    }
-
-    void
-    atomic_flag_clear_explicit(volatile __atomic_flag_base* __a,
-			       memory_order __m) throw ()
-    {
-      volatile atomic_flag d(__a->_M_i);
-      return d.clear(__m);
-    }
-
-    void
-    __atomic_flag_wait_explicit(volatile __atomic_flag_base* __a,
-				memory_order __x) throw ()
-    {
-      while (atomic_flag_test_and_set_explicit(__a, __x))
-	{ };
-    }
-
-    volatile __atomic_flag_base*
-    __atomic_flag_for_address(const volatile void* __z) throw ()
->>>>>>> e33a1692
     {
       uintptr_t __u = reinterpret_cast<uintptr_t>(__z);
       __u += (__u >> 2) + (__u << 4);
@@ -175,7 +127,8 @@
 // _GLIBCXX_*_SYMVER macros in this file.
 
 #if defined(_GLIBCXX_SYMVER_GNU) && defined(PIC) \
-    && defined(_GLIBCXX_HAVE_AS_SYMVER_DIRECTIVE)
+    && defined(_GLIBCXX_HAVE_AS_SYMVER_DIRECTIVE) \
+    && defined(_GLIBCXX_HAVE_SYMVER_SYMBOL_RENAMING_RUNTIME_SUPPORT)
 
 #define _GLIBCXX_ASM_SYMVER(cur, old, version) \
    asm (".symver " #cur "," #old "@@" #version);
