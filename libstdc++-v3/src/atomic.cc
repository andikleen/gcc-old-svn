// Support for atomic operations -*- C++ -*-

// Copyright (C) 2008, 2009, 2010
// Free Software Foundation, Inc.
//
// This file is part of the GNU ISO C++ Library.  This library is free
// software; you can redistribute it and/or modify it under the
// terms of the GNU General Public License as published by the
// Free Software Foundation; either version 3, or (at your option)
// any later version.

// This library is distributed in the hope that it will be useful,
// but WITHOUT ANY WARRANTY; without even the implied warranty of
// MERCHANTABILITY or FITNESS FOR A PARTICULAR PURPOSE.  See the
// GNU General Public License for more details.

// Under Section 7 of GPL version 3, you are granted additional
// permissions described in the GCC Runtime Library Exception, version
// 3.1, as published by the Free Software Foundation.

// You should have received a copy of the GNU General Public License and
// a copy of the GCC Runtime Library Exception along with this program;
// see the files COPYING3 and COPYING.RUNTIME respectively.  If not, see
// <http://www.gnu.org/licenses/>.

#include "gstdint.h"
#include <atomic>
#include <mutex>

#define LOGSIZE 4

namespace
{
#if defined(_GLIBCXX_HAS_GTHREADS) && defined(_GLIBCXX_USE_C99_STDINT_TR1)
  std::mutex&
  get_atomic_mutex()
  {
    static std::mutex atomic_mutex;
    return atomic_mutex;
  }
#endif

  std::__atomic_flag_base flag_table[ 1 << LOGSIZE ] =
    {
      ATOMIC_FLAG_INIT, ATOMIC_FLAG_INIT, ATOMIC_FLAG_INIT, ATOMIC_FLAG_INIT,
      ATOMIC_FLAG_INIT, ATOMIC_FLAG_INIT, ATOMIC_FLAG_INIT, ATOMIC_FLAG_INIT,
      ATOMIC_FLAG_INIT, ATOMIC_FLAG_INIT, ATOMIC_FLAG_INIT, ATOMIC_FLAG_INIT,
      ATOMIC_FLAG_INIT, ATOMIC_FLAG_INIT, ATOMIC_FLAG_INIT, ATOMIC_FLAG_INIT,
    };
} // anonymous namespace

_GLIBCXX_BEGIN_NAMESPACE(std)

  namespace __atomic0
  {
    bool
    atomic_flag::test_and_set(memory_order)
    {
#if defined(_GLIBCXX_HAS_GTHREADS) && defined(_GLIBCXX_USE_C99_STDINT_TR1)
      lock_guard<mutex> __lock(get_atomic_mutex());
#endif
      bool result = _M_i;
      _M_i = true;
      return result;
    }

    void
    atomic_flag::clear(memory_order)
    {
#if defined(_GLIBCXX_HAS_GTHREADS) && defined(_GLIBCXX_USE_C99_STDINT_TR1)
      lock_guard<mutex> __lock(get_atomic_mutex());
#endif
      _M_i = false;
    }

  _GLIBCXX_BEGIN_EXTERN_C

  bool
  atomic_flag_test_and_set_explicit(__atomic_flag_base* __a,
				    memory_order __m) _GLIBCXX_NOTHROW
  {
    atomic_flag* d = static_cast<atomic_flag*>(__a);
    return d->test_and_set(__m);
  }

  void
  atomic_flag_clear_explicit(__atomic_flag_base* __a,
			     memory_order __m) _GLIBCXX_NOTHROW
  {
<<<<<<< HEAD
    bool
    atomic_flag_test_and_set_explicit(__atomic_flag_base* __a,
				      memory_order __m) throw()
    {
      atomic_flag* d = static_cast<volatile atomic_flag*>(__a);
      return d->test_and_set(__m);
    }

    void
    atomic_flag_clear_explicit(__atomic_flag_base* __a, 
			       memory_order __m) throw()
    {
      atomic_flag* d = static_cast<volatile atomic_flag*>(__a);
      return d->clear(__m);
    }

    void
    __atomic_flag_wait_explicit(__atomic_flag_base* __a,
				memory_order __x) throw()
    {
      while (atomic_flag_test_and_set_explicit(__a, __x))
	{ };
    }

    __atomic_flag_base*
    __atomic_flag_for_address(const void* __z) throw()
    {
      uintptr_t __u = reinterpret_cast<uintptr_t>(__z);
      __u += (__u >> 2) + (__u << 4);
      __u += (__u >> 7) + (__u << 5);
      __u += (__u >> 17) + (__u << 13);
      if (sizeof(uintptr_t) > 4)
	__u += (__u >> 31);
      __u &= ~((~uintptr_t(0)) << LOGSIZE);
      return flag_table + __u;
    }
  } // extern "C"
} // namespace std
=======
    atomic_flag* d = static_cast<atomic_flag*>(__a);
    return d->clear(__m);
  }

  void
  __atomic_flag_wait_explicit(__atomic_flag_base* __a,
			      memory_order __x) _GLIBCXX_NOTHROW
  {
    while (atomic_flag_test_and_set_explicit(__a, __x))
      { };
  }

  _GLIBCXX_CONST __atomic_flag_base*
  __atomic_flag_for_address(const volatile void* __z) _GLIBCXX_NOTHROW
  {
    uintptr_t __u = reinterpret_cast<uintptr_t>(__z);
    __u += (__u >> 2) + (__u << 4);
    __u += (__u >> 7) + (__u << 5);
    __u += (__u >> 17) + (__u << 13);
    if (sizeof(uintptr_t) > 4)
      __u += (__u >> 31);
    __u &= ~((~uintptr_t(0)) << LOGSIZE);
    return flag_table + __u;
  }

  _GLIBCXX_END_EXTERN_C

  } // namespace __atomic0

_GLIBCXX_END_NAMESPACE
>>>>>>> b56a5220


// XXX GLIBCXX_ABI Deprecated
// gcc-4.5.0
// <atomic> signature changes

// The rename syntax for default exported names is
//   asm (".symver name1,exportedname@GLIBCXX_3.4")
//   asm (".symver name2,exportedname@@GLIBCXX_3.4.5")
// In the future, GLIBCXX_ABI > 6 should remove all uses of
// _GLIBCXX_*_SYMVER macros in this file.

#if defined(_GLIBCXX_SYMVER_GNU) && defined(PIC) \
<<<<<<< HEAD
    && defined(_GLIBCXX_HAVE_AS_SYMVER_DIRECTIVE)
=======
    && defined(_GLIBCXX_HAVE_AS_SYMVER_DIRECTIVE) \
    && defined(_GLIBCXX_HAVE_SYMVER_SYMBOL_RENAMING_RUNTIME_SUPPORT)
>>>>>>> b56a5220

#define _GLIBCXX_ASM_SYMVER(cur, old, version) \
   asm (".symver " #cur "," #old "@@" #version);

_GLIBCXX_ASM_SYMVER(_ZNSt9__atomic011atomic_flag5clearESt12memory_order, _ZNVSt9__atomic011atomic_flag5clearESt12memory_order, GLIBCXX_3.4.11)

_GLIBCXX_ASM_SYMVER(_ZNSt9__atomic011atomic_flag12test_and_setESt12memory_order, _ZNVSt9__atomic011atomic_flag12test_and_setESt12memory_order, GLIBCXX_3.4.11)

#endif<|MERGE_RESOLUTION|>--- conflicted
+++ resolved
@@ -87,46 +87,6 @@
   atomic_flag_clear_explicit(__atomic_flag_base* __a,
 			     memory_order __m) _GLIBCXX_NOTHROW
   {
-<<<<<<< HEAD
-    bool
-    atomic_flag_test_and_set_explicit(__atomic_flag_base* __a,
-				      memory_order __m) throw()
-    {
-      atomic_flag* d = static_cast<volatile atomic_flag*>(__a);
-      return d->test_and_set(__m);
-    }
-
-    void
-    atomic_flag_clear_explicit(__atomic_flag_base* __a, 
-			       memory_order __m) throw()
-    {
-      atomic_flag* d = static_cast<volatile atomic_flag*>(__a);
-      return d->clear(__m);
-    }
-
-    void
-    __atomic_flag_wait_explicit(__atomic_flag_base* __a,
-				memory_order __x) throw()
-    {
-      while (atomic_flag_test_and_set_explicit(__a, __x))
-	{ };
-    }
-
-    __atomic_flag_base*
-    __atomic_flag_for_address(const void* __z) throw()
-    {
-      uintptr_t __u = reinterpret_cast<uintptr_t>(__z);
-      __u += (__u >> 2) + (__u << 4);
-      __u += (__u >> 7) + (__u << 5);
-      __u += (__u >> 17) + (__u << 13);
-      if (sizeof(uintptr_t) > 4)
-	__u += (__u >> 31);
-      __u &= ~((~uintptr_t(0)) << LOGSIZE);
-      return flag_table + __u;
-    }
-  } // extern "C"
-} // namespace std
-=======
     atomic_flag* d = static_cast<atomic_flag*>(__a);
     return d->clear(__m);
   }
@@ -157,7 +117,6 @@
   } // namespace __atomic0
 
 _GLIBCXX_END_NAMESPACE
->>>>>>> b56a5220
 
 
 // XXX GLIBCXX_ABI Deprecated
@@ -171,12 +130,8 @@
 // _GLIBCXX_*_SYMVER macros in this file.
 
 #if defined(_GLIBCXX_SYMVER_GNU) && defined(PIC) \
-<<<<<<< HEAD
-    && defined(_GLIBCXX_HAVE_AS_SYMVER_DIRECTIVE)
-=======
     && defined(_GLIBCXX_HAVE_AS_SYMVER_DIRECTIVE) \
     && defined(_GLIBCXX_HAVE_SYMVER_SYMBOL_RENAMING_RUNTIME_SUPPORT)
->>>>>>> b56a5220
 
 #define _GLIBCXX_ASM_SYMVER(cur, old, version) \
    asm (".symver " #cur "," #old "@@" #version);
