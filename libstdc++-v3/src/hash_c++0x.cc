--- conflicted
+++ resolved
@@ -25,11 +25,6 @@
 #ifndef __GXX_EXPERIMENTAL_CXX0X__
 # error "hash_c++0x.cc must be compiled with -std=gnu++0x"
 #endif
-<<<<<<< HEAD
-
-#include <bits/functional_hash.h>
-=======
->>>>>>> 3082eeb7
 
 #include <bits/functional_hash.h>
 
