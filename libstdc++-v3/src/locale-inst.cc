// Locale support -*- C++ -*-

// Copyright (C) 1999, 2000, 2001, 2002, 2003, 2004, 2005, 2006, 2007, 2008,
<<<<<<< HEAD
// 2009 Free Software Foundation, Inc.
=======
// 2009, 2011 Free Software Foundation, Inc.
>>>>>>> 3082eeb7
//
// This file is part of the GNU ISO C++ Library.  This library is free
// software; you can redistribute it and/or modify it under the
// terms of the GNU General Public License as published by the
// Free Software Foundation; either version 3, or (at your option)
// any later version.

// This library is distributed in the hope that it will be useful,
// but WITHOUT ANY WARRANTY; without even the implied warranty of
// MERCHANTABILITY or FITNESS FOR A PARTICULAR PURPOSE.  See the
// GNU General Public License for more details.

// Under Section 7 of GPL version 3, you are granted additional
// permissions described in the GCC Runtime Library Exception, version
// 3.1, as published by the Free Software Foundation.

// You should have received a copy of the GNU General Public License and
// a copy of the GCC Runtime Library Exception along with this program;
// see the files COPYING3 and COPYING.RUNTIME respectively.  If not, see
// <http://www.gnu.org/licenses/>.

//
// ISO C++ 14882: 22.1  Locales
//

#include <locale>

// Instantiation configuration.
#ifndef C
# define C char
# define C_is_char
#endif

namespace std _GLIBCXX_VISIBILITY(default)
{
_GLIBCXX_BEGIN_NAMESPACE_VERSION

  // moneypunct, money_get, and money_put
  template class moneypunct<C, false>;
  template class moneypunct<C, true>;
  template struct __moneypunct_cache<C, false>;
  template struct __moneypunct_cache<C, true>;
  template class moneypunct_byname<C, false>;
  template class moneypunct_byname<C, true>;
_GLIBCXX_BEGIN_NAMESPACE_LDBL
  template class money_get<C, istreambuf_iterator<C> >;
  template class money_put<C, ostreambuf_iterator<C> >;
  template
    istreambuf_iterator<C>
    money_get<C, istreambuf_iterator<C> >::
    _M_extract<true>(istreambuf_iterator<C>, istreambuf_iterator<C>,
		     ios_base&, ios_base::iostate&, string&) const;

  template
    istreambuf_iterator<C>
    money_get<C, istreambuf_iterator<C> >::
    _M_extract<false>(istreambuf_iterator<C>, istreambuf_iterator<C>,
		      ios_base&, ios_base::iostate&, string&) const;

  template
    ostreambuf_iterator<C>
    money_put<C, ostreambuf_iterator<C> >::
    _M_insert<true>(ostreambuf_iterator<C>, ios_base&, C, 
		    const string_type&) const;

  template
    ostreambuf_iterator<C>
    money_put<C, ostreambuf_iterator<C> >::
    _M_insert<false>(ostreambuf_iterator<C>, ios_base&, C, 
		     const string_type&) const;
_GLIBCXX_END_NAMESPACE_LDBL

  // numpunct, numpunct_byname, num_get, and num_put
  template class numpunct<C>;
  template struct __numpunct_cache<C>;
  template class numpunct_byname<C>;
_GLIBCXX_BEGIN_NAMESPACE_LDBL
  template class num_get<C, istreambuf_iterator<C> >;
  template class num_put<C, ostreambuf_iterator<C> >; 
  template
    istreambuf_iterator<C>
    num_get<C, istreambuf_iterator<C> >::
    _M_extract_int(istreambuf_iterator<C>, istreambuf_iterator<C>,
		   ios_base&, ios_base::iostate&,
		   long&) const;

  template
    istreambuf_iterator<C>
    num_get<C, istreambuf_iterator<C> >::
    _M_extract_int(istreambuf_iterator<C>, istreambuf_iterator<C>,
		   ios_base&, ios_base::iostate&, 
		   unsigned short&) const;

  template
    istreambuf_iterator<C>
    num_get<C, istreambuf_iterator<C> >::
    _M_extract_int(istreambuf_iterator<C>, istreambuf_iterator<C>,
		   ios_base&, ios_base::iostate&,
		   unsigned int&) const;

  template
    istreambuf_iterator<C>
    num_get<C, istreambuf_iterator<C> >::
    _M_extract_int(istreambuf_iterator<C>, istreambuf_iterator<C>,
		   ios_base&, ios_base::iostate&,
		   unsigned long&) const;

#ifdef _GLIBCXX_USE_LONG_LONG
  template
    istreambuf_iterator<C>
    num_get<C, istreambuf_iterator<C> >::
    _M_extract_int(istreambuf_iterator<C>, istreambuf_iterator<C>,
		   ios_base&, ios_base::iostate&,
		   long long&) const;

  template
    istreambuf_iterator<C>
    num_get<C, istreambuf_iterator<C> >::
    _M_extract_int(istreambuf_iterator<C>, istreambuf_iterator<C>,
		   ios_base&, ios_base::iostate&,
		   unsigned long long&) const;
#endif

  template
    ostreambuf_iterator<C>
    num_put<C, ostreambuf_iterator<C> >::
    _M_insert_int(ostreambuf_iterator<C>, ios_base&, C, 
		  long) const;

  template
    ostreambuf_iterator<C>
    num_put<C, ostreambuf_iterator<C> >::
    _M_insert_int(ostreambuf_iterator<C>, ios_base&, C, 
		  unsigned long) const;

#ifdef _GLIBCXX_USE_LONG_LONG
  template
    ostreambuf_iterator<C>
    num_put<C, ostreambuf_iterator<C> >::
    _M_insert_int(ostreambuf_iterator<C>, ios_base&, C, 
		  long long) const;

  template
    ostreambuf_iterator<C>
    num_put<C, ostreambuf_iterator<C> >::
    _M_insert_int(ostreambuf_iterator<C>, ios_base&, C, 
		  unsigned long long) const;
#endif

  template
    ostreambuf_iterator<C>
    num_put<C, ostreambuf_iterator<C> >::
    _M_insert_float(ostreambuf_iterator<C>, ios_base&, C, char, 
		    double) const;

  template
    ostreambuf_iterator<C>
    num_put<C, ostreambuf_iterator<C> >::
    _M_insert_float(ostreambuf_iterator<C>, ios_base&, C, char, 
		    long double) const;
_GLIBCXX_END_NAMESPACE_LDBL

  // time_get and time_put
  template class __timepunct<C>;
  template struct __timepunct_cache<C>;
  template class time_put<C, ostreambuf_iterator<C> >;
  template class time_put_byname<C, ostreambuf_iterator<C> >;
  template class time_get<C, istreambuf_iterator<C> >;
  template class time_get_byname<C, istreambuf_iterator<C> >;

  // messages
  template class messages<C>;
  template class messages_byname<C>;
  
  // ctype
  inline template class __ctype_abstract_base<C>;
  template class ctype_byname<C>;
  
  // codecvt
  inline template class __codecvt_abstract_base<C, char, mbstate_t>;
  template class codecvt_byname<C, char, mbstate_t>;

  // collate
  template class collate<C>;
  template class collate_byname<C>;
    
  // use_facet
  template
    const ctype<C>& 
    use_facet<ctype<C> >(const locale&);

  template
    const codecvt<C, char, mbstate_t>& 
    use_facet<codecvt<C, char, mbstate_t> >(const locale&);

  template
    const collate<C>& 
    use_facet<collate<C> >(const locale&);

  template
    const numpunct<C>& 
    use_facet<numpunct<C> >(const locale&);

  template 
    const num_put<C>& 
    use_facet<num_put<C> >(const locale&);

  template 
    const num_get<C>& 
    use_facet<num_get<C> >(const locale&);

  template
    const moneypunct<C, true>& 
    use_facet<moneypunct<C, true> >(const locale&);

  template
    const moneypunct<C, false>& 
    use_facet<moneypunct<C, false> >(const locale&);

  template 
    const money_put<C>& 
    use_facet<money_put<C> >(const locale&);

  template 
    const money_get<C>& 
    use_facet<money_get<C> >(const locale&);

  template
    const __timepunct<C>& 
    use_facet<__timepunct<C> >(const locale&);

  template 
    const time_put<C>& 
    use_facet<time_put<C> >(const locale&);

  template 
    const time_get<C>& 
    use_facet<time_get<C> >(const locale&);

  template 
    const messages<C>& 
    use_facet<messages<C> >(const locale&);

  // has_facet
  template 
    bool
    has_facet<ctype<C> >(const locale&);

  template 
    bool
    has_facet<codecvt<C, char, mbstate_t> >(const locale&);

  template 
    bool
    has_facet<collate<C> >(const locale&);

  template 
    bool
    has_facet<numpunct<C> >(const locale&);

  template 
    bool
    has_facet<num_put<C> >(const locale&);

  template 
    bool
    has_facet<num_get<C> >(const locale&);

  template 
    bool
    has_facet<moneypunct<C> >(const locale&);

  template 
    bool
    has_facet<money_put<C> >(const locale&);

  template 
    bool
    has_facet<money_get<C> >(const locale&);

  template 
    bool
    has_facet<__timepunct<C> >(const locale&);

  template 
    bool
    has_facet<time_put<C> >(const locale&);

  template 
    bool
    has_facet<time_get<C> >(const locale&);

  template 
    bool
    has_facet<messages<C> >(const locale&);


  // locale functions.
  template
    C*
    __add_grouping<C>(C*, C, char const*, size_t, 
			 C const*, C const*);

  template class __pad<C, char_traits<C> >;

  template
    int
    __int_to_char(C*, unsigned long, const C*,
		  ios_base::fmtflags, bool);

#ifdef _GLIBCXX_USE_LONG_LONG
  template
    int
    __int_to_char(C*, unsigned long long, const C*, 
		  ios_base::fmtflags, bool);
#endif

_GLIBCXX_END_NAMESPACE_VERSION
} // namespace

// XXX GLIBCXX_ABI Deprecated
#if defined _GLIBCXX_LONG_DOUBLE_COMPAT && defined C_is_char

#define _GLIBCXX_LDBL_COMPAT(dbl, ldbl) \
  extern "C" void ldbl (void) __attribute__ ((alias (#dbl), weak))

_GLIBCXX_LDBL_COMPAT(_ZNKSt17__gnu_cxx_ldbl1287num_getIcSt19istreambuf_iteratorIcSt11char_traitsIcEEE14_M_extract_intIjEES4_S4_S4_RSt8ios_baseRSt12_Ios_IostateRT_,
		     _ZNKSt7num_getIcSt19istreambuf_iteratorIcSt11char_traitsIcEEE14_M_extract_intIjEES3_S3_S3_RSt8ios_baseRSt12_Ios_IostateRT_);
_GLIBCXX_LDBL_COMPAT(_ZNKSt17__gnu_cxx_ldbl1287num_getIcSt19istreambuf_iteratorIcSt11char_traitsIcEEE14_M_extract_intIlEES4_S4_S4_RSt8ios_baseRSt12_Ios_IostateRT_,
		     _ZNKSt7num_getIcSt19istreambuf_iteratorIcSt11char_traitsIcEEE14_M_extract_intIlEES3_S3_S3_RSt8ios_baseRSt12_Ios_IostateRT_);
_GLIBCXX_LDBL_COMPAT(_ZNKSt17__gnu_cxx_ldbl1287num_getIcSt19istreambuf_iteratorIcSt11char_traitsIcEEE14_M_extract_intImEES4_S4_S4_RSt8ios_baseRSt12_Ios_IostateRT_,
		     _ZNKSt7num_getIcSt19istreambuf_iteratorIcSt11char_traitsIcEEE14_M_extract_intImEES3_S3_S3_RSt8ios_baseRSt12_Ios_IostateRT_);
_GLIBCXX_LDBL_COMPAT(_ZNKSt17__gnu_cxx_ldbl1287num_getIcSt19istreambuf_iteratorIcSt11char_traitsIcEEE14_M_extract_intItEES4_S4_S4_RSt8ios_baseRSt12_Ios_IostateRT_,
		     _ZNKSt7num_getIcSt19istreambuf_iteratorIcSt11char_traitsIcEEE14_M_extract_intItEES3_S3_S3_RSt8ios_baseRSt12_Ios_IostateRT_);
_GLIBCXX_LDBL_COMPAT(_ZNKSt17__gnu_cxx_ldbl1287num_getIcSt19istreambuf_iteratorIcSt11char_traitsIcEEE14_M_extract_intIxEES4_S4_S4_RSt8ios_baseRSt12_Ios_IostateRT_,
		     _ZNKSt7num_getIcSt19istreambuf_iteratorIcSt11char_traitsIcEEE14_M_extract_intIxEES3_S3_S3_RSt8ios_baseRSt12_Ios_IostateRT_);
_GLIBCXX_LDBL_COMPAT(_ZNKSt17__gnu_cxx_ldbl1287num_getIcSt19istreambuf_iteratorIcSt11char_traitsIcEEE14_M_extract_intIyEES4_S4_S4_RSt8ios_baseRSt12_Ios_IostateRT_,
		     _ZNKSt7num_getIcSt19istreambuf_iteratorIcSt11char_traitsIcEEE14_M_extract_intIyEES3_S3_S3_RSt8ios_baseRSt12_Ios_IostateRT_);
_GLIBCXX_LDBL_COMPAT(_ZNKSt17__gnu_cxx_ldbl1287num_putIcSt19ostreambuf_iteratorIcSt11char_traitsIcEEE13_M_insert_intIlEES4_S4_RSt8ios_basecT_,
		     _ZNKSt7num_putIcSt19ostreambuf_iteratorIcSt11char_traitsIcEEE13_M_insert_intIlEES3_S3_RSt8ios_basecT_);
_GLIBCXX_LDBL_COMPAT(_ZNKSt17__gnu_cxx_ldbl1287num_putIcSt19ostreambuf_iteratorIcSt11char_traitsIcEEE13_M_insert_intImEES4_S4_RSt8ios_basecT_,
		     _ZNKSt7num_putIcSt19ostreambuf_iteratorIcSt11char_traitsIcEEE13_M_insert_intImEES3_S3_RSt8ios_basecT_);
_GLIBCXX_LDBL_COMPAT(_ZNKSt17__gnu_cxx_ldbl1287num_putIcSt19ostreambuf_iteratorIcSt11char_traitsIcEEE13_M_insert_intIxEES4_S4_RSt8ios_basecT_,
		     _ZNKSt7num_putIcSt19ostreambuf_iteratorIcSt11char_traitsIcEEE13_M_insert_intIxEES3_S3_RSt8ios_basecT_);
_GLIBCXX_LDBL_COMPAT(_ZNKSt17__gnu_cxx_ldbl1287num_putIcSt19ostreambuf_iteratorIcSt11char_traitsIcEEE13_M_insert_intIyEES4_S4_RSt8ios_basecT_,
		     _ZNKSt7num_putIcSt19ostreambuf_iteratorIcSt11char_traitsIcEEE13_M_insert_intIyEES3_S3_RSt8ios_basecT_);
_GLIBCXX_LDBL_COMPAT(_ZNKSt17__gnu_cxx_ldbl1287num_putIcSt19ostreambuf_iteratorIcSt11char_traitsIcEEE15_M_insert_floatIdEES4_S4_RSt8ios_baseccT_,
		     _ZNKSt7num_putIcSt19ostreambuf_iteratorIcSt11char_traitsIcEEE15_M_insert_floatIdEES3_S3_RSt8ios_baseccT_);
_GLIBCXX_LDBL_COMPAT(_ZNKSt7num_putIcSt19ostreambuf_iteratorIcSt11char_traitsIcEEE15_M_insert_floatIdEES3_S3_RSt8ios_baseccT_,
		     _ZNKSt7num_putIcSt19ostreambuf_iteratorIcSt11char_traitsIcEEE15_M_insert_floatIeEES3_S3_RSt8ios_baseccT_);
_GLIBCXX_LDBL_COMPAT(_ZNKSt17__gnu_cxx_ldbl1289money_getIcSt19istreambuf_iteratorIcSt11char_traitsIcEEE10_M_extractILb0EEES4_S4_S4_RSt8ios_baseRSt12_Ios_IostateRSs,
		     _ZNKSt9money_getIcSt19istreambuf_iteratorIcSt11char_traitsIcEEE10_M_extractILb0EEES3_S3_S3_RSt8ios_baseRSt12_Ios_IostateRSs);
_GLIBCXX_LDBL_COMPAT(_ZNKSt17__gnu_cxx_ldbl1289money_getIcSt19istreambuf_iteratorIcSt11char_traitsIcEEE10_M_extractILb1EEES4_S4_S4_RSt8ios_baseRSt12_Ios_IostateRSs,
		     _ZNKSt9money_getIcSt19istreambuf_iteratorIcSt11char_traitsIcEEE10_M_extractILb1EEES3_S3_S3_RSt8ios_baseRSt12_Ios_IostateRSs);
_GLIBCXX_LDBL_COMPAT(_ZNKSt17__gnu_cxx_ldbl1289money_putIcSt19ostreambuf_iteratorIcSt11char_traitsIcEEE9_M_insertILb0EEES4_S4_RSt8ios_basecRKSs,
		     _ZNKSt9money_putIcSt19ostreambuf_iteratorIcSt11char_traitsIcEEE9_M_insertILb0EEES3_S3_RSt8ios_basecRKSs);
_GLIBCXX_LDBL_COMPAT(_ZNKSt17__gnu_cxx_ldbl1289money_putIcSt19ostreambuf_iteratorIcSt11char_traitsIcEEE9_M_insertILb1EEES4_S4_RSt8ios_basecRKSs,
		     _ZNKSt9money_putIcSt19ostreambuf_iteratorIcSt11char_traitsIcEEE9_M_insertILb1EEES3_S3_RSt8ios_basecRKSs);

#endif // _GLIBCXX_LONG_DOUBLE_COMPAT<|MERGE_RESOLUTION|>--- conflicted
+++ resolved
@@ -1,11 +1,7 @@
 // Locale support -*- C++ -*-
 
 // Copyright (C) 1999, 2000, 2001, 2002, 2003, 2004, 2005, 2006, 2007, 2008,
-<<<<<<< HEAD
-// 2009 Free Software Foundation, Inc.
-=======
 // 2009, 2011 Free Software Foundation, Inc.
->>>>>>> 3082eeb7
 //
 // This file is part of the GNU ISO C++ Library.  This library is free
 // software; you can redistribute it and/or modify it under the
