--- conflicted
+++ resolved
@@ -34,17 +34,11 @@
 std_HEADERS = \
 	cxxabi.h exception initializer_list new typeinfo 
 
-<<<<<<< HEAD
-headers = \
-	exception new typeinfo cxxabi.h cxxabi-forced.h exception_defines.h \
-	initializer_list exception_ptr.h nested_exception.h
-=======
 bits_HEADERS = \
 	cxxabi_forced.h hash_bytes.h \
 	exception_defines.h exception_ptr.h nested_exception.h 
 
 headers = $(std_HEADERS) $(bits_HEADERS)
->>>>>>> b56a5220
 
 if GLIBCXX_HOSTED
   c_sources = \
