--- conflicted
+++ resolved
@@ -1,10 +1,6 @@
 /* Thread and mutex controls for Objective C.
-<<<<<<< HEAD
-   Copyright (C) 1996, 1997, 2002, 2004, 2009 Free Software Foundation, Inc.
-=======
    Copyright (C) 1996, 1997, 2002, 2004, 2009, 2010
    Free Software Foundation, Inc.
->>>>>>> 3082eeb7
    Contributed by Galen C. Hunt (gchunt@cs.rochester.edu)
 
 This file is part of GCC.
