--- conflicted
+++ resolved
@@ -1,10 +1,6 @@
 /* Hash tables for Objective C internal structures
-<<<<<<< HEAD
-   Copyright (C) 1993, 1996, 1997, 2004, 2009 Free Software Foundation, Inc.
-=======
    Copyright (C) 1993, 1996, 1997, 2004, 2009, 2010
    Free Software Foundation, Inc.
->>>>>>> 3082eeb7
 
 This file is part of GCC.
 
