--- conflicted
+++ resolved
@@ -1,5 +1,3 @@
-<<<<<<< HEAD
-=======
 2010-12-26  Nicola Pero  <nicola.pero@meta-innovation.com>
 
 	* init.c (create_tree_of_subclasses_inherited_from): Use
@@ -1303,7 +1301,6 @@
 
 	* makefile.dos: Obsolete file removed.
 	
->>>>>>> b56a5220
 2010-04-02  Ralf Wildenhues  <Ralf.Wildenhues@gmx.de>
 
 	* aclocal.m4: Regenerate.
