<<<<<<< HEAD
2012-09-20  Release Manager

	* GCC 4.7.2 released.

2012-06-14  Release Manager

	* GCC 4.7.1 released.

2012-03-22  Release Manager

	* GCC 4.7.0 released.
=======
2012-10-19  Michael Meissner  <meissner@linux.vnet.ibm.com>

	* encoding.c (TARGET_VSX): Provide definitions based on the
	current compilation options, and not based off the target options
	structure.
	(TARGET_ALTIVEC): Likewise.
	(TARGET_64BIT): Likewise.

2012-09-14  David Edelsohn  <dje.gcc@gmail.com>

	* configure: Regenerated.

2012-07-19  Tristan Gingold  <gingold@adacore.com>
	    Richard Henderson  <rth@redhat.com>

	* exception.c (__gnu_objc_personality_seh0): New function.

2012-05-16  H.J. Lu  <hongjiu.lu@intel.com>

	* configure: Regenerated.

2012-03-12  Rainer Orth  <ro@CeBiTec.Uni-Bielefeld.DE>

	* configure.ac (enable_objc_gc): Remove alpha*-dec-osf* handling.
	* configure: Regenerate.

	* thr.c (_XOPEN_SOURCE): Define unconditionally.
>>>>>>> 747e4b8f

2011-11-21  Andreas Tobler  <andreast@fgznet.ch>

	* configure: Regenerate.

2011-11-02  Rainer Orth  <ro@CeBiTec.Uni-Bielefeld.DE>

	* Makefile.in (INCLUDES): Add -I$(MULTIBUILDTOP)../libgcc.
	* configure.ac (target_thread_file, HAVE_GTHR_DEFAULT): Remove.
	* configure: Regenerate.
	* config.h.in: Regenerate.

2011-10-17  Paul Brook  <paul@codesourcery.com>
	    Matthias Klose  <doko@ubuntu.com>

	* exception.c (parse_lsda_header): hardcode ttype_encoding for older
	ARM EABI toolchains.
	(get_ttype_entry) Remove __ARM_EABI_UNWINDER__ variant.

2011-10-09  Nicola Pero  <nicola.pero@meta-innovation.com>

	PR libobjc/49883
	* init.c (__objc_exec_class): Work around a bug in clang's code
	generation.  Clang sets the class->info field to values different
	from 0x1 or 0x2 (the only allowed values in the traditional GNU
	Objective-C runtime ABI) to store some additional information, but
	this breaks backwards compatibility.  Wipe out all the bits in the
	fields other than the first two upon loading a class.

2011-10-09  Nicola Pero  <nicola.pero@meta-innovation.com>

	* class.c (objc_lookup_class): Added back for compatibility with
	clang which seems to emit calls to it.

2011-10-08  Richard Frith-Macdonald <rfm@gnu.org>
            Nicola Pero  <nicola.pero@meta-innovation.com>

	PR libobjc/50428
	* sendmsg.c (__objc_send_initialize): If a class does not have an
	+initialize method, search for an +initialize method in the
	superclass and in the ancestor classes and execute the first one
	that is found.  This makes the GNU runtime behave in the same way
	as the Apple/NeXT runtime with respect to +initialize methods and
	subclassing.

2011-08-06  Nicola Pero  <nicola.pero@meta-innovation.com>

	PR libobjc/50002
	* class.c (__objc_update_classes_with_methods): Iterate over meta
	classes as well as normal classes when refreshing the method
	implementations.  This fixes replacing class methods.

2011-08-06  Nicola Pero  <nicola.pero@meta-innovation.com>

	* class.c (class_getSuperclass): Fixed to work with meta classes
	still in construction too.

2011-08-06  Nicola Pero  <nicola.pero@meta-innovation.com>

	* class.c (class_getSuperclass): Fixed typo in comment.
	
2011-08-06  Nicola Pero  <nicola.pero@meta-innovation.com>

	PR libobjc/49882
	* class.c (class_getSuperclass): Return the superclass if the
	class is in construction.
	* objc/runtime.h (class_getSuperclass): Updated documentation.

2011-08-05  Rainer Orth  <ro@CeBiTec.Uni-Bielefeld.DE>

	* Makefile.in (INCLUDES): Search
	$(srcdir)/$(MULTISRCTOP)../libgcc.

2011-06-08  Nicola Pero  <nicola.pero@meta-innovation.com>

	* objc/objc.h (__GNU_LIBOBJC__): Bumped to 20110608.

2011-06-08  Nicola Pero  <nicola.pero@meta-innovation.com>

	* configure.ac (VERSION): Bumped to 4:0:0.
	* configure (VERSION): Likewise.

2011-06-08  Nicola Pero  <nicola.pero@meta-innovation.com>

	* objc/README: Updated.
	* objc-private/selector.h: Updated comments.
	
2011-06-07  Nicola Pero  <nicola.pero@meta-innovation.com>

	* sendmsg.c (class_get_instance_method): Removed.
	(class_get_class_method): Removed.
	(objc_get_uninstalled_dtable): Removed.

2011-06-07  Nicola Pero  <nicola.pero@meta-innovation.com>

	* objc-private/module-abi-8.h (class_get_instance_size): Removed.
	* objects.c (class_create_instance): Removed.
	* error.c (__USE_FIXED_PROTOTYPES__): Removed.
	* gc.c (__objc_generate_gc_type_description): Use
	class_getInstanceSize() instead of class_get_instance_size().
	* selector.c (sel_types_match): Made static.
	(sel_get_typed_uid): Removed.
	(sel_get_any_typed_uid): Removed.
	(sel_get_name): Removed.
	(sel_get_type): Removed.
	(sel_register_name): Removed.
	(sel_register_typed_name): Removed.
	(sel_get_uid): Removed.

2011-06-07  Nicola Pero  <nicola.pero@meta-innovation.com>

	* encoding.c (method_get_number_of_arguments): Removed.
	(method_get_sizeof_arguments): Removed.

2011-06-07  Nicola Pero  <nicola.pero@meta-innovation.com>

	* class.c (objc_next_class): Removed.
	(class_pose_as): Removed.
	(CLASSOF): Removed.
	(class_table_replace): Removed.
	(objc_lookup_class): Removed.

2011-06-07  Nicola Pero  <nicola.pero@meta-innovation.com>

	Removed the Traditional Objective-C runtime public API.
	* Makefile.in (OBJC_DEPRECATED_H): Variable removed.
	(install-headers): Do not create the objc/deprecated directory and
	do not install the deprecated headers.
	(OBJC_H): Removed encoding.h and objc-api.h.
	* Object.m: Removed all methods with the exception of -class and
	-isEqual:.  Updated includes.  ([-class]): Use Modern API.
	* objc/Object.h: Do not include deprecated/Object.h.
	* objc/deprecated/Object.h: Removed.
	* linking.m (__objc_linking): Call [Object class] instead of
	[Object name].
	* Protocol.m: Removed all methods with the exception of -isEqual:.
	Updated includes.
	* objc/Protocol.h: Do not include deprecated/Protocol.h.
	* objc/deprecated/Protocol.h: Removed.
	* objc/deprecated/struct_objc_symtab.h: Removed.
	* objc/deprecated/struct_objc_module.h: Removed.
	* objc/deprecated/struct_objc_ivar.h: Removed.
	* objc/deprecated/struct_objc_ivar_list.h: Removed.
	* objc/deprecated/struct_objc_method.h: Removed.
	* objc/deprecated/struct_objc_method_list.h: Removed.
	* objc/deprecated/struct_objc_protocol_list.h: Removed.
	* objc/deprecated/struct_objc_category.h: Removed.
	* objc/deprecated/MetaClass.h: Removed.
	* objc/deprecated/objc_msg_sendv.h: Removed.  
	* objc/deprecated/README: Removed.
	* objc/deprecated/struct_objc_class.h: Removed.
	* objc/deprecated/struct_objc_protocol.h: Removed.
	* objc/deprecated/struct_objc_selector.h: Removed.
	* objc/encoding.h: Removed.
	* objc/message.h (struct objc_super): Removed the definition for
	the Traditional Objective-C runtime API.
	* objc/objc.h: Do not include objc/objc-decls.h.
	deprecated/struct_objc_selector.h, deprecated/MetaClass.h,
	deprecated/struct_objc_class.h, deprecated/struct_objc_protocol.h
	and deprecated/objc_msg_sendv.h.  Uncommented new definition of
	Protocol *.
	* objc/objc-api.h: Removed.
	* objc/runtime.h: Updated comments.  Removed check to detect
	concurrent usage of Traditional and Modern APIs.
	* objc-private/module-abi-8.h: Always define struct objc_class and
	struct objc_protocol.  (struct objc_protocol_list): Changed type
	of 'list' argument from 'Protocol *' to 'struct objc_protocol *'.
	(class_get_instance_size): Added.
	* objc-private/protocols.h (__objc_protocols_add_protocol): Take a
	'struct objc_protocol *' as argument, not a 'Protocol *'.
	* objc-private/runtime.h: Updated comments.
	* objc-private/selector.h (struct objc_selector, sel_eq): Added.
	* class.c: Include objc-private/selector.h.
	(objc_get_meta_class): Return a Class instead of a MetaClass.
	* encoding.c (method_get_next_argument): Removed.
	(method_get_first_argument): Removed.
	(method_get_nth_argument): Removed.
	* gc.c: Include objc/runtime.h instead of objc/encoding.h.
	Include objc-private/module-abi-8.h and ctype.h.
	* protocols.c (__objc_protocols_add_protocol): Take a 'struct
	objc_protocl *' as argument, not a 'Protocol *'.
	(class_addProtocol): Added casts to 'struct objc_protocol *' and
	'Protocol *'.
	(class_copyProtocolList): Likewise.
	(protocol_conformsToProtocol): Likewise.
	(protocol_copyProtocolList): Likewise.
	* sarray.c: Include objc-private/module-abi-8.h.
	* sendmsg.c (method_get_next_argument): Removed.
	(method_get_first_argument): Removed.
	(method_get_nth_argument): Removed.
	(objc_msg_sendv): Removed.
	(arglist_t, retval_t): New.  (class_get_class_method): Take a
	'Class', not 'MetaClass', argument.
	* thr.c: Include module-abi-8.h.
	
2011-06-03  Nicola Pero  <nicola.pero@meta-innovation.com>

	* Makefile.in (OBJC_DEPRECATED_H): Removed struct_objc_static_instances.h
	and objc_get_uninstalled_dtable.h.
	* objc/deprecated/struct_objc_static_instances.h: Removed.
	* objc/deprecated/objc_get_uninstalled_dtable.h: Removed.	
	* objc/objc-api.h: Do not include deprecated/objc_static_instances.h
	and deprecated/objc_get_uninstalled_dtable.h.
	
2011-06-03  Nicola Pero  <nicola.pero@meta-innovation.com>

	* Makefile.in (OBJC_DEPRECATED_H): Removed objc_object_alloc.h.
	* objc/deprecated/objc_object_alloc.h: Removed.
	* objc/objc-api.h: Do not include deprecated/objc_object_alloc.h.
	* objects.c (_objc_object_alloc, _objc_object_dispose,
	_objc_object_copy): Removed.
	* libobjc.def (__objc_object_alloc, __objc_object_copy,
	__objc_object_dispose): Removed.
	
2011-06-03  Nicola Pero  <nicola.pero@meta-innovation.com>

	* Makefile.in (OBJC_DEPRECATED_H): Removed METHOD_NULL.h.
	* objc/objc-api.h: Do not include deprecated/METHOD_NULL.h.
	* objc/deprecated/METHOD_NULL.h: Removed.
	
2011-06-03  Nicola Pero  <nicola.pero@meta-innovation.com>

	* Makefile.in (OBJC_DEPRECATED_H): Removed objc_valloc.h,
	objc_malloc.h and objc_unexpected_exception.h.
	(exception.lo): Do not use -Wno-deprecated-declarations.
	(exception_gc.lo): Likewise.
	* objc/objc-api.h: Do not include deprecated/objc_valloc.h,
	deprecated/objc_malloc.h and
	deprecated/objc_unexpected_exception.h.
	* objc/deprecated/objc_valloc.h: Removed.
	* objc/deprecated/objc_malloc.h: Removed.
	* objc/deprecated/objc_unexpected_exception.h: Removed.
	* exception.c (_objc_unexpected_exception): Removed.
	(objc_exception_throw): Do not check for
	_objc_unexpected_exception.
	* memory.c (objc_valloc, _objc_malloc, _objc_atomic_malloc,
	_objc_valloc, _objc_realloc, _objc_calloc, _objc_free): Removed.	
	* libobjc.def (_objc_unexpected_exception, objc_valloc): Removed.
	
2011-06-03  Nicola Pero  <nicola.pero@meta-innovation.com>

	* objc/objc.h: Do not include deprecated/STR.h.
	* objc/deprecated/STR.h: Removed.
	* Makefile.in (OBJC_DEPRECATED_H): removed STR.h.
	
2011-06-03  Nicola Pero  <nicola.pero@meta-innovation.com>

	* Makefile.in (OBJC_H): Removed hash.h and sarray.h.
	(OBJC_DEPRECATED_H): Likewise.
	* libobjc.def (objc_hash_new, objc_hash_delete, objc_hash_add,
	objc_hash_remove, objc_hash_next, objc_hash_value_for_key,
	objc_hash_is_key_in_hash, hash_add, hash_delete, hash_new,
	hash_next, hash_remove, hash_value_for_key, hash_is_key_in_hash,
	sarray_at_put, sarray_at_put_safe, sarray_free, sarray_lazy_copy,
	sarray_new, sarray_realloc, sarray_remove_garbage): Removed.
	* objc/sarray.h: Removed.
	* objc/hash.h: Removed.
	* objc/deprecated/sarray.h: Removed.
	* objc/deprecated/hash.h: Removed.
	* objc/Object.h: Do not include objc/deprecated/hash.h
	* Object.m: Include string.h.
	* objc/objc-api.h: Do not include objc/deprecated/hash.h.
	* objc-private/common.h (GNU_LIBOBJC_COMPILING_LIBOBJC_ITSELF):
	Removed.

2011-06-03  Nicola Pero  <nicola.pero@meta-innovation.com>

	* Object.m ([-forward::]): Removed.
	* objc/deprecated/Object.h ([-forward::]): Removed.
	* sendmsg.c (__objc_forward): Updated comments.
	
2011-06-03  Nicola Pero  <nicola.pero@meta-innovation.com>

	* Makefile.in (OBJC_H): Removed objc-list.h.
	(OBJC_DEPRECATED_H): Removed objc-list.h.
	* objc/objc-list.h: File removed.
	* objc/deprecated/objc-list.h: File removed.

2011-06-03  Nicola Pero  <nicola.pero@meta-innovation.com>

	* Makefile.in (OBJC_H): Removed typedstream.h.
	(OBJC_DEPRECATED_H): Removed typedstream.h.
	(C_SOURCE_FILES): Removed archive.c.
	(Object.lo): Rule removed.
	(Object_gc.lo): Likewise.
	(archive.lo): Likewise.
	(archive_gc.lo): Likewise.
	* objc/deprecated/Object.h ([+streamVersion:], [-read], [-write],
	[-awake]): Removed.
	Do not include deprecated/typedstream.h.
	* Object.m: Removed the same methods.
	* archive.c: File removed.
	* objc/typedstream.h: File removed.
	* objc/deprecated/typedstream.h: File removed.
	* libobjc.def (__objc_read_nbyte_uint, __objc_read_nbyte_ulong,
	__objc_write_class, __objc_write_object, __objc_write_selector,
	objc_close_typed_stream, objc_end_of_typed_stream,
	objc_flush_typed_stream, objc_get_stream_class_version,
	objc_open_typed_stream, objc_open_typed_stream_for_file,
	objc_read_array, objc_read_char, objc_read_int, objc_read_long,
	objc_read_object, objc_read_selector, objc_read_short,
	objc_read_string, objc_read_type, objc_read_types,
	objc_read_unsigned_char, objc_read_unsigned_int,
	objc_read_unsigned_long, objc_read_unsigned_short,
	objc_write_array, objc_write_char, objc_write_int,
	objc_write_long, objc_write_object, objc_write_object_reference,
	objc_write_root_object, objc_write_selector, objc_write_short,
	objc_write_string, objc_write_string_atomic, objc_write_type,
	objc_write_types, objc_write_unsigned_char,
	objc_write_unsigned_int, objc_write_unsigned_long,
	objc_write_unsigned_short): Removed.
	
2011-06-02  Nicola Pero  <nicola.pero@meta-innovation.com>

	* Makefile.in (OBJC_DEPRECATED_H): Removed objc_error.h.
	* objc/deprecated/objc_error.h: Removed.
	* objc/objc-api.h: Do not include deprecated/objc_error.h.
	* libobjc.def (objc_error, objc_verror): Removed.
	* error.c (_objc_error_handler, objc_error, objc_verror,
	objc_set_error_handler): Removed.
	* Object.m ([-error:], [-perform:], [-perform:with:],
	[-perform:with:with], [-subclassResponsibility:],
	[-notImplemented:], [-shouldNotImplement:], [-doesNotRecognize:]):
	Removed.
	* objc/deprecated/Object.h: Removed the same methods.
	* sendmsg.c (__objc_forward): Do not try to invoke the "error:"
	method after trying to invoke the "doesNotRecognize:" method.
	
2011-05-26  Nicola Pero  <nicola.pero@meta-innovation.com>

	* sendmsg.c: Reindented part of the file.  No non-trivial changes
	in code.

2011-05-26  Nicola Pero  <nicola.pero@meta-innovation.com>

	* sendmsg.c (__objc_install_dtable_for_class): Use objc_getClass,
	not objc_lookup_class.

2011-05-25  Richard Frith-Macdonald <rfm@gnu.org>
	    David Ayers  <ayers@fsfe.org>

	PR libobjc/38307
	* sendmsg.c: Include objc/hash.h.
	(get_implementation): New function, mostly with code from get_imp
	updated to support the new +initialize dispatch table logic.
	(get_imp): Use get_implementation.
	(__objc_responds_to): Updated to support the new +initialize
	dispatch table logic.
	(class_respondsToSelector): Likewise.
	(objc_msg_lookup): Use get_implementation.
	(__objc_init_install_dtable): Removed.
	(__objc_install_methods_in_dtable): Updated arguments.
	(__objc_install_dispatch_table_for_class): Renamed to
	__objc_install_dtable_for_class and updated to support the new
	+initialize dispatch table logic.
	(__objc_update_dispatch_table_for_class): Updated to support the
	new +initialize dispatch table logic.
	(__objc_forward): Call get_implementation instead of get_imp.
	(prepared_dtable_table): New.
	(__objc_prepare_dtable_for_class): New.	
	(__objc_prepared_dtable_for_class): New.
	(__objc_get_prepared_imp): New.
	(__objc_install_prepared_dtable_for_class): New.
	
2011-05-24  Nicola Pero  <nicola.pero@meta-innovation.com>

	PR libobjc/48177
	* selector.c (__sel_register_typed_name): Use sel_types_match()
	instead of strcmp() to compare selector types (Suggestion by
	Richard Frith-Macdonald <rfm@gnu.org>).

2011-04-15  Rainer Orth  <ro@CeBiTec.Uni-Bielefeld.DE>

	PR libobjc/32037
	* Makefile.in (OBJC_GCFLAGS): Move ...
	* configure.ac (enable_objc_gc): ... here.
	Add $(libsuffix) to OBJC_BOEHM_GC.
	* configure: Regenerate.

2011-02-28  Nicola Pero  <nicola.pero@meta-innovation.com>
	
	* selector.c (sel_getTypedSelector): Return NULL if there are
	multiple selectors with conflicting types.
	* objc/runtime.h (sel_getTypedSelector): Updated documentation.
	
2011-02-28  Richard Frith-Macdonald <rfm@gnu.org>

	PR libobjc/47922
	* gc.c (class_ivar_set_gcinvisible): Use _C_GCINVISIBLE instead of
	a hardcoded "!".

2011-02-13  Ralf Wildenhues  <Ralf.Wildenhues@gmx.de>

	* configure: Regenerate.

2010-12-26  Nicola Pero  <nicola.pero@meta-innovation.com>

	* init.c (create_tree_of_subclasses_inherited_from): Use
	class_superclass_of_class instead of assuming a class is
	unresolved when it could be resolved.  Tidied up assignment and
	check.
	(__objc_tree_insert_class): Enhanced DEBUG_PRINTF.
	(objc_tree_insert_class): Tidied up loop; return immediately upon
	inserting a class.
	(__objc_exec_class): Do not set __objc_class_tree_list.
	
2010-12-24  Nicola Pero  <nicola.pero@meta-innovation.com>

	* selector.c (sel_getTypedSelector): Return NULL if given a NULL
	argument.
	(sel_registerTypedName): Same.
	(sel_registerName): Same.
	* objc/runtime.h: Updated documentation.
	
2010-12-24  Nicola Pero  <nicola.pero@meta-innovation.com>

	* objc/runtime.h (class_addIvar): Updated documentation.  The
	alignment is actually the log_2 of the alignment in bytes.
	* ivars.c (class_addIvar): Corresponding change to the
	implementation.
	
2010-12-24  Nicola Pero  <nicola.pero@meta-innovation.com>

	* objc/runtime.h (sel_getType): Renamed to sel_getTypeEncoding to
	be consistent with method_getTypeEncoding and
	ivar_getTypeEncoding.
	(sel_copyTypedSelectorList, sel_getTypedSelector): New.
	* selector.c (sel_getType): Renamed to sel_getTypeEncoding.
	(sel_copyTypedSelectorList, sel_getTypedSelector): New.
	(sel_get_type): Updated call to sel_getType.
	
2010-12-24  Nicola Pero  <nicola.pero@meta-innovation.com>

	* objc/runtime.h (class_conformsToProtocol,
	class_copyProtocolList): Updated documentation.

2010-12-23  Nicola Pero  <nicola.pero@meta-innovation.com>

	* init.c (create_tree_of_subclasses_inherited_from): Updated
	DEBUG_PRINTF messages.
	(__objc_tree_insert_class): Same.
	(__objc_send_load_using_method_list): Same.
	(__objc_send_load): Same.
	(__objc_exec_class): Same.  In particular, do not print the module
	name since it is no longer used.
	* sendmsg.c (__objc_send_initialize): Added DEBUG_PRINTFs for
	tracking +initialize calls.
	(__objc_update_dispatch_table_for_class): Added DEBUG_PRINTFs for
	tracking updates of dispatch tables.
	(__objc_install_dispatch_table_for_class): Same.
	
2010-12-23  Rainer Orth  <ro@CeBiTec.Uni-Bielefeld.DE>

	* Makefile.in (libobjc$(libsuffix).la): Link with -Wc,-shared-libgcc.
	(libobjc_gc$(libsuffix).la): Likewise.

2010-12-23  Nicola Pero  <nicola.pero@meta-innovation.com>

	* sendmsg.c (class_addMethod): Return NO if the method already
	exists in the class.

2010-12-22  Nicola Pero  <nicola.pero@meta-innovation.com>

	* init.c (duplicate_classes): New.
	(__objc_exec_class): Initialize duplicate_classes.
	(__objc_create_classes_tree): Ignore classes in the
	duplicate_classes table.
	(__objc_call_load_callback): Same.
	(__objc_init_class): If a duplicate class is found, add it to
	duplicate_classes instead of aborting.  Return YES if the class is
	not a duplicate, and NO if it is.
	* objc-private/runtime.h (__objc_init_class): Updated prototype.

2010-12-22  Nicola Pero  <nicola.pero@meta-innovation.com>

	* objc-private/objc-list.h: Reindented file.  No code changes.
	* objc-private/sarray.h: Same change.

2010-12-22  Nicola Pero  <nicola.pero@meta-innovation.com>

	* objc-private/accessors.h: Removed 'extern "C"' guards.  This
	file is never compiled with C++.
	* objc-private/hash.h: Same change.
	* objc-private/objc-list.h: Same change.
	* objc-private/objc-sync.h: Same change.
	* objc-private/protocols.h: Same change.
	* objc-private/runtime.h: Same change.
	* objc-private/sarray.h: Same change.
	* objc-private/selector.h: Same change.

2010-12-21  Nicola Pero  <nicola.pero@meta-innovation.com>

	PR libobjc/18764
	* class.c (__objc_add_class_to_hash): Return YES if the class was
	added, and NO if it already existed.
	* init.c (__objc_init_class): If __objc_add_class_to_hash returns
	NO, then abort the program with an error message.
	* objc-private/runtime.h (__objc_add_class_to_hash): Updated
	declaration.

2010-12-21  Nicola Pero  <nicola.pero@meta-innovation.com>	

	* init.c (_objc_load_callback): Initialize with 0.
	(__objc_call_callback): Renamed to __objc_call_load_callback.
	Check _objc_load_callback only once, and if it is not set, return
	immediately.
	(objc_send_load): Updated call to __objc_call_callback.
	
2010-12-21  Nicola Pero  <nicola.pero@meta-innovation.com>

	PR libobjc/16110
	* init.c (__objc_send_message_in_list): Renamed to
	__objc_send_load_using_method_list.  Do not take an 'op' argument.
	Register the 'load' selector if needed.
	(__objc_send_load): Do not register the 'load' selector.  Updated
	call to __objc_send_message_in_list.
	(__objc_create_classes_tree): Add the class of any claimed
	category that was loaded in the module to the list of classes for
	which we try to execute +load.
	
2010-12-21  Nicola Pero  <nicola.pero@meta-innovation.com>

	* objc-private/common.h: When DEBUG is defined, include <stdio.h>.
	Updated comments.
	* init.c (__objc_tree_insert_class): Use %p, not %x, when printing
	a pointer using DEBUG_PRINTF.
	
2010-12-21  Nicola Pero  <nicola.pero@meta-innovation.com>

	PR libobjc/45953
	* selector.c (__sel_register_typed_name): When registering a new
	selector with the same name as an existing one, reuse the existing
	name string.  Also updated types, casts and comments in the whole
	function.

2010-12-21  Nicola Pero  <nicola.pero@meta-innovation.com>

	* objc-private/module-abi-8.h (struct objc_symtab): Declare 'refs'
	to be 'struct objc_selector *' and not 'SEL'.
	* init.c (__objc_exec_class): Call
	__objc_register_selectors_from_module instead of iterating over
	each selector and calling __sel_register_typed_name for each.
	* objc-private/selector.h: Declare
	__objc_register_selectors_from_module instead of
	__sel_register_typed_name.
	* selector.c (__objc_register_selectors_from_module): New.
	(__sel_register_typed_name): Made static.
	
2010-12-21  Nicola Pero  <nicola.pero@meta-innovation.com>

	* linking.m: Do not include objc/NXConstStr.h.

2010-12-21  Nicola Pero  <nicola.pero@meta-innovation.com>
	
	* objc-private/runtime.h (DEBUG_PRINTF): Moved from here ...
	* objc-private/common.h (DEBUG_PRINTF): To here.
	* hash.c: Do not include objc-private/runtime.h and objc/thr.h.
	
2010-12-21  Nicola Pero  <nicola.pero@meta-innovation.com>

	* hash.c: Tidied up comments and indentation.  No code changes.

2010-12-19  Nicola Pero  <nicola.pero@meta-innovation.com>

	PR libobjc/47012
	* accessors.m (objc_getProperty): If not atomic, do not
	retain/autorelease the returned value.

2010-12-19  Nicola Pero  <nicola.pero@meta-innovation.com>

	* objc-private/runtime.h (__objc_selector_max_index,
	__objc_init_selector_tables, __objc_register_selectors_from_class,
	__objc_register_selectors_from_list,
	__objc_register_selectors_from_description_list): Moved to ...
	* objc-private/selector.h: ... here.

2010-12-19  Nicola Pero  <nicola.pero@meta-innovation.com>

	* objc-private/runtime.h (__objc_class_links_resolved): Removed.
	(__objc_print_dtable_stats): Removed.
	(__sel_register_typed_name): Removed.
	* sendmsg.c (__objc_print_dtable_stats): Use 'void' as argument.
	
2010-12-19  Nicola Pero  <nicola.pero@meta-innovation.com>

	* init.c (__objc_exec_class): Call __objc_resolve_class_links (),
	if appropriate, after loading the module.

2010-12-19  Nicola Pero  <nicola.pero@meta-innovation.com>

	* sendmsg.c (method_setImplementation): Do not declare.

2010-12-19  Nicola Pero  <nicola.pero@meta-innovation.com>

	* objc/message.h: Updated comments.
	* objc/runtime.h: Updated comments.
	
2010-12-19  Nicola Pero  <nicola.pero@meta-innovation.com>

	* class.c (objc_lookupClass): Renamed to objc_lookUpClass.
	* protocols.c: Updated all calls to objc_lookupClass to call
	objc_lookUpClass instead.
	* sendmsg.c (objc_lookupClass): Do not declare.
	(get_imp): Update call to objc_lookupClass to call
	objc_lookUpClass instead.
	* objc/runtime.h (objc_lookupClass): Renamed to objc_lookUpClass.

2010-12-19  Nicola Pero  <nicola.pero@meta-innovation.com>

	* objc/runtime.h (class_ivar_set_gcinvisible): Declare.
	* sendmsg.c (_CLS_IN_CONSTRUCTION, CLS_IS_IN_CONSTRUCTION): Do not
	define.  Updated comments.
	
2010-12-19  Nicola Pero  <nicola.pero@meta-innovation.com>

	* objc/encoding.h: Updated comments.
	* objc/runtime.h: Updated comments.
	(objc_setGetUnknownClassHandler): Mark with objc_EXPORT.
	(objc_sizeof_type): Same.
	(objc_alignof_type): Same.
	(objc_aligned_size): Same.
	(objc_promoted_size): Same.
	(objc_skip_type_qualifiers): Same.
	(objc_skip_typespec): Same.
	(objc_skip_offset): Same.
	(objc_skip_argspec): Same.
	(objc_get_type_qualifiers): Same.
	(objc_layout_structure): Same.
	(objc_layout_structure_next_member): Same.
	(objc_layout_finish_structure): Same.
	(objc_layout_structure_get_info): Same.
	
2010-12-19  Nicola Pero  <nicola.pero@meta-innovation.com>

	* init.c: Updated comments.
	* objc/objc-api.h: Updated comments.
	* objc/runtime.h (_objc_load_callback): Declare.
	
2010-12-19  Nicola Pero  <nicola.pero@meta-innovation.com>

	* objc/Object.h: Include deprecated/typedstream.h and
	deprecated/hash.h instead of typedstream.h.  Updated comments.

2010-12-19  Nicola Pero  <nicola.pero@meta-innovation.com>

	* Makefile.in (OBJC_DEPRECATED_H): Added objc_msg_sendv.h.
	* objc/deprecated/objc_msg_sendv.h: New.
	* objc/message.h: Do not define retval_t, apply_t, arglist,
	arglist_t, objc_msg_sendv, now in
	objc/deprecated/objc_msg_sendv.h.
	* objc/objc.h: Do not include message.h; include
	objc/deprecated/objc_msg_sendv.h instead.  Tidied up comments.
	* sendmsg.c: Include objc/message.h.
	* thr.c: Include objc/message.h.
	
2010-12-19  Nicola Pero  <nicola.pero@meta-innovation.com>

	* objc/objc-exception.h: Include objc-decls.h.  Mark all
	functions with objc_EXPORT.
	* objc/objc-sync.h: Same change.

2010-12-19  Nicola Pero  <nicola.pero@meta-innovation.com>

	* Protocol.m: Moved all methods, with the exception of -isEqual:,
	into the 'Deprecated' category.
	* objc/Protocol.h: Removed all methods, moved to
	objc/deprecated/Protocol.h.  Include objc/deprecated/Protocol.h.
	* objc/deprecated/Protocol.h: New.
	* Makefile.in (OBJC_DEPRECATED_H): Added Protocol.h.
	
2010-12-19  Nicola Pero  <nicola.pero@meta-innovation.com>

	* init.c: Include objc-private/selector.h.  Do not declare
	__sel_register_typed_name.
	* objc-private/selector.h (__sel_register_typed_name): Declare.
	* selector.c: Include objc-private/selector.h.
	
2010-12-18  Nicola Pero  <nicola.pero@meta-innovation.com>

	* class.c: Tidied up comments and indentation.  No code changes.
	* error.c: Same.
	* exception.c: Same.
	* init.c: Same.
	* ivars.c: Same.
	* memory.c: Same.
	* objc-foreach.c: Same.
	* objc-sync.c: Same.
	* objects.c: Same.
	* protocols.c: Same.
	* sarray.c: Same.
	* thr.c: Same.

2010-12-17  Nicola Pero  <nicola.pero@meta-innovation.com>

	* init.c: Include objc/runtime.h and objc-private/module-abi-8.h
	instead of objc/objc-api.h.
	(init_check_module_version): Take a 'struct objc_module *'
	argument instead of 'Module_t'.  Use 'struct objc_module *'
	instead of 'Module_t'.
	(__objc_created_classes_tree): Take a 'struct objc_module *'
	argument instead of 'Module_t'; use 'struct objc_symtab *' instead
	of 'Symtab_t'.
	(__objc_call_callback): Take a 'struct objc_module *' argument
	instead of 'Module_t'; use 'struct objc_symtab *' instead of
	'Symtab_t' and 'struct objc_category *' instead of 'Category_t'.
	(_objc_load_callback): Take a 'struct objc_category *' argument
	instead of 'Category *'.
	(class_superclass_of_class): Use objc_getClass() instead of
	objc_lookup_class().
	(create_tree_of_subclasses_inherited_from): Same change (also, use
	an explicit 'if' instead of '?').
	(objc_init_statics): Same change.
	(objc_send_load): Same change.
	(__objc_init_protocol): same change.
	(__objc_send_message_in_list): Take a 'struct objc_method_list *'
	argument instead of 'MethodList_t'.  Use 'struct objc_method *'
	instead of 'Method_t'.
	(__objc_send_load): Use 'struct objc_method_list *' instead of
	'MethodList_t'.  Use sel_registerName() instead of
	sel_register_name().
	(__objc_exec_class): Take a 'struct objc_module *' argument
	instead of 'Module_t'.  Use 'struct objc_symtab *' instead of
	'Symtab_t'.  Use objc_getClass() instead of objc_lookup_class().
	Use 'struct objc_category *' instead of 'Category_t'.
	
2010-12-16  Nicola Pero  <nicola.pero@meta-innovation.com>

	* sendmsg.c: Include objc/runtime.h instead of objc/objc-api.h.
	Include objc-private/module-abi-8.h and objc-private/selector.h
	instead of objc/encoding.h.
	(objc_msg_lookup_super): Use super->super_class instead of
	super->class.
	(method_get_first_argument, method_get_next_argument): Declare
	locally.
	(class_get_instance_method): Declare before using.
	(objc_msg_sendv): Use 'struct objc_method' instead of 'Method'.
	(__objc_init_dispatch_tables, __objc_send_initialize): Use
	sel_registerName() instead of sel_register_name().
	(__objc_forward): Use sel_getName() instead of sel_get_name().
	(objc_get_uninstalled_dtable): Use 'void' as argument.
	* objc-private/selector.h: New.

2010-12-15  Nicola Pero  <nicola.pero@meta-innovation.com>

	* objc/message.h (objc_super): When using the modern API, do not
	define Super and Super_t, and always use 'super_class' for the
	super class field.	
	(objc_msg_lookup_super): Updated prototype to use 'struct
	objc_super *' instead of 'Super_t'.
	* sendmsg.c (objc_msg_lookup_super): Updated prototype to use
	'struct objc_super *' instead of 'Super_t'.

2010-12-15  Nicola Pero  <nicola.pero@meta-innovation.com>

	* objc/message.h: Update comments, reindented code and moved
	deprecated types and functions at the end of the file.  No code
	changes.

2010-12-15  Nicola Pero  <nicola.pero@meta-innovation.com>

	* ivars.c (class_addIvar): Use the 'size' argument instead of
	trying to calculate it using objc_sizeof_type().
	* objc/runtime.h (class_addIvar): Updated comments.
	
2010-12-15  Nicola Pero  <nicola.pero@meta-innovation.com>

	* sendmsg.c: Reindented some code and tidied up comments.  No
	actual code changes.
	
2010-12-14  Nicola Pero  <nicola.pero@meta-innovation.com>

	* objc/Object.h: Moved all the methods, with the exception of
	-class and -isEqual:, into ...
	* objc/deprecated/Object.h: here.
	* Object.m: Moved all the methods, with the exception of -class
	and -isEqual: into the 'Deprecated' category.

2010-12-14  Nicola Pero  <nicola.pero@meta-innovation.com>

	* objects.c (object_copy): Do not #undef as we are no longer
	including objc/objc-api.h.
	* selector.c: Include objc/runtime.h and
	objc-private/module-abi-8.h.  Do not include objc/objc-api.h and
	objc/encoding.h.  Updated
	(__objc_register_selectors_from_class): Use struct
	objc_method_list * instead of MethodList_t.
	(__objc_register_selectors_from_list): Use Method instead of
	Method_t.
	(struct objc_method_description_list): Do not define here.
	(__objc_register_instance_methods_to_class): Use struct
	objc_method_list * instead of MethodList_t and Method instead of
	Method_t.
	
2010-12-14  Nicola Pero  <nicola.pero@meta-innovation.com>

	* selector.c: Reindented some code and tidied up comments.  No
	actual code changes.

2010-12-13  Iain Sandoe  <iains@gcc.gnu.org>

	* encoding.c (_darwin_rs6000_special_round_type_align): New.
	(darwin_rs6000_special_round_type_align): Adjust to use new routine.

2010-12-11  Nicola Pero  <nicola.pero@meta-innovation.com>

	* sendmsg.c (selector_resolveClassMethod): New.
	(selector_resolveInstanceMethod): New.
	(__objc_resolve_class_method): New.
	(__objc_resolve_instance_method): New.
	(get_imp): Call __objc_resolve_class_method or
	__objc_resolve_instance_method at the appropriate time.
	(objc_msg_lookup): Same.
	(class_getClassMethod): Same.	
	(class_getInstanceMethod): Same.
	(__objc_init_dispatch_tables): Initialize
	selector_resolveClassMethod and selector_resolveInstanceMethod.
	* objc/runtime.h: Updated documentation of class_getClassMethod,
	class_getInstanceMethod and class_getMethodImplementation.
	
2010-12-11  Nicola Pero  <nicola.pero@meta-innovation.com>

	* objc-private/module-abi-8.h (struct objc_symtab): Updated
	description of sel_ref_cnt and refs.
	* objc/deprecated/struct_objc_symtab.h (objc_symtab): Same change.
	
2010-12-06  Dave Korn  <dave.korn.cygwin@gmail.com>

	PR target/40125
	PR lto/46695
	* configure.ac (extra_ldflags_libobjc): Invoke ACX_LT_HOST_FLAGS.
	* Makefile.in (lt_host_flags): Import AC_SUBST'd value.
	* aclocal.m4: Regenerate.
	* configure: Regenerate.

2010-12-03  Matthias Klose  <doko@ubuntu.com> 

	* configure.ac (VERSION): Bump the version to 3:0:0.
	* configure: Regenerate.

2010-11-23  Richard Frith-Macdonald <rfm@gnu.org>

	* sendmsg.c (get_imp): Fixed call to __objc_get_forward_imp to
	pass nil as the receiver since we don't know the receiver at this
	point.
	
2010-11-18  Nicola Pero  <nicola.pero@meta-innovation.com>

	* ivars.c: Include stdlib.h.
	* protocols.c: Same change.

2010-10-24  Nicola Pero  <nicola.pero@meta-innovation.com>

	* Makefile.in (OBJC_SOURCE_FILES): Added accessors.m.
	* accessors.m: New.
	* init.c: Include objc-private/accessors.h.
	(__objc_exec_class): Call __objc_accessors_init.
	* objc-private/accessors.h: New.

2010-10-17  Nicola Pero  <nicola.pero@meta-innovation.com>

	* objc/message.h: Moved initial includes outside of extern "C".
	* objc/runtime.h: Add extern "C" for Objective-C++.

2010-10-17  Nicola Pero  <nicola.pero@meta-innovation.com>

	* init.c (objc_send_load): Do not wait for NXConstantString to be
	registered before executing +load.  There is no point if
	-fconstant-string-class=xxx is used when compiling all modules,
	as is the case for almost all users.
	* linking.m (__objc_linking): Do not try to forcefully link in
	NXConstantString.

2010-10-16  Nicola Pero  <nicola.pero@meta-innovation.com>

	* objc/runtime.h: Updated comments.
	(class_addMethod): New.
	(class_addIvar): New.
	(class_replaceMethod): New.
	(objc_allocateClassPair): New.
	(objc_registerClassPair): New.
	(objc_disposeClassPair): New.
	* class.c (objc_allocateClassPair): New.
	(objc_registerClassPair): New.
	(objc_disposeClassPair): New.
	(class_getSuperclass): Return Nil if a class is in construction.
	* init.c (__objc_exec_class): Call __objc_init_class.
	(__objc_init_class): New.
	* ivars.c (class_copyIvarList): Return NULL if class is in
	construction.  Do not lock the runtime mutex.
	(class_getInstanceVariable): Return NULL if class is in
	construction.  Do not lock the runtime mutex.
	(class_addIvar): New.
	* sendmsg.c (class_addMethod): New.
	(class_replaceMethod): New.
	* objc-private/module-abi-8.h (__CLS_SETNOTINFO): New.
	(_CLS_IN_CONSTRUCTION): New.
	(CLS_IS_IN_CONSTRUCTION): New.
	(CLS_SET_IN_CONSTRUCTION): New.
	(CLS_SET_NOT_IN_CONSTRUCTION): New.
	* objc-private/runtime.h (__objc_init_class): New.

2010-10-16  Nicola Pero  <nicola.pero@meta-innovation.com>

	* class.c (class_getSuperclass): Call __objc_resolve_class_links
	if the class is not resolved yet.
	* ivars.c (class_getInstanceVariable): Use class_getSuperclass.
	
2010-10-16  Nicola Pero  <nicola.pero@meta-innovation.com>

	* objc/runtime.h (class_getIvarLayout): New.
	(class_getWeakIvarLayout): New.
	(class_setIvarLayout): New.
	(class_setWeakIvarLayout): New.
	* ivars.c (class_getIvarLayout): New.
	(class_getWeakIvarLayout): New.
	(class_setIvarLayout): New.
	(class_setWeakIvarLayout): New.	

2010-10-15  Nicola Pero  <nicola.pero@meta-innovation.com>
	
	* objc/runtime.h (class_copyPropertyList): New.
	(class_getProperty): New.
	(property_getAttributes): New.
	(property_getName): New.
	* ivars.c (class_copyPropertyList): New.
	(class_getProperty): New.
	(property_getAttributes): New.
	(property_getName): New.
	
2010-10-15  Nicola Pero  <nicola.pero@meta-innovation.com>

	* objc-private/runtime.h (__objc_update_classes_with_methods): New.
	* class.c (__objc_update_classes_with_methods): New.
	(objc_getClassList): Do not lock the class lock.
	* methods.c (method_exchangeImplementations): New.
	(method_setImplementation): New.
	* objc/runtime.h (method_setImplementation): New.
	(method_exchangeImplementations): New.
	
2010-10-15  Nicola Pero  <nicola.pero@meta-innovation.com>

	* Protocol.m: Include objc/runtime.h and
	objc-private/module-abi-8.h instead of objc/objc-api.h.  Do not
	repeat Protocol's instance variables.
	(struct objc_method_description_list): Do not define here.
	([-conformsTo:]): Reimplemented on top of protocol_conformsTo().
	([descriptionForInstanceMethod:]): Use sel_isEqual() to compare
	selectors directly instead of getting names and then using strcmp.
	([descriptionForClassMethod:]): Same change.
	([-isEqual:]): Reimplemented on top of protocol_isEqual().
	* protocols.c (protocol_getMethodDescription): Use sel_isEqual()
	to compare selectors directly instead of getting names and then
	using strcmp.
	* objc/Protocol.h: Updated comments.
	
2010-10-15  Nicola Pero  <nicola.pero@meta-innovation.com>

	* init.c (__objc_init_protocol): New function which fixes up a
	protocol's class pointer, registers it with the runtime, register
	all protocol selectors and registers associated protocols too.
	(objc_init_statics): Detect if we are initializing protocols, and
	if so, use __objc_init_protocol instead of only fixing up the
	class pointer.
	(__objc_init_protocls): Use __objc_init_protocol.
	* objc-private/module-abi-8.h: Updated comments.
	* objc-private/runtime.h
	(__objc_register_selectors_from_description_list): New.
	* selector.c (__objc_register_selectors_from_description_list):
	New.  (struct objc_method_description_list): Declare.
	* Protocol.m ([-descriptionForInstanceMethod:]): Use sel_get_name
	when accessing the name of a method, which is now correctly a SEL.
	([-descriptionForClassMethod:]): Same change.
	* protocols.c (protocol_getMethodDescription): Same change.
	* objc/runtime.h: Updated comments.
	(sel_registerTypedName): Fixed typo in function name.
	
2010-10-13  Nicola Pero  <nicola.pero@meta-innovation.com>

	PR libobjc/23214
	* init.c (objc_init_statics): Do not skip the initialization of a
	statics list if the first object has already been initialized; in
	the case of Protocols, while the first one may have been
	initialized, some others may not have been initialized yet.

2010-10-13  Nicola Pero  <nicola.pero@meta-innovation.com>

	* Makefile.in (OBJC_DEPRECATED_H): Added
	objc_get_uninstalled_dtable, objc_object_alloc.h and
	struct_objc_static_instances.h.

2010-10-13  Nicola Pero  <nicola.pero@meta-innovation.com>

	* encoding.c (method_copyReturnType): New.
	(method_copyArgumentType): New.
	(method_getReturnType): New.
	(method_getArgumentType): New.
	* methods.c (method_getDescription): New.
	* objc/runtime.h (method_copyReturnType): New.
	(method_copyArgumentType): New.
	(method_getReturnType): New.
	(method_getArgumentType): New.
	(method_getDescription): New.
	
2010-10-12  Nicola Pero  <nicola.pero@meta-innovation.com>

	* encoding.c: Tidied up comments.
	(objc_skip_variable_name): New static inline function.
	(objc_sizeof_type): Use objc_skip_variable_name instead of copying
	the same code over and over.
	(objc_alignof_type): Same.
	(objc_aligned_size): Same.
	(objc_promoted_size): Same.
	(objc_skip_typespec): Same.
	(objc_layout_structure_next_member): Same.
	(objc_skip_offset): Skip a '-' before the digits (if any).  Fixed
	historical bug where objc_skip_offset would skip one byte even if
	there is no offset: check that the first offset digit is actually
	a digit before skipping it.
	(objc_skip_type_qualifiers): Mark as inline.
	(objc_skip_typespec): Mark as inline.	
	
2010-10-12  Nicola Pero  <nicola.pero@meta-innovation.com>

	* Makefile.in (C_SOURCE_FILES): Added methods.c.
	* encoding.c (method_getNumberOfArguments): New.
	(method_get_number_of_arguments): Call
	method_getNumberOfArguments.
	* ivars.c (ivar_getName): Check for NULL variable argument.
	(ivar_getOffset): Check for NULL variable argument.
	(ivar_getTypeEncoding): Check for NULL variable argument.
	(class_copyIvarList): New.
	* methods.c: New.
	* protocols.c (class_copyProtocolList): Check for Nil class_
	argument.
	* sendmsg.c: Use 'struct objc_method *' instead of Method_t, and
	'struct objc_method_list *' instead of MethodList_t.
	(class_getMethodImplementation): New.
	(class_respondsToSelector): New.
	(class_getInstanceMethod): New.
	(class_getClassMethod): New.
	* objc/runtime.h: Updated comments.
	(class_copyIvarList): New.
	(class_getInstanceMethod): New.
	(class_getClassMethod): New.
	(class_getMethodImplementation): New.
	(class_respondsToSelector): New.
	(method_getName): New.
	(method_getImplementation): New.
	(method_getTypeEncoding): New.
	(class_copyMethodList): New.
	(method_getNumberOfArguments): New.
	
2010-10-12  Nicola Pero  <nicola.pero@meta-innovation.com>

	* class.c: Include objc/runtime.h and objc-private/module-abi-8.h
	instead of objc/objc-api.h.
	(objc_get_unknown_class_handler): Do not define.
	(class_isMetaClass): New.
	(class_getSuperclass): New.
	(class_getVersion): New.
	(class_setVersion): New.
	(class_getInstanceSize): New.
	* exceptions.c: Include objc/runtime.h instead of objc/objc-api.h.
	(is_kind_of_exception_matcher): Use objc_getSuperclass instead of
	objc_get_super_class.
	(get_ttype_entry): Use objc_getRequiredClass instead of
	objc_get_class.
	* ivars.c (class_getClassVariable): New.
	* objects.c: Include objc/runtime.h, objc/thr.h and
	objc-private/module-abi-8.h instead of objc/objc-api.h
	* objc/runtime.h (class_getClassVariable): New.
	(class_isMetaClass): New.
	(class_getSuperclass): New.
	(class_getVersion): New.
	(class_setVersion): New.
	(class_getInstanceSize): New.
	* objc-private/module-abi-8.h (HOST_BITS_PER_LONG): New (from
	objc/objc-api.h)
	(__CLS_INFO): Same.
	(__CLS_ISINFO): Same.
	(__CLS_SETINFO): Same.
	(CLS_ISMETA): Same.
	(CLS_ISCLASS): Same.
	(CLS_ISRESOLV): Same.
	(CLS_SETRESOLV): Same.
	(CLS_ISINITIALIZED): Same.
	(CLS_SETINITIALIZED): Same.
	(CLS_GETNUMBER): Same.
	(CLS_SETNUMBER): Same.

2010-10-12  Nicola Pero  <nicola.pero@meta-innovation.com>

	* archive.c: Do not include objc/objc.h.
	* class.c: Do not include objc/objc.h.
	* encoding.c: Include objc/runtime.h, ctype.h and
	objc-private/module-abi-8.h instead of objc/objc-api.h and
	objc/encoding.h.
	* error.c: Do not include objc/objc.h.
	* gc.c: Include tconfig.h and objc/encoding.h only if
	OBJC_WITH_GC.
	* hash.c: Include objc/runtime.h and objc/thr.h instead of
	objc/objc-api.h.  Do not include objc/objc.h.
	* init.c: Do not include objc/objc.h.
	* ivars.c: Include objc/runtime.h, objc-private/module-abi-8.h and
	objc/thr.h instead of objc/objc-api.h.  Do not include
	objc/objc.h.
	* linking.m: Tidied comment.
	* memory.c: Include objc/runtime.h instead of objc/objc-api.h.
	Do not include objc/objc.h.
	* objects.c: Do not include objc/objc.h.
	* objc-sync.c: Include objc/runtime.h instead of objc/objc-api.h.
	* protocols.c: Do not include objc/objc.h.
	* sarray.c: Include objc/runtime.h instead of objc/objc-api.h.  Do
	not include objc/objc.h.
	* selector.c: Do not include objc/objc.h.
	* sendmsg.c: Do not include objc/objc.h.	
	* thr.c: Include objc/runtime.h instead of objc/objc-api.h.
	Do not include objc/objc.h.
	* objc/objc-decls.h: Reindented code.
	* objc/runtime.h Include objc-decls.h.  Updated comments.
	(objc_malloc): New.
	(objc_atomic_malloc): New.
	(objc_calloc): New.
	(objc_realloc): New.
	(objc_free): New.
	* objc-private/runtime.h: Updated comments.
	
2010-10-12  Nicola Pero  <nicola.pero@meta-innovation.com>

	* Makefile.in (C_SOURCE_FILES): Added protocols.c.
	* objc-private/protocols.h: New.
	* protocols.c: New.
	* init.c: Include objc-private/protocols.h.
	(__objc_exec_class): Call __objc_protocols_init on startup.
	(__objc_init_protocols): Call __objc_protocols_add_protocol.
	* objc-private/runtime.h: Use (struct objc_method_list *) instead
	of MethodList_t, and (struct objc_method *) instead of Method_t.
	* objc/deprecated/struct_objc_class.h: Define
	__objc_STRUCT_OBJC_CLASS_defined.
	* objc-private/module-abi-8.h (struct
	objc_method_description_list): New.
	(struct objc_class): Only define if
	__objc_STRUCT_OBJC_CLASS_defined is undefined.
	* objc/runtime.h (class_getName): New.
	(objc_getProtocol): New.
	(objc_copyProtocolList): New.
	(class_addProtocol): New.
	(class_conformsToProtocol): New.
	(class_copyProtocolList): New.
	(protocol_conformsToProtocol): New.
	(protocol_isEqual): New.
	(protocol_getName): New.
	(protocol_getMethodDescription): New.
	(protocol_copyMethodDescriptionList): New.
	(protocol_getProperty): New.
	(protocol_copyPropertyList): New.
	(protocol_copyProtocolList): New.
	* class.c (class_getName): New.
	* selector.c (sel_isEqual): New.
	
2010-10-12  Nicola Pero  <nicola.pero@meta-innovation.com>

	* selector.c (sel_getName): Return "<null selector>" for a NULL
	argument.
	(sel_get_name): Return 0 for a NULL argument.
	* objc/runtime.h (sel_getName): Updated documentation.

	* objc-private/hash.h (class_hash_table): Unused declaration
	removed.
	(module_hash_table): Same.
	* objc/deprecated/hash.h: Same changes.
	
2010-10-11  Nicola Pero  <nicola.pero@meta-innovation.com>

	* class.c (objc_getClassList): New.
	(objc_getRequiredClass): New.
	(objc_getMetaClass): New.
	(objc_lookupClass): New.
	(objc_getClass): New.
	(__objc_get_unknown_class_handler): New.
	(objc_setGetUnknownClassHandler): New.
	(objc_get_class): Use __objc_get_unknown_class_handler.
	(objc_lookup_class): Call objc_getClass.
	* objc/objc-api.h: Updated comment and copyright notice.
	* objc/runtime.h: Updated comments.
	(objc_getClass): New.
	(objc_lookupClass): New.
	(objc_getMetaClass): New.
	(objc_getRequiredClass): New.
	(objc_getClassList): New.
	(objc_setGetUnknownClassHandler): New.
	(objc_get_unknown_class_handler): New.
	* objc-private/runtime.h: Use __objc_private_runtime_INCLUDE_GNU
	instead of __objc_runtime_INCLUDE_GNU as include guard.
	* objc-private/error.h (_objc_abort): Mark as noreturn.
	
2010-10-11  Nicola Pero  <nicola.pero@meta-innovation.com>

	* Makefile.in (C_SOURCE_FILES): Added ivars.c.
	* ivars.c: New.
	* objc/objc.h: Updated comments.
	* objc/runtime.h (object_getClass): New.
	(object_getClassName): New.
	(object_setClass): New.
	(class_getInstanceVariable): New.
	(object_getIndexedIvars): New.
	(object_getInstanceVariable): New.
	(object_setInstanceVariable): New.
	(object_getIvar): New.
	(object_setIvar): New.	
	(ivar_getName): New.
	(ivar_getOffset): New.
	(ivar_getTypeEncoding): New.
	* objc-private/module-abi-8.h (struct objc_class): Added.
	* objects.c (object_getClassName): New.
	(object_setClass): New.
	
2010-10-11  Nicola Pero  <nicola.pero@meta-innovation.com>

	* objc/objc.h: Updated comments.
	* objc/objc-api.h: (object_copy): Added one argument; use a
	#define to maintain backwards-compatibility.  Moved
	_objc_object_alloc, _objc_object_copy, _objc_object_dispose and
	objc_get_uninstalled_dtable into
	objc/deprecated/objc_get_uninstalled_dtable.h and
	objc/deprecated/objc_object_alloc.h.  Include these files.
	* objc/deprecated/objc_get_uninstalled_dtable.h: New.
	* objc/deprecated/objc_object_alloc.h: New.
	* objc/runtime.h (set_getName): New.
	(sel_getType): New.
	(sel_getUid): New.
	(sel_registerName): New.
	(sel_registerTypedName): New.
	(sel_isEqual): New.
	(class_createInstance): New.
	(object_copy): New.
	(object_dispose): New.
	* objects.c: Do not include tconfig.h.  Include gc_typed.h if
	building the garbage collection version.
	(__objc_object_alloc): Removed.
	(__objc_object_copy): Removed.
	(__objc_object_dispose): Removed.
	(class_createInstance): New from code in class_create_instance.
	Cast second argument of GC_malloc_explicitly_typed.  Use
	objc_calloc.  Do not call _objc_object_alloc.
	(class_create_instance): Call class_createInstance.
	(object_copy): Added extraBytes argument.  Do not call
	_objc_object_copy.
	(object_dispose): Do not call _objc_object_dispose.
	* memory.c (objc_free): When using garbage collection, mark the
	argument as unused.
	* selector.c (sel_getName): New.
	(sel_get_name): Call sel_getName.
	(sel_getType): New.
	(sel_get_type): Call sel_getType.
	(sel_registerName): New.
	(sel_register_name): Call sel_registerName.
	(sel_registerTypedName): New.
	(sel_register_typed_name): Call sel_registerTypedName.
	(sel_getUid): New.
	(sel_get_uid): Call sel_getUid.
	
2010-10-10  Nicola Pero  <nicola.pero@meta-innovation.com>

	* objc/objc-api.h: Define Method, Method_t, Category and
	Category_t.  Prevent including this file at the same time as
	objc/runtime.h.  Updated comments.
	* objc/deprecated/struct_objc_method.h: Do not define Method,
	Method_t.
	* objc/deprecated/struct_objc_category.h: Do not define Category,
	Category_t.
	* objc-private/module-abi-8.h: New file containing a copy of all
	the structure definitions.  Not used yet.
	* objc/encoding.h (objc_aligned_size): Removed duplicate
	declaration.  Updated comments.
	* objc/runtime.h: Added Ivar, objc_property_t, Property, Method,
	Category, struct objc_method_description, _C_ID and similar,
	_C_CONST and similar and _F_CONST and similar.  Added
	objc_sizeof_type, objc_alignof_type, objc_aligned_size,
	objc_promoted_size, objc_skip_type_qualifier, objc_skip_typespec,
	objc_skip_offset, objc_skip_argspec, objc_get_type_qualifiers,
	struct objc_struct_layout, objc_layout_structure,
	objc_layout_structure_next_member, objc_layout_finish_structure,
	objc_layout_structure_get_info.  Prevent including this file at
	the same time as objc/objc-api.h.
	
2010-10-10  Nicola Pero  <nicola.pero@meta-innovation.com>

	* Makefile.in (OBJC_DEPRECATED_H): Added struct_objc_category.h,
	struct_objc_ivar.h, struct_objc_ivar_list.h, struct_objc_method.h,
	struct_objc_method_list.h, struct_objc_module.h,
	struct_objc_protocol_list.h, struct_objc_symtab.h.
	* objc/deprecated/struct_objc_category.h: New.
	* objc/deprecated/struct_objc_ivar.h: New.
	* objc/deprecated/struct_objc_ivar_list.h: New.
	* objc/deprecated/struct_objc_method.h: New.
	* objc/deprecated/struct_objc_method_list.h: New.
	* objc/deprecated/struct_objc_module.h: New.
	* objc/deprecated/struct_objc_protocol_list.h: New.
	* objc/deprecated/struct_objc_symtab.h: New.
	* objc/deprecated/struct_objc_static_instances.h: New.
	* objc/objc-api.h: Definitions of deprecated structures moved into
	the above header fragment files in objc/deprecated/.  Include the
	files instead of definition the structures here.  Updated
	comments.
	* objc/runtime.h: Updated comments.  Do not include objc-api.h.
	(objc_set_enumeration_mutation_handler): Renamed to
	objc_setEnumerationMutationHandler.
	* objc-foreach.c (objc_set_enumeration_mutation_handler): Renamed
	to objc_setEnumerationMutationHandler.
	* objc/objc-exception.h (objc_set_exception_matcher): Renamed to
	objc_setExceptionMatcher.
	(objc_set_uncaught_exception_handler): Renamed to
	objc_setUncaughtExceptionHandler.
	* exception.c: Same changes.

2010-10-10  Nicola Pero  <nicola.pero@meta-innovation.com>

	* objc-sync.c: Include objc-private/common.h.

2010-10-10  Nicola Pero  <nicola.pero@meta-innovation.com>

	* objc-foreach.c: Include objc-private/common.h.
	* objc/deprecated/METHOD_NULL.h: New file.
	* objc/objc-api.h: Include deprecated/METHOD_NULL.h instead of
	defining METHOD_NULL here.
	* Makefile.in (OBJC_DEPRECATED_H): Added METHOD_NULL.h.
	* Object.m ([+instancesRespondTo:]): Use (Method_t)0 instead of
	METHOD_NULL.
	([-respondsTo:]): Same change.
	* objc/objc-api.h (method_get_imp): Converted it into a normal
	function so that we can hide the internals of struct objc_method.
	* sendmsg.c (method_get_imp): Implemented.

2010-10-09  Nicola Pero  <nicola.pero@meta-innovation.com>

	* objc/objc-api.h (struct objc_super, Super, Super_t,
	objc_msg_lookup_super, objc_msg_sendv, objc_msg_forward,
	objc_msg_forward2): Declarations moved to objc/message.h.  Include
	message.h here.
	* objc/message.h: Added such declarations; updated comments.

2010-10-06  Nicola Pero  <nicola.pero@meta-innovation.com>

	Implemented fast enumeration for Objective-C.
	* Makefile.in (C_SOURCE_FILES): Added objc-foreach.c.
	(OBJC_H): Added runtime.h
	* objc-foreach.c: New file.
	* objc/runtime.h: New file.
	
2010-09-30  Kai Tietz  <kai.tietz@onevision.com>

	* objc/deprecated/struct_objc_class.h: Add padding
	to avoid warning with -Wpadded.

2010-09-26  Nicola Pero  <nicola.pero@meta-innovation.com>

	* encoding.c (objc_sizeof_type): Added support for vector type and
	for double long types.	
	(objc_alignof_type): Same change.
	(objc_skip_typespec): Same change.
	* objc/encoding.h (_C_GCINVISIBLE): Use '|' for _C_GCINVISIBLE
	instead of '!' since '!' is already used for _C_VECTOR.
	* objc/objc-api.h (_C_LNG_DBL): Added.
	
2010-09-26  Nicola Pero  <nicola.pero@meta-innovation.com>

	* libobjc_entry.c: File removed.

2010-09-26  Kai Tietz  <kai.tietz@onevision.com>

	* sendmsg.c (objc_msg_lookup): Remove inline.
	(objc_get_uninstalled_dtable): Likewise.
	* encoding.c (objc_skip_type_qualifiers): Likewise.
	(objc_skip_offset): Likewise.
	* archive.c (__objc_write_object): Likewise
	(__objc_write_class):
	(__objc_write_selector):
	(objc_read_char):
	(objc_read_unsigned_char):
	(objc_read_short):
	(objc_read_unsigned_short):
	(objc_read_int):
	(objc_read_long):
	(__objc_read_nbyte_uint):
	(objc_read_unsigned_int):
	(objc_read_unsigned_long):
	* objc/objc-decls.h (obc_EXPORT): Remove dllexport for DLL_EXPORT case.
	(objc_EXPORT): Likewise.
	* objc/message.h (objc-decls.h): Add include.
	* objc/objc-api.h: Mark API by objc_EXPORT.
	* libobjc.def (__objc_responds_to): Removed.

2010-09-18  Nicola Pero  <nicola.pero@meta-innovation.com>

	* hash.c: Include objc-private/hash.h instead of objc/hash.h.

	* objc/sarray.h: Moved into objc/deprecated/sarray.h;
	objc/sarray.h replaced with a placeholder including the file from
	the deprecated/ directory.
	* objc-private/sarray.h: New file (private copy of sarray.h).
	* hash.c: Include <assert.h> instead of "assert.h"
	* sarray.c: Include <assert.h> instead of "assert.h".  Include
	objc-private/sarray.h instead of objc/sarray.h.
	* selector.c: Include objc-private/sarray.h instead of
	objc/sarray.h.
	* sendmsg.c: Include <assert.h>.  Include objc-private/sarray.h
	instead of objc/sarray.h.
	* Makefile.in (OBJC_DEPRECATED_H): Added sarray.h.	

2010-09-17  Nicola Pero  <nicola.pero@meta-innovation.com>

	* objc-private/objc-list.h (list_remove_elem): Unused function
	removed.  (list_nth): Unused function removed.  (list_find):
	Unused function removed.  (list_lenght): Unused function removed.
	
2010-09-17  Nicola Pero  <nicola.pero@meta-innovation.com>

	* objc/hash.h: Moved into objc/deprecated/hash.h; objc/hash.h
	replaced with a placeholder including the file from the
	deprecated/ directory.
	* objc/objc-api.h: Updated includes.
	* objc/typedstream.h: Updated includes.
	* objc-private/hash.h: New file (private copy of hash.h).
	* objc/objc-list.h: Moved into objc/deprecated/objc-list.h;
	objc/objc-list.h replaced with a placeholder including the file
	from the deprecated/ directory.
	* objc-private/objc-list.h: New file (private copy of objc-list.h).
	* init.c: Include objc-private/hash.h and objc-private/objc-list.h
	instead of objc/hash.h and objc/objc-list.h.
	* selector.c: Same change.
	* class.c: Added include <string.h>, which used to be implicitly included
	when hash.h was included.
	* exception.c: Same change.
	* objects.c: Same change.
	* sarray.c: Same change.
	* sendmsg.c: Same change.
	* Makefile.in (OBJC_DEPRECATED_H): Added hash.h and objc-list.h.

2010-09-14  Nicola Pero  <nicola.pero@meta-innovation.com>

	Implemented objc_sync_enter() and objc_sync_exit(), which are
	required by @synchronized() to work.
	* objc-sync.c: New file.
	* objc/objc-sync.h: New file.
	* objc-private/objc-sync.h: New file.
	* init.c (__objc_exec_class): Call __objc_sync_init() during the
	Objective-C runtime startup.
	* Makefile.in: Added objc-sync.c and objc-sync.h.
	* configure.ac: Added GCC_CHECK_TLS.
	* acinclude.m4: Include ../config/enable.m4 and ../config/tls.m4.
	* configure: Regenerated.
	* config.h.in: Regenerated.
	
2010-09-12  Nicola Pero  <nicola.pero@meta-innovation.com>

	* Makefile.in (%_gc.lo): New pattern rules to build the
	garbage-collected version of the library.  Removed rules for
	specific files that are no longer needed.  Standardized all rules.
	(C_SOURCE_FILES, OBJC_SOURCE_FILES): New variables.
	(OBJS, OBJS_GC): Compute these from C_SOURCE_FILES and
	OBJC_SOURCE_FILES.
	(INCLUDES): Removed the unused include -I$(srcdir)/objc.

2010-09-12  Nicola Pero  <nicola.pero@meta-innovation.com>
	
	* memory.c (objc_calloc): Fixed call to GC_malloc when building
	with Garbage Colletion.
	
2010-09-12  Nicola Pero  <nicola.pero@meta-innovation.com>

	* memory.c: Do not include objc-private/runtime.h.

2010-09-12  Nicola Pero  <nicola.pero@meta-innovation.com>
	
	* objc/deprecated/objc_malloc.h: New file.
	* objc/deprecated/objc_valloc.h: New file.
	* objc/objc-api.h: Include the files instead of defining
	objc_valloc, _objc_malloc() and similar.
	* Makefile.in (OBJC_DEPRECATED_H): Added objc_valloc.h and
	objc_malloc.h.
	* memory.c: Removed the extra layer of indirection of _objc_malloc
	and similar.
	(objc_calloc): Use GC_malloc in the garbage-collected
	implementation as GC_malloc returns memory that is already freed.
	(objc_valloc): Deprecated.	
	
2010-09-12  Nicola Pero  <nicola.pero@meta-innovation.com>

	* objc/deprecated/objc_error.h: New file.
	* objc/objc-api.h: Include deprecated/objc_error.h instead of
	defining objc_error and related.
	* error.c: New file.  Added _objc_abort function which replaces
	objc_error.  No change in functionality as they both print an
	error and abort.
	* misc.c: File removed.  Code moved into memory.c and error.c.
	* memory.c: New file.
	* objc-private/error.h: New file.
	* archive.c: Include objc-private/error.h and use _objc_abort
	instead of objc_error everywhere.
	* class.c: Same change.
	* encoding.c: Same change.
	* init.c: Same change, and simplified init_check_module_version.
	* memory.c: Same change.
	* sendmsg.c:  Same change.
	* thr.c: Same change.
	* Makefile.in (OBJ_DEPRECATED_H): Added objc_error.h.
	(OBJ_H): Reordered list.
	(OBJS): Removed misc.lo, added memory.lo and error.lo.
	(OBJS_GC): Removed misc_gc.lo, added memory_gc.lo and error_gc.lo.
	(misc_gc.lo): Rule removed.
	(error_gc.lo): Rule added.
	(memory_gc.lo): Rule added.
	
2010-09-12  Nicola Pero  <nicola.pero@meta-innovation.com>

	* objc/objc.h (__GNU_LIBOBJC__): New #define providing an easy way
	to check the API version.  Added some comments.

	* objc-private/common.h: New file.
	* NXConstStr.m: Include objc-private/common.h.
	* Object.m: Same change.
	* Protocol.m: Same change.
	* archive.c: Same change.
	* class.c: Same change.
	* encoding.c: Same change.
	* exception.c: Same change.
	* gc.c: Same change.
	* hash.c: Same change.
	* init.c: Same change.
	* libobjc_entry.c: Same change.
	* linking.m: Same change.
	* misc.c: Same change (and added a comment).
	* nil_method.c: Same change.
	* objects.c: Same change.
	* sarray.c: Same change.
	* selector.c: Same change.
	* sendmsg.c: Same change.
	* thr.c: Same change.

2010-09-11  Nicola Pero  <nicola.pero@meta-innovation.com>

	* objc/objc-api.h: Removed obsolete #ifdef for NeXTSTEP.

2010-09-11  Nicola Pero  <nicola.pero@meta-innovation.com>

	* archive.c: Removed not needed includes.
	* class.c: Same change.
	* hash.c: Same change.
	* misc.c: Same change.
	* nil_method.c: Same change.
	* objects.c: Same change.
	* sarray.c: Same change.
	* sendmsg.c: Same change.
	* thr.c: Same change.

2010-09-11  Nicola Pero  <nicola.pero@meta-innovation.com>

	* objc/runtime.h: Moved to objc-private/runtime.h.  Do not include
	all the objc/*.h files.
	* objc-private/runtime.h: New file.
	* archive.c: Include objc-private/runtime.h (and required objc/*.h
	files) instead of objc/runtime.h.
	* class.c: Same change.
	* hash.c: Same change.
	* init.c: Same change.
	* misc.c: Same change.
	* nil_method.c: Same change.
	* objects.c: Same change.
	* sarray.c: Same change.
	* selector.c: Same change.
	* sendmsg.c: Same change.
	* thr.c: Same change.
	
2010-09-11  Nicola Pero  <nicola.pero@meta-innovation.com>

	* objc/deprecated/struct_objc_selector.h: New file.  Definition of
	'struct objc_selector' and 'sel_eq' moved here.
	* objc/deprecated/struct_objc_protocol.h: New file.  Definition of
	'struct objc_procotol' moved here.
	* objc/deprecated/struct_objc_class.h: New file.  Definition of
	'struct objc_class' moved here.
	* objc/deprecated/MetaClass.h: New file.  Definition of MetClass
	moved here.
	* objc/deprecated/STR.h: New file.  Definition of STR moved here.	
	* objc/message.h: New file.  Definitions for relval_t, apply_t,
	arglist, arglist_t and objc_msg_lookup were moved here.
	* objc/objc.h: Include the above files instead of defining the
	corresponding structs, types and functions here.  Added new opaque
	definitions for SEL and Class.  Use Class and not 'struct
	objc_class *' in the definition of 'struct objc_object'.
	Commented all types defined in the file.  Removed special
	definition of BOOL as 'int' on __vxworks; use 'unsigned char'
	there as well.
	* objc/deprecated/objc-unexpected-exception.h: Renamed to
	objc_unexpected_exception.h.
	* objc/objc-api.h: Updated include of
	objc-unexpetected-exception.h
	* objc/objc-exception.h: Updated comments.
	* Makefile.in (OBJC_H, OBJC_DEPRECATED_H): Added the new header
	files.  Reindented list of files.
	
2010-09-10  Nicola Pero  <nicola.pero@meta-innovation.com>

	* objc/objc-api.h (objc_trace): Unused variable removed.

2010-09-10  Nicola Pero  <nicola.pero@meta-innovation.com>

	* objc/deprecated: New directory.
	* objc/deprecated/README: New file.
	* objc/README: New file.
	* objc/typedstream.h: Moved into objc/deprecated/typedstream.h;
	objc/typedstream.h replaced with a placeholder including the file
	from the deprecated/ directory.
	* objc/deprecated/objc-unexpected-exception.h: New file with the
	definition of _objc_unexpected_exception.	
	* objc/objc-api.h: Include deprecated/objc-unexcepted-exception.h
	instead of defining _objc_unexpected_exception.
	* objc/deprecated/Object.h: New file with the deprecated Object
	methods in a 'Deprecated' category.
	* objc/Object.h Include deprecated/Object.h instead of defining
	the deprecated methods.
	* Object.m: Moved deprecated methods into 'Deprecated' category.
	* objc-private: New directory.
	* objc-private/README: New file.
	* Makefile.in (OBJC_DEPRECATED_H): New variable.
	(install-headers): Create installation directory for
	OBJC_DEPRECATED_H headers, and install them.

2010-09-10  Nicola Pero  <nicola.pero@meta-innovation.com>

	* objc/objc-exception.h: Fixed include of objc.h.
	
2010-09-08  Nicola Pero  <nicola.pero@meta-innovation.com>

	* objc/objc-exception.h: New file.
	* exception.c (objc_set_uncaught_exception_handler): Implemented.
	(objc_set_exception_matcher): Implemented.
	(objc_exception_throw): Use the uncaught exception handler if set.
	(PERSONALITY_FUNCTION): Use the exception matcher instead of the
	hardcoded isKindOf.
	(isKindOf): Renamed to is_kind_of_exception_matcher.  Tidied code
	up.  Removed segmentation fault when value is 'nil'.
	* objc/objc-api.h (_objc_unexpected_exception): Mark as
	deprecated.
	* Makefile.in (exception.lo, exception_gc.lo): Use
	-Wno-deprecated-declarations when compiling.
	(OBJC_H): Added objc-exception.h

2010-09-08  Nicola Pero  <nicola.pero@meta-innovation.com>

	* objc/typedstream.h: Deprecate all functions in the file.  This
	file is obsolete.
	* objc/Object.h ([+streamVersion:], [-read:], [-write:],
	[-awake]): Documented that these methods are deprecated.  Added a
	brief description of the Object class and its relationship to the
	NSObject class.
	* Makefile.in: Compile archive.c and Object.m with
	-Wno-deprecated-declarations.

2010-09-08  Nicola Pero  <nicola.pero@meta-innovation.com>

	Removed obsolete intermediate threading layer.
	* thr.c: Use __gthread_objc_xxx functions directly instead of
	__objc_thread_xxx ones.
	* objc/thr.h: Removed prototypes of no longer existing
	__objc_thread_xxx functions.
	* Makefile.in: Removed thr-objc.lo.
	* thr-dce.c: File removed.
	* thr-decosf1.c: File removed.
	* thr-irix.c: File removed.
	* thr-mach.c: File removed.
	* thr-objc.c: File removed.
	* thr-os2.c: File removed.
	* thr-posix.c: File removed.
	* thr-pthreads.c: File removed.
	* thr-rtems.c: File removed.
	* thr-single.c: File removed.
	* thr-solaris.c: File removed.
	* thr-vxworks.c: File removed.
	* thr-win32.c: File removed.
	* README.threads: File removed.
	* THREADS.MACH: File removed.
	* THREADS: Updated.

2010-09-07  Nicola Pero  <nicola.pero@meta-innovation.com>

	* Object.m (MAX_CLASS_NAME_LEN): Unused define removed.

2010-09-06  Iain Sandoe  <iains@gcc.gnu.org>

	* encoding.c: Add TARGET_ALIGN_NATURAL definition for m64 powerpc darwin.
	Add a comment as to why, update FIXME comments.

2010-09-06  Nicola Pero  <nicola.pero@meta-innovation.com>

	* makefile.dos: Obsolete file removed.
	
2010-04-02  Ralf Wildenhues  <Ralf.Wildenhues@gmx.de>

	* aclocal.m4: Regenerate.

2010-03-23  Dave Korn  <dave.korn.cygwin@gmail.com>

	PR libobjc/30445
	* configure.ac (extra_ldflags_libobjc): Define appropriately for
	Cygwin and MinGW hosts.
	* Makefile.am (libobjc_s.a): Remove dead pre-libtool target.
	(libobjc.dll): Likewise.
	* configure: Regenerate.

2009-12-05  Ralf Wildenhues  <Ralf.Wildenhues@gmx.de>

	* configure: Regenerate.

2009-11-28  Jakub Jelinek  <jakub@redhat.com>

	* sarray.c (sarray_free): Use old_buckets variable.
	* encoding.c (objc_layout_structure_next_member): Remove unused
	bfld_type_size variable.

2009-08-24  Ralf Wildenhues  <Ralf.Wildenhues@gmx.de>

	* configure.ac (AC_PREREQ): Bump to 2.64.

2009-08-22  Ralf Wildenhues  <Ralf.Wildenhues@gmx.de>

	* aclocal.m4: Regenerate.
	* configure: Regenerate.
	* config.h.in: Regenerate.

2009-08-22  Ralf Wildenhues  <Ralf.Wildenhues@gmx.de>

	* Makefile.in (LIBTOOL): Add $(LIBTOOLFLAGS).

2009-07-30  Ralf Wildenhues  <Ralf.Wildenhues@gmx.de>

	* Makefile.in (AUTOCONF, ACLOCAL, ACLOCAL_AMFLAGS, aclocal_deps):
	New variables.
	($(srcdir)/configure, $(srcdir)/aclocal.m4): New rules.

2009-07-30  Ralf Wildenhues  <Ralf.Wildenhues@gmx.de>

	* configure.ac (_AC_ARG_VAR_PRECIOUS): Use m4_rename_force.

2009-04-09  Nick Clifton  <nickc@redhat.com>

	* sendmsg.c: Change copyright header to refer to version 3 of
	the GNU General Public License with version 3.1 of the GCC
	Runtime Library Exception and to point readers at the COPYING3
	and COPYING3.RUNTIME files and the FSF's license web page.
	* NXConstStr.m: Likewise.
	* Object.m: Likewise.
	* Protocol.m: Likewise.
	* archive.c: Likewise.
	* class.c: Likewise.
	* encoding.c: Likewise.
	* exception.c: Likewise.
	* gc.c: Likewise.
	* hash.c: Likewise.
	* init.c: Likewise.
	* libobjc_entry.c: Likewise.
	* linking.m: Likewise.
	* misc.c: Likewise.
	* nil_method.c: Likewise.
	* objc/NXConstStr.h: Likewise.
	* objc/Object.h: Likewise.
	* objc/Protocol.h: Likewise.
	* objc/encoding.h: Likewise.
	* objc/hash.h: Likewise.
	* objc/objc-api.h: Likewise.
	* objc/objc-decls.h: Likewise.
	* objc/objc-list.h: Likewise.
	* objc/objc.h: Likewise.
	* objc/runtime.h: Likewise.
	* objc/sarray.h: Likewise.
	* objc/thr.h: Likewise.
	* objc/typedstream.h: Likewise.
	* objects.c: Likewise.
	* sarray.c: Likewise.
	* selector.c: Likewise.
	* thr-dce.c: Likewise.
	* thr-decosf1.c: Likewise.
	* thr-irix.c: Likewise.
	* thr-mach.c: Likewise.
	* thr-objc.c: Likewise.
	* thr-os2.c: Likewise.
	* thr-posix.c: Likewise.
	* thr-pthreads.c: Likewise.
	* thr-rtems.c: Likewise.
	* thr-single.c: Likewise.
	* thr-solaris.c: Likewise.
	* thr-vxworks.c: Likewise.
	* thr-win32.c: Likewise.
	* thr.c: Likewise.
	* libobjc.def: Change copyright header to refer to version 3 of
	the GNU General Public License and to point readers at the COPYING3
	file and the FSF's license web page.
	* makefile.dos: Likewise.

2009-04-09  Jakub Jelinek  <jakub@redhat.com>

	* Makefile.in: Change copyright header to refer to version
	3 of the GNU General Public License and to point readers at the
	COPYING3 file and the FSF's license web page.
	* configure.ac: Likewise.

2009-03-12  Richard Frith-Macdonald  <rfm@gnu.org>
	    David Ayers  <ayers@fsfe.org>

	PR libobjc/27466
	* objc/objc-api.h (_objc_unexpected_exception): Declare
	new hook.  Update copyright dates.
	* exception.c (objc_exception_throw): Use hook.  Update
	copyright dates.
	* libobjc.def (_objc_unexpected_exception): Export hook.
	Update copyright dates.
	
2009-03-01  Ralf Wildenhues  <Ralf.Wildenhues@gmx.de>

	* configure: Regenerate.

2008-12-18  Ralf Wildenhues  <Ralf.Wildenhues@gmx.de>

	* configure: Regenerate.

2008-11-21  Kai Tietz  <kai.tietz@onevision.com>

	*  Object.m (errno): Replaced by errno.h include.
	(compare): Cast self to id to prevent warning on comparison.
	* objc/objc.h (BOOL): Prevent redeclaration of BOOL, if it is
	already there.
	* sendmsg.c (__objc_print_dtable_stats): Remove type warnings.
	* thr-win32.c (__objc_thread_detach): Remove type warning.
	(__objc_thread_id): Likewise.
	* thr.c (__objc_thread_detach_functiont): Add __builtin_trap ()
	for noreturn.

2008-09-26  Peter O'Gorman  <pogma@thewrittenword.com>
            Steve Ellcey  <sje@cup.hp.com>

	* configure: Regenerate for new libtool.
	* config.h.in: Regenerate for new libtool.

2008-07-18  Matthias Klose  <doko@ubuntu.com> 

	* Makefile.in: Ignore missing ../boehm-gc/threads.mk. 

2008-07-18  Matthias Klose  <doko@ubuntu.com> 

	* Makefile.in: Include ../boehm-gc/threads.mk. 
	(OBJC_BOEHM_GC_LIBS): Define, (libobjc_gc$(libsuffix).la): Use it.

2008-07-06  Ralf Wildenhues  <Ralf.Wildenhues@gmx.de>

	* Makefile.in (install-info): New stub target.

2008-06-17  Ralf Wildenhues  <Ralf.Wildenhues@gmx.de>

	* configure: Regenerate.

2008-06-14  Kai Tietz  <kai.tietz@onevision.com>

	* exception.c (PERSONALITY_FUNCTION): Remove extra decrement
	if HAVE_GETIPINFO is not defined.

2008-06-10  Kai Tietz  <kai.tietz@onevision.com>

	* Object.m (compare): Add type id.
	* objc/Object.h: Likewise.
	* archive.c (objc_read_class): Use size_t to extend version to be
	size of pointer scalar width.
	* sendmsg.c (rtx): Undefine it before redefinition.
	(__objc_print_dtable_stats): Cast arguments to long as intended.

2008-05-30  Julian Brown  <julian@codesourcery.com>

	* exception.c (__objc_exception_class): Initialise as constant
	array for ARM EABI. Change macro to static const for non-ARM EABI.
	(ObjcException): Add note about structure layout. Remove landingPad
	and handlerSwitchValue for ARM EABI.
	(get_ttype_entry): Add __ARM_EABI_UNWINDER__ version
	of function.
	(CONTINUE_UNWINDING): Define for ARM EABI/otherwise cases.
	(PERSONALITY_FUNCTION): Use ARM EABI-specific arguments, and add
	ARM EABI unwinding support.
	(objc_exception_throw): Use memcpy to initialise exception class.

2008-05-25  Alan Modra  <amodra@bigpond.net.au>

	* encoding.c (strip_array_types): Rename from get_inner_array_type.
	(rs6000_special_round_type_align): Update.

2008-05-09  Julian Brown  <julian@codesourcery.com>

	* Makefile.in (LTLDFLAGS): New.
	(libobjc$(libsuffix).la, libobjc_gc$(libsuffix).la): Use above.

2008-04-18  Paolo Bonzini  <bonzini@gnu.org>

	PR bootstrap/35457
	* aclocal.m4: Regenerate.
	* configure: Regenerate.

2008-01-24  David Edelsohn  <edelsohn@gnu.org>

	* configure: Regenerate.

2007-10-14  H.J. Lu  <hongjiu.lu@intel.com>

	* configure.ac: Don't run config-ml.in directly.
	(multilib_arg): New.
	* configure: Regenerated.

2007-08-06  Andrew Pinski  <pinskia@gmail.com>

	PR libobjc/30731
	* exception.c (parse_lsda_header): Use _uleb128_t/_sleb128_t instead
	of _Unwind_Word for variables which are used in
	read_uleb128/read_sleb128.
	(PERSONALITY_FUNCTION): Likewise.

2007-07-05  H.J. Lu  <hongjiu.lu@intel.com>

	* aclocal.m4: Regenerated.

2007-06-03  Andrew Pinski  <andrew_pinski@playstation.sony.com>

	* configure.ac: Fix a typo in *-*-darwin clause.
	* configure: Regenerated.

2007-06-02  H.J. Lu  <hongjiu.lu@intel.com>

	* configure.ac: Fix a typo.
	* configure: Regenerated.

2007-06-02  Paolo Bonzini  <bonzini@gnu.org>

	* configure: Regenerate.

2007-06-01  Andrew Pinski  <andrew_pinski@playstation.sony.com>

	* Makefile.in: Replace all uses of libext with libsuffix.
	* configure.ac: Likewise.
	* configure: Regenerate.

	Revert:
	* Makefile.in: Remove all uses of $(libext).

2007-05-23  Andrew Pinski  <andrew_pinski@playstation.sony.com>

	* Makefile.in: Remove all uses of $(libext).

2007-05-23  Steve Ellcey  <sje@cup.hp.com>

	* configure: Regenerate.
	* aclocal.m4: Regenerate.

2007-04-21  Andrew Ruder  <andy@aeruder.net>

	* sendmsg.c (__objc_get_forward_imp): Call
	__objc_msg_forward2 for real.

2007-04-09  Andrew Ruder  <andy@aeruder.net>

	* sendmsg.c: Added __objc_msg_forward2, a hook that allows
	external libraries to provide a function that returns the real
	forwarding function based on both the selector and the receiver.
	* objc/objc-api.h: Define __objc_msg_forward2.

2007-03-01  Brooks Moses  <brooks.moses@codesourcery.com>

	* Makefile.in: Add dummy install-pdf target.

2007-02-18  Manuel Lopez-Ibanez  <manu@gcc.gnu.org>

	* objc/objc-list.h (list_free): Add keyword 'inline' to avoid
	unused warning.
	
2006-10-31  Geoffrey Keating  <geoffk@apple.com>

	* encoding.c (darwin_rs6000_special_round_type_align): New.

2006-10-14  Geoffrey Keating  <geoffk@apple.com>

	* Makefile.in: Use multi_basedir instead of toplevel_srcdir.
	* configure.ac: Use multi.m4 from aclocal rather than custom
	code.  Use multi_basedir instead of toplevel_srcdir.
	* aclocal.m4: Regenerate.
	* configure: Regenerate.

2006-10-10  Brooks Moses  <bmoses@stanford.edu>

	* Makefile.in: Added empty "pdf" target.

2006-07-18  Paolo Bonzini  <bonzini@gnu.org>

	* configure: Regenerate.

2006-05-23  Carlos O'Donell  <carlos@codesourcery.com>

	* Makefile.in: Add install-html target. Add install-html to .PHONY

2006-02-21  Rainer Orth  <ro@TechFak.Uni-Bielefeld.DE>

	PR libobjc/26309
	* thr-objc.c (_XOPEN_SOURCE): Don't define on Tru64 UNIX.

2006-01-24  David Ayers  <d.ayers@inode.at>

	PR libobjc/9751
	* gc.c (class_ivar_set_gcinvisible): Replace strncpy with memcpy
	and insure the new strings are '\0' termintated.

2006-01-24  David Ayers  <d.ayers@inode.at>

	PR libobjc/13946
	* configure.ac: Add include directives for --enable-objc-gc.
	* Makefile.in: Ditto.
	* configure: Regenerate.

	* gc.c (__objc_class_structure_encoding): Increment the used bytes
	instead of the local pointer to them.

2005-12-14  Andrew Pinski  <pinskia@physics.uc.edu>

	PR objc/25360
	* objc/objc-api.c (_C_COMPLEX): New define.
	* encoding.c (objc_sizeof_type): Handle _C_Complex.
	(objc_alignof_type): Likewise.
	(objc_skip_typespec): Likewise.

2005-12-15  David Ayers  <d.ayers@inode.at>

	PR libobjc/14382
	* README (+load,+initialize): Fix documentation to reflect
	intended and implemented semantics for +load and +initialize.
	
2005-12-12  Andrew Pinski  <pinskia@physics.uc.edu>

	* encoding.c (TYPE_FIELDS): Fix to skip over just _C_STRUCT_B and
	the name.
	(get_inner_array_type): Fix to skip over _C_ARY_B and size.
	(rs6000_special_round_type_align): Update for the ABI fix.
	(objc_layout_finish_structure): Correct the encoding which is passed to
	ROUND_TYPE_ALIGN.

2005-12-11  Andrew Pinski  <pinskia@physics.uc.edu>

	PR libobjc/25347
	* encoding.c (objc_sizeof_type): Don't handle _C_UNION_B special
	but use the struct layout functions.
	(objc_alignof_type): Likewise.
	(objc_layout_structure): Handle _C_UNION_B also.
	(objc_layout_structure_next_member): Likewise.
	(objc_layout_finish_structure): Likewise.

2005-12-11  Andrew Pinski  <pinskia@physics.uc.edu>

	PR libobjc/25346
	* objc/objc-api.h (_C_BOOL): New define.
	* encoding.c (objc_sizeof_type): Handle _C_BOOL.
	(objc_alignof_type): Likewise.
	(objc_skip_typespec): Likewise.

2005-11-20  David Ayers  <d.ayers@inode.at>

	PR libobjc/19024
	* objc/hash.h: Remove deprecated hash API.
	* hash_compat.c: Remove.
	* Makefile.in: Remove reference to hash_compat.c.

	* configure.ac (VERSION): Bump library version to 2:0:0.
	* configure: Regenerate.

2005-11-09  Alexandre Oliva  <aoliva@redhat.com>

	PR other/4372
	* thr-objc.c (_XOPEN_SOURCE): Define.

2005-10-07  Ulrich Weigand  <uweigand@de.ibm.com>

	PR libobjc/23612
	* objc/objc-api.h (struct objc_ivar): Move definition to
	global scope.

2005-09-04  Andrew Pinski  <pinskia@physics.uc.edu>
            Rasmus Hahn  <rassahah@neofonie.de>

	PR libobjc/23108
	* archive.c (objc_write_type): Correct the element offset.
	(objc_read_type): Likewise.

2005-08-17  Kelley Cook  <kcook@gcc.gnu.org>

	* All files: Update FSF address.

2005-08-13  Marcin Koziej  <creep@desk.pl>
            Andrew Pinski  <pinskia@physics.uc.edu>

	PR libobjc/22492
	* exception.c (PERSONALITY_FUNCTION): Fix the PC with finally.

2005-08-13  Andrew Pinski  <pinskia@physics.uc.edu>

	* Makefile.in (extra_ldflags_libobjc): New.
	(libobjc$(libext).la): Add extra_ldflags_libobjc to the link line.
	(libobjc_gc$(libext).la): Likewise.
	* configure.ac (extra_ldflags_libgfortran): Set for *-darwin* to
	"-Wl,-single_module".
	* configure: Regenerate.
	* linking.m (_objcInit): Remove.

2005-07-26  Andrew Pinski  <pinskia@physics.uc.edu>

	PR libobjc/22606
	* Makefile.in (ALL_CFLAGS): Add -fexceptions.

2005-06-08  David Ayers  <d.ayers@inode.at>

	* objc/NXConstStr.h, objc/Object.h, objc/Protocol.h,
	objc/encoding.h, objc/hash.h, objc/objc-api.h,
	objc/runtime.h, objc/sarray.h, objc/thr.h, 
	objc/typedstream.h: Do not include Objective-C headers as
	system headers.

2005-06-07  David Ayers  <d.ayers@inode.at>

	* archive.c, init.c, selector.c: Include hash.h.
	* archive.c, class.c, encoding.c, gc.c, hash.c, hash_compat.c,
	init.c, misc.c, nil_method.c, objects.c, sarray.c, selector.c,
	sendmsg.c, thr-dce.c, thr-decosf1.c, thr-irix.c, thr-mach.c,
	thr-objc.c, thr-os2.c, thr-posix.c, thr-pthreads.c, thr-rtems.c,
	thr-single.c, thr-solaris.c, thr-vxworks.c, thr-win32.c, thr.c:
	Include Objective-C headers with quotes and objc/ directory
	prefix.

2005-05-19  Richard Henderson  <rth@redhat.com>

	* exception.c: Revert last change.

2005-05-19  David Ayers  <d.ayers@inode.at>

	* exception.c: Include tsystem.h for unwind.h.

2005-05-09  Mike Stump  <mrs@apple.com>

	* configure: Regenerate.

2005-04-12  Mike Stump  <mrs@apple.com>

	* configure: Regenerate.

2005-03-21  Zack Weinberg  <zack@codesourcery.com>

	* Makefile.in: Set gcc_version here.
	* configure.ac: Do not invoke TL_AC_GCC_VERSION.  Adjust quoting
	in definition of toolexeclibdir so that $(gcc_version) is expanded
	by the Makefile.
	* aclocal.m4, configure: Regenerate.

2005-03-03  David Ayers  <d.ayers@inode.at>

	* objc/hash.h (OBJC_IGNORE_DEPRECATED_API): Update deprecated
	version reference.  Correct typo.

2005-03-02  David Ayers  <d.ayers@inode.at>

	PR libobjc/19024
	* Makefile.in (OBJS): Add hash_compat.lo.
	(OBJS_GC): Add hash_compat_gc.lo.
	(hash_compat_gc.lo): New target and rule.
	* objc/hash.h (hash_new, hash_delete, hash_add, hash_remove)
	(hash_next, hash_value_for_key, hash_is_key_in_hash)
	(hash_ptr, hash_string, compare_ptrs, compare_strings): Prefix
	with objc_.  Add deprecated non prefixed inlined versions.
	(OBJC_IGNORE_DEPRECATED_API): New macro to hide deprecated
	declarations.
	* hash.c (hash_new, hash_delete, hash_add, hash_remove, hash_next)
	(hash_value_for_key, hash_is_key_in_hash): Prefix with objc_ and
	update callers.
	* hash_compat.c: New file.
	* archive.c: Update callers.
	* init.c: Likewise.
	* selector.c: Likewise.
	* libobjc.def: Add objc_ versions of hash functions.

2005-02-28  Andrew Pinski <pinskia@physics.uc.edu>

	PR libobjc/20252
	* Makefile.in (GTHREAD_FLAGS): Remove.
	(ALL_CFLAGS): Remove usage of GTHREAD_FLAGS.
	* thr-objc.c: Include config.h.
	* configure.ac: Instead of looking at GCC's makefile, figure out if
	GTHREAD_FLAGS should be defined by looking at the `thread model'
	of the current gcc.
	* configure: Regenerate.
	* config.h.in: Regenerate.

2005-02-28  Paolo Bonzini  <bonzini@gnu.org>

	PR bootstrap/17383
	* configure.ac: Call GCC_TOPLEV_SUBDIRS.
	(Determine CFLAGS for gthread): Use $host_subdir.
	* configure: Regenerate.
	* Makefile.in (host_subdir): New.
	(INCLUDES): Use it.

2004-12-20  Andrew Pinski  <pinskia@physics.uc.edu>

	PR libobjc/12035
	* gc.c: Remove definition of LOGWL, modWORDSZ, and divWORDSZ since
	they are not used.
	Include limits.h and stdlib.h.
	Define BITS_PER_WORD.

2004-12-12  Alexander Malmberg  <alexander@malmberg.org>

	* selector.c (__objc_init_selector_tables): Add missing void to
	definition.

2004-12-02  Richard Sandiford  <rsandifo@redhat.com>

	* configure.ac: Use TL_AC_GCC_VERSION to set gcc_version.
	* configure, aclocal.m4: Regenerate.

2004-11-29  Kelley Cook  <kcook@gcc.gnu.org>

	* configure: Regenerate for libtool change.

2004-11-25  Kelley Cook  <kcook@gcc.gnu.org>

	* configure: Regenerate for libtool reversion.

2004-11-24  Kelley Cook  <kcook@gcc.gnu.org>

	* configure: Regenerate for libtool change.

2004-11-24  Kelley Cook  <kcook@gcc.gnu.org>

	* aclocal.m4, config.h.in: Regenerate.

2004-10-08  Mike Stump  <mrs@apple.com>
	    Andrew Pinski  <pinskia@physics.uc.edu>

	* aclocal.m4: Rename to ...
	* acinclude.m4: here and also use m4_include instead of sinclude.
	* aclocal.m4: Regenerate.
	* configure: Regenerate.
	* configure.ac: Add AM_MAINTAINER_MODE and AM_PROG_CC_C_O.
	* Makefile.in (configure): Add @MAINT@ infront of configure.ac

2004-10-08  Andrew Pinski  <pinskia@physics.uc.edu>

	* archive.c: Fix all the warnings about passing unsigned char*
	to char* and the other way too.

2004-09-16  Andrew Pinski  <pinskia@physics.uc.edu>

	PR libobjc/16448
	* exception.c: Include config.h
	(objc_exception_throw): Change _GLIBCXX_SJLJ_EXCEPTIONS to
	SJLJ_EXCEPTIONS.
	* configure.ac: Find out what exception handling code we use.
	* configure: Regenerate.
	* config.h.in: New file, regenerate.

2004-09-16  Andrew Pinski  <apinski@apple.com>

	* encoding.c (ALTIVEC_VECTOR_MODE): Define a bogus macro.

2004-08-28  Nathanael Nerode  <neroden@gcc.gnu.org>

	* configure.ac: Switch from _GCC_TOPLEV_NONCANONICAL_TARGET to
	ACX_NONCANONICAL_TARGET.
	* configure: Regenerate.

2004-08-13  Ziemowit Laski  <zlaski@apple.com>

	* objc/sarray.h: Hoist include of assert.h near the top of file,
	and mark the remainder of the file 'extern "C"'.

2004-08-13  Andrew Pinski  <pinskia@physics.uc.edu>

	* objc/Object.h: Move includes out of extern "C" blocks.
	* objc/encoding.h: Likewise.
	* objc/hash.h: Likewise.
	* objc/objc-api.h: Likewise.
	* objc/runtime.h: Likewise.
	* objc/sarray.h: Likewise.
	* objc/typedstream.h: Likewise.

2004-08-12  Ziemowit Laski  <zlaski@apple.com>

	* objc/NXConstStr.h: Update copyright date; bracket with
	'extern "C"' for C++ use; make include syntax consistent
	by using <...> instead of "..."; hoist <objc/...> includes
	above the 'extern "C"' block.
	* objc/Object.h: Likewise.
	* objc/Protocol.h: Likewise.
	* objc/encoding.h: Likewise.
	* objc/hash.h: Likewise.
	* objc/runtime.h: Likewise.
	* objc/sarray.h: Likewise.
	* objc/thr.h: Likewise.
	* objc/typedstream.h: Likewise.
	* objc/objc-api.h: Add 'extern "C"' block for C++ use.
	(objc_static_instances): For C++ case, do away with
	zero-sized array.
	(objc_method): Hoist definition to file scope.
	(_objc_load_callback, _objc_object_alloc, class_get_class_method,
	class_get_instance_method, class_create_instance,
	class_get_class_name, class_get_instance_size,
	class_get_meta_class, class_get_super_class, class_get_version,
	class_is_class, class_is_meta_class, class_set_version,
	class_get_gc_object_type, class_ivar_set_gcinvisible,
	get_imp): Rename 'class' parameter to '_class'.
	* objc/objc-list.h: Add 'extern "C"' block for C++ use.
	* objc/objc.h: Update copyright date.
	(arglist_t): Provide a union tag.

2004-07-22  Andrew Pinski  <pinskia@physics.uc.edu>

	* thr.c (__objc_thread_detach_function): Do not mark as volatile
	but instead use the attribute noreturn.

2004-06-28  Zack Weinberg  <zack@codesourcery.com>

	* encoding.c: Rename target_flags with a #define to avoid
	conflict with a prior declaration.

2004-06-24  Andrew Pinski  <apinski@apple.com>

	* objc/encoding.h: Wrap the functions with extern "C" for C++
	mode.
	* objc/hash.h: Likewise.
	* objc/objc-api.h: Likewise.
	* objc/objc-list.h: Likewise.
	* objc/runtime.h: Likewise.
	* objc/sarray.h: Likewise.
	* objc/thr.h: Likewise.
	* objc/typedstream.h: Likewise.


2004-06-21  Nick Clifton  <nickc@redhat.com>

	* encoding.c (BITS_PER_UNIT): Define if a definition is not
	provided.

2004-06-20  Alexander Malmberg  <alexander@malmberg.org>

	* Makefile.in (exception.lo): Remove $(OBJC_GCFLAGS).
	(exception_gc.lo): New.
	(OBJS_GC): Add exception_gc.lo.

2004-06-17  Richard Henderson  <rth@redhat.com>

	* exception.c: New file.
	* Makefile.in (exception.lo): New.
	(OBJS): Add it.

2004-06-14  Andrew Pinski  <pinskia@physics.uc.edu>

	* linking.m (_objcInit): New empty function
	for Darwin only.

2004-06-11  Andrew Pinski  <pinskia@physics.uc.edu>

	* configure.ac: Support --enable-shared=libobjc.
	* configure: Regenerate.

	PR libobjc/15901
	* configure.ac: Do not disable shared by default.
	* configure: Regenerate.

2004-06-03  Nicola Pero  <n.pero@mi.flashnet.it>

	* Protocol.m ([-isEqual:]): Small optimizations returning
	immediately if the argument is equal to self, and accessing
	the argument's name directly if it's a protocol.

2004-06-03  David Ayers  <d.ayers@inode.at>

	* Protocol.m ([-isEqual:]): Test the class of the argument.

2004-05-25  Andrew Pinski  <pinskia@physics.uc.edu>

	* configure.ac (includedir): Rename to ...
	(includedirname).
	* Makefile.in: s/includedir/includedirname/.

	PR target/11572
	* configure.ac (includedir): Set to "include"
	except for Darwin.
	(libext) Set to empty except for Darwin.
	* configure: Regenerate
	* Makefile.in: s/libobjc.la/libobjc$(libext).la/g.
	s/include/$(includedir)/g.

2004-05-25  Daniel Jacobowitz  <drow@false.org>

	* Makefile.in: Add .NOEXPORT.

2004-05-25  Andrew Pinski  <pinskia@physics.uc.edu>

	Merge from the libobjc-branch
	2004-02-09  Andrew Pinski  <pinskia@physics.uc.edu>

		* Makefile.in (OBJC_H): Change objc-deps.h to objc-decls.h.

	2004-02-03  Andrew Pinski  <pinskia@physics.uc.edu>

		* Makefile.in (OBJC_H): Add objc-deps.h.

	2004-01-27  Nicola Pero  <n.pero@mi.flashnet.it>

		* Protocol.m ([-conformsTo:]): If the argument is nil, return NO.
		([-hash], [-isEqual:]): New methods.

	2004-01-27  Richard Frith-Macdonald <rfm@gnu.org>

		* sarray.c (sarray_free): Add a better comment.

	2004-01-27  Adam Fedor  <fedor@gnu.org>

		* hash.c (hash_add): Cast cachep to int.
		* selector.c (__sel_register_typed_name): Cast
		soffset_decode to int.

	2004-01-27  Alexander Malmberg  <alexander@malmberg.org>

		* selector.c: Rename register_selectors_from_list to
		__objc_register_selectors_from_list. Update caller.
		(__objc_register_selectors_from_list): Lock __objc_runtime_mutex
		while registering selectors. Use __sel_register_typed_name instead
		of sel_register_typed_name. Check for NULL method_name:s.
		(pool_alloc_selector): New function.
		(__sel_register_typed_name): Use pool_alloc_selector to allocate
		selector structures.
		* sendmsg.c (class_add_method_list): Use
		__objc_register_selectors_from_list.
		* objc/runtime.h: Add __objc_register_selectors_from_list.

	2004-01-25  Adam Fedor  <fedor@gnu.org>
		    Nicola Pero  <n.pero@mi.flashnet.it>
		    Andrew Pinski  <pinskia@physics.uc.edu>

		* objc/objc-decls.h: New file.
		* objc/objc-api.h (_objc_lookup_class): Mark as export.
		(_objc_load_callback): Likewise.
		(_objc_object_alloc): Likewise.
		(_objc_object_copy): Likewise.
		(_objc_object_dispose): Likewise.

	2004-01-25  Andrew Pinski  <pinskia@physics.uc.edu>

		* archive.c: s/__inline__/inline
		* sendmsg.c: Likewise.

		* encoding.c: Remove FIXME about the warning
		about unused variable.
		* sendmsg.c: Add a FIXME comment saying that
		this should be using libffi.

		* Makefile.in (LIBTOOL): Use @LIBTOOL@ now as it works.


2004-05-13  Andrew Pinski  <pinskia@physics.uc.edu>

	* archive.c (objc_read_class): Initialize class_name.
	(objc_read_selector): Initialize selector_name.

2004-05-09  Richard Sandiford  <rsandifo@redhat.com>

	* Makefile.in (toolexecdir): Remove trailing space.

2004-04-15  Nathanael Nerode  <neroden@gcc.gnu.org>

	PR libobjc/14948
	* configure.ac: De-precious CC so multilibs work.
	* configure: Regenerate.

2004-04-14  Nathanael Nerode  <neroden@gcc.gnu.org>

	* configure.ac: Restore toolexecdir.
	* Makefile.in: Restore toolexecdir.
	* configure: Regenerate.

2004-04-09  Nathanael Nerode  <neroden@gcc.gnu.org>

	* configure.ac: Remove (unused) glibcpp_prefixdir.
	* configure: Regenerate.

	* configure.in: Rename to configure.ac.
	* Makefile.in: Update to match.

	* Makefile.in: Remove toolexecdir, glibcpp_toolexecdir (unused).
	Replace glibcpp_toolexeclibdir with toolexeclibdir.
	* configure.in: Remove glibcpp_toolexecdir (unused).
	Replace glibcpp_toolexeclibdir with toolexeclibdir.  Don't generate
	config.h or stamp-h (unused).  Move one comment to the right place.
	* configure: Regenerate.
	* config.h.in: Remove (unused).

	* config.h.in: Regenerate with autoheader.

	* Makefile.in: Remove (unused) gcc_version_trigger.
	* configure.in: Remove (unused) glibcpp_builddir.  Don't AC_SUBST
	gcc_version_trigger.
	* configure: Regenerate.

	* configure.in: Switch to modern style for AC_INIT, AC_OUTPUT.
	Sort file into sections.  Remove dnl where appropriate.  Fix
	other style issues.
	* configure: Regenerate.

	* configure.in: Replace old AC_PROG_CC hack with new one.
	Define toplevel_srcdir in terms of srcdir, not top_srcdir (there
	are no subdirectory output files, so this is fine).  Change prereq
	to autoconf 2.59.
	* aclocal.m4: Include ../config/no-executables.m4.
	* configure: Regenerate with autoconf 2.59.

	* configure.in: Improve comments on gthread_cflags.  Improve m4
	quotation, and replace 'if test' with 'case', for --enable-objc-gc.
	* configure: Regenerate.

	* configure.in: Move PACKAGE and VERSION settings up top.  Remove
	unused call to AC_PROG_LN_S.  Default RANLIB to ':'.  Remove
	redundant checks for values of RANLIB, AR, INSTALL.
	* configure: Regenerate.

	* configure.in: Clean up handling of
	--enable-version-specific-runtime-libs and related variables;
	replace 'if test' with 'case' where reasonable.  Fix comments.
	Remove useless libstdcxx_interface.
	* configure: Regenerate.

	* configure.in: Use _GCC_TOPLEV_NONCANONICAL_TARGET.
	Replace uses of target_alias with target_noncanonical.
	* aclocal.m4: Include ../config/acx.m4.
	* configure: Regenerate.
	* Makefile.in: Replace uses of target_alias with target_noncanonical.
	Fix copyright statement.

	* configure.in: Hand-inline bulky, confusing macros from
	aclocal.m4.  Replace references to "GNU Objective C" with "GCC".
	Update copyright notice.  Remove stuff for automake, which isn't
	used in this directory.  Remove emacs local variables.
	* aclocal.m4: Remove hand-inlined macros.  Update copyright notice.
	* configure: Regenerate.

2004-03-16  Manfred Hollstein  <mh@suse.com>

	* Makefile.in, configure.in, configure: Update copyright years.

2004-03-15  Manfred Hollstein  <mh@suse.com>

	* Makefile.in (LIBOBJC_VERSION, LIBOBJC_GC_VERSION): Use
	definition from configure.in.
	* configure.in (PACKAGE): Add definition.
	(VERSION): Add definition; substitute it in output files.
	* configure: Re-generate.

2004-03-05  Ziemowit Laski  <zlaski@apple.com>

	* objc/hash.h (hash_string, compare_strings):
	Add type-casts to make Objective-C++ happy.
	* objc/typedstream.h (objc_get_stream_class_version):
	Rename parameter from 'class' to 'class_name' to make
	Objective-C++ happy.

2004-03-01  Michael Matz  <matz@suse.de>

	* Makefile.in (ALL_CFLAGS): Add -fno-strict-aliasing.

2004-02-06  Ziemowit Laski  <zlaski@apple.com>

	* objc/objc-api.h (objc_super): The 'class' field shall
	be named 'super_class' #ifdef __cplusplus.

2004-01-17  Andrew Pinski  <pinskia@physics.uc.edu>

	PR target/10781
	* encoding.c (rs6000_special_round_type_align): Define.

2004-01-14  Adam Fedor  <fedor@gnu.org>

	PR libobjc/12155
	* selector.c (__objc_register_instance_methods_to_class): Free
	new_list if not used.

2004-01-09  Andrew Ruder  <aeruder@ksu.edu>

	PR libobjc/11904
	* sarray.c (sarray_free): Free array->is_copy_of latter.

2003-12-01  Zack Weinberg  <zack@codesourcery.com>

	PR 11433
	* Protocol.m (descriptionForInstanceMethod): Don't dereference
	instance_methods if it's NULL.
	(descriptionForClassMethod): Likewise for class_methods.

2003-10-24  Rainer Orth  <ro@TechFak.Uni-Bielefeld.DE>

	* Makefile.in (runtime-info.h): Remove -Wp.

2003-10-21  Rainer Orth  <ro@TechFak.Uni-Bielefeld.DE>

	* Makefile.in (CC1OBJ): Remove.
	(runtime-info.h): Invoke $(CC) so all MULTIFLAGS are handled
	correctly.
	Use .m extension for temporary file.
	Remove assembler temp file.

2003-10-20  Joseph S. Myers  <jsm@polyomino.org.uk>

	* objc/hash.h (hash_string): Don't use a cast as an lvalue.

2003-10-17  Rainer Orth  <ro@TechFak.Uni-Bielefeld.DE>

	* Makefile.in (runtime-info.h): Use MULTIFLAGS.

2003-09-09  Alan Modra  <amodra@bigpond.net.au>

	* configure: Regenerate.

2003-08-27  Alexander Malmberg  <alexander@malmberg.org>

	* Makefile.in, aclocal.m4: Update to $(libdir)/gcc/ instead of
	(libdir)/gcc-lib/ when installing.
	* configure: Regenerate.

Thu Jul 10 10:27:43 2003  Nicola Pero  <n.pero@mi.flashnet.it>

	libobjc/9969
	* sendmsg.c (get_imp): Fixed rare threading problem.
	(__objc_responds_to): Similar fixes.
	(objc_msg_lookup): Similar fixes.
	(__objc_init_install_dtable): Lock the runtime before checking if the
	table is installed.

2003-05-23  Nathanael Nerode  <neroden@gcc.gnu.org>

	* hash.c, init.c, libobjc.def, libobjc_entry.c, linking.m,
	makefile.dos, misc.c, nil_method.c, objects.c, sarray.c,
	selector.c, sendmsg.c, thr-dce.c, thr-decosf1.c, thr-irix.c,
	thr-mach.c, thr-objc.c, thr-os2.c, thr-posix.c, thr-pthreads.c,
	thr-rtems.c, thr-single.c, thr-solaris.c, thr-vxworks.c,
	thr-win32.c, thr.c: Replace "GNU CC" with "GCC".
	* Makefile.in, NXConstStr.m, Object.m, Protocol.m, archive.c,
	class.c, encoding.c, gc.c, objc/NXConstStr.h, objc/Object.h,
	objc/Protocol.h, objc/encoding.h, objc/hash.h, objc/objc-api.h,
	objc/objc-list.h, objc/objc.h, ocjc/runtime.h, objc/sarray.h,
	objc/thr.h, objc/typedstream.h: Replace "GNU CC" with "GCC".

Tue May 13 14:56:03 2003  Richard Frith-Macdonald <rfm@gnu.org>
			  Nicola Pero  <n.pero@mi.flashnet.it>

	libobjc/10742
	* init.c (class_superclass_of_class): New function.
	(create_tree_of_subclasses_inherited_from): Use it.
	(__objc_tree_insert_class): Likewise.
	(class_is_subclass_of_class): Likewise.

2003-04-11  David Chad  <davidc@freebsd.org>
	    Loren J. Rittle  <ljrittle@acm.org>

	libobjc/8562
	* objc/hash.h (hash_string): Constify correctly.
	(compare_ptrs): Use direct compare.
	* objc/objc-list.h (list_nth): Rename index to indx to avoid shadow.
	* objc/sarray.h: Global rename index to indx to avoid shadow.

2003-03-12  Andreas Schwab  <schwab@suse.de>

	* aclocal.m4 (GLIBCPP_EXPORT_INSTALL_INFO): Avoid trailing /. in
	glibcpp_toolexeclibdir.
	* configure: Rebuilt.

2003-02-20  Alexandre Oliva  <aoliva@redhat.com>

	* configure.in: Propagate ORIGINAL_LD_FOR_MULTILIBS to
	config.status.
	* configure: Rebuilt.

2003-01-27  Alexandre Oliva  <aoliva@redhat.com>

	* aclocal.m4 (glibcpp_toolexeclibdir): Instead of
	$(MULTISUBDIR), use `$CC -print-multi-os-directory`, unless
	version_specific_libs is enabled.
	* configure: Rebuilt.

2003-01-09  Christian Cornelssen  <ccorn@cs.tu-berlin.de>

	* Makefile.in (FLAGS_TO_PASS): Also pass DESTDIR.
	(install-libs, install-headers): Prepend $(DESTDIR) to
	destination paths in all (un)installation commands.

2002-12-02  Zack Weinberg  <zack@codesourcery.com>

	* thr-objc.c: Include coretypes.h and tm.h.

2002-12-01  Zack Weinberg  <zack@codesourcery.com>

	* encoding.c, sendmsg.c: Include coretypes.h and tm.h.

2002-11-26  Nathanael Nerode  <neroden@gcc.gnu.org>

	* configure.in: Remove skip-this-dir support.
	* configure: Regenerate.

2002-09-22  Kaveh R. Ghazi  <ghazi@caip.rutgers.edu>

	* Makefile.in (all): Fix multilib parallel build.

Thu Sep 12 12:44:37 2002  Nicola Pero  <n.pero@mi.flashnet.it>

	* sendmsg.c (nil_method): Declare not to take a variable number of
	args.
	(objc_msg_lookup): Cast nil_method to IMP before returning it.
	(objc_msg_lookup_super): The same.

2002-09-10  Jan Hubicka  <jh@suse.cz>

	* nil_method.c (nil_method): No longer defined with variable
	arguments.

2002-07-02  Rodney Brown  <rbrown64@csc.com.au>

	* objc/encoding.h: Fix formatting.
	* objc/hash.h: Likewise.
	* objc/objc-api.h: Likewise.
	* objc/runtime.h: Likewise.
	* objc/thr.h: Likewise.
	* archive.c: Likewise.
	* class.c: Likewise.
	* encoding.c: Likewise.
	* gc.c: Likewise.
	* hash.c: Likewise.
	* init.c: Likewise.
	* misc.c: Likewise.
	* nil_method.c: Likewise.
	* objects.c: Likewise.
	* sarray.c: Likewise.
	* selector.c: Likewise.
	* sendmsg.c: Likewise.
	* thr-mach.c: Likewise.
	* thr.c: Likewise.

2002-06-25  DJ Delorie  <dj@redhat.com>

	* aclocal.m4 (GLIBCPP_CONFIGURE): Split out
	GLIBCPP_TOPREL_CONFIGURE.
	* configure.in: Call it before AC_CANONICAL_SYSTEM.
	* configure: Regenerate.

2002-06-21  Kaveh R. Ghazi  <ghazi@caip.rutgers.edu>

	* Object.m (forward, read, write): Fix unused parameter warnings.
	* encoding.c: Include <stdlib.h>.
	(target_flags): Mark with attribute unused.
	(atoi): Delete.
	* runtime.h (__objc_selector_max_index): Change to unsigned int.
	(__objc_generate_gc_type_description): Prototype.
	* selector.c (__objc_selector_max_index): Change to unsigned int.

Mon Jun 17 18:37:42 2002  Nicola Pero  <n.pero@mi.flashnet.it>

	* sendmsg.c (__objc_get_forward_imp): Fix warning by making sure
	we always have a return value: if __objc_msg_forward does not
	supply a forwarding implementation, return the default
	__builtin_apply based one.

2002-06-15  Kaveh R. Ghazi  <ghazi@caip.rutgers.edu>

	* Object.m: Fix signed/unsigned warning.
	* Protocol.m: Likewise.
	* archive.c: Always include stdlib.h.
	(objc_read_short, objc_read_unsigned_short, objc_read_int,
	objc_read_long, __objc_read_nbyte_uint, __objc_read_nbyte_ulong):
	Fix signed/unsigned warning.
	(objc_write_type, objc_read_type, objc_write_types,
	objc_read_types): Ensure ctype 8-bit safety.
	(__objc_no_write, __objc_no_read): Mark unused parameters.
	* class.c (class_table_setup): Specify void arg.
	* encoding.c (atoi, objc_sizeof_type, objc_alignof_type,
	objc_skip_typespec, objc_skip_offset,
	objc_layout_structure_next_member): Ensure ctype 8-bit safety.
	(objc_layout_structure_next_member): Ensure variables are
	initialized.
	* gc.c (__objc_generate_gc_type_description,
	class_ivar_set_gcinvisible): Mark unused parameters.
	* init.c (__objc_send_load, __objc_destroy_class_tree_node): Mark
	unused parameters.
	(__objc_init_protocols) Fix signed/unsigned warning.
	* nil_method.c (nil_method): Mark unused parameters.
	* thr.h (objc_thread_callback): Specify void arg.
	* sarray.c (sarray_new, sarray_realloc, sarray_free): Fix
	signed/unsigned warning.
	(sarray_free): Fix formatting.
	* selector.c (sel_types_match): Ensure ctype 8-bit safety.
	* sendmsg.c (__objc_init_install_dtable) Mark unused parameters.

2002-06-09  Andreas Jaeger  <aj@suse.de>

	* encoding.c (objc_layout_structure_next_member): Remove unused
	variable.

2002-05-20  Kaveh R. Ghazi  <ghazi@caip.rutgers.edu>

	* Makefile.in (SHELL): Set to @SHELL@.
	(WARN_CFLAGS): New.
	(ALL_CFLAGS): Add $(WARN_CFLAGS).

2002-05-16  Rainer Orth  <ro@TechFak.Uni-Bielefeld.DE>

	* aclocal.m4: Allow for PWDCMD to override hardcoded pwd.
	* configure: Regenerate.

2002-05-08  Alexandre Oliva  <aoliva@redhat.com>

	* configure.in (ORIGINAL_LD_FOR_MULTILIBS): Preserve LD at
	script entry, and set LD to it when configuring multilibs.
	* configure: Rebuilt.

2002-04-19  David O'Brien  <obrien@FreeBSD.org>

	* encoding.c (MAX, MIN, ROUNDING): #undef before defining.

2002-04-09  Hans-Peter Nilsson  <hp@bitrange.com>

	PR objc/6107
	* objc/objc-api.h (struct objc_protocol_list): Change type of
	member count from int to size_t.

2002-02-11  Franz Sirl  <Franz.Sirl-kernel@lauterbach.com>

	PR libobjc/4039
	* aclocal.m4: Replace with version copied from libstdc++-v3.
	* configure.in: Update for changes to aclocal and Makefile.
	* configure: Regenerate.
	* Makefile.in: Correct install of multilibs and shared libs, use
	INSTALL_DATA for include files.

Mon Dec 17 17:02:12 2001  Nicola Pero  <nicola@brainstorm.co.uk>

	* init.c (__objc_exec_class): Fixed bug in the loop on unclaimed
	categories - when an unclaimed category was found, the loop was
	doing two steps forward instead of one, so that in certain cases
	it was failing to properly load all the categories.  (Reported
	with fix by Alexander Malmberg <alexander@malmberg.org>).

2001-11-14  Aldy Hernandez  <aldyh@redhat.com>

	* encoding.c: Add target_flags.

2001-11-07  Aldy Hernandez  <aldyh@redhat.com>

	 * objc/objc-api.h (_C_VECTOR): New.

	 * encoding.c (VECTOR_TYPE): New.

Mon Oct 29 21:29:21 2001  Nicola Pero  <n.pero@mi.flashnet.it>

	* class.c: Rewritten the class table to use optimized, lock-free
	lookup.  This more than doubles the speed of class method
	invocations.  (class_table_setup), (class_table_insert),
	(class_table_replace), (class_table_get_safe),
	(class_table_next), (class_table_print),
	(class_table_print_histogram): New functions.
	(__objc_init_class_tables): Use class_table_setup.
	(__objc_add_class_to_hash): Use class_table_get_safe and
	class_table_insert.  (objc_lookup_class), (objc_get_class): Do not
	assert the existence of the table; do not lock the runtime; use
	class_table_get_safe.  (objc_next_class): Use class_table_next.
	(__objc_resolve_class_links): Use class_table_next.
	(class_pose_as): Use class_table_replace.

2001-09-10  Ovidiu Predescu  <ovidiu@cup.hp.com>

	* gc.c: Removed the DEBUG declaration.

Wed Jul 18 12:48:56 2001  Nicola Pero  <n.pero@mi.flashnet.it>

	* thr.c (objc_mutex_lock): Invoke __objc_thread_id directly,
	rather than through objc_thread_id, to save a function call.
	(objc_mutex_trylock, objc_mutex_unlock, objc_condition_wait):
	Ditto.

Mon Jul 16 12:15:00 2001  Nicola Pero  <n.pero@mi.flashnet.it>

	* objc/objc-api.h (object_is_class): Fixed - buggy code was trying
	to cast an id to a Class, which can not be done.  Make the check
	by using CLS_ISMETA on the class pointer instead.
	(object_is_meta_class): Similar fix.

2001-06-09  Alexandre Oliva  <aoliva@redhat.com>, Stephen L Moshier  <moshier@mediaone.net>

	* configure.in (AC_EXEEXT): Work around in case it expands to
	nothing, as in autoconf 2.50.
	* acinclude.m4: Likewise.
	* configure: Rebuilt.

2001-06-08  Nicola Pero  <n.pero@mi.flashnet.it>

	* THREADS: Explain that when we compile libobjc inside GCC, we
	always use thr-objc.c as a backend, which uses GCC's thread code.

2001-06-06  Richard Frith-Macdonald  <rrfm@gnu.org>

	* init.c (__objc_send_message_in_list): When setting a new entry
	in __objc_load_methods use the method IMP as key, but check to see
	if the method is in the hashtable by looking at the IMP also.
	Also ... call the method after adding it to the hashtable rather
	than before ... thus preventing an obscure possibility of infinite
	recursion if a +load method itself loads a subclass.

2001-05-25  Ovidiu Predescu  <ovidiu@cup.hp.com>

	* init.c (__objc_send_message_in_list): When setting a new entry
	in __objc_load_methods use the method name as key, not the method
	IMP (reported by Richard Frith-Macdonald <richard@brainstorm.co.uk>).

2001-05-09  Joseph S. Myers  <jsm28@cam.ac.uk>

	* objc-features.texi: Move to ../gcc/objc.texi.
	* fdl.texi: Remove.
	* Makefile.in: Don't generate documentation from
	objc-features.texi.

2001-05-01  Mark Mitchell  <mark@codesourcery.com>

	* fdl.texi: New file.
	* objc-features.texi: Simplify.
	* Makefile.in: Adjust accordingly.

2001-04-30  Mark Mitchell  <mark@codesourcery.com>

	* objc-features.texi: Use the GFDL.

Wed Mar 21 04:44:58 EST 2001  John Wehle  (john@feith.com)

	* encoding.c (REAL_TYPE): Define.

2001-03-19  David Edelsohn  <edelsohn@gnu.org>

	* encoding.c (TYPE_MODE): Define.

2001-03-14  Nicola Pero  <n.pero@mi.flashnet.it>

	* thr.c (objc_thread_add): New function.
	(objc_thread_remove): Ditto.
	* objc/thr.h: Declare them.
	* libobjc.def: Mention them.

2001-02-28  Ovidiu Predescu  <ovidiu@cup.hp.com>

	* objc-features.texi: Document the @compatibility_alias compiler
	directive (description from Nicola Pero <n.pero@mi.flashnet.it>).

Fri Feb 23 18:12:00 2001  Rainer Orth  <ro@TechFak.Uni-Bielefeld.DE>

	* sendmsg.c (__objc_forward): Delete strlen() declaration.

2001-02-08  Geoffrey Keating  <geoffk@redhat.com>

	* configure.in: Don't run AC_PROG_CC_WORKS or AC_EXEEXT, because
	we're not interested in the result and they might fail.
	* configure: Regenerated.

2001-01-12  Joseph S. Myers  <jsm28@cam.ac.uk>

	* objc-features.texi: Use @email.

2001-01-12  Joseph S. Myers  <jsm28@cam.ac.uk>

	* sendmsg.c (__objc_print_dtable_stats): Don't use #ifdef inside
	printf.

2000-01-11  Richard Earnshaw  <rearnsha@arm.com>

	* encoding.c (STRUCTURE_SIZE_BOUNDARY): Redefine in a way that
	determines the value dynamically.

Wed Jan  3 00:49:10 2001  Ovidiu Predescu  <ovidiu@cup.hp.com>

	* sendmsg.c: Added __objc_msg_forward, a hook that allows external
	libraries to provide a function that returns the real forwarding
	function. This can alleviate problems __builtin_apply() and
	friends have on various platforms. (Solution suggested by Helge
	Hess.)

	* objc/objc-api.h: Define __objc_msg_forward.

	* sendmsg.c: Define gen_rtx_REG.

2000-12-06      Ralf Corsepius <corsepiu@faw.uni-ulm.de>

	* thr-rtems.c: New file. Stub to compile.

2000-09-06  Alexandre Oliva  <aoliva@redhat.com>

	* configure: Rebuilt with new libtool.m4.

Tue Aug 15 00:38:56 2000  Ovidiu Predescu  <ovidiu@cup.hp.com>

	* configure.in: Create a config.h file. Check for <sched.h>.
	* configure: Regenerate.

	* config.h.in: Check for <sched.h>.

2000-08-14  Zack Weinberg  <zack@wolery.cumb.org>

	* configure: Regenerate after change to ../libtool.m4.

2000-08-14  Andreas Schwab  <schwab@suse.de>

	* objc-features.texi (Top): Move @menu at end of node.

2000-08-11  Manfred Hollstein  <manfredh@redhat.com>

	* objc-features.texi: Move @node Top before @menu.

Sun Aug  6 23:27:49 2000  Ovidiu Predescu  <ovidiu@cup.hp.com>

	* objc-features.texi: Documented the new -fconstant-string-class
	option.

Sun Aug  6 22:51:16 2000  Ovidiu Predescu  <ovidiu@cup.hp.com>

	* thr-posix.c: Integrated Chris Ball's <cball@fmco.com> changes to
	improve the Posix thread support for Objective-C.

2000-08-04  Zack Weinberg  <zack@wolery.cumb.org>

	* aclocal.m4: Replace copy of ../libtool.m4 with
	sinclude(../libtool.m4).

Fri Jul 28 08:58:02 2000  Nicola Pero  <nicola@brainstorm.co.uk>

	* configure.in: Added libtool support; build shared libraries
	if --enable-shared was passed on command line.
	* Makefile.in: Modified most compilation commands to use libtool.
	* aclocal.m4: New symbolic link to the ../libtool.m4, from the
	libtool distribution.

Sat Jul 29 00:10:21 2000  Ovidiu Predescu  <ovidiu@cup.hp.com>

	* sarray.c, Object.m: Removed the explicit prototypes for strlen
	and memcpy on 64-bit platforms (Suggested by Rodney Brown
	<rdb@cup.hp.com>).

2000-05-12  H.J. Lu  (hjl@gnu.org)

	* Makefile.in (GTHREAD_FLAGS): New.
	(ALL_CFLAGS): Add $(GTHREAD_FLAGS).
	(OBJC_THREAD_FILE): Changed to thr-objc.

	* configure.in (GTHREAD_FLAGS): New, check and replace it for
	Makefile.
	(OBJC_THREAD_FILE): Removed.

	* thr-objc.c: New.

2000-07-13  Kaveh R. Ghazi  <ghazi@caip.rutgers.edu>

	* objc/hash.h: Include string.h.

2000-04-15  David Edelsohn  <edelsohn@gnu.org>

	* Object.m (strlen): 64-bit PowerPC is a 64bit platform as well.

2000-04-12  Jakub Jelinek  <jakub@redhat.com>

	* Object.m (strlen): Provide prototype on all 64bit platforms,
	not only alpha.
	* sarray.c (memcpy): Likewise.
	* encoding.c (objc_layout_finish_structure): Don't use
	ROUND_TYPE_ALIGN on sparc.

	* encoding.c (objc_layout_structure_next_member): Do the whole
	procedure even for the first member, so that we get correct
	alignment.

2000-03-29  Zack Weinberg  <zack@wolery.cumb.org>

	* objc/Protocol.h, objc/objc-list.h: Change #endif labels to
	comments.

2000-02-23  Zack Weinberg  <zack@wolery.cumb.org>

	* Makefile.in: Add -DIN_TARGET_LIBS to ALL_CFLAGS.

Thu Sep 23 07:19:12 1999   Chris Ball <cball@fmco.com>

	* thr-posix.c (__objc_mutex_deallocate): made deallocate work.

Tue Sep 21 07:47:10 1999  Jeffrey A Law  (law@cygnus.com)

	* Makefile.in (gc.o, gc_gc.o): Do not pass -fgnu-runtime to
	the compiler when building C code.

Fri Aug  6 23:32:29 1999  Daniel Jacobowitz <drow@drow.them.org>

	* Makefile.in (FLAGS_TO_PASS): Include prefix, exec_prefix,
	libdir, libsubdir and tooldir.

Mon Jun 21 05:40:15 1999  John David Anglin <dave@hiauly1>

	* init.c (__objc_force_linking): Make global.

Thu May 20 03:20:59 1999  Jeffrey A Law  (law@cygnus.com)

	* configure.in (AC_EXEEXT): Remove call.
	(compiler_name): Explicitly check with no extension and .exe
	extension.
	* configure: Regenerate.

Sun Apr 25 01:15:34 1999  Mumit Khan  <khan@xraylith.wisc.edu>

	* Makefile.in (CC1OBJ): Define in terms of CC.
	(runtime-info.h): Use.

Fri April 8 08:21:07 1999 Ovidiu Predescu <ovidiu@cup.hp.com>

	* objc-features.texi: Updated the URL to Boehm's GC page.

Fri Mar 26 23:41:07 1999 Ovidiu Predescu <ovidiu@cup.hp.com>

	* archive.c (__objc_code_char, __objc_write_char): Explicitly specify
	the char as being signed (patch from Daniel Jacobowitz
	<drow@false.org>).

Wed Mar 24 22:41:28 1999  Mumit Khan  <khan@xraylith.wisc.edu>

	* configure.in (AC_PREREQ): Update to 2.13.
	(AC_EXEEXT): Call to find possible file extension.
	(compiler_name): Use.
	* configure: Regenerate.

Wed Jan 27 02:31:01 1999  Jeffrey A Law  (law@cygnus.com)

	* Makefile.in (ALL_CFLAGS): Add -DIN_GCC.

Tue Jan  5 01:38:53 1999  Jeffrey A Law  (law@cygnus.com)

	* configure.in (thread_file): Correct and simplify code to find
	the thread file.
	* configure: Rebuilt.

1998-11-26  Manfred Hollstein  <manfred@s-direktnet.de>

	* configure.in (compiler_name): Add check to detect if this
	language's compiler has been built.
	* configure: Regenerate.

Mon Nov 23 16:50:28 1998  Kaveh R. Ghazi  <ghazi@caip.rutgers.edu>

	*  configure.in: Use AC_PREREQ(2.12.1).

Thu Nov 19 20:33:37 1998  Jeffrey A Law  (law@cygnus.com)

	* Makefile.in (runtime-info.h): Avoid GNU make extensions.

Sun Nov  8 17:46:14 1998  Kaveh R. Ghazi  <ghazi@caip.rutgers.edu>

	* Makefile.in (INCLUDES): Add -I$(srcdir)/$(MULTISRCTOP)../include.

Thu Oct 22 14:34:06 1998  Kaveh R. Ghazi  <ghazi@caip.rutgers.edu>

	* configure.in: Use AC_CONFIG_AUX_DIR($topsrcdir).

Sat Oct 17 05:21:31 1998  Ovidiu Predescu  <ovidiu@slip.net>

	* objc-features.texi (Top): Changed the email address.
	* objc-features.texi (Garbage Collection): Use @uref instead of @url.

Mon Oct 11 21:25:27 1998  Ovidiu Predescu  <ovidiu@slip.net>

	* encoding.c: Redefine get_inner_array_type to get the first entry
	in the structure.

Thu Oct  8 12:21:14 1998  Richard Frith-Macdonald <richard@brainstorm.co.uk>

	* encoding.c (objc_skip_type_qualifiers): Handle _C_BYREF.
	(objc_get_type_qualifiers): Similarly.
	* objc/encoding.h (_C_BYREF): Define.
	(_F_BYREF): Define.

1998-10-07  David S. Miller  <davem@pierdol.cobaltmicro.com>

	* objc/sarray.h: Make boffset be an unsigned long when sparc so it
	works out on 64-bit systems.

Tue Oct  6 20:32:06 1998  Alexandre Oliva  <oliva@dcc.unicamp.br>

	* Makefile.in (INCLUDES): Make it multilib-friendly.

Fri Oct  2 07:12:14 1998  H.J. Lu  (hjl@gnu.org)

	* Makefile.in (INCLUDES): Add -I$(srcdir)/../gcc.

Thu Oct  1 22:33:03 1998 Robert Lipe  <robertl@dgii.com>
			 Jeffrey A Law  (law@cygnus.com)

	* Makefile.in (INCLUDES): Reference gcc via $MULTIBUILDTOP.
	(FLAGS_TO_PASS): Added.
	(runtime-info.h): Reference cc1ibj via $MULTIBUILDTOP.

	* archive.c: Change config.h to tconfig.h.

	* configure.in: Find gcc's object directory even for multilibs.

Wed Sep 30 18:17:17 1998  Robert Lipe  <robertl@dgii.com>

	* configure.in: Escape ^ in grep string.
	* configure: Rebuilt.

Wed Sep 30 09:14:52 1998  Jeffrey A Law  (law@cygnus.com)

	* All .h files pushed down into the objc/ subdirectory.
	* Makefile.in (copy_headers): Corresponding changes.
	* configure.in (AC_INIT): Corresponding changes.
	* configure: Rebuilt.

1998-09-30  Ben Elliston  <bje@cygnus.com>
	    Jeff Law	  <law@cygnus.com>

	* Makefile.in: Rewrite.

	* configure.in: Likewise.

	* configure: Regenerate.

	* All .c files.  Remove "objc" prefix when including objc header
	files.  Include tconfig.h, not ../tconfig.h.

Mon Sep 21 23:27:10 1998  Ovidiu Predescu <ovidiu@slip.net>

	* encoding.c (TREE_TYPE, ARRAY_TYPE): Define.
	(get_inner_array_type): Define.

1998-09-21  Ben Elliston  <bje@cygnus.com>

	* New directory.  Moved files from ../gcc/objc.<|MERGE_RESOLUTION|>--- conflicted
+++ resolved
@@ -1,16 +1,3 @@
-<<<<<<< HEAD
-2012-09-20  Release Manager
-
-	* GCC 4.7.2 released.
-
-2012-06-14  Release Manager
-
-	* GCC 4.7.1 released.
-
-2012-03-22  Release Manager
-
-	* GCC 4.7.0 released.
-=======
 2012-10-19  Michael Meissner  <meissner@linux.vnet.ibm.com>
 
 	* encoding.c (TARGET_VSX): Provide definitions based on the
@@ -38,7 +25,6 @@
 	* configure: Regenerate.
 
 	* thr.c (_XOPEN_SOURCE): Define unconditionally.
->>>>>>> 747e4b8f
 
 2011-11-21  Andreas Tobler  <andreast@fgznet.ch>
 
