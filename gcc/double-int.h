--- conflicted
+++ resolved
@@ -438,32 +438,6 @@
   return low != cst2.low || high != cst2.high;
 }
 
-<<<<<<< HEAD
-/* Legacy interface with decomposed high/low parts.  */
-
-extern int add_double_with_sign (unsigned HOST_WIDE_INT, HOST_WIDE_INT,
-				 unsigned HOST_WIDE_INT, HOST_WIDE_INT,
-				 unsigned HOST_WIDE_INT *, HOST_WIDE_INT *,
-				 bool);
-#define add_double(l1,h1,l2,h2,lv,hv) \
-  add_double_with_sign (l1, h1, l2, h2, lv, hv, false)
-extern int neg_double (unsigned HOST_WIDE_INT, HOST_WIDE_INT,
-		       unsigned HOST_WIDE_INT *, HOST_WIDE_INT *);
-extern int mul_double_with_sign (unsigned HOST_WIDE_INT, HOST_WIDE_INT,
-				 unsigned HOST_WIDE_INT, HOST_WIDE_INT,
-				 unsigned HOST_WIDE_INT *, HOST_WIDE_INT *,
-				 bool);
-#define mul_double(l1,h1,l2,h2,lv,hv) \
-  mul_double_with_sign (l1, h1, l2, h2, lv, hv, false)
-extern void lshift_double (unsigned HOST_WIDE_INT, HOST_WIDE_INT,
-			   HOST_WIDE_INT, unsigned int,
-			   unsigned HOST_WIDE_INT *, HOST_WIDE_INT *, bool);
-extern int div_and_round_double (unsigned, int, unsigned HOST_WIDE_INT,
-				 HOST_WIDE_INT, unsigned HOST_WIDE_INT,
-				 HOST_WIDE_INT, unsigned HOST_WIDE_INT *,
-				 HOST_WIDE_INT *, unsigned HOST_WIDE_INT *,
-				 HOST_WIDE_INT *);
-=======
 /* Return number of set bits of CST.  */
 
 inline int
@@ -471,7 +445,6 @@
 {
   return popcount_hwi (high) + popcount_hwi (low);
 }
->>>>>>> 747e4b8f
 
 
 #ifndef GENERATOR_FILE
