<<<<<<< HEAD
! { dg-do run { xfail *-*-darwin[89]* *-*-freebsd* *-*-cygwin* spu-*-* } }
=======
! { dg-do run { xfail *-*-darwin[89]* *-*-cygwin* spu-*-* } }
>>>>>>> 3082eeb7
! Test XFAILed on these platforms because the system's printf() lacks
! proper support for denormals.
!
! This tests that the default formats for formatted I/O of reals are
! wide enough and have enough precision, by checking that values can
! be written and read back.
!
! { dg-add-options ieee }

include "default_format_1.inc"

program main
  use test_default_format

  if (test (tiny(0.0_4), -1) /= 0) call abort
  if (test (-tiny(0.0_4), 1) /= 0) call abort
  if (test (0.0_4, 0) /= 0) call abort

  if (test (tiny(0.0_8), -1) /= 0) call abort
  if (test (-tiny(0.0_8), 1) /= 0) call abort
  if (test (0.0_8, 0) /= 0) call abort

end program main
!
! { dg-final { cleanup-modules "test_default_format" } }<|MERGE_RESOLUTION|>--- conflicted
+++ resolved
@@ -1,8 +1,4 @@
-<<<<<<< HEAD
-! { dg-do run { xfail *-*-darwin[89]* *-*-freebsd* *-*-cygwin* spu-*-* } }
-=======
 ! { dg-do run { xfail *-*-darwin[89]* *-*-cygwin* spu-*-* } }
->>>>>>> 3082eeb7
 ! Test XFAILed on these platforms because the system's printf() lacks
 ! proper support for denormals.
 !
