--- conflicted
+++ resolved
@@ -1,11 +1,6 @@
 /* PR target/40838 */
-<<<<<<< HEAD
 /* { dg-do compile { target { { ! *-*-darwin* } && ia32 } } } */
-/* { dg-options "-w -mstackrealign -O3 -msse2 -mpreferred-stack-boundary=4" } */
-=======
-/* { dg-do compile { target { { ! *-*-darwin* } && ilp32 } } } */
 /* { dg-options "-w -mstackrealign -O3 -msse2 -mno-avx -mpreferred-stack-boundary=4" } */
->>>>>>> 2548203e
 
 float
 foo (float f)
