#include <stdlib.h>
#include "cpuid.h"
#include "m128-check.h"
#include "sse-os-support.h"

static void sse2_test (void);

static void
__attribute__ ((noinline))
do_test (void)
{
  sse2_test ();
}

int
main ()
{
  unsigned int eax, ebx, ecx, edx;
 
  if (!__get_cpuid (1, &eax, &ebx, &ecx, &edx))
    return 0;

  /* Run SSE2 test only if host has SSE2 support.  */
<<<<<<< HEAD
  if (edx & bit_SSE2)
=======
  if ((edx & bit_SSE2) && sse_os_support ())
>>>>>>> 3bd7a983
    do_test ();

  return 0;
}<|MERGE_RESOLUTION|>--- conflicted
+++ resolved
@@ -21,11 +21,7 @@
     return 0;
 
   /* Run SSE2 test only if host has SSE2 support.  */
-<<<<<<< HEAD
-  if (edx & bit_SSE2)
-=======
   if ((edx & bit_SSE2) && sse_os_support ())
->>>>>>> 3bd7a983
     do_test ();
 
   return 0;
