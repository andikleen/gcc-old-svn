--- conflicted
+++ resolved
@@ -14,11 +14,6 @@
     c[i] = a[i] * b[i+3];
 }
 
-<<<<<<< HEAD
-/* { dg-final { scan-assembler-not "avx_movups256/1" } } */
-/* { dg-final { scan-assembler "sse_movups/1" } } */
-=======
 /* { dg-final { scan-assembler-not "avx_loadups256" } } */
 /* { dg-final { scan-assembler "sse_loadups" } } */
->>>>>>> 747e4b8f
 /* { dg-final { scan-assembler "vinsertf128" } } */