--- conflicted
+++ resolved
@@ -3,19 +3,11 @@
 /* Developed by Ziemowit Laski <zlaski@apple.com>.  */
 
 /* { dg-do run } */
-<<<<<<< HEAD
-/* { dg-xfail-if "PR23616" { "*-*-*" } { "*" } { "-fnext-runtime" } } */
-/* { dg-xfail-if "Needs OBJC2 ABI" { *-*-darwin* && { lp64 && { ! objc2 } } } { "-fnext-runtime" } { "" } } 
-/* { dg-options "-fobjc-exceptions" } */
-
-#include "../objc-obj-c++-shared/Object1.h"
-=======
 /* { dg-xfail-run-if "PR23616" { *-*-* } { "-fgnu-runtime" } { "-fnext-runtime" } } */
 /* { dg-xfail-if "Needs OBJC2 ABI" { *-*-darwin* && { lp64 && { ! objc2 } } } { "-fnext-runtime" "-fgnu-runtime" } { "" } } */
 /* { dg-options "-fobjc-exceptions" } */
 
 #include "../objc-obj-c++-shared/TestsuiteObject.m"
->>>>>>> 3082eeb7
 #include <stdio.h>
 #include <stdlib.h>
 
@@ -86,7 +78,3 @@
   test((TestsuiteObject *)-1);
   return 0;
 }
-<<<<<<< HEAD
-#include "../objc-obj-c++-shared/Object1-implementation.h"
-=======
->>>>>>> 3082eeb7
