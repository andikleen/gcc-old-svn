/* { dg-do run } */
/* { dg-require-effective-target c99_runtime } */
/* { dg-skip-if "exp2* missing despite C99 runtime" { alpha*-dec-osf5* } } */
/* { dg-options "-O2 -fmath-errno -fdump-tree-cdce-details  -DGNU_EXTENSION -DLARGE_LONG_DOUBLE -lm" { target { pow10 && large_long_double } } } */
/* { dg-options "-O2 -fmath-errno -fdump-tree-cdce-details -DLARGE_LONG_DOUBLE -lm" { target { {! pow10 } && large_long_double } } } */
/* { dg-options "-O2 -fmath-errno -fdump-tree-cdce-details -DGNU_EXTENSION -lm" { target { pow10 && {! large_long_double } } } } */
/* { dg-options "-O2 -fmath-errno -fdump-tree-cdce-details -lm" { target { {! pow10 } && {! large_long_double } } } } */
/* { dg-add-options ieee } */
<<<<<<< HEAD
/* { dg-final { scan-tree-dump  "cdce3.C:92: note: function call is shrink-wrapped into error conditions\." "cdce" { target { pow10 } } } } */
/* { dg-final { scan-tree-dump  "cdce3.C:93: note: function call is shrink-wrapped into error conditions\." "cdce" { target { pow10 } } } } */
/* { dg-final { scan-tree-dump  "cdce3.C:95: note: function call is shrink-wrapped into error conditions\." "cdce" } } */
=======
/* { dg-final { scan-tree-dump  "cdce3.C:93: note: function call is shrink-wrapped into error conditions\." "cdce" { target { pow10 } } } } */
/* { dg-final { scan-tree-dump  "cdce3.C:94: note: function call is shrink-wrapped into error conditions\." "cdce" { target { pow10 } } } } */
>>>>>>> 3082eeb7
/* { dg-final { scan-tree-dump  "cdce3.C:96: note: function call is shrink-wrapped into error conditions\." "cdce" } } */
/* { dg-final { scan-tree-dump  "cdce3.C:97: note: function call is shrink-wrapped into error conditions\." "cdce" } } */
/* { dg-final { scan-tree-dump  "cdce3.C:98: note: function call is shrink-wrapped into error conditions\." "cdce" } } */
/* { dg-final { scan-tree-dump  "cdce3.C:99: note: function call is shrink-wrapped into error conditions\." "cdce" } } */
/* { dg-final { scan-tree-dump  "cdce3.C:100: note: function call is shrink-wrapped into error conditions\." "cdce" } } */
/* { dg-final { scan-tree-dump  "cdce3.C:101: note: function call is shrink-wrapped into error conditions\." "cdce" } } */
/* { dg-final { scan-tree-dump  "cdce3.C:102: note: function call is shrink-wrapped into error conditions\." "cdce" } } */
/* { dg-final { scan-tree-dump  "cdce3.C:103: note: function call is shrink-wrapped into error conditions\." "cdce" } } */
/* { dg-final { scan-tree-dump  "cdce3.C:104: note: function call is shrink-wrapped into error conditions\." "cdce" } } */
/* { dg-final { scan-tree-dump  "cdce3.C:105: note: function call is shrink-wrapped into error conditions\." "cdce" } } */
/* { dg-final { scan-tree-dump  "cdce3.C:106: note: function call is shrink-wrapped into error conditions\." "cdce" } } */
/* { dg-final { scan-tree-dump  "cdce3.C:107: note: function call is shrink-wrapped into error conditions\." "cdce" } } */
/* { dg-final { scan-tree-dump  "cdce3.C:108: note: function call is shrink-wrapped into error conditions\." "cdce" } } */
<<<<<<< HEAD
=======
/* { dg-final { scan-tree-dump  "cdce3.C:109: note: function call is shrink-wrapped into error conditions\." "cdce" } } */
>>>>>>> 3082eeb7
/* { dg-final { cleanup-tree-dump "cdce" } } */
#include <stdlib.h>
#include <math.h>
#ifdef DEBUG
#include <stdio.h>
#endif
#include <errno.h>
typedef void (*FP) (int xp);
#define NI __attribute__((noinline))

#if defined(LARGE_LONG_DOUBLE)
typedef long double ldouble; 
ldouble result;

#define DEF_MATH_FUNC(prefix, name) NI void prefix##name##f (int x) \
{ \
  float yy = name##f ((float) x); \
  STORE_RESULT; \
} \
NI void prefix##name (int x) \
{ \
  double yy = name ((double)x); \
  STORE_RESULT; \
} \
NI void prefix##name##l (int x) \
{ \
  ldouble yy = name##l ((ldouble)x); \
  STORE_RESULT; \
}
#else
double result;

#define DEF_MATH_FUNC(prefix, name) NI void prefix##name##f (int x) \
{ \
  float yy = name##f ((float) x); \
  STORE_RESULT; \
} \
NI void prefix##name (int x) \
{ \
  double yy = name ((double)x); \
  STORE_RESULT; \
}
#endif

#undef STORE_RESULT
#define STORE_RESULT result = yy
#if defined(GNU_EXTENSION)
DEF_MATH_FUNC (m,pow10)
DEF_MATH_FUNC (m,exp10)
#endif
DEF_MATH_FUNC (m,exp2)
DEF_MATH_FUNC (m,exp)
DEF_MATH_FUNC (m,expm1)
DEF_MATH_FUNC (m,cosh)
DEF_MATH_FUNC (m,sinh)
DEF_MATH_FUNC (m,acos)
DEF_MATH_FUNC (m,asin)
DEF_MATH_FUNC (m,acosh)
DEF_MATH_FUNC (m,atanh)
DEF_MATH_FUNC (m,log)
DEF_MATH_FUNC (m,log2)
DEF_MATH_FUNC (m,log10)
DEF_MATH_FUNC (m,log1p)
DEF_MATH_FUNC (m,sqrt)

#undef STORE_RESULT
#define STORE_RESULT
#if defined(GNU_EXTENSION)
DEF_MATH_FUNC (o,pow10)
DEF_MATH_FUNC (o,exp10)
#endif
DEF_MATH_FUNC (o,exp2)
DEF_MATH_FUNC (o,exp)
DEF_MATH_FUNC (o,expm1)
DEF_MATH_FUNC (o,cosh)
DEF_MATH_FUNC (o,sinh)
DEF_MATH_FUNC (o,acos)
DEF_MATH_FUNC (o,asin)
DEF_MATH_FUNC (o,acosh)
DEF_MATH_FUNC (o,atanh)
DEF_MATH_FUNC (o,log)
DEF_MATH_FUNC (o,log2)
DEF_MATH_FUNC (o,log10)
DEF_MATH_FUNC (o,log1p)
DEF_MATH_FUNC (o,sqrt)

#if defined(LARGE_LONG_DOUBLE)
#define INIT_MATH_FUNC(prefix, name, lb, ub) { prefix##name##f, #name "f", 0, 0, lb, ub }, \
{ prefix##name, #name, 0, 0, lb, ub }, \
{ prefix##name##l, #name "l" , 0, 0, lb, ub }, 
#else
#define INIT_MATH_FUNC(prefix, name, lb, ub) { prefix##name##f, #name "f", 0, 0, lb, ub }, \
{ prefix##name, #name, 0, 0, lb, ub },
#endif

struct MathFuncInfo
{
  FP math_func;
  const char*  name;
  int lb;
  int ub;
  bool has_lb;
  bool has_ub;
} math_func_arr[] = { 
#if defined(GNU_EXTENSION)
  INIT_MATH_FUNC (m,pow10, false, true)
  INIT_MATH_FUNC (m,exp10, false, true)
#endif
  INIT_MATH_FUNC (m,exp2, false, true)
  INIT_MATH_FUNC (m,expm1, false, true)
  INIT_MATH_FUNC (m,exp, false, true)
  INIT_MATH_FUNC (m,cosh, true, true)
  INIT_MATH_FUNC (m,sinh, true, true)
  INIT_MATH_FUNC (m,acos, true, true)
  INIT_MATH_FUNC (m,asin, true, true)
  INIT_MATH_FUNC (m,acosh, true, false)
  INIT_MATH_FUNC (m,atanh, true, true)
  INIT_MATH_FUNC (m,log10, true, false)
  INIT_MATH_FUNC (m,log, true, false)
  INIT_MATH_FUNC (m,log2, true, false)
  INIT_MATH_FUNC (m,log1p, true, false)
  INIT_MATH_FUNC (m,sqrt, true, false)
  { 0, 0,  0, 0, 0, 0} };

MathFuncInfo opt_math_func_arr[] = 
{
#if defined(GNU_EXTENSION)
  INIT_MATH_FUNC (o,pow10, false, true)
  INIT_MATH_FUNC (o,exp10, false, true)
#endif
  INIT_MATH_FUNC (o,exp2, false, true)
  INIT_MATH_FUNC (o,expm1, false, true)
  INIT_MATH_FUNC (o,exp, false, true)
  INIT_MATH_FUNC (o,cosh, true, true)
  INIT_MATH_FUNC (o,sinh, true, true)
  INIT_MATH_FUNC (o,acos, true, true)
  INIT_MATH_FUNC (o,asin, true, true)
  INIT_MATH_FUNC (o,acosh, true, false)
  INIT_MATH_FUNC (o,atanh, true, true)
  INIT_MATH_FUNC (o,log10, true, false)
  INIT_MATH_FUNC (o,log, true, false)
  INIT_MATH_FUNC (o,log2, true, false)
  INIT_MATH_FUNC (o,log1p, true, false)
  INIT_MATH_FUNC (o,sqrt, true, false)
  { 0, 0,  0, 0, 0, 0} };

int test (MathFuncInfo* math_func_infos)
{
  int i = 0;
  int te = 0;

  for (i = 0; math_func_infos[i].math_func; i++)
    {
      MathFuncInfo& info = math_func_infos[i];
      int j;
      if (info.has_lb)
        {
          for (j = 0; j > -500000; j--)
            {
        
              errno = 0;
              info.math_func (j);
              if (errno != 0)
                {
		  te++;
                  info.lb = j ;
                  break;
                }
            }
        }
      if (info.has_ub)
        {
          for (j = 0; j < 500000; j++)
            {
              errno = 0;
              info.math_func (j);
              if (errno != 0)
              {
	        te++;
                info.ub = j ;
                break;
              }
            }
        }
    }
  return te;
}

int main()
{
   int te1, te2;

   te1 = test (&math_func_arr[0]);
   te2 = test (&opt_math_func_arr[0]);

   // Now examine the result 
   int i = 0;
   int errcnt = 0;
   for (i = 0; math_func_arr[i].math_func; i++)
   {
      MathFuncInfo& info = math_func_arr[i];
      MathFuncInfo& opt_info = opt_math_func_arr[i];
#ifdef DEBUG
      fprintf (stderr," %s: lb = %d, ub = %d: lb_opt = %d, ub_opt = %d\n",
	info.name, info.lb, info.ub, opt_info.lb, opt_info.ub);
#endif
      if (info.lb != opt_info.lb) errcnt ++;
      if (info.ub != opt_info.ub) errcnt ++;
   }
   if (errcnt) abort();
   return 0;
}<|MERGE_RESOLUTION|>--- conflicted
+++ resolved
@@ -6,14 +6,8 @@
 /* { dg-options "-O2 -fmath-errno -fdump-tree-cdce-details -DGNU_EXTENSION -lm" { target { pow10 && {! large_long_double } } } } */
 /* { dg-options "-O2 -fmath-errno -fdump-tree-cdce-details -lm" { target { {! pow10 } && {! large_long_double } } } } */
 /* { dg-add-options ieee } */
-<<<<<<< HEAD
-/* { dg-final { scan-tree-dump  "cdce3.C:92: note: function call is shrink-wrapped into error conditions\." "cdce" { target { pow10 } } } } */
-/* { dg-final { scan-tree-dump  "cdce3.C:93: note: function call is shrink-wrapped into error conditions\." "cdce" { target { pow10 } } } } */
-/* { dg-final { scan-tree-dump  "cdce3.C:95: note: function call is shrink-wrapped into error conditions\." "cdce" } } */
-=======
 /* { dg-final { scan-tree-dump  "cdce3.C:93: note: function call is shrink-wrapped into error conditions\." "cdce" { target { pow10 } } } } */
 /* { dg-final { scan-tree-dump  "cdce3.C:94: note: function call is shrink-wrapped into error conditions\." "cdce" { target { pow10 } } } } */
->>>>>>> 3082eeb7
 /* { dg-final { scan-tree-dump  "cdce3.C:96: note: function call is shrink-wrapped into error conditions\." "cdce" } } */
 /* { dg-final { scan-tree-dump  "cdce3.C:97: note: function call is shrink-wrapped into error conditions\." "cdce" } } */
 /* { dg-final { scan-tree-dump  "cdce3.C:98: note: function call is shrink-wrapped into error conditions\." "cdce" } } */
@@ -27,10 +21,7 @@
 /* { dg-final { scan-tree-dump  "cdce3.C:106: note: function call is shrink-wrapped into error conditions\." "cdce" } } */
 /* { dg-final { scan-tree-dump  "cdce3.C:107: note: function call is shrink-wrapped into error conditions\." "cdce" } } */
 /* { dg-final { scan-tree-dump  "cdce3.C:108: note: function call is shrink-wrapped into error conditions\." "cdce" } } */
-<<<<<<< HEAD
-=======
 /* { dg-final { scan-tree-dump  "cdce3.C:109: note: function call is shrink-wrapped into error conditions\." "cdce" } } */
->>>>>>> 3082eeb7
 /* { dg-final { cleanup-tree-dump "cdce" } } */
 #include <stdlib.h>
 #include <math.h>
