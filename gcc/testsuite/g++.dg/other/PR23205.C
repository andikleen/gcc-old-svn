/* { dg-do compile } */
<<<<<<< HEAD
/* { dg-skip-if "No stabs" { mmix-*-* *-*-aix* *-*-netware* alpha*-*-* hppa*64*-*-* ia64-*-* *-*-vxworks } { "*" } { "" } } */
=======
/* { dg-skip-if "No stabs" { mmix-*-* *-*-aix* alpha*-*-* hppa*64*-*-* ia64-*-* *-*-vxworks } { "*" } { "" } } */
>>>>>>> 3082eeb7
/* { dg-options "-gstabs+ -fno-eliminate-unused-debug-types" } */

const int foobar = 4;
int foo ()
{
        return foobar + 1;
}

int main()
{
        int i;
        i = foo();
        return i;
}

/* { dg-final { scan-assembler ".stabs.*foobar:(c=i|S)" } } */<|MERGE_RESOLUTION|>--- conflicted
+++ resolved
@@ -1,9 +1,5 @@
 /* { dg-do compile } */
-<<<<<<< HEAD
-/* { dg-skip-if "No stabs" { mmix-*-* *-*-aix* *-*-netware* alpha*-*-* hppa*64*-*-* ia64-*-* *-*-vxworks } { "*" } { "" } } */
-=======
 /* { dg-skip-if "No stabs" { mmix-*-* *-*-aix* alpha*-*-* hppa*64*-*-* ia64-*-* *-*-vxworks } { "*" } { "" } } */
->>>>>>> 3082eeb7
 /* { dg-options "-gstabs+ -fno-eliminate-unused-debug-types" } */
 
 const int foobar = 4;
