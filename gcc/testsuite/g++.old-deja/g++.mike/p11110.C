--- conflicted
+++ resolved
@@ -6,11 +6,7 @@
 class conatiner {
 public:
   virtual void* first    ();
-<<<<<<< HEAD
-  virtual data* contents (void* i);     // { dg-message "candidate is" }
-=======
   virtual data* contents (void* i);     // { dg-message "conatiner::contents|no known conversion" }
->>>>>>> b56a5220
 };
 
 class user {
