<<<<<<< HEAD
// { dg-do run { xfail rs6000-*-* powerpc-*-eabi v850-*-* sh-*-* sh64-*-* h8*-*-* xtensa*-*-* m32r*-*-* lm32-*-* } }
=======
// { dg-do run { xfail rs6000-*-* powerpc-*-eabi mn10300-*-* v850-*-* sh-*-* sh64-*-* h8*-*-* xtensa*-*-* m32r*-*-* } }
>>>>>>> e33a1692
// Test that variadic function calls using thunks work right.
// Note that this will break on any target that uses the generic thunk
//  support, because it doesn't support variadic functions.


#include <stdarg.h>

struct A {
  void* p;
  A (void* q): p (q) { }
  A (const A& a): p (a.p) { }
};

class CBase {
public:
   virtual void BaseFunc();
};

class MMixin {
public:
   virtual A MixinFunc(int arg, ...) = 0;
};

class CExample : public CBase, public MMixin {
public:
   A MixinFunc(int arg, ...);
};

void CBase::BaseFunc()
{
}

A CExample::MixinFunc(int arg, ...)
{
  va_list ap;
  va_start (ap, arg);

  if (arg != 1 || va_arg (ap, int) != 2 || va_arg (ap, int) != 3
      || va_arg (ap, int) != 4 || va_arg (ap, int) != 5
      || va_arg (ap, int) != 6 || va_arg (ap, int) != 7
      || va_arg (ap, int) != 8 || va_arg (ap, int) != 9)
    return 0;
  return this;
}

void* test(MMixin& anExample)
{
  return anExample.MixinFunc(1,2,3,4,5,6,7,8,9).p;
}

int main ()
{
  CExample c;

  if (test(c) != &c)
    return 1;
}<|MERGE_RESOLUTION|>--- conflicted
+++ resolved
@@ -1,8 +1,5 @@
-<<<<<<< HEAD
-// { dg-do run { xfail rs6000-*-* powerpc-*-eabi v850-*-* sh-*-* sh64-*-* h8*-*-* xtensa*-*-* m32r*-*-* lm32-*-* } }
-=======
-// { dg-do run { xfail rs6000-*-* powerpc-*-eabi mn10300-*-* v850-*-* sh-*-* sh64-*-* h8*-*-* xtensa*-*-* m32r*-*-* } }
->>>>>>> e33a1692
+// { dg-do run }
+// { dg-skip-if "fails with generic thunk support" { rs6000-*-* powerpc-*-eabi v850-*-* sh-*-* sh64-*-* h8*-*-* xtensa*-*-* m32r*-*-* lm32-*-* } { "*" } { "" } }
 // Test that variadic function calls using thunks work right.
 // Note that this will break on any target that uses the generic thunk
 //  support, because it doesn't support variadic functions.
