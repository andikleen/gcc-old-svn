--- conflicted
+++ resolved
@@ -40,11 +40,7 @@
   // { dg-error "expected" "exp" { target *-*-* } 39 }
   
   if (enum A { one, two, three } foo = one) // { dg-error "defined" "def" } 
-<<<<<<< HEAD
-  // { dg-error "expected" "expected" { target *-*-* } 42 }
-=======
   // { dg-error "not declared" "expected" { target *-*-* } 42 }
->>>>>>> 3082eeb7
     ;
 
   struct B { operator int () { return 2; } };
