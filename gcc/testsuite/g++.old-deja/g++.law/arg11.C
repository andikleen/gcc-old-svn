--- conflicted
+++ resolved
@@ -9,11 +9,7 @@
 
 struct Ack { Ack(String); };
 
-<<<<<<< HEAD
-struct S { void method(Ack); };	// { dg-message "candidate is" } referenced below
-=======
 struct S { void method(Ack); };	// { dg-message "S::method|no known conversion" } referenced below
->>>>>>> 3082eeb7
 
 void function(Ack);
 
