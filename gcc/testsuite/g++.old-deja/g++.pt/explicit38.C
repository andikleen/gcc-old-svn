--- conflicted
+++ resolved
@@ -1,10 +1,6 @@
 // { dg-do assemble  }
 template <int I>
-<<<<<<< HEAD
-void f(int j);			// { dg-message "candidate" }
-=======
 void f(int j);			// { dg-message "note" }
->>>>>>> b56a5220
 
 void g()
 {
