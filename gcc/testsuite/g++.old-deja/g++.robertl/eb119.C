// { dg-do assemble  }
template<bool B>
<<<<<<< HEAD
void f()			// { dg-message "candidate" }
=======
void f()			// { dg-message "note" }
>>>>>>> b56a5220
{
}

int main()
{
  f<bool>(); // { dg-error "" } .*
  // { dg-message "candidate" "candidate note" { target *-*-* } 9 }
}
<|MERGE_RESOLUTION|>--- conflicted
+++ resolved
@@ -1,10 +1,6 @@
 // { dg-do assemble  }
 template<bool B>
-<<<<<<< HEAD
-void f()			// { dg-message "candidate" }
-=======
 void f()			// { dg-message "note" }
->>>>>>> b56a5220
 {
 }
 
