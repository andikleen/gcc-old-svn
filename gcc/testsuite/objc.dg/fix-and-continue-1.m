--- conflicted
+++ resolved
@@ -6,11 +6,7 @@
 /* { dg-options "-mfix-and-continue" } */
 /* { dg-xfail-run-if "Needs OBJC2 ABI" { *-*-darwin* && { lp64 && { ! objc2 } } } { "-fnext-runtime" } { "" } } */
 
-<<<<<<< HEAD
-#include "../objc-obj-c++-shared/Object1.h"
-=======
 #include "../objc-obj-c++-shared/TestsuiteObject.m"
->>>>>>> 3082eeb7
 #include <stdlib.h>
 
 @class MyTarget, MySet;
@@ -93,8 +89,3 @@
 
   return 0;
 }
-<<<<<<< HEAD
-
-#include "../objc-obj-c++-shared/Object1-implementation.h"
-=======
->>>>>>> 3082eeb7
