/* This testcase generated invalid assembly on IA-32,
   since %gs:0 memory load was not exposed to the compiler
   as memory load and mem to mem moves are not possible
   on IA-32.  */
/* { dg-do link } */
/* { dg-options "-O2 -ftls-model=initial-exec" } */
<<<<<<< HEAD
/* { dg-options "-O2 -ftls-model=initial-exec -march=i686" { target { { i?86-*-* x86_64-*-* } && ilp32 } } } */
/* { dg-require-effective-target tls_native } */
=======
/* { dg-options "-O2 -ftls-model=initial-exec -march=i686" { target { { i?86-*-* x86_64-*-* } && ia32 } } } */
/* { dg-require-effective-target tls } */
>>>>>>> 3082eeb7
/* { dg-require-effective-target tls_runtime  } */

__thread int thr;

struct A
{
  unsigned int a, b, c, d, e;
};

int bar (int x, unsigned long y, void *z)
{
  return 0;
}

int
foo (int x, int y, const struct A *z)
{
  struct A b;
  int d;

  b = *z;
  d = bar (x, y, &b);
  if (d == 0 && y == 0x5402)
    {
      int e = thr;
      d = bar (x, 0x5401, &b);
      if (d)
	{
	  thr = e;
	  d = 0;
	}
      else if ((z->c & 0600) != (b.c & 0600)
	       || ((z->c & 060) && ((z->c & 060) != (b.c & 060))))
	{
	  thr = 22;
	  d = -1;
	}
    }

  return d;
}

int main (void)
{
  foo (1, 2, 0);
  return 0;
}<|MERGE_RESOLUTION|>--- conflicted
+++ resolved
@@ -4,13 +4,8 @@
    on IA-32.  */
 /* { dg-do link } */
 /* { dg-options "-O2 -ftls-model=initial-exec" } */
-<<<<<<< HEAD
-/* { dg-options "-O2 -ftls-model=initial-exec -march=i686" { target { { i?86-*-* x86_64-*-* } && ilp32 } } } */
-/* { dg-require-effective-target tls_native } */
-=======
 /* { dg-options "-O2 -ftls-model=initial-exec -march=i686" { target { { i?86-*-* x86_64-*-* } && ia32 } } } */
 /* { dg-require-effective-target tls } */
->>>>>>> 3082eeb7
 /* { dg-require-effective-target tls_runtime  } */
 
 __thread int thr;
