--- conflicted
+++ resolved
@@ -1,9 +1,5 @@
 /* { dg-do compile } */
-<<<<<<< HEAD
-/* { dg-options "-O -mtune=i386" { target { { i?86-*-* x86_64-*-* } && ilp32 } } } */
-=======
 /* { dg-options "-O -mtune=i386" { target { { i?86-*-* x86_64-*-* } && ia32 } } } */
->>>>>>> 3082eeb7
 /* { dg-options "-O" } */
 
 typedef struct
