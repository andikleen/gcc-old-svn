/* OpenMP directive translation -- generate GCC trees from gfc_code.
<<<<<<< HEAD
   Copyright (C) 2005, 2006, 2007, 2008, 2009 Free Software Foundation, Inc.
=======
   Copyright (C) 2005, 2006, 2007, 2008, 2009, 2010, 2011
   Free Software Foundation, Inc.
>>>>>>> 3082eeb7
   Contributed by Jakub Jelinek <jakub@redhat.com>

This file is part of GCC.

GCC is free software; you can redistribute it and/or modify it under
the terms of the GNU General Public License as published by the Free
Software Foundation; either version 3, or (at your option) any later
version.

GCC is distributed in the hope that it will be useful, but WITHOUT ANY
WARRANTY; without even the implied warranty of MERCHANTABILITY or
FITNESS FOR A PARTICULAR PURPOSE.  See the GNU General Public License
for more details.

You should have received a copy of the GNU General Public License
along with GCC; see the file COPYING3.  If not see
<http://www.gnu.org/licenses/>.  */


#include "config.h"
#include "system.h"
#include "coretypes.h"
#include "tree.h"
#include "gimple.h"	/* For create_tmp_var_raw.  */
#include "diagnostic-core.h"	/* For internal_error.  */
#include "gfortran.h"
#include "trans.h"
#include "trans-stmt.h"
#include "trans-types.h"
#include "trans-array.h"
#include "trans-const.h"
#include "arith.h"

int ompws_flags;

/* True if OpenMP should privatize what this DECL points to rather
   than the DECL itself.  */

bool
gfc_omp_privatize_by_reference (const_tree decl)
{
  tree type = TREE_TYPE (decl);

  if (TREE_CODE (type) == REFERENCE_TYPE
      && (!DECL_ARTIFICIAL (decl) || TREE_CODE (decl) == PARM_DECL))
    return true;

  if (TREE_CODE (type) == POINTER_TYPE)
    {
      /* Array POINTER/ALLOCATABLE have aggregate types, all user variables
	 that have POINTER_TYPE type and don't have GFC_POINTER_TYPE_P
	 set are supposed to be privatized by reference.  */
      if (GFC_POINTER_TYPE_P (type))
	return false;

      if (!DECL_ARTIFICIAL (decl)
	  && TREE_CODE (TREE_TYPE (type)) != FUNCTION_TYPE)
	return true;

      /* Some arrays are expanded as DECL_ARTIFICIAL pointers
	 by the frontend.  */
      if (DECL_LANG_SPECIFIC (decl)
	  && GFC_DECL_SAVED_DESCRIPTOR (decl))
	return true;
    }

  return false;
}

/* True if OpenMP sharing attribute of DECL is predetermined.  */

enum omp_clause_default_kind
gfc_omp_predetermined_sharing (tree decl)
{
  if (DECL_ARTIFICIAL (decl)
      && ! GFC_DECL_RESULT (decl)
      && ! (DECL_LANG_SPECIFIC (decl)
	    && GFC_DECL_SAVED_DESCRIPTOR (decl)))
    return OMP_CLAUSE_DEFAULT_SHARED;

  /* Cray pointees shouldn't be listed in any clauses and should be
     gimplified to dereference of the corresponding Cray pointer.
     Make them all private, so that they are emitted in the debug
     information.  */
  if (GFC_DECL_CRAY_POINTEE (decl))
    return OMP_CLAUSE_DEFAULT_PRIVATE;

  /* Assumed-size arrays are predetermined shared.  */
  if (TREE_CODE (decl) == PARM_DECL
      && GFC_ARRAY_TYPE_P (TREE_TYPE (decl))
      && GFC_TYPE_ARRAY_AKIND (TREE_TYPE (decl)) == GFC_ARRAY_UNKNOWN
      && GFC_TYPE_ARRAY_UBOUND (TREE_TYPE (decl),
				GFC_TYPE_ARRAY_RANK (TREE_TYPE (decl)) - 1)
	 == NULL)
    return OMP_CLAUSE_DEFAULT_SHARED;

  /* Dummy procedures aren't considered variables by OpenMP, thus are
     disallowed in OpenMP clauses.  They are represented as PARM_DECLs
     in the middle-end, so return OMP_CLAUSE_DEFAULT_FIRSTPRIVATE here
     to avoid complaining about their uses with default(none).  */
  if (TREE_CODE (decl) == PARM_DECL
      && TREE_CODE (TREE_TYPE (decl)) == POINTER_TYPE
      && TREE_CODE (TREE_TYPE (TREE_TYPE (decl))) == FUNCTION_TYPE)
    return OMP_CLAUSE_DEFAULT_FIRSTPRIVATE;

  /* COMMON and EQUIVALENCE decls are shared.  They
     are only referenced through DECL_VALUE_EXPR of the variables
     contained in them.  If those are privatized, they will not be
     gimplified to the COMMON or EQUIVALENCE decls.  */
  if (GFC_DECL_COMMON_OR_EQUIV (decl) && ! DECL_HAS_VALUE_EXPR_P (decl))
    return OMP_CLAUSE_DEFAULT_SHARED;

  if (GFC_DECL_RESULT (decl) && ! DECL_HAS_VALUE_EXPR_P (decl))
    return OMP_CLAUSE_DEFAULT_SHARED;

  return OMP_CLAUSE_DEFAULT_UNSPECIFIED;
}

/* Return decl that should be used when reporting DEFAULT(NONE)
   diagnostics.  */

tree
gfc_omp_report_decl (tree decl)
{
  if (DECL_ARTIFICIAL (decl)
      && DECL_LANG_SPECIFIC (decl)
      && GFC_DECL_SAVED_DESCRIPTOR (decl))
    return GFC_DECL_SAVED_DESCRIPTOR (decl);

  return decl;
}

/* Return true if DECL in private clause needs
   OMP_CLAUSE_PRIVATE_OUTER_REF on the private clause.  */
bool
gfc_omp_private_outer_ref (tree decl)
{
  tree type = TREE_TYPE (decl);

  if (GFC_DESCRIPTOR_TYPE_P (type)
      && GFC_TYPE_ARRAY_AKIND (type) == GFC_ARRAY_ALLOCATABLE)
    return true;

  return false;
}

/* Return code to initialize DECL with its default constructor, or
   NULL if there's nothing to do.  */

tree
gfc_omp_clause_default_ctor (tree clause, tree decl, tree outer)
{
  tree type = TREE_TYPE (decl), rank, size, esize, ptr, cond, then_b, else_b;
  stmtblock_t block, cond_block;

  if (! GFC_DESCRIPTOR_TYPE_P (type)
      || GFC_TYPE_ARRAY_AKIND (type) != GFC_ARRAY_ALLOCATABLE)
    return NULL;

  gcc_assert (outer != NULL);
  gcc_assert (OMP_CLAUSE_CODE (clause) == OMP_CLAUSE_PRIVATE
	      || OMP_CLAUSE_CODE (clause) == OMP_CLAUSE_LASTPRIVATE);

  /* Allocatable arrays in PRIVATE clauses need to be set to
     "not currently allocated" allocation status if outer
     array is "not currently allocated", otherwise should be allocated.  */
  gfc_start_block (&block);

  gfc_init_block (&cond_block);

  gfc_add_modify (&cond_block, decl, outer);
  rank = gfc_rank_cst[GFC_TYPE_ARRAY_RANK (type) - 1];
  size = gfc_conv_descriptor_ubound_get (decl, rank);
<<<<<<< HEAD
  size = fold_build2 (MINUS_EXPR, gfc_array_index_type, size,
		      gfc_conv_descriptor_lbound_get (decl, rank));
  size = fold_build2 (PLUS_EXPR, gfc_array_index_type, size,
		      gfc_index_one_node);
  if (GFC_TYPE_ARRAY_RANK (type) > 1)
    size = fold_build2 (MULT_EXPR, gfc_array_index_type, size,
			gfc_conv_descriptor_stride_get (decl, rank));
=======
  size = fold_build2_loc (input_location, MINUS_EXPR, gfc_array_index_type,
			  size, gfc_conv_descriptor_lbound_get (decl, rank));
  size = fold_build2_loc (input_location, PLUS_EXPR, gfc_array_index_type,
			  size, gfc_index_one_node);
  if (GFC_TYPE_ARRAY_RANK (type) > 1)
    size = fold_build2_loc (input_location, MULT_EXPR, gfc_array_index_type,
			    size, gfc_conv_descriptor_stride_get (decl, rank));
>>>>>>> 3082eeb7
  esize = fold_convert (gfc_array_index_type,
			TYPE_SIZE_UNIT (gfc_get_element_type (type)));
  size = fold_build2_loc (input_location, MULT_EXPR, gfc_array_index_type,
			  size, esize);
  size = gfc_evaluate_now (fold_convert (size_type_node, size), &cond_block);

  ptr = gfc_create_var (pvoid_type_node, NULL);
  gfc_allocate_using_malloc (&cond_block, ptr, size, NULL_TREE);
  gfc_conv_descriptor_data_set (&cond_block, decl, ptr);

  then_b = gfc_finish_block (&cond_block);

  gfc_init_block (&cond_block);
  gfc_conv_descriptor_data_set (&cond_block, decl, null_pointer_node);
  else_b = gfc_finish_block (&cond_block);

  cond = fold_build2_loc (input_location, NE_EXPR, boolean_type_node,
			  fold_convert (pvoid_type_node,
					gfc_conv_descriptor_data_get (outer)),
			  null_pointer_node);
  gfc_add_expr_to_block (&block, build3_loc (input_location, COND_EXPR,
			 void_type_node, cond, then_b, else_b));

  return gfc_finish_block (&block);
}

/* Build and return code for a copy constructor from SRC to DEST.  */

tree
gfc_omp_clause_copy_ctor (tree clause, tree dest, tree src)
{
  tree type = TREE_TYPE (dest), ptr, size, esize, rank, call;
  tree cond, then_b, else_b;
  stmtblock_t block, cond_block;

  if (! GFC_DESCRIPTOR_TYPE_P (type)
      || GFC_TYPE_ARRAY_AKIND (type) != GFC_ARRAY_ALLOCATABLE)
    return build2_v (MODIFY_EXPR, dest, src);

  gcc_assert (OMP_CLAUSE_CODE (clause) == OMP_CLAUSE_FIRSTPRIVATE);

  /* Allocatable arrays in FIRSTPRIVATE clauses need to be allocated
     and copied from SRC.  */
  gfc_start_block (&block);

  gfc_init_block (&cond_block);

  gfc_add_modify (&cond_block, dest, src);
  rank = gfc_rank_cst[GFC_TYPE_ARRAY_RANK (type) - 1];
  size = gfc_conv_descriptor_ubound_get (dest, rank);
<<<<<<< HEAD
  size = fold_build2 (MINUS_EXPR, gfc_array_index_type, size,
		      gfc_conv_descriptor_lbound_get (dest, rank));
  size = fold_build2 (PLUS_EXPR, gfc_array_index_type, size,
		      gfc_index_one_node);
  if (GFC_TYPE_ARRAY_RANK (type) > 1)
    size = fold_build2 (MULT_EXPR, gfc_array_index_type, size,
			gfc_conv_descriptor_stride_get (dest, rank));
  esize = fold_convert (gfc_array_index_type,
			TYPE_SIZE_UNIT (gfc_get_element_type (type)));
  size = fold_build2 (MULT_EXPR, gfc_array_index_type, size, esize);
  size = gfc_evaluate_now (fold_convert (size_type_node, size), &block);
  ptr = gfc_allocate_array_with_status (&block,
					build_int_cst (pvoid_type_node, 0),
					size, NULL, NULL);
  gfc_conv_descriptor_data_set (&block, dest, ptr);
=======
  size = fold_build2_loc (input_location, MINUS_EXPR, gfc_array_index_type,
			  size, gfc_conv_descriptor_lbound_get (dest, rank));
  size = fold_build2_loc (input_location, PLUS_EXPR, gfc_array_index_type,
			  size, gfc_index_one_node);
  if (GFC_TYPE_ARRAY_RANK (type) > 1)
    size = fold_build2_loc (input_location, MULT_EXPR, gfc_array_index_type,
			    size, gfc_conv_descriptor_stride_get (dest, rank));
  esize = fold_convert (gfc_array_index_type,
			TYPE_SIZE_UNIT (gfc_get_element_type (type)));
  size = fold_build2_loc (input_location, MULT_EXPR, gfc_array_index_type,
			  size, esize);
  size = gfc_evaluate_now (fold_convert (size_type_node, size), &cond_block);

  ptr = gfc_create_var (pvoid_type_node, NULL);
  gfc_allocate_using_malloc (&cond_block, ptr, size, NULL_TREE);
  gfc_conv_descriptor_data_set (&cond_block, dest, ptr);

>>>>>>> 3082eeb7
  call = build_call_expr_loc (input_location,
			  built_in_decls[BUILT_IN_MEMCPY], 3, ptr,
			  fold_convert (pvoid_type_node,
					gfc_conv_descriptor_data_get (src)),
			  size);
  gfc_add_expr_to_block (&cond_block, fold_convert (void_type_node, call));
  then_b = gfc_finish_block (&cond_block);

  gfc_init_block (&cond_block);
  gfc_conv_descriptor_data_set (&cond_block, dest, null_pointer_node);
  else_b = gfc_finish_block (&cond_block);

  cond = fold_build2_loc (input_location, NE_EXPR, boolean_type_node,
			  fold_convert (pvoid_type_node,
					gfc_conv_descriptor_data_get (src)),
			  null_pointer_node);
  gfc_add_expr_to_block (&block, build3_loc (input_location, COND_EXPR,
			 void_type_node, cond, then_b, else_b));

  return gfc_finish_block (&block);
}

/* Similarly, except use an assignment operator instead.  */

tree
gfc_omp_clause_assign_op (tree clause ATTRIBUTE_UNUSED, tree dest, tree src)
{
  tree type = TREE_TYPE (dest), rank, size, esize, call;
  stmtblock_t block;

  if (! GFC_DESCRIPTOR_TYPE_P (type)
      || GFC_TYPE_ARRAY_AKIND (type) != GFC_ARRAY_ALLOCATABLE)
    return build2_v (MODIFY_EXPR, dest, src);

  /* Handle copying allocatable arrays.  */
  gfc_start_block (&block);

  rank = gfc_rank_cst[GFC_TYPE_ARRAY_RANK (type) - 1];
  size = gfc_conv_descriptor_ubound_get (dest, rank);
<<<<<<< HEAD
  size = fold_build2 (MINUS_EXPR, gfc_array_index_type, size,
		      gfc_conv_descriptor_lbound_get (dest, rank));
  size = fold_build2 (PLUS_EXPR, gfc_array_index_type, size,
		      gfc_index_one_node);
  if (GFC_TYPE_ARRAY_RANK (type) > 1)
    size = fold_build2 (MULT_EXPR, gfc_array_index_type, size,
			gfc_conv_descriptor_stride_get (dest, rank));
=======
  size = fold_build2_loc (input_location, MINUS_EXPR, gfc_array_index_type,
			  size, gfc_conv_descriptor_lbound_get (dest, rank));
  size = fold_build2_loc (input_location, PLUS_EXPR, gfc_array_index_type,
			  size, gfc_index_one_node);
  if (GFC_TYPE_ARRAY_RANK (type) > 1)
    size = fold_build2_loc (input_location, MULT_EXPR, gfc_array_index_type,
			    size, gfc_conv_descriptor_stride_get (dest, rank));
>>>>>>> 3082eeb7
  esize = fold_convert (gfc_array_index_type,
			TYPE_SIZE_UNIT (gfc_get_element_type (type)));
  size = fold_build2_loc (input_location, MULT_EXPR, gfc_array_index_type,
			  size, esize);
  size = gfc_evaluate_now (fold_convert (size_type_node, size), &block);
  call = build_call_expr_loc (input_location,
			  built_in_decls[BUILT_IN_MEMCPY], 3,
			  fold_convert (pvoid_type_node,
					gfc_conv_descriptor_data_get (dest)),
			  fold_convert (pvoid_type_node,
					gfc_conv_descriptor_data_get (src)),
			  size);
  gfc_add_expr_to_block (&block, fold_convert (void_type_node, call));

  return gfc_finish_block (&block);
}

/* Build and return code destructing DECL.  Return NULL if nothing
   to be done.  */

tree
gfc_omp_clause_dtor (tree clause ATTRIBUTE_UNUSED, tree decl)
{
  tree type = TREE_TYPE (decl);

  if (! GFC_DESCRIPTOR_TYPE_P (type)
      || GFC_TYPE_ARRAY_AKIND (type) != GFC_ARRAY_ALLOCATABLE)
    return NULL;

  /* Allocatable arrays in FIRSTPRIVATE/LASTPRIVATE etc. clauses need
     to be deallocated if they were allocated.  */
  return gfc_trans_dealloc_allocated (decl);
}


/* Return true if DECL's DECL_VALUE_EXPR (if any) should be
   disregarded in OpenMP construct, because it is going to be
   remapped during OpenMP lowering.  SHARED is true if DECL
   is going to be shared, false if it is going to be privatized.  */

bool
gfc_omp_disregard_value_expr (tree decl, bool shared)
{
  if (GFC_DECL_COMMON_OR_EQUIV (decl)
      && DECL_HAS_VALUE_EXPR_P (decl))
    {
      tree value = DECL_VALUE_EXPR (decl);

      if (TREE_CODE (value) == COMPONENT_REF
	  && TREE_CODE (TREE_OPERAND (value, 0)) == VAR_DECL
	  && GFC_DECL_COMMON_OR_EQUIV (TREE_OPERAND (value, 0)))
	{
	  /* If variable in COMMON or EQUIVALENCE is privatized, return
	     true, as just that variable is supposed to be privatized,
	     not the whole COMMON or whole EQUIVALENCE.
	     For shared variables in COMMON or EQUIVALENCE, let them be
	     gimplified to DECL_VALUE_EXPR, so that for multiple shared vars
	     from the same COMMON or EQUIVALENCE just one sharing of the
	     whole COMMON or EQUIVALENCE is enough.  */
	  return ! shared;
	}
    }

  if (GFC_DECL_RESULT (decl) && DECL_HAS_VALUE_EXPR_P (decl))
    return ! shared;

  return false;
}

/* Return true if DECL that is shared iff SHARED is true should
   be put into OMP_CLAUSE_PRIVATE with OMP_CLAUSE_PRIVATE_DEBUG
   flag set.  */

bool
gfc_omp_private_debug_clause (tree decl, bool shared)
{
  if (GFC_DECL_CRAY_POINTEE (decl))
    return true;

  if (GFC_DECL_COMMON_OR_EQUIV (decl)
      && DECL_HAS_VALUE_EXPR_P (decl))
    {
      tree value = DECL_VALUE_EXPR (decl);

      if (TREE_CODE (value) == COMPONENT_REF
	  && TREE_CODE (TREE_OPERAND (value, 0)) == VAR_DECL
	  && GFC_DECL_COMMON_OR_EQUIV (TREE_OPERAND (value, 0)))
	return shared;
    }

  return false;
}

/* Register language specific type size variables as potentially OpenMP
   firstprivate variables.  */

void
gfc_omp_firstprivatize_type_sizes (struct gimplify_omp_ctx *ctx, tree type)
{
  if (GFC_ARRAY_TYPE_P (type) || GFC_DESCRIPTOR_TYPE_P (type))
    {
      int r;

      gcc_assert (TYPE_LANG_SPECIFIC (type) != NULL);
      for (r = 0; r < GFC_TYPE_ARRAY_RANK (type); r++)
	{
	  omp_firstprivatize_variable (ctx, GFC_TYPE_ARRAY_LBOUND (type, r));
	  omp_firstprivatize_variable (ctx, GFC_TYPE_ARRAY_UBOUND (type, r));
	  omp_firstprivatize_variable (ctx, GFC_TYPE_ARRAY_STRIDE (type, r));
	}
      omp_firstprivatize_variable (ctx, GFC_TYPE_ARRAY_SIZE (type));
      omp_firstprivatize_variable (ctx, GFC_TYPE_ARRAY_OFFSET (type));
    }
}


static inline tree
gfc_trans_add_clause (tree node, tree tail)
{
  OMP_CLAUSE_CHAIN (node) = tail;
  return node;
}

static tree
gfc_trans_omp_variable (gfc_symbol *sym)
{
  tree t = gfc_get_symbol_decl (sym);
  tree parent_decl;
  int parent_flag;
  bool return_value;
  bool alternate_entry;
  bool entry_master;

  return_value = sym->attr.function && sym->result == sym;
  alternate_entry = sym->attr.function && sym->attr.entry
		    && sym->result == sym;
  entry_master = sym->attr.result
		 && sym->ns->proc_name->attr.entry_master
		 && !gfc_return_by_reference (sym->ns->proc_name);
  parent_decl = DECL_CONTEXT (current_function_decl);

  if ((t == parent_decl && return_value)
       || (sym->ns && sym->ns->proc_name
	   && sym->ns->proc_name->backend_decl == parent_decl
	   && (alternate_entry || entry_master)))
    parent_flag = 1;
  else
    parent_flag = 0;

  /* Special case for assigning the return value of a function.
     Self recursive functions must have an explicit return value.  */
  if (return_value && (t == current_function_decl || parent_flag))
    t = gfc_get_fake_result_decl (sym, parent_flag);

  /* Similarly for alternate entry points.  */
  else if (alternate_entry
	   && (sym->ns->proc_name->backend_decl == current_function_decl
	       || parent_flag))
    {
      gfc_entry_list *el = NULL;

      for (el = sym->ns->entries; el; el = el->next)
	if (sym == el->sym)
	  {
	    t = gfc_get_fake_result_decl (sym, parent_flag);
	    break;
	  }
    }

  else if (entry_master
	   && (sym->ns->proc_name->backend_decl == current_function_decl
	       || parent_flag))
    t = gfc_get_fake_result_decl (sym, parent_flag);

  return t;
}

static tree
gfc_trans_omp_variable_list (enum omp_clause_code code, gfc_namelist *namelist,
			     tree list)
{
  for (; namelist != NULL; namelist = namelist->next)
    if (namelist->sym->attr.referenced)
      {
	tree t = gfc_trans_omp_variable (namelist->sym);
	if (t != error_mark_node)
	  {
	    tree node = build_omp_clause (input_location, code);
	    OMP_CLAUSE_DECL (node) = t;
	    list = gfc_trans_add_clause (node, list);
	  }
      }
  return list;
}

static void
gfc_trans_omp_array_reduction (tree c, gfc_symbol *sym, locus where)
{
  gfc_symtree *root1 = NULL, *root2 = NULL, *root3 = NULL, *root4 = NULL;
  gfc_symtree *symtree1, *symtree2, *symtree3, *symtree4 = NULL;
  gfc_symbol init_val_sym, outer_sym, intrinsic_sym;
  gfc_expr *e1, *e2, *e3, *e4;
  gfc_ref *ref;
  tree decl, backend_decl, stmt, type, outer_decl;
  locus old_loc = gfc_current_locus;
  const char *iname;
  gfc_try t;

  decl = OMP_CLAUSE_DECL (c);
  gfc_current_locus = where;
  type = TREE_TYPE (decl);
  outer_decl = create_tmp_var_raw (type, NULL);
  if (TREE_CODE (decl) == PARM_DECL
      && TREE_CODE (type) == REFERENCE_TYPE
      && GFC_DESCRIPTOR_TYPE_P (TREE_TYPE (type))
      && GFC_TYPE_ARRAY_AKIND (TREE_TYPE (type)) == GFC_ARRAY_ALLOCATABLE)
    {
      decl = build_fold_indirect_ref (decl);
      type = TREE_TYPE (type);
    }

  /* Create a fake symbol for init value.  */
  memset (&init_val_sym, 0, sizeof (init_val_sym));
  init_val_sym.ns = sym->ns;
  init_val_sym.name = sym->name;
  init_val_sym.ts = sym->ts;
  init_val_sym.attr.referenced = 1;
  init_val_sym.declared_at = where;
  init_val_sym.attr.flavor = FL_VARIABLE;
  backend_decl = omp_reduction_init (c, gfc_sym_type (&init_val_sym));
  init_val_sym.backend_decl = backend_decl;

  /* Create a fake symbol for the outer array reference.  */
  outer_sym = *sym;
  outer_sym.as = gfc_copy_array_spec (sym->as);
  outer_sym.attr.dummy = 0;
  outer_sym.attr.result = 0;
  outer_sym.attr.flavor = FL_VARIABLE;
  outer_sym.backend_decl = outer_decl;
  if (decl != OMP_CLAUSE_DECL (c))
    outer_sym.backend_decl = build_fold_indirect_ref (outer_decl);

  /* Create fake symtrees for it.  */
  symtree1 = gfc_new_symtree (&root1, sym->name);
  symtree1->n.sym = sym;
  gcc_assert (symtree1 == root1);

  symtree2 = gfc_new_symtree (&root2, sym->name);
  symtree2->n.sym = &init_val_sym;
  gcc_assert (symtree2 == root2);

  symtree3 = gfc_new_symtree (&root3, sym->name);
  symtree3->n.sym = &outer_sym;
  gcc_assert (symtree3 == root3);

  /* Create expressions.  */
  e1 = gfc_get_expr ();
  e1->expr_type = EXPR_VARIABLE;
  e1->where = where;
  e1->symtree = symtree1;
  e1->ts = sym->ts;
  e1->ref = ref = gfc_get_ref ();
  ref->type = REF_ARRAY;
  ref->u.ar.where = where;
  ref->u.ar.as = sym->as;
  ref->u.ar.type = AR_FULL;
  ref->u.ar.dimen = 0;
  t = gfc_resolve_expr (e1);
  gcc_assert (t == SUCCESS);

  e2 = gfc_get_expr ();
  e2->expr_type = EXPR_VARIABLE;
  e2->where = where;
  e2->symtree = symtree2;
  e2->ts = sym->ts;
  t = gfc_resolve_expr (e2);
  gcc_assert (t == SUCCESS);

  e3 = gfc_copy_expr (e1);
  e3->symtree = symtree3;
  t = gfc_resolve_expr (e3);
  gcc_assert (t == SUCCESS);

  iname = NULL;
  switch (OMP_CLAUSE_REDUCTION_CODE (c))
    {
    case PLUS_EXPR:
    case MINUS_EXPR:
      e4 = gfc_add (e3, e1);
      break;
    case MULT_EXPR:
      e4 = gfc_multiply (e3, e1);
      break;
    case TRUTH_ANDIF_EXPR:
      e4 = gfc_and (e3, e1);
      break;
    case TRUTH_ORIF_EXPR:
      e4 = gfc_or (e3, e1);
      break;
    case EQ_EXPR:
      e4 = gfc_eqv (e3, e1);
      break;
    case NE_EXPR:
      e4 = gfc_neqv (e3, e1);
      break;
    case MIN_EXPR:
      iname = "min";
      break;
    case MAX_EXPR:
      iname = "max";
      break;
    case BIT_AND_EXPR:
      iname = "iand";
      break;
    case BIT_IOR_EXPR:
      iname = "ior";
      break;
    case BIT_XOR_EXPR:
      iname = "ieor";
      break;
    default:
      gcc_unreachable ();
    }
  if (iname != NULL)
    {
      memset (&intrinsic_sym, 0, sizeof (intrinsic_sym));
      intrinsic_sym.ns = sym->ns;
      intrinsic_sym.name = iname;
      intrinsic_sym.ts = sym->ts;
      intrinsic_sym.attr.referenced = 1;
      intrinsic_sym.attr.intrinsic = 1;
      intrinsic_sym.attr.function = 1;
      intrinsic_sym.result = &intrinsic_sym;
      intrinsic_sym.declared_at = where;

      symtree4 = gfc_new_symtree (&root4, iname);
      symtree4->n.sym = &intrinsic_sym;
      gcc_assert (symtree4 == root4);

      e4 = gfc_get_expr ();
      e4->expr_type = EXPR_FUNCTION;
      e4->where = where;
      e4->symtree = symtree4;
      e4->value.function.isym = gfc_find_function (iname);
      e4->value.function.actual = gfc_get_actual_arglist ();
      e4->value.function.actual->expr = e3;
      e4->value.function.actual->next = gfc_get_actual_arglist ();
      e4->value.function.actual->next->expr = e1;
    }
  /* e1 and e3 have been stored as arguments of e4, avoid sharing.  */
  e1 = gfc_copy_expr (e1);
  e3 = gfc_copy_expr (e3);
  t = gfc_resolve_expr (e4);
  gcc_assert (t == SUCCESS);

  /* Create the init statement list.  */
  pushlevel (0);
  if (GFC_DESCRIPTOR_TYPE_P (type)
      && GFC_TYPE_ARRAY_AKIND (type) == GFC_ARRAY_ALLOCATABLE)
    {
      /* If decl is an allocatable array, it needs to be allocated
	 with the same bounds as the outer var.  */
      tree rank, size, esize, ptr;
      stmtblock_t block;

      gfc_start_block (&block);

      gfc_add_modify (&block, decl, outer_sym.backend_decl);
      rank = gfc_rank_cst[GFC_TYPE_ARRAY_RANK (type) - 1];
      size = gfc_conv_descriptor_ubound_get (decl, rank);
<<<<<<< HEAD
      size = fold_build2 (MINUS_EXPR, gfc_array_index_type, size,
			  gfc_conv_descriptor_lbound_get (decl, rank));
      size = fold_build2 (PLUS_EXPR, gfc_array_index_type, size,
			  gfc_index_one_node);
      if (GFC_TYPE_ARRAY_RANK (type) > 1)
	size = fold_build2 (MULT_EXPR, gfc_array_index_type, size,
			    gfc_conv_descriptor_stride_get (decl, rank));
=======
      size = fold_build2_loc (input_location, MINUS_EXPR,
			      gfc_array_index_type, size,
			      gfc_conv_descriptor_lbound_get (decl, rank));
      size = fold_build2_loc (input_location, PLUS_EXPR, gfc_array_index_type,
			      size, gfc_index_one_node);
      if (GFC_TYPE_ARRAY_RANK (type) > 1)
	size = fold_build2_loc (input_location, MULT_EXPR,
				gfc_array_index_type, size,
				gfc_conv_descriptor_stride_get (decl, rank));
>>>>>>> 3082eeb7
      esize = fold_convert (gfc_array_index_type,
			    TYPE_SIZE_UNIT (gfc_get_element_type (type)));
      size = fold_build2_loc (input_location, MULT_EXPR, gfc_array_index_type,
			      size, esize);
      size = gfc_evaluate_now (fold_convert (size_type_node, size), &block);

      ptr = gfc_create_var (pvoid_type_node, NULL);
      gfc_allocate_using_malloc (&block, ptr, size, NULL_TREE);
      gfc_conv_descriptor_data_set (&block, decl, ptr);
<<<<<<< HEAD
=======

>>>>>>> 3082eeb7
      gfc_add_expr_to_block (&block, gfc_trans_assignment (e1, e2, false,
			     false));
      stmt = gfc_finish_block (&block);
    }
  else
    stmt = gfc_trans_assignment (e1, e2, false, false);
  if (TREE_CODE (stmt) != BIND_EXPR)
    stmt = build3_v (BIND_EXPR, NULL, stmt, poplevel (1, 0, 0));
  else
    poplevel (0, 0, 0);
  OMP_CLAUSE_REDUCTION_INIT (c) = stmt;

  /* Create the merge statement list.  */
  pushlevel (0);
  if (GFC_DESCRIPTOR_TYPE_P (type)
      && GFC_TYPE_ARRAY_AKIND (type) == GFC_ARRAY_ALLOCATABLE)
    {
      /* If decl is an allocatable array, it needs to be deallocated
	 afterwards.  */
      stmtblock_t block;

      gfc_start_block (&block);
      gfc_add_expr_to_block (&block, gfc_trans_assignment (e3, e4, false,
			     true));
      gfc_add_expr_to_block (&block, gfc_trans_dealloc_allocated (decl));
      stmt = gfc_finish_block (&block);
    }
  else
    stmt = gfc_trans_assignment (e3, e4, false, true);
  if (TREE_CODE (stmt) != BIND_EXPR)
    stmt = build3_v (BIND_EXPR, NULL, stmt, poplevel (1, 0, 0));
  else
    poplevel (0, 0, 0);
  OMP_CLAUSE_REDUCTION_MERGE (c) = stmt;

  /* And stick the placeholder VAR_DECL into the clause as well.  */
  OMP_CLAUSE_REDUCTION_PLACEHOLDER (c) = outer_decl;

  gfc_current_locus = old_loc;

  gfc_free_expr (e1);
  gfc_free_expr (e2);
  gfc_free_expr (e3);
  gfc_free_expr (e4);
  free (symtree1);
  free (symtree2);
  free (symtree3);
  free (symtree4);
  gfc_free_array_spec (outer_sym.as);
}

static tree
gfc_trans_omp_reduction_list (gfc_namelist *namelist, tree list, 
			      enum tree_code reduction_code, locus where)
{
  for (; namelist != NULL; namelist = namelist->next)
    if (namelist->sym->attr.referenced)
      {
	tree t = gfc_trans_omp_variable (namelist->sym);
	if (t != error_mark_node)
	  {
	    tree node = build_omp_clause (where.lb->location,
					  OMP_CLAUSE_REDUCTION);
	    OMP_CLAUSE_DECL (node) = t;
	    OMP_CLAUSE_REDUCTION_CODE (node) = reduction_code;
	    if (namelist->sym->attr.dimension)
	      gfc_trans_omp_array_reduction (node, namelist->sym, where);
	    list = gfc_trans_add_clause (node, list);
	  }
      }
  return list;
}

static tree
gfc_trans_omp_clauses (stmtblock_t *block, gfc_omp_clauses *clauses,
		       locus where)
{
  tree omp_clauses = NULL_TREE, chunk_size, c;
  int list;
  enum omp_clause_code clause_code;
  gfc_se se;

  if (clauses == NULL)
    return NULL_TREE;

  for (list = 0; list < OMP_LIST_NUM; list++)
    {
      gfc_namelist *n = clauses->lists[list];

      if (n == NULL)
	continue;
      if (list >= OMP_LIST_REDUCTION_FIRST
	  && list <= OMP_LIST_REDUCTION_LAST)
	{
	  enum tree_code reduction_code;
	  switch (list)
	    {
	    case OMP_LIST_PLUS:
	      reduction_code = PLUS_EXPR;
	      break;
	    case OMP_LIST_MULT:
	      reduction_code = MULT_EXPR;
	      break;
	    case OMP_LIST_SUB:
	      reduction_code = MINUS_EXPR;
	      break;
	    case OMP_LIST_AND:
	      reduction_code = TRUTH_ANDIF_EXPR;
	      break;
	    case OMP_LIST_OR:
	      reduction_code = TRUTH_ORIF_EXPR;
	      break;
	    case OMP_LIST_EQV:
	      reduction_code = EQ_EXPR;
	      break;
	    case OMP_LIST_NEQV:
	      reduction_code = NE_EXPR;
	      break;
	    case OMP_LIST_MAX:
	      reduction_code = MAX_EXPR;
	      break;
	    case OMP_LIST_MIN:
	      reduction_code = MIN_EXPR;
	      break;
	    case OMP_LIST_IAND:
	      reduction_code = BIT_AND_EXPR;
	      break;
	    case OMP_LIST_IOR:
	      reduction_code = BIT_IOR_EXPR;
	      break;
	    case OMP_LIST_IEOR:
	      reduction_code = BIT_XOR_EXPR;
	      break;
	    default:
	      gcc_unreachable ();
	    }
	  omp_clauses
	    = gfc_trans_omp_reduction_list (n, omp_clauses, reduction_code,
					    where);
	  continue;
	}
      switch (list)
	{
	case OMP_LIST_PRIVATE:
	  clause_code = OMP_CLAUSE_PRIVATE;
	  goto add_clause;
	case OMP_LIST_SHARED:
	  clause_code = OMP_CLAUSE_SHARED;
	  goto add_clause;
	case OMP_LIST_FIRSTPRIVATE:
	  clause_code = OMP_CLAUSE_FIRSTPRIVATE;
	  goto add_clause;
	case OMP_LIST_LASTPRIVATE:
	  clause_code = OMP_CLAUSE_LASTPRIVATE;
	  goto add_clause;
	case OMP_LIST_COPYIN:
	  clause_code = OMP_CLAUSE_COPYIN;
	  goto add_clause;
	case OMP_LIST_COPYPRIVATE:
	  clause_code = OMP_CLAUSE_COPYPRIVATE;
	  /* FALLTHROUGH */
	add_clause:
	  omp_clauses
	    = gfc_trans_omp_variable_list (clause_code, n, omp_clauses);
	  break;
	default:
	  break;
	}
    }

  if (clauses->if_expr)
    {
      tree if_var;

      gfc_init_se (&se, NULL);
      gfc_conv_expr (&se, clauses->if_expr);
      gfc_add_block_to_block (block, &se.pre);
      if_var = gfc_evaluate_now (se.expr, block);
      gfc_add_block_to_block (block, &se.post);

      c = build_omp_clause (where.lb->location, OMP_CLAUSE_IF);
      OMP_CLAUSE_IF_EXPR (c) = if_var;
      omp_clauses = gfc_trans_add_clause (c, omp_clauses);
    }

  if (clauses->final_expr)
    {
      tree final_var;

      gfc_init_se (&se, NULL);
      gfc_conv_expr (&se, clauses->final_expr);
      gfc_add_block_to_block (block, &se.pre);
      final_var = gfc_evaluate_now (se.expr, block);
      gfc_add_block_to_block (block, &se.post);

      c = build_omp_clause (where.lb->location, OMP_CLAUSE_FINAL);
      OMP_CLAUSE_FINAL_EXPR (c) = final_var;
      omp_clauses = gfc_trans_add_clause (c, omp_clauses);
    }

  if (clauses->num_threads)
    {
      tree num_threads;

      gfc_init_se (&se, NULL);
      gfc_conv_expr (&se, clauses->num_threads);
      gfc_add_block_to_block (block, &se.pre);
      num_threads = gfc_evaluate_now (se.expr, block);
      gfc_add_block_to_block (block, &se.post);

      c = build_omp_clause (where.lb->location, OMP_CLAUSE_NUM_THREADS);
      OMP_CLAUSE_NUM_THREADS_EXPR (c) = num_threads;
      omp_clauses = gfc_trans_add_clause (c, omp_clauses);
    }

  chunk_size = NULL_TREE;
  if (clauses->chunk_size)
    {
      gfc_init_se (&se, NULL);
      gfc_conv_expr (&se, clauses->chunk_size);
      gfc_add_block_to_block (block, &se.pre);
      chunk_size = gfc_evaluate_now (se.expr, block);
      gfc_add_block_to_block (block, &se.post);
    }

  if (clauses->sched_kind != OMP_SCHED_NONE)
    {
      c = build_omp_clause (where.lb->location, OMP_CLAUSE_SCHEDULE);
      OMP_CLAUSE_SCHEDULE_CHUNK_EXPR (c) = chunk_size;
      switch (clauses->sched_kind)
	{
	case OMP_SCHED_STATIC:
	  OMP_CLAUSE_SCHEDULE_KIND (c) = OMP_CLAUSE_SCHEDULE_STATIC;
	  break;
	case OMP_SCHED_DYNAMIC:
	  OMP_CLAUSE_SCHEDULE_KIND (c) = OMP_CLAUSE_SCHEDULE_DYNAMIC;
	  break;
	case OMP_SCHED_GUIDED:
	  OMP_CLAUSE_SCHEDULE_KIND (c) = OMP_CLAUSE_SCHEDULE_GUIDED;
	  break;
	case OMP_SCHED_RUNTIME:
	  OMP_CLAUSE_SCHEDULE_KIND (c) = OMP_CLAUSE_SCHEDULE_RUNTIME;
	  break;
	case OMP_SCHED_AUTO:
	  OMP_CLAUSE_SCHEDULE_KIND (c) = OMP_CLAUSE_SCHEDULE_AUTO;
	  break;
	default:
	  gcc_unreachable ();
	}
      omp_clauses = gfc_trans_add_clause (c, omp_clauses);
    }

  if (clauses->default_sharing != OMP_DEFAULT_UNKNOWN)
    {
      c = build_omp_clause (where.lb->location, OMP_CLAUSE_DEFAULT);
      switch (clauses->default_sharing)
	{
	case OMP_DEFAULT_NONE:
	  OMP_CLAUSE_DEFAULT_KIND (c) = OMP_CLAUSE_DEFAULT_NONE;
	  break;
	case OMP_DEFAULT_SHARED:
	  OMP_CLAUSE_DEFAULT_KIND (c) = OMP_CLAUSE_DEFAULT_SHARED;
	  break;
	case OMP_DEFAULT_PRIVATE:
	  OMP_CLAUSE_DEFAULT_KIND (c) = OMP_CLAUSE_DEFAULT_PRIVATE;
	  break;
	case OMP_DEFAULT_FIRSTPRIVATE:
	  OMP_CLAUSE_DEFAULT_KIND (c) = OMP_CLAUSE_DEFAULT_FIRSTPRIVATE;
	  break;
	default:
	  gcc_unreachable ();
	}
      omp_clauses = gfc_trans_add_clause (c, omp_clauses);
    }

  if (clauses->nowait)
    {
      c = build_omp_clause (where.lb->location, OMP_CLAUSE_NOWAIT);
      omp_clauses = gfc_trans_add_clause (c, omp_clauses);
    }

  if (clauses->ordered)
    {
      c = build_omp_clause (where.lb->location, OMP_CLAUSE_ORDERED);
      omp_clauses = gfc_trans_add_clause (c, omp_clauses);
    }

  if (clauses->untied)
    {
      c = build_omp_clause (where.lb->location, OMP_CLAUSE_UNTIED);
<<<<<<< HEAD
=======
      omp_clauses = gfc_trans_add_clause (c, omp_clauses);
    }

  if (clauses->mergeable)
    {
      c = build_omp_clause (where.lb->location, OMP_CLAUSE_MERGEABLE);
>>>>>>> 3082eeb7
      omp_clauses = gfc_trans_add_clause (c, omp_clauses);
    }

  if (clauses->collapse)
    {
      c = build_omp_clause (where.lb->location, OMP_CLAUSE_COLLAPSE);
<<<<<<< HEAD
      OMP_CLAUSE_COLLAPSE_EXPR (c) = build_int_cst (NULL, clauses->collapse);
=======
      OMP_CLAUSE_COLLAPSE_EXPR (c)
	= build_int_cst (integer_type_node, clauses->collapse);
>>>>>>> 3082eeb7
      omp_clauses = gfc_trans_add_clause (c, omp_clauses);
    }

  return omp_clauses;
}

/* Like gfc_trans_code, but force creation of a BIND_EXPR around it.  */

static tree
gfc_trans_omp_code (gfc_code *code, bool force_empty)
{
  tree stmt;

  pushlevel (0);
  stmt = gfc_trans_code (code);
  if (TREE_CODE (stmt) != BIND_EXPR)
    {
      if (!IS_EMPTY_STMT (stmt) || force_empty)
	{
	  tree block = poplevel (1, 0, 0);
	  stmt = build3_v (BIND_EXPR, NULL, stmt, block);
	}
      else
	poplevel (0, 0, 0);
    }
  else
    poplevel (0, 0, 0);
  return stmt;
}


static tree gfc_trans_omp_sections (gfc_code *, gfc_omp_clauses *);
static tree gfc_trans_omp_workshare (gfc_code *, gfc_omp_clauses *);

static tree
gfc_trans_omp_atomic (gfc_code *code)
{
  gfc_code *atomic_code = code;
  gfc_se lse;
  gfc_se rse;
  gfc_se vse;
  gfc_expr *expr2, *e;
  gfc_symbol *var;
  stmtblock_t block;
  tree lhsaddr, type, rhs, x;
  enum tree_code op = ERROR_MARK;
  enum tree_code aop = OMP_ATOMIC;
  bool var_on_left = false;

  code = code->block->next;
  gcc_assert (code->op == EXEC_ASSIGN);
<<<<<<< HEAD
  gcc_assert (code->next == NULL);
=======
>>>>>>> 3082eeb7
  var = code->expr1->symtree->n.sym;

  gfc_init_se (&lse, NULL);
  gfc_init_se (&rse, NULL);
  gfc_init_se (&vse, NULL);
  gfc_start_block (&block);

<<<<<<< HEAD
  gfc_conv_expr (&lse, code->expr1);
  gfc_add_block_to_block (&block, &lse.pre);
  type = TREE_TYPE (lse.expr);
  lhsaddr = gfc_build_addr_expr (NULL, lse.expr);

=======
>>>>>>> 3082eeb7
  expr2 = code->expr2;
  if (expr2->expr_type == EXPR_FUNCTION
      && expr2->value.function.isym->id == GFC_ISYM_CONVERSION)
    expr2 = expr2->value.function.actual->expr;

  switch (atomic_code->ext.omp_atomic)
    {
    case GFC_OMP_ATOMIC_READ:
      gfc_conv_expr (&vse, code->expr1);
      gfc_add_block_to_block (&block, &vse.pre);

      gfc_conv_expr (&lse, expr2);
      gfc_add_block_to_block (&block, &lse.pre);
      type = TREE_TYPE (lse.expr);
      lhsaddr = gfc_build_addr_expr (NULL, lse.expr);

      x = build1 (OMP_ATOMIC_READ, type, lhsaddr);
      x = convert (TREE_TYPE (vse.expr), x);
      gfc_add_modify (&block, vse.expr, x);

      gfc_add_block_to_block (&block, &lse.pre);
      gfc_add_block_to_block (&block, &rse.pre);

      return gfc_finish_block (&block);
    case GFC_OMP_ATOMIC_CAPTURE:
      aop = OMP_ATOMIC_CAPTURE_NEW;
      if (expr2->expr_type == EXPR_VARIABLE)
	{
	  aop = OMP_ATOMIC_CAPTURE_OLD;
	  gfc_conv_expr (&vse, code->expr1);
	  gfc_add_block_to_block (&block, &vse.pre);

	  gfc_conv_expr (&lse, expr2);
	  gfc_add_block_to_block (&block, &lse.pre);
	  gfc_init_se (&lse, NULL);
	  code = code->next;
	  var = code->expr1->symtree->n.sym;
	  expr2 = code->expr2;
	  if (expr2->expr_type == EXPR_FUNCTION
	      && expr2->value.function.isym->id == GFC_ISYM_CONVERSION)
	    expr2 = expr2->value.function.actual->expr;
	}
      break;
    default:
      break;
    }

  gfc_conv_expr (&lse, code->expr1);
  gfc_add_block_to_block (&block, &lse.pre);
  type = TREE_TYPE (lse.expr);
  lhsaddr = gfc_build_addr_expr (NULL, lse.expr);

  if (atomic_code->ext.omp_atomic == GFC_OMP_ATOMIC_WRITE)
    {
      gfc_conv_expr (&rse, expr2);
      gfc_add_block_to_block (&block, &rse.pre);
    }
  else if (expr2->expr_type == EXPR_OP)
    {
      gfc_expr *e;
      switch (expr2->value.op.op)
	{
	case INTRINSIC_PLUS:
	  op = PLUS_EXPR;
	  break;
	case INTRINSIC_TIMES:
	  op = MULT_EXPR;
	  break;
	case INTRINSIC_MINUS:
	  op = MINUS_EXPR;
	  break;
	case INTRINSIC_DIVIDE:
	  if (expr2->ts.type == BT_INTEGER)
	    op = TRUNC_DIV_EXPR;
	  else
	    op = RDIV_EXPR;
	  break;
	case INTRINSIC_AND:
	  op = TRUTH_ANDIF_EXPR;
	  break;
	case INTRINSIC_OR:
	  op = TRUTH_ORIF_EXPR;
	  break;
	case INTRINSIC_EQV:
	  op = EQ_EXPR;
	  break;
	case INTRINSIC_NEQV:
	  op = NE_EXPR;
	  break;
	default:
	  gcc_unreachable ();
	}
      e = expr2->value.op.op1;
      if (e->expr_type == EXPR_FUNCTION
	  && e->value.function.isym->id == GFC_ISYM_CONVERSION)
	e = e->value.function.actual->expr;
      if (e->expr_type == EXPR_VARIABLE
	  && e->symtree != NULL
	  && e->symtree->n.sym == var)
	{
	  expr2 = expr2->value.op.op2;
	  var_on_left = true;
	}
      else
	{
	  e = expr2->value.op.op2;
	  if (e->expr_type == EXPR_FUNCTION
	      && e->value.function.isym->id == GFC_ISYM_CONVERSION)
	    e = e->value.function.actual->expr;
	  gcc_assert (e->expr_type == EXPR_VARIABLE
		      && e->symtree != NULL
		      && e->symtree->n.sym == var);
	  expr2 = expr2->value.op.op1;
	  var_on_left = false;
	}
      gfc_conv_expr (&rse, expr2);
      gfc_add_block_to_block (&block, &rse.pre);
    }
  else
    {
      gcc_assert (expr2->expr_type == EXPR_FUNCTION);
      switch (expr2->value.function.isym->id)
	{
	case GFC_ISYM_MIN:
	  op = MIN_EXPR;
	  break;
	case GFC_ISYM_MAX:
	  op = MAX_EXPR;
	  break;
	case GFC_ISYM_IAND:
	  op = BIT_AND_EXPR;
	  break;
	case GFC_ISYM_IOR:
	  op = BIT_IOR_EXPR;
	  break;
	case GFC_ISYM_IEOR:
	  op = BIT_XOR_EXPR;
	  break;
	default:
	  gcc_unreachable ();
	}
      e = expr2->value.function.actual->expr;
      gcc_assert (e->expr_type == EXPR_VARIABLE
		  && e->symtree != NULL
		  && e->symtree->n.sym == var);

      gfc_conv_expr (&rse, expr2->value.function.actual->next->expr);
      gfc_add_block_to_block (&block, &rse.pre);
      if (expr2->value.function.actual->next->next != NULL)
	{
	  tree accum = gfc_create_var (TREE_TYPE (rse.expr), NULL);
	  gfc_actual_arglist *arg;

	  gfc_add_modify (&block, accum, rse.expr);
	  for (arg = expr2->value.function.actual->next->next; arg;
	       arg = arg->next)
	    {
	      gfc_init_block (&rse.pre);
	      gfc_conv_expr (&rse, arg->expr);
	      gfc_add_block_to_block (&block, &rse.pre);
	      x = fold_build2_loc (input_location, op, TREE_TYPE (accum),
				   accum, rse.expr);
	      gfc_add_modify (&block, accum, x);
	    }

	  rse.expr = accum;
	}

      expr2 = expr2->value.function.actual->next->expr;
    }

  lhsaddr = save_expr (lhsaddr);
  rhs = gfc_evaluate_now (rse.expr, &block);
<<<<<<< HEAD
  x = convert (TREE_TYPE (rhs), build_fold_indirect_ref_loc (input_location,
							 lhsaddr));
=======
>>>>>>> 3082eeb7

  if (atomic_code->ext.omp_atomic == GFC_OMP_ATOMIC_WRITE)
    x = rhs;
  else
    {
      x = convert (TREE_TYPE (rhs),
		   build_fold_indirect_ref_loc (input_location, lhsaddr));
      if (var_on_left)
	x = fold_build2_loc (input_location, op, TREE_TYPE (rhs), x, rhs);
      else
	x = fold_build2_loc (input_location, op, TREE_TYPE (rhs), rhs, x);
    }

  if (TREE_CODE (TREE_TYPE (rhs)) == COMPLEX_TYPE
      && TREE_CODE (type) != COMPLEX_TYPE)
    x = fold_build1_loc (input_location, REALPART_EXPR,
			 TREE_TYPE (TREE_TYPE (rhs)), x);

  gfc_add_block_to_block (&block, &lse.pre);
  gfc_add_block_to_block (&block, &rse.pre);

  if (aop == OMP_ATOMIC)
    {
      x = build2_v (OMP_ATOMIC, lhsaddr, convert (type, x));
      gfc_add_expr_to_block (&block, x);
    }
  else
    {
      if (aop == OMP_ATOMIC_CAPTURE_NEW)
	{
	  code = code->next;
	  expr2 = code->expr2;
	  if (expr2->expr_type == EXPR_FUNCTION
	      && expr2->value.function.isym->id == GFC_ISYM_CONVERSION)
	    expr2 = expr2->value.function.actual->expr;

	  gcc_assert (expr2->expr_type == EXPR_VARIABLE);
	  gfc_conv_expr (&vse, code->expr1);
	  gfc_add_block_to_block (&block, &vse.pre);

	  gfc_init_se (&lse, NULL);
	  gfc_conv_expr (&lse, expr2);
	  gfc_add_block_to_block (&block, &lse.pre);
	}
      x = build2 (aop, type, lhsaddr, convert (type, x));
      x = convert (TREE_TYPE (vse.expr), x);
      gfc_add_modify (&block, vse.expr, x);
    }

  return gfc_finish_block (&block);
}

static tree
gfc_trans_omp_barrier (void)
{
  tree decl = built_in_decls [BUILT_IN_GOMP_BARRIER];
  return build_call_expr_loc (input_location, decl, 0);
}

static tree
gfc_trans_omp_critical (gfc_code *code)
{
  tree name = NULL_TREE, stmt;
  if (code->ext.omp_name != NULL)
    name = get_identifier (code->ext.omp_name);
  stmt = gfc_trans_code (code->block->next);
  return build2_loc (input_location, OMP_CRITICAL, void_type_node, stmt, name);
}

typedef struct dovar_init_d {
  tree var;
  tree init;
} dovar_init;

DEF_VEC_O(dovar_init);
DEF_VEC_ALLOC_O(dovar_init,heap);

static tree
gfc_trans_omp_do (gfc_code *code, stmtblock_t *pblock,
		  gfc_omp_clauses *do_clauses, tree par_clauses)
{
  gfc_se se;
  tree dovar, stmt, from, to, step, type, init, cond, incr;
  tree count = NULL_TREE, cycle_label, tmp, omp_clauses;
  stmtblock_t block;
  stmtblock_t body;
  gfc_omp_clauses *clauses = code->ext.omp_clauses;
  int i, collapse = clauses->collapse;
  VEC(dovar_init,heap) *inits = NULL;
  dovar_init *di;
  unsigned ix;

  if (collapse <= 0)
    collapse = 1;

  code = code->block->next;
  gcc_assert (code->op == EXEC_DO);

  init = make_tree_vec (collapse);
  cond = make_tree_vec (collapse);
  incr = make_tree_vec (collapse);

  if (pblock == NULL)
    {
      gfc_start_block (&block);
      pblock = &block;
    }

  omp_clauses = gfc_trans_omp_clauses (pblock, do_clauses, code->loc);

  for (i = 0; i < collapse; i++)
    {
      int simple = 0;
      int dovar_found = 0;
      tree dovar_decl;

      if (clauses)
	{
	  gfc_namelist *n;
	  for (n = clauses->lists[OMP_LIST_LASTPRIVATE]; n != NULL;
	       n = n->next)
	    if (code->ext.iterator->var->symtree->n.sym == n->sym)
	      break;
	  if (n != NULL)
	    dovar_found = 1;
	  else if (n == NULL)
	    for (n = clauses->lists[OMP_LIST_PRIVATE]; n != NULL; n = n->next)
	      if (code->ext.iterator->var->symtree->n.sym == n->sym)
		break;
	  if (n != NULL)
	    dovar_found++;
	}

      /* Evaluate all the expressions in the iterator.  */
      gfc_init_se (&se, NULL);
      gfc_conv_expr_lhs (&se, code->ext.iterator->var);
      gfc_add_block_to_block (pblock, &se.pre);
      dovar = se.expr;
      type = TREE_TYPE (dovar);
      gcc_assert (TREE_CODE (type) == INTEGER_TYPE);

      gfc_init_se (&se, NULL);
      gfc_conv_expr_val (&se, code->ext.iterator->start);
      gfc_add_block_to_block (pblock, &se.pre);
      from = gfc_evaluate_now (se.expr, pblock);

      gfc_init_se (&se, NULL);
      gfc_conv_expr_val (&se, code->ext.iterator->end);
      gfc_add_block_to_block (pblock, &se.pre);
      to = gfc_evaluate_now (se.expr, pblock);

      gfc_init_se (&se, NULL);
      gfc_conv_expr_val (&se, code->ext.iterator->step);
      gfc_add_block_to_block (pblock, &se.pre);
      step = gfc_evaluate_now (se.expr, pblock);
      dovar_decl = dovar;

      /* Special case simple loops.  */
      if (TREE_CODE (dovar) == VAR_DECL)
	{
	  if (integer_onep (step))
	    simple = 1;
	  else if (tree_int_cst_equal (step, integer_minus_one_node))
	    simple = -1;
	}
      else
	dovar_decl
	  = gfc_trans_omp_variable (code->ext.iterator->var->symtree->n.sym);

      /* Loop body.  */
      if (simple)
	{
	  TREE_VEC_ELT (init, i) = build2_v (MODIFY_EXPR, dovar, from);
	  /* The condition should not be folded.  */
	  TREE_VEC_ELT (cond, i) = build2_loc (input_location, simple > 0
					       ? LE_EXPR : GE_EXPR,
					       boolean_type_node, dovar, to);
	  TREE_VEC_ELT (incr, i) = fold_build2_loc (input_location, PLUS_EXPR,
						    type, dovar, step);
	  TREE_VEC_ELT (incr, i) = fold_build2_loc (input_location,
						    MODIFY_EXPR,
						    type, dovar,
						    TREE_VEC_ELT (incr, i));
	}
      else
	{
	  /* STEP is not 1 or -1.  Use:
	     for (count = 0; count < (to + step - from) / step; count++)
	       {
		 dovar = from + count * step;
		 body;
	       cycle_label:;
	       }  */
	  tmp = fold_build2_loc (input_location, MINUS_EXPR, type, step, from);
	  tmp = fold_build2_loc (input_location, PLUS_EXPR, type, to, tmp);
	  tmp = fold_build2_loc (input_location, TRUNC_DIV_EXPR, type, tmp,
				 step);
	  tmp = gfc_evaluate_now (tmp, pblock);
	  count = gfc_create_var (type, "count");
	  TREE_VEC_ELT (init, i) = build2_v (MODIFY_EXPR, count,
					     build_int_cst (type, 0));
	  /* The condition should not be folded.  */
	  TREE_VEC_ELT (cond, i) = build2_loc (input_location, LT_EXPR,
					       boolean_type_node,
					       count, tmp);
	  TREE_VEC_ELT (incr, i) = fold_build2_loc (input_location, PLUS_EXPR,
						    type, count,
						    build_int_cst (type, 1));
	  TREE_VEC_ELT (incr, i) = fold_build2_loc (input_location,
						    MODIFY_EXPR, type, count,
						    TREE_VEC_ELT (incr, i));

	  /* Initialize DOVAR.  */
	  tmp = fold_build2_loc (input_location, MULT_EXPR, type, count, step);
	  tmp = fold_build2_loc (input_location, PLUS_EXPR, type, from, tmp);
	  di = VEC_safe_push (dovar_init, heap, inits, NULL);
	  di->var = dovar;
	  di->init = tmp;
	}

      if (!dovar_found)
	{
	  tmp = build_omp_clause (input_location, OMP_CLAUSE_PRIVATE);
	  OMP_CLAUSE_DECL (tmp) = dovar_decl;
	  omp_clauses = gfc_trans_add_clause (tmp, omp_clauses);
	}
      else if (dovar_found == 2)
	{
	  tree c = NULL;

	  tmp = NULL;
	  if (!simple)
	    {
	      /* If dovar is lastprivate, but different counter is used,
		 dovar += step needs to be added to
		 OMP_CLAUSE_LASTPRIVATE_STMT, otherwise the copied dovar
		 will have the value on entry of the last loop, rather
		 than value after iterator increment.  */
	      tmp = gfc_evaluate_now (step, pblock);
	      tmp = fold_build2_loc (input_location, PLUS_EXPR, type, dovar,
				     tmp);
	      tmp = fold_build2_loc (input_location, MODIFY_EXPR, type,
				     dovar, tmp);
	      for (c = omp_clauses; c ; c = OMP_CLAUSE_CHAIN (c))
		if (OMP_CLAUSE_CODE (c) == OMP_CLAUSE_LASTPRIVATE
		    && OMP_CLAUSE_DECL (c) == dovar_decl)
		  {
		    OMP_CLAUSE_LASTPRIVATE_STMT (c) = tmp;
		    break;
		  }
	    }
	  if (c == NULL && par_clauses != NULL)
	    {
	      for (c = par_clauses; c ; c = OMP_CLAUSE_CHAIN (c))
		if (OMP_CLAUSE_CODE (c) == OMP_CLAUSE_LASTPRIVATE
		    && OMP_CLAUSE_DECL (c) == dovar_decl)
		  {
		    tree l = build_omp_clause (input_location,
					       OMP_CLAUSE_LASTPRIVATE);
		    OMP_CLAUSE_DECL (l) = dovar_decl;
		    OMP_CLAUSE_CHAIN (l) = omp_clauses;
		    OMP_CLAUSE_LASTPRIVATE_STMT (l) = tmp;
		    omp_clauses = l;
		    OMP_CLAUSE_SET_CODE (c, OMP_CLAUSE_SHARED);
		    break;
		  }
	    }
	  gcc_assert (simple || c != NULL);
	}
      if (!simple)
	{
	  tmp = build_omp_clause (input_location, OMP_CLAUSE_PRIVATE);
	  OMP_CLAUSE_DECL (tmp) = count;
	  omp_clauses = gfc_trans_add_clause (tmp, omp_clauses);
	}

      if (i + 1 < collapse)
	code = code->block->next;
    }

  if (pblock != &block)
    {
      pushlevel (0);
      gfc_start_block (&block);
    }

  gfc_start_block (&body);

  FOR_EACH_VEC_ELT (dovar_init, inits, ix, di)
    gfc_add_modify (&body, di->var, di->init);
  VEC_free (dovar_init, heap, inits);

  /* Cycle statement is implemented with a goto.  Exit statement must not be
     present for this loop.  */
  cycle_label = gfc_build_label_decl (NULL_TREE);

  /* Put these labels where they can be found later.  */

  code->cycle_label = cycle_label;
  code->exit_label = NULL_TREE;

  /* Main loop body.  */
  tmp = gfc_trans_omp_code (code->block->next, true);
  gfc_add_expr_to_block (&body, tmp);

  /* Label for cycle statements (if needed).  */
  if (TREE_USED (cycle_label))
    {
      tmp = build1_v (LABEL_EXPR, cycle_label);
      gfc_add_expr_to_block (&body, tmp);
    }

  /* End of loop body.  */
  stmt = make_node (OMP_FOR);

  TREE_TYPE (stmt) = void_type_node;
  OMP_FOR_BODY (stmt) = gfc_finish_block (&body);
  OMP_FOR_CLAUSES (stmt) = omp_clauses;
  OMP_FOR_INIT (stmt) = init;
  OMP_FOR_COND (stmt) = cond;
  OMP_FOR_INCR (stmt) = incr;
  gfc_add_expr_to_block (&block, stmt);

  return gfc_finish_block (&block);
}

static tree
gfc_trans_omp_flush (void)
{
<<<<<<< HEAD
  tree decl = built_in_decls [BUILT_IN_SYNCHRONIZE];
=======
  tree decl = built_in_decls [BUILT_IN_SYNC_SYNCHRONIZE];
>>>>>>> 3082eeb7
  return build_call_expr_loc (input_location, decl, 0);
}

static tree
gfc_trans_omp_master (gfc_code *code)
{
  tree stmt = gfc_trans_code (code->block->next);
  if (IS_EMPTY_STMT (stmt))
    return stmt;
  return build1_v (OMP_MASTER, stmt);
}

static tree
gfc_trans_omp_ordered (gfc_code *code)
{
  return build1_v (OMP_ORDERED, gfc_trans_code (code->block->next));
}

static tree
gfc_trans_omp_parallel (gfc_code *code)
{
  stmtblock_t block;
  tree stmt, omp_clauses;

  gfc_start_block (&block);
  omp_clauses = gfc_trans_omp_clauses (&block, code->ext.omp_clauses,
				       code->loc);
  stmt = gfc_trans_omp_code (code->block->next, true);
  stmt = build2_loc (input_location, OMP_PARALLEL, void_type_node, stmt,
		     omp_clauses);
  gfc_add_expr_to_block (&block, stmt);
  return gfc_finish_block (&block);
}

static tree
gfc_trans_omp_parallel_do (gfc_code *code)
{
  stmtblock_t block, *pblock = NULL;
  gfc_omp_clauses parallel_clauses, do_clauses;
  tree stmt, omp_clauses = NULL_TREE;

  gfc_start_block (&block);

  memset (&do_clauses, 0, sizeof (do_clauses));
  if (code->ext.omp_clauses != NULL)
    {
      memcpy (&parallel_clauses, code->ext.omp_clauses,
	      sizeof (parallel_clauses));
      do_clauses.sched_kind = parallel_clauses.sched_kind;
      do_clauses.chunk_size = parallel_clauses.chunk_size;
      do_clauses.ordered = parallel_clauses.ordered;
      do_clauses.collapse = parallel_clauses.collapse;
      parallel_clauses.sched_kind = OMP_SCHED_NONE;
      parallel_clauses.chunk_size = NULL;
      parallel_clauses.ordered = false;
      parallel_clauses.collapse = 0;
      omp_clauses = gfc_trans_omp_clauses (&block, &parallel_clauses,
					   code->loc);
    }
  do_clauses.nowait = true;
  if (!do_clauses.ordered && do_clauses.sched_kind != OMP_SCHED_STATIC)
    pblock = &block;
  else
    pushlevel (0);
  stmt = gfc_trans_omp_do (code, pblock, &do_clauses, omp_clauses);
  if (TREE_CODE (stmt) != BIND_EXPR)
    stmt = build3_v (BIND_EXPR, NULL, stmt, poplevel (1, 0, 0));
  else
    poplevel (0, 0, 0);
  stmt = build2_loc (input_location, OMP_PARALLEL, void_type_node, stmt,
		     omp_clauses);
  OMP_PARALLEL_COMBINED (stmt) = 1;
  gfc_add_expr_to_block (&block, stmt);
  return gfc_finish_block (&block);
}

static tree
gfc_trans_omp_parallel_sections (gfc_code *code)
{
  stmtblock_t block;
  gfc_omp_clauses section_clauses;
  tree stmt, omp_clauses;

  memset (&section_clauses, 0, sizeof (section_clauses));
  section_clauses.nowait = true;

  gfc_start_block (&block);
  omp_clauses = gfc_trans_omp_clauses (&block, code->ext.omp_clauses,
				       code->loc);
  pushlevel (0);
  stmt = gfc_trans_omp_sections (code, &section_clauses);
  if (TREE_CODE (stmt) != BIND_EXPR)
    stmt = build3_v (BIND_EXPR, NULL, stmt, poplevel (1, 0, 0));
  else
    poplevel (0, 0, 0);
  stmt = build2_loc (input_location, OMP_PARALLEL, void_type_node, stmt,
		     omp_clauses);
  OMP_PARALLEL_COMBINED (stmt) = 1;
  gfc_add_expr_to_block (&block, stmt);
  return gfc_finish_block (&block);
}

static tree
gfc_trans_omp_parallel_workshare (gfc_code *code)
{
  stmtblock_t block;
  gfc_omp_clauses workshare_clauses;
  tree stmt, omp_clauses;

  memset (&workshare_clauses, 0, sizeof (workshare_clauses));
  workshare_clauses.nowait = true;

  gfc_start_block (&block);
  omp_clauses = gfc_trans_omp_clauses (&block, code->ext.omp_clauses,
				       code->loc);
  pushlevel (0);
  stmt = gfc_trans_omp_workshare (code, &workshare_clauses);
  if (TREE_CODE (stmt) != BIND_EXPR)
    stmt = build3_v (BIND_EXPR, NULL, stmt, poplevel (1, 0, 0));
  else
    poplevel (0, 0, 0);
  stmt = build2_loc (input_location, OMP_PARALLEL, void_type_node, stmt,
		     omp_clauses);
  OMP_PARALLEL_COMBINED (stmt) = 1;
  gfc_add_expr_to_block (&block, stmt);
  return gfc_finish_block (&block);
}

static tree
gfc_trans_omp_sections (gfc_code *code, gfc_omp_clauses *clauses)
{
  stmtblock_t block, body;
  tree omp_clauses, stmt;
  bool has_lastprivate = clauses->lists[OMP_LIST_LASTPRIVATE] != NULL;

  gfc_start_block (&block);

  omp_clauses = gfc_trans_omp_clauses (&block, clauses, code->loc);

  gfc_init_block (&body);
  for (code = code->block; code; code = code->block)
    {
      /* Last section is special because of lastprivate, so even if it
	 is empty, chain it in.  */
      stmt = gfc_trans_omp_code (code->next,
				 has_lastprivate && code->block == NULL);
      if (! IS_EMPTY_STMT (stmt))
	{
	  stmt = build1_v (OMP_SECTION, stmt);
	  gfc_add_expr_to_block (&body, stmt);
	}
    }
  stmt = gfc_finish_block (&body);

  stmt = build2_loc (input_location, OMP_SECTIONS, void_type_node, stmt,
		     omp_clauses);
  gfc_add_expr_to_block (&block, stmt);

  return gfc_finish_block (&block);
}

static tree
gfc_trans_omp_single (gfc_code *code, gfc_omp_clauses *clauses)
{
  tree omp_clauses = gfc_trans_omp_clauses (NULL, clauses, code->loc);
  tree stmt = gfc_trans_omp_code (code->block->next, true);
  stmt = build2_loc (input_location, OMP_SINGLE, void_type_node, stmt,
		     omp_clauses);
  return stmt;
}

static tree
gfc_trans_omp_task (gfc_code *code)
{
  stmtblock_t block;
  tree stmt, omp_clauses;

  gfc_start_block (&block);
  omp_clauses = gfc_trans_omp_clauses (&block, code->ext.omp_clauses,
				       code->loc);
  stmt = gfc_trans_omp_code (code->block->next, true);
  stmt = build2_loc (input_location, OMP_TASK, void_type_node, stmt,
		     omp_clauses);
  gfc_add_expr_to_block (&block, stmt);
  return gfc_finish_block (&block);
}

static tree
gfc_trans_omp_taskwait (void)
{
  tree decl = built_in_decls [BUILT_IN_GOMP_TASKWAIT];
  return build_call_expr_loc (input_location, decl, 0);
<<<<<<< HEAD
=======
}

static tree
gfc_trans_omp_taskyield (void)
{
  tree decl = built_in_decls [BUILT_IN_GOMP_TASKYIELD];
  return build_call_expr_loc (input_location, decl, 0);
>>>>>>> 3082eeb7
}

static tree
gfc_trans_omp_workshare (gfc_code *code, gfc_omp_clauses *clauses)
{
  tree res, tmp, stmt;
  stmtblock_t block, *pblock = NULL;
  stmtblock_t singleblock;
  int saved_ompws_flags;
  bool singleblock_in_progress = false;
  /* True if previous gfc_code in workshare construct is not workshared.  */
  bool prev_singleunit;

  code = code->block->next;

  pushlevel (0);

<<<<<<< HEAD
  if (!code)
    return build_empty_stmt (input_location);

=======
>>>>>>> 3082eeb7
  gfc_start_block (&block);
  pblock = &block;

  ompws_flags = OMPWS_WORKSHARE_FLAG;
  prev_singleunit = false;

  /* Translate statements one by one to trees until we reach
     the end of the workshare construct.  Adjacent gfc_codes that
     are a single unit of work are clustered and encapsulated in a
     single OMP_SINGLE construct.  */
  for (; code; code = code->next)
    {
      if (code->here != 0)
	{
	  res = gfc_trans_label_here (code);
	  gfc_add_expr_to_block (pblock, res);
	}

      /* No dependence analysis, use for clauses with wait.
	 If this is the last gfc_code, use default omp_clauses.  */
      if (code->next == NULL && clauses->nowait)
	ompws_flags |= OMPWS_NOWAIT;

      /* By default, every gfc_code is a single unit of work.  */
      ompws_flags |= OMPWS_CURR_SINGLEUNIT;
      ompws_flags &= ~OMPWS_SCALARIZER_WS;

      switch (code->op)
	{
	case EXEC_NOP:
	  res = NULL_TREE;
	  break;

	case EXEC_ASSIGN:
	  res = gfc_trans_assign (code);
	  break;

	case EXEC_POINTER_ASSIGN:
	  res = gfc_trans_pointer_assign (code);
	  break;

	case EXEC_INIT_ASSIGN:
	  res = gfc_trans_init_assign (code);
	  break;

	case EXEC_FORALL:
	  res = gfc_trans_forall (code);
	  break;

	case EXEC_WHERE:
	  res = gfc_trans_where (code);
	  break;

	case EXEC_OMP_ATOMIC:
	  res = gfc_trans_omp_directive (code);
	  break;

	case EXEC_OMP_PARALLEL:
	case EXEC_OMP_PARALLEL_DO:
	case EXEC_OMP_PARALLEL_SECTIONS:
	case EXEC_OMP_PARALLEL_WORKSHARE:
	case EXEC_OMP_CRITICAL:
	  saved_ompws_flags = ompws_flags;
	  ompws_flags = 0;
	  res = gfc_trans_omp_directive (code);
	  ompws_flags = saved_ompws_flags;
	  break;
	
	default:
	  internal_error ("gfc_trans_omp_workshare(): Bad statement code");
	}

      gfc_set_backend_locus (&code->loc);

      if (res != NULL_TREE && ! IS_EMPTY_STMT (res))
	{
	  if (prev_singleunit)
	    {
	      if (ompws_flags & OMPWS_CURR_SINGLEUNIT)
		/* Add current gfc_code to single block.  */
		gfc_add_expr_to_block (&singleblock, res);
	      else
		{
		  /* Finish single block and add it to pblock.  */
		  tmp = gfc_finish_block (&singleblock);
<<<<<<< HEAD
		  tmp = build2 (OMP_SINGLE, void_type_node, tmp, NULL_TREE);
=======
		  tmp = build2_loc (input_location, OMP_SINGLE,
				    void_type_node, tmp, NULL_TREE);
>>>>>>> 3082eeb7
		  gfc_add_expr_to_block (pblock, tmp);
		  /* Add current gfc_code to pblock.  */
		  gfc_add_expr_to_block (pblock, res);
		  singleblock_in_progress = false;
		}
	    }
	  else
	    {
	      if (ompws_flags & OMPWS_CURR_SINGLEUNIT)
		{
		  /* Start single block.  */
		  gfc_init_block (&singleblock);
		  gfc_add_expr_to_block (&singleblock, res);
		  singleblock_in_progress = true;
		}
	      else
		/* Add the new statement to the block.  */
		gfc_add_expr_to_block (pblock, res);
	    }
	  prev_singleunit = (ompws_flags & OMPWS_CURR_SINGLEUNIT) != 0;
	}
    }

  /* Finish remaining SINGLE block, if we were in the middle of one.  */
  if (singleblock_in_progress)
    {
      /* Finish single block and add it to pblock.  */
      tmp = gfc_finish_block (&singleblock);
<<<<<<< HEAD
      tmp = build2 (OMP_SINGLE, void_type_node, tmp,
		    clauses->nowait
		    ? build_omp_clause (input_location, OMP_CLAUSE_NOWAIT)
		    : NULL_TREE);
=======
      tmp = build2_loc (input_location, OMP_SINGLE, void_type_node, tmp,
			clauses->nowait
			? build_omp_clause (input_location, OMP_CLAUSE_NOWAIT)
			: NULL_TREE);
>>>>>>> 3082eeb7
      gfc_add_expr_to_block (pblock, tmp);
    }

  stmt = gfc_finish_block (pblock);
  if (TREE_CODE (stmt) != BIND_EXPR)
    {
      if (!IS_EMPTY_STMT (stmt))
	{
	  tree bindblock = poplevel (1, 0, 0);
	  stmt = build3_v (BIND_EXPR, NULL, stmt, bindblock);
	}
      else
	poplevel (0, 0, 0);
    }
  else
    poplevel (0, 0, 0);

<<<<<<< HEAD
=======
  if (IS_EMPTY_STMT (stmt) && !clauses->nowait)
    stmt = gfc_trans_omp_barrier ();

>>>>>>> 3082eeb7
  ompws_flags = 0;
  return stmt;
}

tree
gfc_trans_omp_directive (gfc_code *code)
{
  switch (code->op)
    {
    case EXEC_OMP_ATOMIC:
      return gfc_trans_omp_atomic (code);
    case EXEC_OMP_BARRIER:
      return gfc_trans_omp_barrier ();
    case EXEC_OMP_CRITICAL:
      return gfc_trans_omp_critical (code);
    case EXEC_OMP_DO:
      return gfc_trans_omp_do (code, NULL, code->ext.omp_clauses, NULL);
    case EXEC_OMP_FLUSH:
      return gfc_trans_omp_flush ();
    case EXEC_OMP_MASTER:
      return gfc_trans_omp_master (code);
    case EXEC_OMP_ORDERED:
      return gfc_trans_omp_ordered (code);
    case EXEC_OMP_PARALLEL:
      return gfc_trans_omp_parallel (code);
    case EXEC_OMP_PARALLEL_DO:
      return gfc_trans_omp_parallel_do (code);
    case EXEC_OMP_PARALLEL_SECTIONS:
      return gfc_trans_omp_parallel_sections (code);
    case EXEC_OMP_PARALLEL_WORKSHARE:
      return gfc_trans_omp_parallel_workshare (code);
    case EXEC_OMP_SECTIONS:
      return gfc_trans_omp_sections (code, code->ext.omp_clauses);
    case EXEC_OMP_SINGLE:
      return gfc_trans_omp_single (code, code->ext.omp_clauses);
    case EXEC_OMP_TASK:
      return gfc_trans_omp_task (code);
    case EXEC_OMP_TASKWAIT:
      return gfc_trans_omp_taskwait ();
    case EXEC_OMP_TASKYIELD:
      return gfc_trans_omp_taskyield ();
    case EXEC_OMP_WORKSHARE:
      return gfc_trans_omp_workshare (code, code->ext.omp_clauses);
    default:
      gcc_unreachable ();
    }
}<|MERGE_RESOLUTION|>--- conflicted
+++ resolved
@@ -1,10 +1,6 @@
 /* OpenMP directive translation -- generate GCC trees from gfc_code.
-<<<<<<< HEAD
-   Copyright (C) 2005, 2006, 2007, 2008, 2009 Free Software Foundation, Inc.
-=======
    Copyright (C) 2005, 2006, 2007, 2008, 2009, 2010, 2011
    Free Software Foundation, Inc.
->>>>>>> 3082eeb7
    Contributed by Jakub Jelinek <jakub@redhat.com>
 
 This file is part of GCC.
@@ -178,15 +174,6 @@
   gfc_add_modify (&cond_block, decl, outer);
   rank = gfc_rank_cst[GFC_TYPE_ARRAY_RANK (type) - 1];
   size = gfc_conv_descriptor_ubound_get (decl, rank);
-<<<<<<< HEAD
-  size = fold_build2 (MINUS_EXPR, gfc_array_index_type, size,
-		      gfc_conv_descriptor_lbound_get (decl, rank));
-  size = fold_build2 (PLUS_EXPR, gfc_array_index_type, size,
-		      gfc_index_one_node);
-  if (GFC_TYPE_ARRAY_RANK (type) > 1)
-    size = fold_build2 (MULT_EXPR, gfc_array_index_type, size,
-			gfc_conv_descriptor_stride_get (decl, rank));
-=======
   size = fold_build2_loc (input_location, MINUS_EXPR, gfc_array_index_type,
 			  size, gfc_conv_descriptor_lbound_get (decl, rank));
   size = fold_build2_loc (input_location, PLUS_EXPR, gfc_array_index_type,
@@ -194,7 +181,6 @@
   if (GFC_TYPE_ARRAY_RANK (type) > 1)
     size = fold_build2_loc (input_location, MULT_EXPR, gfc_array_index_type,
 			    size, gfc_conv_descriptor_stride_get (decl, rank));
->>>>>>> 3082eeb7
   esize = fold_convert (gfc_array_index_type,
 			TYPE_SIZE_UNIT (gfc_get_element_type (type)));
   size = fold_build2_loc (input_location, MULT_EXPR, gfc_array_index_type,
@@ -245,23 +231,6 @@
   gfc_add_modify (&cond_block, dest, src);
   rank = gfc_rank_cst[GFC_TYPE_ARRAY_RANK (type) - 1];
   size = gfc_conv_descriptor_ubound_get (dest, rank);
-<<<<<<< HEAD
-  size = fold_build2 (MINUS_EXPR, gfc_array_index_type, size,
-		      gfc_conv_descriptor_lbound_get (dest, rank));
-  size = fold_build2 (PLUS_EXPR, gfc_array_index_type, size,
-		      gfc_index_one_node);
-  if (GFC_TYPE_ARRAY_RANK (type) > 1)
-    size = fold_build2 (MULT_EXPR, gfc_array_index_type, size,
-			gfc_conv_descriptor_stride_get (dest, rank));
-  esize = fold_convert (gfc_array_index_type,
-			TYPE_SIZE_UNIT (gfc_get_element_type (type)));
-  size = fold_build2 (MULT_EXPR, gfc_array_index_type, size, esize);
-  size = gfc_evaluate_now (fold_convert (size_type_node, size), &block);
-  ptr = gfc_allocate_array_with_status (&block,
-					build_int_cst (pvoid_type_node, 0),
-					size, NULL, NULL);
-  gfc_conv_descriptor_data_set (&block, dest, ptr);
-=======
   size = fold_build2_loc (input_location, MINUS_EXPR, gfc_array_index_type,
 			  size, gfc_conv_descriptor_lbound_get (dest, rank));
   size = fold_build2_loc (input_location, PLUS_EXPR, gfc_array_index_type,
@@ -279,7 +248,6 @@
   gfc_allocate_using_malloc (&cond_block, ptr, size, NULL_TREE);
   gfc_conv_descriptor_data_set (&cond_block, dest, ptr);
 
->>>>>>> 3082eeb7
   call = build_call_expr_loc (input_location,
 			  built_in_decls[BUILT_IN_MEMCPY], 3, ptr,
 			  fold_convert (pvoid_type_node,
@@ -319,15 +287,6 @@
 
   rank = gfc_rank_cst[GFC_TYPE_ARRAY_RANK (type) - 1];
   size = gfc_conv_descriptor_ubound_get (dest, rank);
-<<<<<<< HEAD
-  size = fold_build2 (MINUS_EXPR, gfc_array_index_type, size,
-		      gfc_conv_descriptor_lbound_get (dest, rank));
-  size = fold_build2 (PLUS_EXPR, gfc_array_index_type, size,
-		      gfc_index_one_node);
-  if (GFC_TYPE_ARRAY_RANK (type) > 1)
-    size = fold_build2 (MULT_EXPR, gfc_array_index_type, size,
-			gfc_conv_descriptor_stride_get (dest, rank));
-=======
   size = fold_build2_loc (input_location, MINUS_EXPR, gfc_array_index_type,
 			  size, gfc_conv_descriptor_lbound_get (dest, rank));
   size = fold_build2_loc (input_location, PLUS_EXPR, gfc_array_index_type,
@@ -335,7 +294,6 @@
   if (GFC_TYPE_ARRAY_RANK (type) > 1)
     size = fold_build2_loc (input_location, MULT_EXPR, gfc_array_index_type,
 			    size, gfc_conv_descriptor_stride_get (dest, rank));
->>>>>>> 3082eeb7
   esize = fold_convert (gfc_array_index_type,
 			TYPE_SIZE_UNIT (gfc_get_element_type (type)));
   size = fold_build2_loc (input_location, MULT_EXPR, gfc_array_index_type,
@@ -706,15 +664,6 @@
       gfc_add_modify (&block, decl, outer_sym.backend_decl);
       rank = gfc_rank_cst[GFC_TYPE_ARRAY_RANK (type) - 1];
       size = gfc_conv_descriptor_ubound_get (decl, rank);
-<<<<<<< HEAD
-      size = fold_build2 (MINUS_EXPR, gfc_array_index_type, size,
-			  gfc_conv_descriptor_lbound_get (decl, rank));
-      size = fold_build2 (PLUS_EXPR, gfc_array_index_type, size,
-			  gfc_index_one_node);
-      if (GFC_TYPE_ARRAY_RANK (type) > 1)
-	size = fold_build2 (MULT_EXPR, gfc_array_index_type, size,
-			    gfc_conv_descriptor_stride_get (decl, rank));
-=======
       size = fold_build2_loc (input_location, MINUS_EXPR,
 			      gfc_array_index_type, size,
 			      gfc_conv_descriptor_lbound_get (decl, rank));
@@ -724,7 +673,6 @@
 	size = fold_build2_loc (input_location, MULT_EXPR,
 				gfc_array_index_type, size,
 				gfc_conv_descriptor_stride_get (decl, rank));
->>>>>>> 3082eeb7
       esize = fold_convert (gfc_array_index_type,
 			    TYPE_SIZE_UNIT (gfc_get_element_type (type)));
       size = fold_build2_loc (input_location, MULT_EXPR, gfc_array_index_type,
@@ -734,10 +682,7 @@
       ptr = gfc_create_var (pvoid_type_node, NULL);
       gfc_allocate_using_malloc (&block, ptr, size, NULL_TREE);
       gfc_conv_descriptor_data_set (&block, decl, ptr);
-<<<<<<< HEAD
-=======
-
->>>>>>> 3082eeb7
+
       gfc_add_expr_to_block (&block, gfc_trans_assignment (e1, e2, false,
 			     false));
       stmt = gfc_finish_block (&block);
@@ -1028,27 +973,20 @@
   if (clauses->untied)
     {
       c = build_omp_clause (where.lb->location, OMP_CLAUSE_UNTIED);
-<<<<<<< HEAD
-=======
       omp_clauses = gfc_trans_add_clause (c, omp_clauses);
     }
 
   if (clauses->mergeable)
     {
       c = build_omp_clause (where.lb->location, OMP_CLAUSE_MERGEABLE);
->>>>>>> 3082eeb7
       omp_clauses = gfc_trans_add_clause (c, omp_clauses);
     }
 
   if (clauses->collapse)
     {
       c = build_omp_clause (where.lb->location, OMP_CLAUSE_COLLAPSE);
-<<<<<<< HEAD
-      OMP_CLAUSE_COLLAPSE_EXPR (c) = build_int_cst (NULL, clauses->collapse);
-=======
       OMP_CLAUSE_COLLAPSE_EXPR (c)
 	= build_int_cst (integer_type_node, clauses->collapse);
->>>>>>> 3082eeb7
       omp_clauses = gfc_trans_add_clause (c, omp_clauses);
     }
 
@@ -1100,10 +1038,6 @@
 
   code = code->block->next;
   gcc_assert (code->op == EXEC_ASSIGN);
-<<<<<<< HEAD
-  gcc_assert (code->next == NULL);
-=======
->>>>>>> 3082eeb7
   var = code->expr1->symtree->n.sym;
 
   gfc_init_se (&lse, NULL);
@@ -1111,14 +1045,6 @@
   gfc_init_se (&vse, NULL);
   gfc_start_block (&block);
 
-<<<<<<< HEAD
-  gfc_conv_expr (&lse, code->expr1);
-  gfc_add_block_to_block (&block, &lse.pre);
-  type = TREE_TYPE (lse.expr);
-  lhsaddr = gfc_build_addr_expr (NULL, lse.expr);
-
-=======
->>>>>>> 3082eeb7
   expr2 = code->expr2;
   if (expr2->expr_type == EXPR_FUNCTION
       && expr2->value.function.isym->id == GFC_ISYM_CONVERSION)
@@ -1292,11 +1218,6 @@
 
   lhsaddr = save_expr (lhsaddr);
   rhs = gfc_evaluate_now (rse.expr, &block);
-<<<<<<< HEAD
-  x = convert (TREE_TYPE (rhs), build_fold_indirect_ref_loc (input_location,
-							 lhsaddr));
-=======
->>>>>>> 3082eeb7
 
   if (atomic_code->ext.omp_atomic == GFC_OMP_ATOMIC_WRITE)
     x = rhs;
@@ -1626,11 +1547,7 @@
 static tree
 gfc_trans_omp_flush (void)
 {
-<<<<<<< HEAD
-  tree decl = built_in_decls [BUILT_IN_SYNCHRONIZE];
-=======
   tree decl = built_in_decls [BUILT_IN_SYNC_SYNCHRONIZE];
->>>>>>> 3082eeb7
   return build_call_expr_loc (input_location, decl, 0);
 }
 
@@ -1823,8 +1740,6 @@
 {
   tree decl = built_in_decls [BUILT_IN_GOMP_TASKWAIT];
   return build_call_expr_loc (input_location, decl, 0);
-<<<<<<< HEAD
-=======
 }
 
 static tree
@@ -1832,7 +1747,6 @@
 {
   tree decl = built_in_decls [BUILT_IN_GOMP_TASKYIELD];
   return build_call_expr_loc (input_location, decl, 0);
->>>>>>> 3082eeb7
 }
 
 static tree
@@ -1850,12 +1764,6 @@
 
   pushlevel (0);
 
-<<<<<<< HEAD
-  if (!code)
-    return build_empty_stmt (input_location);
-
-=======
->>>>>>> 3082eeb7
   gfc_start_block (&block);
   pblock = &block;
 
@@ -1941,12 +1849,8 @@
 		{
 		  /* Finish single block and add it to pblock.  */
 		  tmp = gfc_finish_block (&singleblock);
-<<<<<<< HEAD
-		  tmp = build2 (OMP_SINGLE, void_type_node, tmp, NULL_TREE);
-=======
 		  tmp = build2_loc (input_location, OMP_SINGLE,
 				    void_type_node, tmp, NULL_TREE);
->>>>>>> 3082eeb7
 		  gfc_add_expr_to_block (pblock, tmp);
 		  /* Add current gfc_code to pblock.  */
 		  gfc_add_expr_to_block (pblock, res);
@@ -1975,17 +1879,10 @@
     {
       /* Finish single block and add it to pblock.  */
       tmp = gfc_finish_block (&singleblock);
-<<<<<<< HEAD
-      tmp = build2 (OMP_SINGLE, void_type_node, tmp,
-		    clauses->nowait
-		    ? build_omp_clause (input_location, OMP_CLAUSE_NOWAIT)
-		    : NULL_TREE);
-=======
       tmp = build2_loc (input_location, OMP_SINGLE, void_type_node, tmp,
 			clauses->nowait
 			? build_omp_clause (input_location, OMP_CLAUSE_NOWAIT)
 			: NULL_TREE);
->>>>>>> 3082eeb7
       gfc_add_expr_to_block (pblock, tmp);
     }
 
@@ -2003,12 +1900,9 @@
   else
     poplevel (0, 0, 0);
 
-<<<<<<< HEAD
-=======
   if (IS_EMPTY_STMT (stmt) && !clauses->nowait)
     stmt = gfc_trans_omp_barrier ();
 
->>>>>>> 3082eeb7
   ompws_flags = 0;
   return stmt;
 }
