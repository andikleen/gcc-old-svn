--- conflicted
+++ resolved
@@ -1769,12 +1769,7 @@
 	  && !gfc_is_proc_ptr_comp (primary, NULL)
 	  && !(gfc_matching_procptr_assignment
 	       && sym->attr.flavor == FL_PROCEDURE))
-<<<<<<< HEAD
-      || (sym->ts.type == BT_CLASS
-	  && sym->ts.u.derived->components->attr.dimension))
-=======
       || (sym->ts.type == BT_CLASS && CLASS_DATA (sym)->attr.dimension))
->>>>>>> 779871ac
     {
       /* In EQUIVALENCE, we don't know yet whether we are seeing
 	 an array, character variable or array of character
@@ -1921,23 +1916,7 @@
 	  if (m != MATCH_YES)
 	    return m;
 	}
-      else if (component->ts.type == BT_CLASS
-	       && component->ts.u.derived->components->as != NULL
-	       && !component->attr.proc_pointer)
-	{
-	  tail = extend_ref (primary, tail);
-	  tail->type = REF_ARRAY;
-
-<<<<<<< HEAD
-	  m = gfc_match_array_ref (&tail->u.ar,
-				   component->ts.u.derived->components->as,
-				   equiv_flag);
-	  if (m != MATCH_YES)
-	    return m;
-	}
-
-=======
->>>>>>> 779871ac
+
       if ((component->ts.type != BT_DERIVED && component->ts.type != BT_CLASS)
 	  || gfc_match_char ('%') != MATCH_YES)
 	break;
@@ -2034,15 +2013,9 @@
 
   if (sym->ts.type == BT_CLASS)
     {
-<<<<<<< HEAD
-      dimension = sym->ts.u.derived->components->attr.dimension;
-      pointer = sym->ts.u.derived->components->attr.pointer;
-      allocatable = sym->ts.u.derived->components->attr.allocatable;
-=======
       dimension = CLASS_DATA (sym)->attr.dimension;
       pointer = CLASS_DATA (sym)->attr.class_pointer;
       allocatable = CLASS_DATA (sym)->attr.allocatable;
->>>>>>> 779871ac
     }
   else
     {
@@ -2101,13 +2074,8 @@
 
 	if (comp->ts.type == BT_CLASS)
 	  {
-<<<<<<< HEAD
-	    pointer = comp->ts.u.derived->components->attr.pointer;
-	    allocatable = comp->ts.u.derived->components->attr.allocatable;
-=======
 	    pointer = CLASS_DATA (comp)->attr.class_pointer;
 	    allocatable = CLASS_DATA (comp)->attr.allocatable;
->>>>>>> 779871ac
 	  }
 	else
 	  {
@@ -2156,15 +2124,9 @@
 	  attr = sym->attr;
 	  if (sym->ts.type == BT_CLASS)
 	    {
-<<<<<<< HEAD
-	      attr.dimension = sym->ts.u.derived->components->attr.dimension;
-	      attr.pointer = sym->ts.u.derived->components->attr.pointer;
-	      attr.allocatable = sym->ts.u.derived->components->attr.allocatable;
-=======
 	      attr.dimension = CLASS_DATA (sym)->attr.dimension;
 	      attr.pointer = CLASS_DATA (sym)->attr.class_pointer;
 	      attr.allocatable = CLASS_DATA (sym)->attr.allocatable;
->>>>>>> 779871ac
 	    }
 	}
       else
