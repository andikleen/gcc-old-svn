--- conflicted
+++ resolved
@@ -32,12 +32,8 @@
 tree gfc_trans_assign (gfc_code *);
 tree gfc_trans_pointer_assign (gfc_code *);
 tree gfc_trans_init_assign (gfc_code *);
-<<<<<<< HEAD
-tree gfc_trans_class_assign (gfc_code *code);
-=======
 tree gfc_trans_class_init_assign (gfc_code *);
 tree gfc_trans_class_assign (gfc_expr *, gfc_expr *, gfc_exec_op);
->>>>>>> 3082eeb7
 
 /* trans-stmt.c */
 tree gfc_trans_cycle (gfc_code *);
@@ -58,10 +54,7 @@
 tree gfc_trans_do_while (gfc_code *);
 tree gfc_trans_select (gfc_code *);
 tree gfc_trans_sync (gfc_code *, gfc_exec_op);
-<<<<<<< HEAD
-=======
 tree gfc_trans_lock_unlock (gfc_code *, gfc_exec_op);
->>>>>>> 3082eeb7
 tree gfc_trans_forall (gfc_code *);
 tree gfc_trans_where (gfc_code *);
 tree gfc_trans_allocate (gfc_code *);
