/* Header for statement translation functions
   Copyright (C) 2002, 2003, 2006, 2007, 2008, 2010
   Free Software Foundation, Inc.
   Contributed by Paul Brook

This file is part of GCC.

GCC is free software; you can redistribute it and/or modify it under
the terms of the GNU General Public License as published by the Free
Software Foundation; either version 3, or (at your option) any later
version.

GCC is distributed in the hope that it will be useful, but WITHOUT ANY
WARRANTY; without even the implied warranty of MERCHANTABILITY or
FITNESS FOR A PARTICULAR PURPOSE.  See the GNU General Public License
for more details.

You should have received a copy of the GNU General Public License
along with GCC; see the file COPYING3.  If not see
<http://www.gnu.org/licenses/>.  */

/* Statement translators (gfc_trans_*) return a fully translated tree.
   Calls gfc_trans_*.  */
tree gfc_trans_code (gfc_code *);

/* Wrapper function used to pass a check condition for implied DO loops.  */
tree gfc_trans_code_cond (gfc_code *, tree);

/* All other gfc_trans_* should only need be called by gfc_trans_code */

/* trans-expr.c */
tree gfc_trans_assign (gfc_code *);
tree gfc_trans_pointer_assign (gfc_code *);
tree gfc_trans_init_assign (gfc_code *);
<<<<<<< HEAD
tree gfc_trans_class_assign (gfc_code *code);
=======
tree gfc_trans_class_init_assign (gfc_code *);
tree gfc_trans_class_assign (gfc_expr *, gfc_expr *, gfc_exec_op);
>>>>>>> 779871ac

/* trans-stmt.c */
tree gfc_trans_cycle (gfc_code *);
tree gfc_trans_critical (gfc_code *);
tree gfc_trans_exit (gfc_code *);
tree gfc_trans_label_assign (gfc_code *);
tree gfc_trans_label_here (gfc_code *);
tree gfc_trans_goto (gfc_code *);
tree gfc_trans_entry (gfc_code *);
tree gfc_trans_pause (gfc_code *);
tree gfc_trans_stop (gfc_code *, bool);
tree gfc_trans_call (gfc_code *, bool, tree, tree, bool);
tree gfc_trans_return (gfc_code *);
tree gfc_trans_if (gfc_code *);
tree gfc_trans_arithmetic_if (gfc_code *);
tree gfc_trans_block_construct (gfc_code *);
<<<<<<< HEAD
tree gfc_trans_do (gfc_code *);
=======
tree gfc_trans_do (gfc_code *, tree);
>>>>>>> 779871ac
tree gfc_trans_do_while (gfc_code *);
tree gfc_trans_select (gfc_code *);
tree gfc_trans_sync (gfc_code *, gfc_exec_op);
tree gfc_trans_forall (gfc_code *);
tree gfc_trans_where (gfc_code *);
tree gfc_trans_allocate (gfc_code *);
tree gfc_trans_deallocate (gfc_code *);
tree gfc_trans_deallocate_array (tree);

/* trans-openmp.c */
tree gfc_trans_omp_directive (gfc_code *);

/* trans-io.c */
tree gfc_trans_open (gfc_code *);
tree gfc_trans_close (gfc_code *);
tree gfc_trans_read (gfc_code *);
tree gfc_trans_write (gfc_code *);
tree gfc_trans_iolength (gfc_code *);
tree gfc_trans_backspace (gfc_code *);
tree gfc_trans_endfile (gfc_code *);
tree gfc_trans_inquire (gfc_code *);
tree gfc_trans_rewind (gfc_code *);
tree gfc_trans_flush (gfc_code *);

tree gfc_trans_transfer (gfc_code *);
tree gfc_trans_dt_end (gfc_code *);
tree gfc_trans_wait (gfc_code *);<|MERGE_RESOLUTION|>--- conflicted
+++ resolved
@@ -32,12 +32,8 @@
 tree gfc_trans_assign (gfc_code *);
 tree gfc_trans_pointer_assign (gfc_code *);
 tree gfc_trans_init_assign (gfc_code *);
-<<<<<<< HEAD
-tree gfc_trans_class_assign (gfc_code *code);
-=======
 tree gfc_trans_class_init_assign (gfc_code *);
 tree gfc_trans_class_assign (gfc_expr *, gfc_expr *, gfc_exec_op);
->>>>>>> 779871ac
 
 /* trans-stmt.c */
 tree gfc_trans_cycle (gfc_code *);
@@ -54,11 +50,7 @@
 tree gfc_trans_if (gfc_code *);
 tree gfc_trans_arithmetic_if (gfc_code *);
 tree gfc_trans_block_construct (gfc_code *);
-<<<<<<< HEAD
-tree gfc_trans_do (gfc_code *);
-=======
 tree gfc_trans_do (gfc_code *, tree);
->>>>>>> 779871ac
 tree gfc_trans_do_while (gfc_code *);
 tree gfc_trans_select (gfc_code *);
 tree gfc_trans_sync (gfc_code *, gfc_exec_op);
