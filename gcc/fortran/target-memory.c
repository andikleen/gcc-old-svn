/* Simulate storage of variables into target memory.
   Copyright (C) 2007, 2008, 2009, 2010
   Free Software Foundation, Inc.
   Contributed by Paul Thomas and Brooks Moses

This file is part of GCC.

GCC is free software; you can redistribute it and/or modify it under
the terms of the GNU General Public License as published by the Free
Software Foundation; either version 3, or (at your option) any later
version.

GCC is distributed in the hope that it will be useful, but WITHOUT ANY
WARRANTY; without even the implied warranty of MERCHANTABILITY or
FITNESS FOR A PARTICULAR PURPOSE.  See the GNU General Public License
for more details.

You should have received a copy of the GNU General Public License
along with GCC; see the file COPYING3.  If not see
<http://www.gnu.org/licenses/>.  */

#include "config.h"
#include "system.h"
#include "flags.h"
#include "machmode.h"
#include "tree.h"
#include "gfortran.h"
#include "arith.h"
#include "constructor.h"
#include "trans.h"
#include "trans-const.h"
#include "trans-types.h"
#include "target-memory.h"

/* --------------------------------------------------------------- */ 
/* Calculate the size of an expression.  */

static size_t
size_array (gfc_expr *e)
{
  mpz_t array_size;
  gfc_constructor *c = gfc_constructor_first (e->value.constructor);
  size_t elt_size = gfc_target_expr_size (c->expr);

  gfc_array_size (e, &array_size);
  return (size_t)mpz_get_ui (array_size) * elt_size;
}

static size_t
size_integer (int kind)
{
  return GET_MODE_SIZE (TYPE_MODE (gfc_get_int_type (kind)));;
}


static size_t
size_float (int kind)
{
  return GET_MODE_SIZE (TYPE_MODE (gfc_get_real_type (kind)));;
}


static size_t
size_complex (int kind)
{
  return 2 * size_float (kind);
}


static size_t
size_logical (int kind)
{
  return GET_MODE_SIZE (TYPE_MODE (gfc_get_logical_type (kind)));;
}


static size_t
size_character (int length, int kind)
{
  int i = gfc_validate_kind (BT_CHARACTER, kind, false);
  return length * gfc_character_kinds[i].bit_size / 8;
}


size_t
gfc_target_expr_size (gfc_expr *e)
{
  tree type;

  gcc_assert (e != NULL);

  if (e->expr_type == EXPR_ARRAY)
    return size_array (e);

  switch (e->ts.type)
    {
    case BT_INTEGER:
      return size_integer (e->ts.kind);
    case BT_REAL:
      return size_float (e->ts.kind);
    case BT_COMPLEX:
      return size_complex (e->ts.kind);
    case BT_LOGICAL:
      return size_logical (e->ts.kind);
    case BT_CHARACTER:
      if (e->expr_type == EXPR_SUBSTRING && e->ref)
        {
          int start, end;

          gfc_extract_int (e->ref->u.ss.start, &start);
          gfc_extract_int (e->ref->u.ss.end, &end);
          return size_character (MAX(end - start + 1, 0), e->ts.kind);
        }
      else
        return size_character (e->value.character.length, e->ts.kind);
    case BT_HOLLERITH:
      return e->representation.length;
    case BT_DERIVED:
      type = gfc_typenode_for_spec (&e->ts);
      return int_size_in_bytes (type);
    default:
      gfc_internal_error ("Invalid expression in gfc_target_expr_size.");
      return 0;
    }
}


/* The encode_* functions export a value into a buffer, and 
   return the number of bytes of the buffer that have been
   used.  */

static int
encode_array (gfc_expr *expr, unsigned char *buffer, size_t buffer_size)
{
  mpz_t array_size;
  int i;
  int ptr = 0;

  gfc_constructor_base ctor = expr->value.constructor;

  gfc_array_size (expr, &array_size);
  for (i = 0; i < (int)mpz_get_ui (array_size); i++)
    {
      ptr += gfc_target_encode_expr (gfc_constructor_lookup_expr (ctor, i),
				     &buffer[ptr], buffer_size - ptr);
    }

  mpz_clear (array_size);
  return ptr;
}


static int
encode_integer (int kind, mpz_t integer, unsigned char *buffer,
		size_t buffer_size)
{
  return native_encode_expr (gfc_conv_mpz_to_tree (integer, kind),
			     buffer, buffer_size);
}


static int
encode_float (int kind, mpfr_t real, unsigned char *buffer, size_t buffer_size)
{
  return native_encode_expr (gfc_conv_mpfr_to_tree (real, kind, 0), buffer,
			     buffer_size);
}


static int
encode_complex (int kind, mpc_t cmplx,
		unsigned char *buffer, size_t buffer_size)
{
  int size;
  size = encode_float (kind, mpc_realref (cmplx), &buffer[0], buffer_size);
  size += encode_float (kind, mpc_imagref (cmplx),
			&buffer[size], buffer_size - size);
  return size;
}


static int
encode_logical (int kind, int logical, unsigned char *buffer, size_t buffer_size)
{
  return native_encode_expr (build_int_cst (gfc_get_logical_type (kind),
					    logical),
			     buffer, buffer_size);
}


int
gfc_encode_character (int kind, int length, const gfc_char_t *string,
		      unsigned char *buffer, size_t buffer_size)
{
  size_t elsize = size_character (1, kind);
  tree type = gfc_get_char_type (kind);
  int i;

  gcc_assert (buffer_size >= size_character (length, kind));

  for (i = 0; i < length; i++)
    native_encode_expr (build_int_cst (type, string[i]), &buffer[i*elsize],
			elsize);

  return length;
}


static int
encode_derived (gfc_expr *source, unsigned char *buffer, size_t buffer_size)
{
  gfc_constructor *c;
  gfc_component *cmp;
  int ptr;
  tree type;

  type = gfc_typenode_for_spec (&source->ts);

  for (c = gfc_constructor_first (source->value.constructor),
       cmp = source->ts.u.derived->components;
       c;
       c = gfc_constructor_next (c), cmp = cmp->next)
    {
      gcc_assert (cmp);
      if (!c->expr)
	continue;
      ptr = TREE_INT_CST_LOW(DECL_FIELD_OFFSET(cmp->backend_decl))
	    + TREE_INT_CST_LOW(DECL_FIELD_BIT_OFFSET(cmp->backend_decl))/8;

      if (c->expr->expr_type == EXPR_NULL)
 	memset (&buffer[ptr], 0,
		int_size_in_bytes (TREE_TYPE (cmp->backend_decl)));
      else
	gfc_target_encode_expr (c->expr, &buffer[ptr],
				buffer_size - ptr);
    }

  return int_size_in_bytes (type);
}


/* Write a constant expression in binary form to a buffer.  */
int
gfc_target_encode_expr (gfc_expr *source, unsigned char *buffer,
			size_t buffer_size)
{
  if (source == NULL)
    return 0;

  if (source->expr_type == EXPR_ARRAY)
    return encode_array (source, buffer, buffer_size);

  gcc_assert (source->expr_type == EXPR_CONSTANT
	      || source->expr_type == EXPR_STRUCTURE
	      || source->expr_type == EXPR_SUBSTRING);

  /* If we already have a target-memory representation, we use that rather 
     than recreating one.  */
  if (source->representation.string)
    {
      memcpy (buffer, source->representation.string,
	      source->representation.length);
      return source->representation.length;
    }

  switch (source->ts.type)
    {
    case BT_INTEGER:
      return encode_integer (source->ts.kind, source->value.integer, buffer,
			     buffer_size);
    case BT_REAL:
      return encode_float (source->ts.kind, source->value.real, buffer,
			   buffer_size);
    case BT_COMPLEX:
      return encode_complex (source->ts.kind, source->value.complex,
			     buffer, buffer_size);
    case BT_LOGICAL:
      return encode_logical (source->ts.kind, source->value.logical, buffer,
			     buffer_size);
    case BT_CHARACTER:
      if (source->expr_type == EXPR_CONSTANT || source->ref == NULL)
	return gfc_encode_character (source->ts.kind,
				     source->value.character.length,
				     source->value.character.string,
				     buffer, buffer_size);
      else
	{
	  int start, end;

	  gcc_assert (source->expr_type == EXPR_SUBSTRING);
	  gfc_extract_int (source->ref->u.ss.start, &start);
	  gfc_extract_int (source->ref->u.ss.end, &end);
	  return gfc_encode_character (source->ts.kind, MAX(end - start + 1, 0),
				       &source->value.character.string[start-1],
				       buffer, buffer_size);
	}

    case BT_DERIVED:
      return encode_derived (source, buffer, buffer_size);
    default:
      gfc_internal_error ("Invalid expression in gfc_target_encode_expr.");
      return 0;
    }
}


static int
interpret_array (unsigned char *buffer, size_t buffer_size, gfc_expr *result)
{
  gfc_constructor_base base = NULL;
  int array_size = 1;
  int i;
  int ptr = 0;

  /* Calculate array size from its shape and rank.  */
  gcc_assert (result->rank > 0 && result->shape);

  for (i = 0; i < result->rank; i++)
    array_size *= (int)mpz_get_ui (result->shape[i]);

  /* Iterate over array elements, producing constructors.  */
  for (i = 0; i < array_size; i++)
    {
      gfc_expr *e = gfc_get_constant_expr (result->ts.type, result->ts.kind,
					   &result->where);
      e->ts = result->ts;

      if (e->ts.type == BT_CHARACTER)
	e->value.character.length = result->value.character.length;

      gfc_constructor_append_expr (&base, e, &result->where);

      ptr += gfc_target_interpret_expr (&buffer[ptr], buffer_size - ptr, e);
    }

  result->value.constructor = base;
  return ptr;
}


int
gfc_interpret_integer (int kind, unsigned char *buffer, size_t buffer_size,
		   mpz_t integer)
{
  mpz_init (integer);
  gfc_conv_tree_to_mpz (integer,
			native_interpret_expr (gfc_get_int_type (kind),
					       buffer, buffer_size));
  return size_integer (kind);
}


int
gfc_interpret_float (int kind, unsigned char *buffer, size_t buffer_size,
		     mpfr_t real)
{
  gfc_set_model_kind (kind);
  mpfr_init (real);
  gfc_conv_tree_to_mpfr (real,
			 native_interpret_expr (gfc_get_real_type (kind),
						buffer, buffer_size));

  return size_float (kind);
}


int
gfc_interpret_complex (int kind, unsigned char *buffer, size_t buffer_size,
		       mpc_t complex)
{
  int size;
  size = gfc_interpret_float (kind, &buffer[0], buffer_size,
			      mpc_realref (complex));
  size += gfc_interpret_float (kind, &buffer[size], buffer_size - size,
			       mpc_imagref (complex));
  return size;
}


int
gfc_interpret_logical (int kind, unsigned char *buffer, size_t buffer_size,
		   int *logical)
{
  tree t = native_interpret_expr (gfc_get_logical_type (kind), buffer,
				  buffer_size);
  *logical = double_int_zero_p (tree_to_double_int (t))
	     ? 0 : 1;
  return size_logical (kind);
}


int
gfc_interpret_character (unsigned char *buffer, size_t buffer_size,
			 gfc_expr *result)
{
  int i;

  if (result->ts.u.cl && result->ts.u.cl->length)
    result->value.character.length =
      (int) mpz_get_ui (result->ts.u.cl->length->value.integer);

  gcc_assert (buffer_size >= size_character (result->value.character.length,
					     result->ts.kind));
  result->value.character.string =
    gfc_get_wide_string (result->value.character.length + 1);

  if (result->ts.kind == gfc_default_character_kind)
    for (i = 0; i < result->value.character.length; i++)
      result->value.character.string[i] = (gfc_char_t) buffer[i];
  else
    {
      mpz_t integer;
      unsigned bytes = size_character (1, result->ts.kind);
      mpz_init (integer);
      gcc_assert (bytes <= sizeof (unsigned long));

      for (i = 0; i < result->value.character.length; i++)
	{
	  gfc_conv_tree_to_mpz (integer,
	    native_interpret_expr (gfc_get_char_type (result->ts.kind),
				   &buffer[bytes*i], buffer_size-bytes*i));
	  result->value.character.string[i]
	    = (gfc_char_t) mpz_get_ui (integer);
	}

      mpz_clear (integer);
    }

  result->value.character.string[result->value.character.length] = '\0';

  return result->value.character.length;
}


int
gfc_interpret_derived (unsigned char *buffer, size_t buffer_size, gfc_expr *result)
{
  gfc_component *cmp;
  int ptr;
  tree type;

  /* The attributes of the derived type need to be bolted to the floor.  */
  result->expr_type = EXPR_STRUCTURE;

  cmp = result->ts.u.derived->components;

  if (result->ts.u.derived->from_intmod == INTMOD_ISO_C_BINDING
      && (result->ts.u.derived->intmod_sym_id == ISOCBINDING_PTR
	  || result->ts.u.derived->intmod_sym_id == ISOCBINDING_FUNPTR))
    {
      gfc_constructor *c;
      gfc_expr *e;
      /* Needed as gfc_typenode_for_spec as gfc_typenode_for_spec
	 sets this to BT_INTEGER.  */
      result->ts.type = BT_DERIVED;
      e = gfc_get_constant_expr (cmp->ts.type, cmp->ts.kind, &result->where); 
      c = gfc_constructor_append_expr (&result->value.constructor, e, NULL);
      c->n.component = cmp;
      gfc_target_interpret_expr (buffer, buffer_size, e);
      e->ts.is_iso_c = 1;
      return int_size_in_bytes (ptr_type_node);
    }

  type = gfc_typenode_for_spec (&result->ts);
<<<<<<< HEAD
  cmp = result->ts.u.derived->components;
=======
>>>>>>> b56a5220

  /* Run through the derived type components.  */
  for (;cmp; cmp = cmp->next)
    {
      gfc_constructor *c;
      gfc_expr *e = gfc_get_constant_expr (cmp->ts.type, cmp->ts.kind,
					   &result->where); 
      e->ts = cmp->ts;

      /* Copy shape, if needed.  */
      if (cmp->as && cmp->as->rank)
	{
	  int n;

	  e->expr_type = EXPR_ARRAY;
	  e->rank = cmp->as->rank;

	  e->shape = gfc_get_shape (e->rank);
	  for (n = 0; n < e->rank; n++)
	     {
	       mpz_init_set_ui (e->shape[n], 1);
	       mpz_add (e->shape[n], e->shape[n],
			cmp->as->upper[n]->value.integer);
	       mpz_sub (e->shape[n], e->shape[n],
			cmp->as->lower[n]->value.integer);
	     }
	}

      c = gfc_constructor_append_expr (&result->value.constructor, e, NULL);

      /* The constructor points to the component.  */
      c->n.component = cmp;
<<<<<<< HEAD

      ptr = TREE_INT_CST_LOW (DECL_FIELD_OFFSET (cmp->backend_decl));
=======

      /* Calculate the offset, which consists of the the FIELD_OFFSET in
	 bytes, which appears in multiples of DECL_OFFSET_ALIGN-bit-sized,
	 and additional bits of FIELD_BIT_OFFSET. The code assumes that all
	 sizes of the components are multiples of BITS_PER_UNIT,
	 i.e. there are, e.g., no bit fields.  */

      gcc_assert (cmp->backend_decl);
      ptr = TREE_INT_CST_LOW (DECL_FIELD_BIT_OFFSET (cmp->backend_decl));
      gcc_assert (ptr % 8 == 0);
      ptr = ptr/8 + TREE_INT_CST_LOW (DECL_FIELD_OFFSET (cmp->backend_decl));

>>>>>>> b56a5220
      gfc_target_interpret_expr (&buffer[ptr], buffer_size - ptr, e);
    }
    
  return int_size_in_bytes (type);
}


/* Read a binary buffer to a constant expression.  */
int
gfc_target_interpret_expr (unsigned char *buffer, size_t buffer_size,
			   gfc_expr *result)
{
  if (result->expr_type == EXPR_ARRAY)
    return interpret_array (buffer, buffer_size, result);

  switch (result->ts.type)
    {
    case BT_INTEGER:
      result->representation.length = 
        gfc_interpret_integer (result->ts.kind, buffer, buffer_size,
			       result->value.integer);
      break;

    case BT_REAL:
      result->representation.length = 
        gfc_interpret_float (result->ts.kind, buffer, buffer_size,
    			     result->value.real);
      break;

    case BT_COMPLEX:
      result->representation.length = 
        gfc_interpret_complex (result->ts.kind, buffer, buffer_size,
			       result->value.complex);
      break;

    case BT_LOGICAL:
      result->representation.length = 
        gfc_interpret_logical (result->ts.kind, buffer, buffer_size,
			       &result->value.logical);
      break;

    case BT_CHARACTER:
      result->representation.length = 
        gfc_interpret_character (buffer, buffer_size, result);
      break;

    case BT_DERIVED:
      result->representation.length = 
        gfc_interpret_derived (buffer, buffer_size, result);
      break;

    default:
      gfc_internal_error ("Invalid expression in gfc_target_interpret_expr.");
      break;
    }

  if (result->ts.type == BT_CHARACTER)
    result->representation.string
      = gfc_widechar_to_char (result->value.character.string,
			      result->value.character.length);
  else
    {
      result->representation.string =
        (char *) gfc_getmem (result->representation.length + 1);
      memcpy (result->representation.string, buffer,
	      result->representation.length);
      result->representation.string[result->representation.length] = '\0';
    }

  return result->representation.length;
}


/* --------------------------------------------------------------- */ 
/* Two functions used by trans-common.c to write overlapping
   equivalence initializers to a buffer.  This is added to the union
   and the original initializers freed.  */


/* Writes the values of a constant expression to a char buffer. If another
   unequal initializer has already been written to the buffer, this is an
   error.  */

static size_t
expr_to_char (gfc_expr *e, unsigned char *data, unsigned char *chk, size_t len)
{
  int i;
  int ptr;
  gfc_constructor *c;
  gfc_component *cmp;
  unsigned char *buffer;

  if (e == NULL)
    return 0;

  /* Take a derived type, one component at a time, using the offsets from the backend
     declaration.  */
  if (e->ts.type == BT_DERIVED)
    {
      for (c = gfc_constructor_first (e->value.constructor),
	   cmp = e->ts.u.derived->components;
	   c; c = gfc_constructor_next (c), cmp = cmp->next)
	{
	  gcc_assert (cmp && cmp->backend_decl);
	  if (!c->expr)
	    continue;
	    ptr = TREE_INT_CST_LOW(DECL_FIELD_OFFSET(cmp->backend_decl))
			+ TREE_INT_CST_LOW(DECL_FIELD_BIT_OFFSET(cmp->backend_decl))/8;
	  expr_to_char (c->expr, &data[ptr], &chk[ptr], len);
	}
      return len;
    }

  /* Otherwise, use the target-memory machinery to write a bitwise image, appropriate
     to the target, in a buffer and check off the initialized part of the buffer.  */
  len = gfc_target_expr_size (e);
  buffer = (unsigned char*)alloca (len);
  len = gfc_target_encode_expr (e, buffer, len);

    for (i = 0; i < (int)len; i++)
    {
      if (chk[i] && (buffer[i] != data[i]))
	{
	  gfc_error ("Overlapping unequal initializers in EQUIVALENCE "
		     "at %L", &e->where);
	  return 0;
	}
      chk[i] = 0xFF;
    }

  memcpy (data, buffer, len);
  return len;
}


/* Writes the values from the equivalence initializers to a char* array
   that will be written to the constructor to make the initializer for
   the union declaration.  */

size_t
gfc_merge_initializers (gfc_typespec ts, gfc_expr *e, unsigned char *data,
			unsigned char *chk, size_t length)
{
  size_t len = 0;
  gfc_constructor * c;

  switch (e->expr_type)
    {
    case EXPR_CONSTANT:
    case EXPR_STRUCTURE:
      len = expr_to_char (e, &data[0], &chk[0], length);

      break;

    case EXPR_ARRAY:
      for (c = gfc_constructor_first (e->value.constructor);
	   c; c = gfc_constructor_next (c))
	{
	  size_t elt_size = gfc_target_expr_size (c->expr);

	  if (c->offset)
	    len = elt_size * (size_t)mpz_get_si (c->offset);

	  len = len + gfc_merge_initializers (ts, c->expr, &data[len],
					      &chk[len], length - len);
	}
      break;

    default:
      return 0;
    }

  return len;
}


/* Transfer the bitpattern of a (integer) BOZ to real or complex variables.
   When successful, no BOZ or nothing to do, true is returned.  */

bool
gfc_convert_boz (gfc_expr *expr, gfc_typespec *ts)
{
  size_t buffer_size, boz_bit_size, ts_bit_size;
  int index;
  unsigned char *buffer;

  if (!expr->is_boz)
    return true;

  gcc_assert (expr->expr_type == EXPR_CONSTANT
	      && expr->ts.type == BT_INTEGER);

  /* Don't convert BOZ to logical, character, derived etc.  */
  if (ts->type == BT_REAL)
    {
      buffer_size = size_float (ts->kind);
      ts_bit_size = buffer_size * 8;
    }
  else if (ts->type == BT_COMPLEX)
    {
      buffer_size = size_complex (ts->kind);
      ts_bit_size = buffer_size * 8 / 2;
    }
  else
    return true;

  /* Convert BOZ to the smallest possible integer kind.  */
  boz_bit_size = mpz_sizeinbase (expr->value.integer, 2);

  if (boz_bit_size > ts_bit_size)
    {
      gfc_error_now ("BOZ constant at %L is too large (%ld vs %ld bits)",
		     &expr->where, (long) boz_bit_size, (long) ts_bit_size);
      return false;
    }

  for (index = 0; gfc_integer_kinds[index].kind != 0; ++index)
    if ((unsigned) gfc_integer_kinds[index].bit_size >= ts_bit_size)
      break;

  expr->ts.kind = gfc_integer_kinds[index].kind;
  buffer_size = MAX (buffer_size, size_integer (expr->ts.kind));

  buffer = (unsigned char*)alloca (buffer_size);
  encode_integer (expr->ts.kind, expr->value.integer, buffer, buffer_size);
  mpz_clear (expr->value.integer);

  if (ts->type == BT_REAL)
    {
      mpfr_init (expr->value.real);
      gfc_interpret_float (ts->kind, buffer, buffer_size, expr->value.real);
    }
  else
    {
      mpc_init2 (expr->value.complex, mpfr_get_default_prec());
      gfc_interpret_complex (ts->kind, buffer, buffer_size,
			     expr->value.complex);
    }
  expr->is_boz = 0;  
  expr->ts.type = ts->type;
  expr->ts.kind = ts->kind;

  return true;
}<|MERGE_RESOLUTION|>--- conflicted
+++ resolved
@@ -462,10 +462,6 @@
     }
 
   type = gfc_typenode_for_spec (&result->ts);
-<<<<<<< HEAD
-  cmp = result->ts.u.derived->components;
-=======
->>>>>>> b56a5220
 
   /* Run through the derived type components.  */
   for (;cmp; cmp = cmp->next)
@@ -498,10 +494,6 @@
 
       /* The constructor points to the component.  */
       c->n.component = cmp;
-<<<<<<< HEAD
-
-      ptr = TREE_INT_CST_LOW (DECL_FIELD_OFFSET (cmp->backend_decl));
-=======
 
       /* Calculate the offset, which consists of the the FIELD_OFFSET in
 	 bytes, which appears in multiples of DECL_OFFSET_ALIGN-bit-sized,
@@ -514,7 +506,6 @@
       gcc_assert (ptr % 8 == 0);
       ptr = ptr/8 + TREE_INT_CST_LOW (DECL_FIELD_OFFSET (cmp->backend_decl));
 
->>>>>>> b56a5220
       gfc_target_interpret_expr (&buffer[ptr], buffer_size - ptr, e);
     }
     
