/* __builtin_object_size (ptr, object_size_type) computation
<<<<<<< HEAD
   Copyright (C) 2004, 2005, 2006, 2007, 2008, 2009
=======
   Copyright (C) 2004, 2005, 2006, 2007, 2008, 2009, 2010, 2011
>>>>>>> 3082eeb7
   Free Software Foundation, Inc.
   Contributed by Jakub Jelinek <jakub@redhat.com>

This file is part of GCC.

GCC is free software; you can redistribute it and/or modify
it under the terms of the GNU General Public License as published by
the Free Software Foundation; either version 3, or (at your option)
any later version.

GCC is distributed in the hope that it will be useful,
but WITHOUT ANY WARRANTY; without even the implied warranty of
MERCHANTABILITY or FITNESS FOR A PARTICULAR PURPOSE.  See the
GNU General Public License for more details.

You should have received a copy of the GNU General Public License
along with GCC; see the file COPYING3.  If not see
<http://www.gnu.org/licenses/>.  */

#include "config.h"
#include "system.h"
#include "coretypes.h"
#include "tm.h"
#include "tree.h"
#include "diagnostic-core.h"
#include "tree-pretty-print.h"
#include "gimple-pretty-print.h"
#include "tree-flow.h"
#include "tree-pass.h"
#include "tree-ssa-propagate.h"

struct object_size_info
{
  int object_size_type;
  bitmap visited, reexamine;
  int pass;
  bool changed;
  unsigned int *depths;
  unsigned int *stack, *tos;
};

static unsigned HOST_WIDE_INT unknown[4] = { -1, -1, 0, 0 };

static tree compute_object_offset (const_tree, const_tree);
static unsigned HOST_WIDE_INT addr_object_size (struct object_size_info *,
						const_tree, int);
static unsigned HOST_WIDE_INT alloc_object_size (const_gimple, int);
static tree pass_through_call (const_gimple);
static void collect_object_sizes_for (struct object_size_info *, tree);
static void expr_object_size (struct object_size_info *, tree, tree);
static bool merge_object_sizes (struct object_size_info *, tree, tree,
				unsigned HOST_WIDE_INT);
static bool plus_stmt_object_size (struct object_size_info *, tree, gimple);
static bool cond_expr_object_size (struct object_size_info *, tree, gimple);
static unsigned int compute_object_sizes (void);
static void init_offset_limit (void);
static void check_for_plus_in_loops (struct object_size_info *, tree);
static void check_for_plus_in_loops_1 (struct object_size_info *, tree,
				       unsigned int);

/* object_sizes[0] is upper bound for number of bytes till the end of
   the object.
   object_sizes[1] is upper bound for number of bytes till the end of
   the subobject (innermost array or field with address taken).
   object_sizes[2] is lower bound for number of bytes till the end of
   the object and object_sizes[3] lower bound for subobject.  */
static unsigned HOST_WIDE_INT *object_sizes[4];

/* Bitmaps what object sizes have been computed already.  */
static bitmap computed[4];

/* Maximum value of offset we consider to be addition.  */
static unsigned HOST_WIDE_INT offset_limit;


/* Initialize OFFSET_LIMIT variable.  */
static void
init_offset_limit (void)
{
  if (host_integerp (TYPE_MAX_VALUE (sizetype), 1))
    offset_limit = tree_low_cst (TYPE_MAX_VALUE (sizetype), 1);
  else
    offset_limit = -1;
  offset_limit /= 2;
}


/* Compute offset of EXPR within VAR.  Return error_mark_node
   if unknown.  */

static tree
compute_object_offset (const_tree expr, const_tree var)
{
  enum tree_code code = PLUS_EXPR;
  tree base, off, t;

  if (expr == var)
    return size_zero_node;

  switch (TREE_CODE (expr))
    {
    case COMPONENT_REF:
      base = compute_object_offset (TREE_OPERAND (expr, 0), var);
      if (base == error_mark_node)
	return base;

      t = TREE_OPERAND (expr, 1);
      off = size_binop (PLUS_EXPR, DECL_FIELD_OFFSET (t),
			size_int (tree_low_cst (DECL_FIELD_BIT_OFFSET (t), 1)
				  / BITS_PER_UNIT));
      break;

    case REALPART_EXPR:
    CASE_CONVERT:
    case VIEW_CONVERT_EXPR:
    case NON_LVALUE_EXPR:
      return compute_object_offset (TREE_OPERAND (expr, 0), var);

    case IMAGPART_EXPR:
      base = compute_object_offset (TREE_OPERAND (expr, 0), var);
      if (base == error_mark_node)
	return base;

      off = TYPE_SIZE_UNIT (TREE_TYPE (expr));
      break;

    case ARRAY_REF:
      base = compute_object_offset (TREE_OPERAND (expr, 0), var);
      if (base == error_mark_node)
	return base;

      t = TREE_OPERAND (expr, 1);
      if (TREE_CODE (t) == INTEGER_CST && tree_int_cst_sgn (t) < 0)
	{
	  code = MINUS_EXPR;
	  t = fold_build1 (NEGATE_EXPR, TREE_TYPE (t), t);
	}
      t = fold_convert (sizetype, t);
      off = size_binop (MULT_EXPR, TYPE_SIZE_UNIT (TREE_TYPE (expr)), t);
      break;

    case MEM_REF:
      gcc_assert (TREE_CODE (TREE_OPERAND (expr, 0)) == ADDR_EXPR);
      return double_int_to_tree (sizetype, mem_ref_offset (expr));

    default:
      return error_mark_node;
    }

  return size_binop (code, base, off);
}


/* Compute __builtin_object_size for PTR, which is a ADDR_EXPR.
   OBJECT_SIZE_TYPE is the second argument from __builtin_object_size.
   If unknown, return unknown[object_size_type].  */

static unsigned HOST_WIDE_INT
addr_object_size (struct object_size_info *osi, const_tree ptr,
		  int object_size_type)
{
  tree pt_var, pt_var_size = NULL_TREE, var_size, bytes;

  gcc_assert (TREE_CODE (ptr) == ADDR_EXPR);

  pt_var = TREE_OPERAND (ptr, 0);
  if (REFERENCE_CLASS_P (pt_var))
    pt_var = get_base_address (pt_var);

  if (pt_var
<<<<<<< HEAD
      && TREE_CODE (pt_var) == INDIRECT_REF
=======
      && TREE_CODE (pt_var) == MEM_REF
>>>>>>> 3082eeb7
      && TREE_CODE (TREE_OPERAND (pt_var, 0)) == SSA_NAME
      && POINTER_TYPE_P (TREE_TYPE (TREE_OPERAND (pt_var, 0))))
    {
      unsigned HOST_WIDE_INT sz;

      if (!osi || (object_size_type & 1) != 0)
<<<<<<< HEAD
	sz = compute_builtin_object_size (TREE_OPERAND (pt_var, 0),
					  object_size_type & ~1);
      else
	{
=======
	{
	  sz = compute_builtin_object_size (TREE_OPERAND (pt_var, 0),
					    object_size_type & ~1);
	  if (host_integerp (TREE_OPERAND (pt_var, 1), 0))
	    sz -= TREE_INT_CST_LOW (TREE_OPERAND (pt_var, 1));
	  else
	    sz = offset_limit;
	}
      else
	{
>>>>>>> 3082eeb7
	  tree var = TREE_OPERAND (pt_var, 0);
	  if (osi->pass == 0)
	    collect_object_sizes_for (osi, var);
	  if (bitmap_bit_p (computed[object_size_type],
			    SSA_NAME_VERSION (var)))
	    sz = object_sizes[object_size_type][SSA_NAME_VERSION (var)];
	  else
	    sz = unknown[object_size_type];
<<<<<<< HEAD
	}

      if (sz != unknown[object_size_type] && sz < offset_limit)
	pt_var_size = size_int (sz);
    }
  else if (pt_var
	   && (SSA_VAR_P (pt_var) || TREE_CODE (pt_var) == STRING_CST)
	   && TYPE_SIZE_UNIT (TREE_TYPE (pt_var))
	   && host_integerp (TYPE_SIZE_UNIT (TREE_TYPE (pt_var)), 1)
	   && (unsigned HOST_WIDE_INT)
	      tree_low_cst (TYPE_SIZE_UNIT (TREE_TYPE (pt_var)), 1)
	      < offset_limit)
    pt_var_size = TYPE_SIZE_UNIT (TREE_TYPE (pt_var));
  else
    return unknown[object_size_type];

  if (pt_var != TREE_OPERAND (ptr, 0))
    {
      tree var;

=======
	  if (host_integerp (TREE_OPERAND (pt_var, 1), 0))
	    sz -= TREE_INT_CST_LOW (TREE_OPERAND (pt_var, 1));
	  else
	    sz = offset_limit;
	}

      if (sz != unknown[object_size_type] && sz < offset_limit)
	pt_var_size = size_int (sz);
    }
  else if (pt_var
	   && DECL_P (pt_var)
	   && host_integerp (DECL_SIZE_UNIT (pt_var), 1)
	   && (unsigned HOST_WIDE_INT)
	        tree_low_cst (DECL_SIZE_UNIT (pt_var), 1) < offset_limit)
    pt_var_size = DECL_SIZE_UNIT (pt_var);
  else if (pt_var
	   && (SSA_VAR_P (pt_var) || TREE_CODE (pt_var) == STRING_CST)
	   && TYPE_SIZE_UNIT (TREE_TYPE (pt_var))
	   && host_integerp (TYPE_SIZE_UNIT (TREE_TYPE (pt_var)), 1)
	   && (unsigned HOST_WIDE_INT)
	      tree_low_cst (TYPE_SIZE_UNIT (TREE_TYPE (pt_var)), 1)
	      < offset_limit)
    pt_var_size = TYPE_SIZE_UNIT (TREE_TYPE (pt_var));
  else
    return unknown[object_size_type];

  if (pt_var != TREE_OPERAND (ptr, 0))
    {
      tree var;

>>>>>>> 3082eeb7
      if (object_size_type & 1)
	{
	  var = TREE_OPERAND (ptr, 0);

	  while (var != pt_var
		 && TREE_CODE (var) != BIT_FIELD_REF
		 && TREE_CODE (var) != COMPONENT_REF
		 && TREE_CODE (var) != ARRAY_REF
		 && TREE_CODE (var) != ARRAY_RANGE_REF
		 && TREE_CODE (var) != REALPART_EXPR
		 && TREE_CODE (var) != IMAGPART_EXPR)
	    var = TREE_OPERAND (var, 0);
	  if (var != pt_var && TREE_CODE (var) == ARRAY_REF)
	    var = TREE_OPERAND (var, 0);
	  if (! TYPE_SIZE_UNIT (TREE_TYPE (var))
	      || ! host_integerp (TYPE_SIZE_UNIT (TREE_TYPE (var)), 1)
	      || (pt_var_size
		  && tree_int_cst_lt (pt_var_size,
				      TYPE_SIZE_UNIT (TREE_TYPE (var)))))
	    var = pt_var;
<<<<<<< HEAD
	  else if (var != pt_var && TREE_CODE (pt_var) == INDIRECT_REF)
=======
	  else if (var != pt_var && TREE_CODE (pt_var) == MEM_REF)
>>>>>>> 3082eeb7
	    {
	      tree v = var;
	      /* For &X->fld, compute object size only if fld isn't the last
		 field, as struct { int i; char c[1]; } is often used instead
		 of flexible array member.  */
	      while (v && v != pt_var)
		switch (TREE_CODE (v))
		  {
		  case ARRAY_REF:
		    if (TYPE_SIZE_UNIT (TREE_TYPE (TREE_OPERAND (v, 0)))
			&& TREE_CODE (TREE_OPERAND (v, 1)) == INTEGER_CST)
		      {
			tree domain
			  = TYPE_DOMAIN (TREE_TYPE (TREE_OPERAND (v, 0)));
			if (domain
			    && TYPE_MAX_VALUE (domain)
			    && TREE_CODE (TYPE_MAX_VALUE (domain))
			       == INTEGER_CST
			    && tree_int_cst_lt (TREE_OPERAND (v, 1),
						TYPE_MAX_VALUE (domain)))
			  {
			    v = NULL_TREE;
			    break;
			  }
		      }
		    v = TREE_OPERAND (v, 0);
		    break;
		  case REALPART_EXPR:
		  case IMAGPART_EXPR:
		    v = NULL_TREE;
		    break;
		  case COMPONENT_REF:
		    if (TREE_CODE (TREE_TYPE (v)) != ARRAY_TYPE)
		      {
			v = NULL_TREE;
			break;
		      }
		    while (v != pt_var && TREE_CODE (v) == COMPONENT_REF)
		      if (TREE_CODE (TREE_TYPE (TREE_OPERAND (v, 0)))
			  != UNION_TYPE
			  && TREE_CODE (TREE_TYPE (TREE_OPERAND (v, 0)))
			  != QUAL_UNION_TYPE)
			break;
		      else
			v = TREE_OPERAND (v, 0);
		    if (TREE_CODE (v) == COMPONENT_REF
			&& TREE_CODE (TREE_TYPE (TREE_OPERAND (v, 0)))
			   == RECORD_TYPE)
		      {
<<<<<<< HEAD
			tree fld_chain = TREE_CHAIN (TREE_OPERAND (v, 1));
			for (; fld_chain; fld_chain = TREE_CHAIN (fld_chain))
=======
			tree fld_chain = DECL_CHAIN (TREE_OPERAND (v, 1));
			for (; fld_chain; fld_chain = DECL_CHAIN (fld_chain))
>>>>>>> 3082eeb7
			  if (TREE_CODE (fld_chain) == FIELD_DECL)
			    break;

			if (fld_chain)
			  {
			    v = NULL_TREE;
			    break;
			  }
			v = TREE_OPERAND (v, 0);
		      }
		    while (v != pt_var && TREE_CODE (v) == COMPONENT_REF)
		      if (TREE_CODE (TREE_TYPE (TREE_OPERAND (v, 0)))
			  != UNION_TYPE
			  && TREE_CODE (TREE_TYPE (TREE_OPERAND (v, 0)))
			  != QUAL_UNION_TYPE)
			break;
		      else
			v = TREE_OPERAND (v, 0);
		    if (v != pt_var)
		      v = NULL_TREE;
		    else
		      v = pt_var;
		    break;
		  default:
		    v = pt_var;
		    break;
		  }
	      if (v == pt_var)
		var = pt_var;
	    }
	}
      else
	var = pt_var;

      if (var != pt_var)
	var_size = TYPE_SIZE_UNIT (TREE_TYPE (var));
      else if (!pt_var_size)
	return unknown[object_size_type];
      else
	var_size = pt_var_size;
      bytes = compute_object_offset (TREE_OPERAND (ptr, 0), var);
      if (bytes != error_mark_node)
	{
	  if (TREE_CODE (bytes) == INTEGER_CST
	      && tree_int_cst_lt (var_size, bytes))
	    bytes = size_zero_node;
	  else
	    bytes = size_binop (MINUS_EXPR, var_size, bytes);
	}
      if (var != pt_var
	  && pt_var_size
<<<<<<< HEAD
	  && TREE_CODE (pt_var) == INDIRECT_REF
=======
	  && TREE_CODE (pt_var) == MEM_REF
>>>>>>> 3082eeb7
	  && bytes != error_mark_node)
	{
	  tree bytes2 = compute_object_offset (TREE_OPERAND (ptr, 0), pt_var);
	  if (bytes2 != error_mark_node)
	    {
	      if (TREE_CODE (bytes2) == INTEGER_CST
		  && tree_int_cst_lt (pt_var_size, bytes2))
		bytes2 = size_zero_node;
	      else
		bytes2 = size_binop (MINUS_EXPR, pt_var_size, bytes2);
	      bytes = size_binop (MIN_EXPR, bytes, bytes2);
	    }
	}
    }
  else if (!pt_var_size)
    return unknown[object_size_type];
  else
    bytes = pt_var_size;

  if (host_integerp (bytes, 1))
    return tree_low_cst (bytes, 1);

  return unknown[object_size_type];
}


/* Compute __builtin_object_size for CALL, which is a GIMPLE_CALL.
   Handles various allocation calls.  OBJECT_SIZE_TYPE is the second
   argument from __builtin_object_size.  If unknown, return
   unknown[object_size_type].  */

static unsigned HOST_WIDE_INT
alloc_object_size (const_gimple call, int object_size_type)
{
  tree callee, bytes = NULL_TREE;
  tree alloc_size;
  int arg1 = -1, arg2 = -1;

  gcc_assert (is_gimple_call (call));

  callee = gimple_call_fndecl (call);
  if (!callee)
    return unknown[object_size_type];

  alloc_size = lookup_attribute ("alloc_size", TYPE_ATTRIBUTES (TREE_TYPE(callee)));
  if (alloc_size && TREE_VALUE (alloc_size))
    {
      tree p = TREE_VALUE (alloc_size);

      arg1 = TREE_INT_CST_LOW (TREE_VALUE (p))-1;
      if (TREE_CHAIN (p))
        arg2 = TREE_INT_CST_LOW (TREE_VALUE (TREE_CHAIN (p)))-1;
    }

  if (DECL_BUILT_IN_CLASS (callee) == BUILT_IN_NORMAL)
    switch (DECL_FUNCTION_CODE (callee))
      {
      case BUILT_IN_CALLOC:
	arg2 = 1;
	/* fall through */
      case BUILT_IN_MALLOC:
      case BUILT_IN_ALLOCA:
	arg1 = 0;
      default:
	break;
      }

  if (arg1 < 0 || arg1 >= (int)gimple_call_num_args (call)
      || TREE_CODE (gimple_call_arg (call, arg1)) != INTEGER_CST
      || (arg2 >= 0
	  && (arg2 >= (int)gimple_call_num_args (call)
	      || TREE_CODE (gimple_call_arg (call, arg2)) != INTEGER_CST)))
    return unknown[object_size_type];

  if (arg2 >= 0)
    bytes = size_binop (MULT_EXPR,
	fold_convert (sizetype, gimple_call_arg (call, arg1)),
	fold_convert (sizetype, gimple_call_arg (call, arg2)));
  else if (arg1 >= 0)
    bytes = fold_convert (sizetype, gimple_call_arg (call, arg1));

  if (bytes && host_integerp (bytes, 1))
    return tree_low_cst (bytes, 1);

  return unknown[object_size_type];
}


/* If object size is propagated from one of function's arguments directly
   to its return value, return that argument for GIMPLE_CALL statement CALL.
   Otherwise return NULL.  */

static tree
pass_through_call (const_gimple call)
{
  tree callee = gimple_call_fndecl (call);

  if (callee
      && DECL_BUILT_IN_CLASS (callee) == BUILT_IN_NORMAL)
    switch (DECL_FUNCTION_CODE (callee))
      {
      case BUILT_IN_MEMCPY:
      case BUILT_IN_MEMMOVE:
      case BUILT_IN_MEMSET:
      case BUILT_IN_STRCPY:
      case BUILT_IN_STRNCPY:
      case BUILT_IN_STRCAT:
      case BUILT_IN_STRNCAT:
      case BUILT_IN_MEMCPY_CHK:
      case BUILT_IN_MEMMOVE_CHK:
      case BUILT_IN_MEMSET_CHK:
      case BUILT_IN_STRCPY_CHK:
      case BUILT_IN_STRNCPY_CHK:
      case BUILT_IN_STRCAT_CHK:
      case BUILT_IN_STRNCAT_CHK:
      case BUILT_IN_ASSUME_ALIGNED:
	if (gimple_call_num_args (call) >= 1)
	  return gimple_call_arg (call, 0);
	break;
      default:
	break;
      }

  return NULL_TREE;
}


/* Compute __builtin_object_size value for PTR.  OBJECT_SIZE_TYPE is the
   second argument from __builtin_object_size.  */

unsigned HOST_WIDE_INT
compute_builtin_object_size (tree ptr, int object_size_type)
{
  gcc_assert (object_size_type >= 0 && object_size_type <= 3);

  if (! offset_limit)
    init_offset_limit ();

  if (TREE_CODE (ptr) == ADDR_EXPR)
    return addr_object_size (NULL, ptr, object_size_type);

  if (TREE_CODE (ptr) == SSA_NAME
      && POINTER_TYPE_P (TREE_TYPE (ptr))
      && object_sizes[object_size_type] != NULL)
    {
      if (!bitmap_bit_p (computed[object_size_type], SSA_NAME_VERSION (ptr)))
	{
	  struct object_size_info osi;
	  bitmap_iterator bi;
	  unsigned int i;

	  if (dump_file)
	    {
	      fprintf (dump_file, "Computing %s %sobject size for ",
		       (object_size_type & 2) ? "minimum" : "maximum",
		       (object_size_type & 1) ? "sub" : "");
	      print_generic_expr (dump_file, ptr, dump_flags);
	      fprintf (dump_file, ":\n");
	    }

	  osi.visited = BITMAP_ALLOC (NULL);
	  osi.reexamine = BITMAP_ALLOC (NULL);
	  osi.object_size_type = object_size_type;
	  osi.depths = NULL;
	  osi.stack = NULL;
	  osi.tos = NULL;

	  /* First pass: walk UD chains, compute object sizes that
	     can be computed.  osi.reexamine bitmap at the end will
	     contain what variables were found in dependency cycles
	     and therefore need to be reexamined.  */
	  osi.pass = 0;
	  osi.changed = false;
	  collect_object_sizes_for (&osi, ptr);

	  /* Second pass: keep recomputing object sizes of variables
	     that need reexamination, until no object sizes are
	     increased or all object sizes are computed.  */
	  if (! bitmap_empty_p (osi.reexamine))
	    {
	      bitmap reexamine = BITMAP_ALLOC (NULL);

	      /* If looking for minimum instead of maximum object size,
		 detect cases where a pointer is increased in a loop.
		 Although even without this detection pass 2 would eventually
		 terminate, it could take a long time.  If a pointer is
		 increasing this way, we need to assume 0 object size.
		 E.g. p = &buf[0]; while (cond) p = p + 4;  */
	      if (object_size_type & 2)
		{
		  osi.depths = XCNEWVEC (unsigned int, num_ssa_names);
		  osi.stack = XNEWVEC (unsigned int, num_ssa_names);
		  osi.tos = osi.stack;
		  osi.pass = 1;
		  /* collect_object_sizes_for is changing
		     osi.reexamine bitmap, so iterate over a copy.  */
		  bitmap_copy (reexamine, osi.reexamine);
		  EXECUTE_IF_SET_IN_BITMAP (reexamine, 0, i, bi)
		    if (bitmap_bit_p (osi.reexamine, i))
		      check_for_plus_in_loops (&osi, ssa_name (i));

		  free (osi.depths);
		  osi.depths = NULL;
		  free (osi.stack);
		  osi.stack = NULL;
		  osi.tos = NULL;
		}

	      do
		{
		  osi.pass = 2;
		  osi.changed = false;
		  /* collect_object_sizes_for is changing
		     osi.reexamine bitmap, so iterate over a copy.  */
		  bitmap_copy (reexamine, osi.reexamine);
		  EXECUTE_IF_SET_IN_BITMAP (reexamine, 0, i, bi)
		    if (bitmap_bit_p (osi.reexamine, i))
		      {
			collect_object_sizes_for (&osi, ssa_name (i));
			if (dump_file && (dump_flags & TDF_DETAILS))
			  {
			    fprintf (dump_file, "Reexamining ");
			    print_generic_expr (dump_file, ssa_name (i),
						dump_flags);
			    fprintf (dump_file, "\n");
			  }
		      }
		}
	      while (osi.changed);

	      BITMAP_FREE (reexamine);
	    }
	  EXECUTE_IF_SET_IN_BITMAP (osi.reexamine, 0, i, bi)
	    bitmap_set_bit (computed[object_size_type], i);

	  /* Debugging dumps.  */
	  if (dump_file)
	    {
	      EXECUTE_IF_SET_IN_BITMAP (osi.visited, 0, i, bi)
		if (object_sizes[object_size_type][i]
		    != unknown[object_size_type])
		  {
		    print_generic_expr (dump_file, ssa_name (i),
					dump_flags);
		    fprintf (dump_file,
			     ": %s %sobject size "
			     HOST_WIDE_INT_PRINT_UNSIGNED "\n",
			     (object_size_type & 2) ? "minimum" : "maximum",
			     (object_size_type & 1) ? "sub" : "",
			     object_sizes[object_size_type][i]);
		  }
	    }

	  BITMAP_FREE (osi.reexamine);
	  BITMAP_FREE (osi.visited);
	}

      return object_sizes[object_size_type][SSA_NAME_VERSION (ptr)];
    }

  return unknown[object_size_type];
}

/* Compute object_sizes for PTR, defined to VALUE, which is not an SSA_NAME.  */

static void
expr_object_size (struct object_size_info *osi, tree ptr, tree value)
{
  int object_size_type = osi->object_size_type;
  unsigned int varno = SSA_NAME_VERSION (ptr);
  unsigned HOST_WIDE_INT bytes;

  gcc_assert (object_sizes[object_size_type][varno]
	      != unknown[object_size_type]);
  gcc_assert (osi->pass == 0);

  if (TREE_CODE (value) == WITH_SIZE_EXPR)
    value = TREE_OPERAND (value, 0);

  /* Pointer variables should have been handled by merge_object_sizes.  */
  gcc_assert (TREE_CODE (value) != SSA_NAME
	      || !POINTER_TYPE_P (TREE_TYPE (value)));

  if (TREE_CODE (value) == ADDR_EXPR)
    bytes = addr_object_size (osi, value, object_size_type);
  else
    bytes = unknown[object_size_type];

  if ((object_size_type & 2) == 0)
    {
      if (object_sizes[object_size_type][varno] < bytes)
	object_sizes[object_size_type][varno] = bytes;
    }
  else
    {
      if (object_sizes[object_size_type][varno] > bytes)
	object_sizes[object_size_type][varno] = bytes;
    }
}


/* Compute object_sizes for PTR, defined to the result of a call.  */

static void
call_object_size (struct object_size_info *osi, tree ptr, gimple call)
{
  int object_size_type = osi->object_size_type;
  unsigned int varno = SSA_NAME_VERSION (ptr);
  unsigned HOST_WIDE_INT bytes;

  gcc_assert (is_gimple_call (call));

  gcc_assert (object_sizes[object_size_type][varno]
	      != unknown[object_size_type]);
  gcc_assert (osi->pass == 0);

  bytes = alloc_object_size (call, object_size_type);

  if ((object_size_type & 2) == 0)
    {
      if (object_sizes[object_size_type][varno] < bytes)
	object_sizes[object_size_type][varno] = bytes;
    }
  else
    {
      if (object_sizes[object_size_type][varno] > bytes)
	object_sizes[object_size_type][varno] = bytes;
    }
}


/* Compute object_sizes for PTR, defined to an unknown value.  */

static void
unknown_object_size (struct object_size_info *osi, tree ptr)
{
  int object_size_type = osi->object_size_type;
  unsigned int varno = SSA_NAME_VERSION (ptr);
  unsigned HOST_WIDE_INT bytes;

  gcc_assert (object_sizes[object_size_type][varno]
	      != unknown[object_size_type]);
  gcc_assert (osi->pass == 0);

  bytes = unknown[object_size_type];

  if ((object_size_type & 2) == 0)
    {
      if (object_sizes[object_size_type][varno] < bytes)
	object_sizes[object_size_type][varno] = bytes;
    }
  else
    {
      if (object_sizes[object_size_type][varno] > bytes)
	object_sizes[object_size_type][varno] = bytes;
    }
}


/* Merge object sizes of ORIG + OFFSET into DEST.  Return true if
   the object size might need reexamination later.  */

static bool
merge_object_sizes (struct object_size_info *osi, tree dest, tree orig,
		    unsigned HOST_WIDE_INT offset)
{
  int object_size_type = osi->object_size_type;
  unsigned int varno = SSA_NAME_VERSION (dest);
  unsigned HOST_WIDE_INT orig_bytes;

  if (object_sizes[object_size_type][varno] == unknown[object_size_type])
    return false;
  if (offset >= offset_limit)
    {
      object_sizes[object_size_type][varno] = unknown[object_size_type];
      return false;
    }

  if (osi->pass == 0)
    collect_object_sizes_for (osi, orig);

  orig_bytes = object_sizes[object_size_type][SSA_NAME_VERSION (orig)];
  if (orig_bytes != unknown[object_size_type])
    orig_bytes = (offset > orig_bytes)
		 ? (unsigned HOST_WIDE_INT) 0 : orig_bytes - offset;

  if ((object_size_type & 2) == 0)
    {
      if (object_sizes[object_size_type][varno] < orig_bytes)
	{
	  object_sizes[object_size_type][varno] = orig_bytes;
	  osi->changed = true;
	}
    }
  else
    {
      if (object_sizes[object_size_type][varno] > orig_bytes)
	{
	  object_sizes[object_size_type][varno] = orig_bytes;
	  osi->changed = true;
	}
    }
  return bitmap_bit_p (osi->reexamine, SSA_NAME_VERSION (orig));
}


/* Compute object_sizes for VAR, defined to the result of an assignment
   with operator POINTER_PLUS_EXPR.  Return true if the object size might
   need reexamination  later.  */

static bool
plus_stmt_object_size (struct object_size_info *osi, tree var, gimple stmt)
{
  int object_size_type = osi->object_size_type;
  unsigned int varno = SSA_NAME_VERSION (var);
  unsigned HOST_WIDE_INT bytes;
  tree op0, op1;

  if (gimple_assign_rhs_code (stmt) == POINTER_PLUS_EXPR)
    {
      op0 = gimple_assign_rhs1 (stmt);
      op1 = gimple_assign_rhs2 (stmt);
    }
  else if (gimple_assign_rhs_code (stmt) == ADDR_EXPR)
    {
      tree rhs = TREE_OPERAND (gimple_assign_rhs1 (stmt), 0);
      gcc_assert (TREE_CODE (rhs) == MEM_REF);
      op0 = TREE_OPERAND (rhs, 0);
      op1 = TREE_OPERAND (rhs, 1);
    }
  else
    gcc_unreachable ();

  if (object_sizes[object_size_type][varno] == unknown[object_size_type])
    return false;

  /* Handle PTR + OFFSET here.  */
  if (TREE_CODE (op1) == INTEGER_CST
      && (TREE_CODE (op0) == SSA_NAME
	  || TREE_CODE (op0) == ADDR_EXPR))
    {
      if (! host_integerp (op1, 1))
	bytes = unknown[object_size_type];
      else if (TREE_CODE (op0) == SSA_NAME)
	return merge_object_sizes (osi, var, op0, tree_low_cst (op1, 1));
      else
	{
	  unsigned HOST_WIDE_INT off = tree_low_cst (op1, 1);

          /* op0 will be ADDR_EXPR here.  */
	  bytes = addr_object_size (osi, op0, object_size_type);
	  if (bytes == unknown[object_size_type])
	    ;
	  else if (off > offset_limit)
	    bytes = unknown[object_size_type];
	  else if (off > bytes)
	    bytes = 0;
	  else
	    bytes -= off;
	}
    }
  else
    bytes = unknown[object_size_type];

  if ((object_size_type & 2) == 0)
    {
      if (object_sizes[object_size_type][varno] < bytes)
	object_sizes[object_size_type][varno] = bytes;
    }
  else
    {
      if (object_sizes[object_size_type][varno] > bytes)
	object_sizes[object_size_type][varno] = bytes;
    }
  return false;
}


/* Compute object_sizes for VAR, defined at STMT, which is
   a COND_EXPR.  Return true if the object size might need reexamination
   later.  */

static bool
cond_expr_object_size (struct object_size_info *osi, tree var, gimple stmt)
{
  tree then_, else_;
  int object_size_type = osi->object_size_type;
  unsigned int varno = SSA_NAME_VERSION (var);
  bool reexamine = false;

  gcc_assert (gimple_assign_rhs_code (stmt) == COND_EXPR);

  if (object_sizes[object_size_type][varno] == unknown[object_size_type])
    return false;

  then_ = gimple_assign_rhs2 (stmt);
  else_ = gimple_assign_rhs3 (stmt);

  if (TREE_CODE (then_) == SSA_NAME)
    reexamine |= merge_object_sizes (osi, var, then_, 0);
  else
    expr_object_size (osi, var, then_);

  if (TREE_CODE (else_) == SSA_NAME)
    reexamine |= merge_object_sizes (osi, var, else_, 0);
  else
    expr_object_size (osi, var, else_);

  return reexamine;
}

/* Compute object sizes for VAR.
   For ADDR_EXPR an object size is the number of remaining bytes
   to the end of the object (where what is considered an object depends on
   OSI->object_size_type).
   For allocation GIMPLE_CALL like malloc or calloc object size is the size
   of the allocation.
   For POINTER_PLUS_EXPR where second operand is a constant integer,
   object size is object size of the first operand minus the constant.
   If the constant is bigger than the number of remaining bytes until the
   end of the object, object size is 0, but if it is instead a pointer
   subtraction, object size is unknown[object_size_type].
   To differentiate addition from subtraction, ADDR_EXPR returns
   unknown[object_size_type] for all objects bigger than half of the address
   space, and constants less than half of the address space are considered
   addition, while bigger constants subtraction.
   For a memcpy like GIMPLE_CALL that always returns one of its arguments, the
   object size is object size of that argument.
   Otherwise, object size is the maximum of object sizes of variables
   that it might be set to.  */

static void
collect_object_sizes_for (struct object_size_info *osi, tree var)
{
  int object_size_type = osi->object_size_type;
  unsigned int varno = SSA_NAME_VERSION (var);
  gimple stmt;
  bool reexamine;

  if (bitmap_bit_p (computed[object_size_type], varno))
    return;

  if (osi->pass == 0)
    {
      if (bitmap_set_bit (osi->visited, varno))
	{
	  object_sizes[object_size_type][varno]
	    = (object_size_type & 2) ? -1 : 0;
	}
      else
	{
	  /* Found a dependency loop.  Mark the variable for later
	     re-examination.  */
	  bitmap_set_bit (osi->reexamine, varno);
	  if (dump_file && (dump_flags & TDF_DETAILS))
	    {
	      fprintf (dump_file, "Found a dependency loop at ");
	      print_generic_expr (dump_file, var, dump_flags);
	      fprintf (dump_file, "\n");
	    }
	  return;
	}
    }

  if (dump_file && (dump_flags & TDF_DETAILS))
    {
      fprintf (dump_file, "Visiting use-def links for ");
      print_generic_expr (dump_file, var, dump_flags);
      fprintf (dump_file, "\n");
    }

  stmt = SSA_NAME_DEF_STMT (var);
  reexamine = false;

  switch (gimple_code (stmt))
    {
    case GIMPLE_ASSIGN:
      {
	tree rhs = gimple_assign_rhs1 (stmt);
        if (gimple_assign_rhs_code (stmt) == POINTER_PLUS_EXPR
	    || (gimple_assign_rhs_code (stmt) == ADDR_EXPR
		&& TREE_CODE (TREE_OPERAND (rhs, 0)) == MEM_REF))
          reexamine = plus_stmt_object_size (osi, var, stmt);
	else if (gimple_assign_rhs_code (stmt) == COND_EXPR)
	  reexamine = cond_expr_object_size (osi, var, stmt);
        else if (gimple_assign_single_p (stmt)
                 || gimple_assign_unary_nop_p (stmt))
          {
            if (TREE_CODE (rhs) == SSA_NAME
                && POINTER_TYPE_P (TREE_TYPE (rhs)))
              reexamine = merge_object_sizes (osi, var, rhs, 0);
            else
              expr_object_size (osi, var, rhs);
          }
        else
          unknown_object_size (osi, var);
        break;
      }

    case GIMPLE_CALL:
      {
        tree arg = pass_through_call (stmt);
        if (arg)
          {
            if (TREE_CODE (arg) == SSA_NAME
                && POINTER_TYPE_P (TREE_TYPE (arg)))
              reexamine = merge_object_sizes (osi, var, arg, 0);
            else
              expr_object_size (osi, var, arg);
          }
        else
          call_object_size (osi, var, stmt);
	break;
      }

    case GIMPLE_ASM:
      /* Pointers defined by __asm__ statements can point anywhere.  */
      object_sizes[object_size_type][varno] = unknown[object_size_type];
      break;

    case GIMPLE_NOP:
      {
	tree decl = SSA_NAME_VAR (var);

	if (TREE_CODE (decl) != PARM_DECL && DECL_INITIAL (decl))
	  expr_object_size (osi, var, DECL_INITIAL (decl));
	else
	  expr_object_size (osi, var, decl);
      }
      break;

    case GIMPLE_PHI:
      {
	unsigned i;

	for (i = 0; i < gimple_phi_num_args (stmt); i++)
	  {
	    tree rhs = gimple_phi_arg (stmt, i)->def;

	    if (object_sizes[object_size_type][varno]
		== unknown[object_size_type])
	      break;

	    if (TREE_CODE (rhs) == SSA_NAME)
	      reexamine |= merge_object_sizes (osi, var, rhs, 0);
	    else if (osi->pass == 0)
	      expr_object_size (osi, var, rhs);
	  }
	break;
      }

    default:
      gcc_unreachable ();
    }

  if (! reexamine
      || object_sizes[object_size_type][varno] == unknown[object_size_type])
    {
      bitmap_set_bit (computed[object_size_type], varno);
      bitmap_clear_bit (osi->reexamine, varno);
    }
  else
    {
      bitmap_set_bit (osi->reexamine, varno);
      if (dump_file && (dump_flags & TDF_DETAILS))
	{
	  fprintf (dump_file, "Need to reexamine ");
	  print_generic_expr (dump_file, var, dump_flags);
	  fprintf (dump_file, "\n");
	}
    }
}


/* Helper function for check_for_plus_in_loops.  Called recursively
   to detect loops.  */

static void
check_for_plus_in_loops_1 (struct object_size_info *osi, tree var,
			   unsigned int depth)
{
  gimple stmt = SSA_NAME_DEF_STMT (var);
  unsigned int varno = SSA_NAME_VERSION (var);

  if (osi->depths[varno])
    {
      if (osi->depths[varno] != depth)
	{
	  unsigned int *sp;

	  /* Found a loop involving pointer addition.  */
	  for (sp = osi->tos; sp > osi->stack; )
	    {
	      --sp;
	      bitmap_clear_bit (osi->reexamine, *sp);
	      bitmap_set_bit (computed[osi->object_size_type], *sp);
	      object_sizes[osi->object_size_type][*sp] = 0;
	      if (*sp == varno)
		break;
	    }
	}
      return;
    }
  else if (! bitmap_bit_p (osi->reexamine, varno))
    return;

  osi->depths[varno] = depth;
  *osi->tos++ = varno;

  switch (gimple_code (stmt))
    {

    case GIMPLE_ASSIGN:
      {
        if ((gimple_assign_single_p (stmt)
             || gimple_assign_unary_nop_p (stmt))
            && TREE_CODE (gimple_assign_rhs1 (stmt)) == SSA_NAME)
          {
            tree rhs = gimple_assign_rhs1 (stmt);

            check_for_plus_in_loops_1 (osi, rhs, depth);
          }
        else if (gimple_assign_rhs_code (stmt) == POINTER_PLUS_EXPR)
          {
            tree basevar = gimple_assign_rhs1 (stmt);
            tree cst = gimple_assign_rhs2 (stmt);

            gcc_assert (TREE_CODE (cst) == INTEGER_CST);

            check_for_plus_in_loops_1 (osi, basevar,
                                       depth + !integer_zerop (cst));
          }
        else
          gcc_unreachable ();
        break;
      }

    case GIMPLE_CALL:
      {
        tree arg = pass_through_call (stmt);
        if (arg)
          {
            if (TREE_CODE (arg) == SSA_NAME)
              check_for_plus_in_loops_1 (osi, arg, depth);
            else
              gcc_unreachable ();
          }
        break;
      }

    case GIMPLE_PHI:
      {
	unsigned i;

	for (i = 0; i < gimple_phi_num_args (stmt); i++)
	  {
	    tree rhs = gimple_phi_arg (stmt, i)->def;

	    if (TREE_CODE (rhs) == SSA_NAME)
	      check_for_plus_in_loops_1 (osi, rhs, depth);
	  }
	break;
      }

    default:
      gcc_unreachable ();
    }

  osi->depths[varno] = 0;
  osi->tos--;
}


/* Check if some pointer we are computing object size of is being increased
   within a loop.  If yes, assume all the SSA variables participating in
   that loop have minimum object sizes 0.  */

static void
check_for_plus_in_loops (struct object_size_info *osi, tree var)
{
  gimple stmt = SSA_NAME_DEF_STMT (var);

  /* NOTE: In the pre-tuples code, we handled a CALL_EXPR here,
     and looked for a POINTER_PLUS_EXPR in the pass-through
     argument, if any.  In GIMPLE, however, such an expression
     is not a valid call operand.  */

  if (is_gimple_assign (stmt)
      && gimple_assign_rhs_code (stmt) == POINTER_PLUS_EXPR)
    {
      tree basevar = gimple_assign_rhs1 (stmt);
      tree cst = gimple_assign_rhs2 (stmt);

      gcc_assert (TREE_CODE (cst) == INTEGER_CST);

      if (integer_zerop (cst))
        return;

      osi->depths[SSA_NAME_VERSION (basevar)] = 1;
      *osi->tos++ = SSA_NAME_VERSION (basevar);
      check_for_plus_in_loops_1 (osi, var, 2);
      osi->depths[SSA_NAME_VERSION (basevar)] = 0;
      osi->tos--;
    }
}


/* Initialize data structures for the object size computation.  */

void
init_object_sizes (void)
{
  int object_size_type;

  if (object_sizes[0])
    return;

  for (object_size_type = 0; object_size_type <= 3; object_size_type++)
    {
      object_sizes[object_size_type] = XNEWVEC (unsigned HOST_WIDE_INT, num_ssa_names);
      computed[object_size_type] = BITMAP_ALLOC (NULL);
    }

  init_offset_limit ();
}


/* Destroy data structures after the object size computation.  */

void
fini_object_sizes (void)
{
  int object_size_type;

  for (object_size_type = 0; object_size_type <= 3; object_size_type++)
    {
      free (object_sizes[object_size_type]);
      BITMAP_FREE (computed[object_size_type]);
      object_sizes[object_size_type] = NULL;
    }
}


/* Simple pass to optimize all __builtin_object_size () builtins.  */

static unsigned int
compute_object_sizes (void)
{
  basic_block bb;
  FOR_EACH_BB (bb)
    {
      gimple_stmt_iterator i;
      for (i = gsi_start_bb (bb); !gsi_end_p (i); gsi_next (&i))
	{
	  tree callee, result;
	  gimple call = gsi_stmt (i);

          if (gimple_code (call) != GIMPLE_CALL)
	    continue;

	  callee = gimple_call_fndecl (call);
	  if (!callee
	      || DECL_BUILT_IN_CLASS (callee) != BUILT_IN_NORMAL
	      || DECL_FUNCTION_CODE (callee) != BUILT_IN_OBJECT_SIZE)
	    continue;

	  init_object_sizes ();
	  result = fold_call_stmt (call, false);
	  if (!result)
	    {
	      if (gimple_call_num_args (call) == 2
		  && POINTER_TYPE_P (TREE_TYPE (gimple_call_arg (call, 0))))
		{
		  tree ost = gimple_call_arg (call, 1);

		  if (host_integerp (ost, 1))
		    {
		      unsigned HOST_WIDE_INT object_size_type
			= tree_low_cst (ost, 1);

		      if (object_size_type < 2)
			result = fold_convert (size_type_node,
					       integer_minus_one_node);
		      else if (object_size_type < 4)
			result = build_zero_cst (size_type_node);
		    }
		}

	      if (!result)
		continue;
	    }

	  if (dump_file && (dump_flags & TDF_DETAILS))
	    {
	      fprintf (dump_file, "Simplified\n  ");
	      print_gimple_stmt (dump_file, call, 0, dump_flags);
	    }

	  if (!update_call_from_tree (&i, result))
	    gcc_unreachable ();

          /* NOTE: In the pre-tuples code, we called update_stmt here.  This is
             now handled by gsi_replace, called from update_call_from_tree.  */

	  if (dump_file && (dump_flags & TDF_DETAILS))
	    {
	      fprintf (dump_file, "to\n  ");
	      print_gimple_stmt (dump_file, call, 0, dump_flags);
	      fprintf (dump_file, "\n");
	    }
	}
    }

  fini_object_sizes ();
  return 0;
}

struct gimple_opt_pass pass_object_sizes =
{
 {
  GIMPLE_PASS,
  "objsz",				/* name */
  NULL,					/* gate */
  compute_object_sizes,			/* execute */
  NULL,					/* sub */
  NULL,					/* next */
  0,					/* static_pass_number */
  TV_NONE,				/* tv_id */
  PROP_cfg | PROP_ssa,			/* properties_required */
  0,					/* properties_provided */
  0,					/* properties_destroyed */
  0,					/* todo_flags_start */
  TODO_verify_ssa	                /* todo_flags_finish */
 }
};<|MERGE_RESOLUTION|>--- conflicted
+++ resolved
@@ -1,9 +1,5 @@
 /* __builtin_object_size (ptr, object_size_type) computation
-<<<<<<< HEAD
-   Copyright (C) 2004, 2005, 2006, 2007, 2008, 2009
-=======
    Copyright (C) 2004, 2005, 2006, 2007, 2008, 2009, 2010, 2011
->>>>>>> 3082eeb7
    Free Software Foundation, Inc.
    Contributed by Jakub Jelinek <jakub@redhat.com>
 
@@ -174,23 +170,13 @@
     pt_var = get_base_address (pt_var);
 
   if (pt_var
-<<<<<<< HEAD
-      && TREE_CODE (pt_var) == INDIRECT_REF
-=======
       && TREE_CODE (pt_var) == MEM_REF
->>>>>>> 3082eeb7
       && TREE_CODE (TREE_OPERAND (pt_var, 0)) == SSA_NAME
       && POINTER_TYPE_P (TREE_TYPE (TREE_OPERAND (pt_var, 0))))
     {
       unsigned HOST_WIDE_INT sz;
 
       if (!osi || (object_size_type & 1) != 0)
-<<<<<<< HEAD
-	sz = compute_builtin_object_size (TREE_OPERAND (pt_var, 0),
-					  object_size_type & ~1);
-      else
-	{
-=======
 	{
 	  sz = compute_builtin_object_size (TREE_OPERAND (pt_var, 0),
 					    object_size_type & ~1);
@@ -201,7 +187,6 @@
 	}
       else
 	{
->>>>>>> 3082eeb7
 	  tree var = TREE_OPERAND (pt_var, 0);
 	  if (osi->pass == 0)
 	    collect_object_sizes_for (osi, var);
@@ -210,28 +195,6 @@
 	    sz = object_sizes[object_size_type][SSA_NAME_VERSION (var)];
 	  else
 	    sz = unknown[object_size_type];
-<<<<<<< HEAD
-	}
-
-      if (sz != unknown[object_size_type] && sz < offset_limit)
-	pt_var_size = size_int (sz);
-    }
-  else if (pt_var
-	   && (SSA_VAR_P (pt_var) || TREE_CODE (pt_var) == STRING_CST)
-	   && TYPE_SIZE_UNIT (TREE_TYPE (pt_var))
-	   && host_integerp (TYPE_SIZE_UNIT (TREE_TYPE (pt_var)), 1)
-	   && (unsigned HOST_WIDE_INT)
-	      tree_low_cst (TYPE_SIZE_UNIT (TREE_TYPE (pt_var)), 1)
-	      < offset_limit)
-    pt_var_size = TYPE_SIZE_UNIT (TREE_TYPE (pt_var));
-  else
-    return unknown[object_size_type];
-
-  if (pt_var != TREE_OPERAND (ptr, 0))
-    {
-      tree var;
-
-=======
 	  if (host_integerp (TREE_OPERAND (pt_var, 1), 0))
 	    sz -= TREE_INT_CST_LOW (TREE_OPERAND (pt_var, 1));
 	  else
@@ -262,7 +225,6 @@
     {
       tree var;
 
->>>>>>> 3082eeb7
       if (object_size_type & 1)
 	{
 	  var = TREE_OPERAND (ptr, 0);
@@ -283,11 +245,7 @@
 		  && tree_int_cst_lt (pt_var_size,
 				      TYPE_SIZE_UNIT (TREE_TYPE (var)))))
 	    var = pt_var;
-<<<<<<< HEAD
-	  else if (var != pt_var && TREE_CODE (pt_var) == INDIRECT_REF)
-=======
 	  else if (var != pt_var && TREE_CODE (pt_var) == MEM_REF)
->>>>>>> 3082eeb7
 	    {
 	      tree v = var;
 	      /* For &X->fld, compute object size only if fld isn't the last
@@ -337,13 +295,8 @@
 			&& TREE_CODE (TREE_TYPE (TREE_OPERAND (v, 0)))
 			   == RECORD_TYPE)
 		      {
-<<<<<<< HEAD
-			tree fld_chain = TREE_CHAIN (TREE_OPERAND (v, 1));
-			for (; fld_chain; fld_chain = TREE_CHAIN (fld_chain))
-=======
 			tree fld_chain = DECL_CHAIN (TREE_OPERAND (v, 1));
 			for (; fld_chain; fld_chain = DECL_CHAIN (fld_chain))
->>>>>>> 3082eeb7
 			  if (TREE_CODE (fld_chain) == FIELD_DECL)
 			    break;
 
@@ -395,11 +348,7 @@
 	}
       if (var != pt_var
 	  && pt_var_size
-<<<<<<< HEAD
-	  && TREE_CODE (pt_var) == INDIRECT_REF
-=======
 	  && TREE_CODE (pt_var) == MEM_REF
->>>>>>> 3082eeb7
 	  && bytes != error_mark_node)
 	{
 	  tree bytes2 = compute_object_offset (TREE_OPERAND (ptr, 0), pt_var);
