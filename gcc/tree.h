/* Definitions for the ubiquitous 'tree' type for GNU compilers.
   Copyright (C) 1989-2013 Free Software Foundation, Inc.

This file is part of GCC.

GCC is free software; you can redistribute it and/or modify it under
the terms of the GNU General Public License as published by the Free
Software Foundation; either version 3, or (at your option) any later
version.

GCC is distributed in the hope that it will be useful, but WITHOUT ANY
WARRANTY; without even the implied warranty of MERCHANTABILITY or
FITNESS FOR A PARTICULAR PURPOSE.  See the GNU General Public License
for more details.

You should have received a copy of the GNU General Public License
along with GCC; see the file COPYING3.  If not see
<http://www.gnu.org/licenses/>.  */

#ifndef GCC_TREE_H
#define GCC_TREE_H

#include "tree-core.h"
#include "wide-int.h"

/* These includes are required here because they provide declarations
   used by inline functions in this file.

   FIXME - Move these users elsewhere? */
#include "fold-const.h"

/* Macros for initializing `tree_contains_struct'.  */
#define MARK_TS_BASE(C)					\
  do {							\
    tree_contains_struct[C][TS_BASE] = 1;		\
  } while (0)

#define MARK_TS_TYPED(C)				\
  do {							\
    MARK_TS_BASE (C);					\
    tree_contains_struct[C][TS_TYPED] = 1;		\
  } while (0)

#define MARK_TS_COMMON(C)				\
  do {							\
    MARK_TS_TYPED (C);					\
    tree_contains_struct[C][TS_COMMON] = 1;		\
  } while (0)

#define MARK_TS_TYPE_COMMON(C)				\
  do {							\
    MARK_TS_COMMON (C);					\
    tree_contains_struct[C][TS_TYPE_COMMON] = 1;	\
  } while (0)

#define MARK_TS_TYPE_WITH_LANG_SPECIFIC(C)		\
  do {							\
    MARK_TS_TYPE_COMMON (C);				\
    tree_contains_struct[C][TS_TYPE_WITH_LANG_SPECIFIC] = 1;	\
  } while (0)

#define MARK_TS_DECL_MINIMAL(C)				\
  do {							\
    MARK_TS_COMMON (C);					\
    tree_contains_struct[C][TS_DECL_MINIMAL] = 1;	\
  } while (0)

#define MARK_TS_DECL_COMMON(C)				\
  do {							\
    MARK_TS_DECL_MINIMAL (C);				\
    tree_contains_struct[C][TS_DECL_COMMON] = 1;	\
  } while (0)

#define MARK_TS_DECL_WRTL(C)				\
  do {							\
    MARK_TS_DECL_COMMON (C);				\
    tree_contains_struct[C][TS_DECL_WRTL] = 1;		\
  } while (0)

#define MARK_TS_DECL_WITH_VIS(C)			\
  do {							\
    MARK_TS_DECL_WRTL (C);				\
    tree_contains_struct[C][TS_DECL_WITH_VIS] = 1;	\
  } while (0)

#define MARK_TS_DECL_NON_COMMON(C)			\
  do {							\
    MARK_TS_DECL_WITH_VIS (C);				\
    tree_contains_struct[C][TS_DECL_NON_COMMON] = 1;	\
  } while (0)


/* Returns the string representing CLASS.  */

#define TREE_CODE_CLASS_STRING(CLASS)\
        tree_code_class_strings[(int) (CLASS)]

#define TREE_CODE_CLASS(CODE)	tree_code_type[(int) (CODE)]

/* Nonzero if NODE represents an exceptional code.  */

#define EXCEPTIONAL_CLASS_P(NODE)\
	(TREE_CODE_CLASS (TREE_CODE (NODE)) == tcc_exceptional)

/* Nonzero if NODE represents a constant.  */

#define CONSTANT_CLASS_P(NODE)\
	(TREE_CODE_CLASS (TREE_CODE (NODE)) == tcc_constant)

/* Nonzero if NODE represents a type.  */

#define TYPE_P(NODE)\
	(TREE_CODE_CLASS (TREE_CODE (NODE)) == tcc_type)

/* Nonzero if NODE represents a declaration.  */

#define DECL_P(NODE)\
        (TREE_CODE_CLASS (TREE_CODE (NODE)) == tcc_declaration)

/* True if NODE designates a variable declaration.  */
#define VAR_P(NODE) \
  (TREE_CODE (NODE) == VAR_DECL)

/* Nonzero if DECL represents a VAR_DECL or FUNCTION_DECL.  */

#define VAR_OR_FUNCTION_DECL_P(DECL)\
  (TREE_CODE (DECL) == VAR_DECL || TREE_CODE (DECL) == FUNCTION_DECL)

/* Nonzero if NODE represents a INDIRECT_REF.  Keep these checks in
   ascending code order.  */

#define INDIRECT_REF_P(NODE)\
  (TREE_CODE (NODE) == INDIRECT_REF)

/* Nonzero if NODE represents a reference.  */

#define REFERENCE_CLASS_P(NODE)\
	(TREE_CODE_CLASS (TREE_CODE (NODE)) == tcc_reference)

/* Nonzero if NODE represents a comparison.  */

#define COMPARISON_CLASS_P(NODE)\
	(TREE_CODE_CLASS (TREE_CODE (NODE)) == tcc_comparison)

/* Nonzero if NODE represents a unary arithmetic expression.  */

#define UNARY_CLASS_P(NODE)\
	(TREE_CODE_CLASS (TREE_CODE (NODE)) == tcc_unary)

/* Nonzero if NODE represents a binary arithmetic expression.  */

#define BINARY_CLASS_P(NODE)\
	(TREE_CODE_CLASS (TREE_CODE (NODE)) == tcc_binary)

/* Nonzero if NODE represents a statement expression.  */

#define STATEMENT_CLASS_P(NODE)\
	(TREE_CODE_CLASS (TREE_CODE (NODE)) == tcc_statement)

/* Nonzero if NODE represents a function call-like expression with a
   variable-length operand vector.  */

#define VL_EXP_CLASS_P(NODE)\
	(TREE_CODE_CLASS (TREE_CODE (NODE)) == tcc_vl_exp)

/* Nonzero if NODE represents any other expression.  */

#define EXPRESSION_CLASS_P(NODE)\
	(TREE_CODE_CLASS (TREE_CODE (NODE)) == tcc_expression)

/* Returns nonzero iff NODE represents a type or declaration.  */

#define IS_TYPE_OR_DECL_P(NODE)\
	(TYPE_P (NODE) || DECL_P (NODE))

/* Returns nonzero iff CLASS is the tree-code class of an
   expression.  */

#define IS_EXPR_CODE_CLASS(CLASS)\
	((CLASS) >= tcc_reference && (CLASS) <= tcc_expression)

/* Returns nonzero iff NODE is an expression of some kind.  */

#define EXPR_P(NODE) IS_EXPR_CODE_CLASS (TREE_CODE_CLASS (TREE_CODE (NODE)))

#define TREE_CODE_LENGTH(CODE)	tree_code_length[(int) (CODE)]


/* Helper macros for math builtins.  */

#define BUILTIN_EXP10_P(FN) \
 ((FN) == BUILT_IN_EXP10 || (FN) == BUILT_IN_EXP10F || (FN) == BUILT_IN_EXP10L \
  || (FN) == BUILT_IN_POW10 || (FN) == BUILT_IN_POW10F || (FN) == BUILT_IN_POW10L)

#define BUILTIN_EXPONENT_P(FN) (BUILTIN_EXP10_P (FN) \
  || (FN) == BUILT_IN_EXP || (FN) == BUILT_IN_EXPF || (FN) == BUILT_IN_EXPL \
  || (FN) == BUILT_IN_EXP2 || (FN) == BUILT_IN_EXP2F || (FN) == BUILT_IN_EXP2L)

#define BUILTIN_SQRT_P(FN) \
 ((FN) == BUILT_IN_SQRT || (FN) == BUILT_IN_SQRTF || (FN) == BUILT_IN_SQRTL)

#define BUILTIN_CBRT_P(FN) \
 ((FN) == BUILT_IN_CBRT || (FN) == BUILT_IN_CBRTF || (FN) == BUILT_IN_CBRTL)

#define BUILTIN_ROOT_P(FN) (BUILTIN_SQRT_P (FN) || BUILTIN_CBRT_P (FN))

#define CASE_FLT_FN(FN) case FN: case FN##F: case FN##L
#define CASE_FLT_FN_REENT(FN) case FN##_R: case FN##F_R: case FN##L_R
#define CASE_INT_FN(FN) case FN: case FN##L: case FN##LL: case FN##IMAX

#define NULL_TREE (tree) NULL

/* Define accessors for the fields that all tree nodes have
   (though some fields are not used for all kinds of nodes).  */

/* The tree-code says what kind of node it is.
   Codes are defined in tree.def.  */
#define TREE_CODE(NODE) ((enum tree_code) (NODE)->base.code)
#define TREE_SET_CODE(NODE, VALUE) ((NODE)->base.code = (VALUE))

/* When checking is enabled, errors will be generated if a tree node
   is accessed incorrectly. The macros die with a fatal error.  */
#if defined ENABLE_TREE_CHECKING && (GCC_VERSION >= 2007)

#define TREE_CHECK(T, CODE) \
(tree_check ((T), __FILE__, __LINE__, __FUNCTION__, (CODE)))

#define TREE_NOT_CHECK(T, CODE) \
(tree_not_check ((T), __FILE__, __LINE__, __FUNCTION__, (CODE)))

#define TREE_CHECK2(T, CODE1, CODE2) \
(tree_check2 ((T), __FILE__, __LINE__, __FUNCTION__, (CODE1), (CODE2)))

#define TREE_NOT_CHECK2(T, CODE1, CODE2) \
(tree_not_check2 ((T), __FILE__, __LINE__, __FUNCTION__, (CODE1), (CODE2)))

#define TREE_CHECK3(T, CODE1, CODE2, CODE3) \
(tree_check3 ((T), __FILE__, __LINE__, __FUNCTION__, (CODE1), (CODE2), (CODE3)))

#define TREE_NOT_CHECK3(T, CODE1, CODE2, CODE3) \
(tree_not_check3 ((T), __FILE__, __LINE__, __FUNCTION__, \
                               (CODE1), (CODE2), (CODE3)))

#define TREE_CHECK4(T, CODE1, CODE2, CODE3, CODE4) \
(tree_check4 ((T), __FILE__, __LINE__, __FUNCTION__, \
                           (CODE1), (CODE2), (CODE3), (CODE4)))

#define TREE_NOT_CHECK4(T, CODE1, CODE2, CODE3, CODE4) \
(tree_not_check4 ((T), __FILE__, __LINE__, __FUNCTION__, \
                               (CODE1), (CODE2), (CODE3), (CODE4)))

#define TREE_CHECK5(T, CODE1, CODE2, CODE3, CODE4, CODE5) \
(tree_check5 ((T), __FILE__, __LINE__, __FUNCTION__, \
                           (CODE1), (CODE2), (CODE3), (CODE4), (CODE5)))

#define TREE_NOT_CHECK5(T, CODE1, CODE2, CODE3, CODE4, CODE5) \
(tree_not_check5 ((T), __FILE__, __LINE__, __FUNCTION__, \
                               (CODE1), (CODE2), (CODE3), (CODE4), (CODE5)))

#define CONTAINS_STRUCT_CHECK(T, STRUCT) \
(contains_struct_check ((T), (STRUCT), __FILE__, __LINE__, __FUNCTION__))

#define TREE_CLASS_CHECK(T, CLASS) \
(tree_class_check ((T), (CLASS), __FILE__, __LINE__, __FUNCTION__))

#define TREE_RANGE_CHECK(T, CODE1, CODE2) \
(tree_range_check ((T), (CODE1), (CODE2), __FILE__, __LINE__, __FUNCTION__))

#define OMP_CLAUSE_SUBCODE_CHECK(T, CODE) \
(omp_clause_subcode_check ((T), (CODE), __FILE__, __LINE__, __FUNCTION__))

#define OMP_CLAUSE_RANGE_CHECK(T, CODE1, CODE2) \
(omp_clause_range_check ((T), (CODE1), (CODE2), \
                                      __FILE__, __LINE__, __FUNCTION__))

/* These checks have to be special cased.  */
#define EXPR_CHECK(T) \
(expr_check ((T), __FILE__, __LINE__, __FUNCTION__))

/* These checks have to be special cased.  */
#define NON_TYPE_CHECK(T) \
(non_type_check ((T), __FILE__, __LINE__, __FUNCTION__))

#define TREE_INT_CST_ELT_CHECK(T, I) \
(*tree_int_cst_elt_check ((T), (I), __FILE__, __LINE__, __FUNCTION__))

#define TREE_VEC_ELT_CHECK(T, I) \
(*(CONST_CAST2 (tree *, typeof (T)*, \
     tree_vec_elt_check ((T), (I), __FILE__, __LINE__, __FUNCTION__))))

#define OMP_CLAUSE_ELT_CHECK(T, I) \
(*(omp_clause_elt_check ((T), (I), __FILE__, __LINE__, __FUNCTION__)))

/* Special checks for TREE_OPERANDs.  */
#define TREE_OPERAND_CHECK(T, I) \
(*(CONST_CAST2 (tree*, typeof (T)*, \
     tree_operand_check ((T), (I), __FILE__, __LINE__, __FUNCTION__))))

#define TREE_OPERAND_CHECK_CODE(T, CODE, I) \
(*(tree_operand_check_code ((T), (CODE), (I), \
                                         __FILE__, __LINE__, __FUNCTION__)))

/* Nodes are chained together for many purposes.
   Types are chained together to record them for being output to the debugger
   (see the function `chain_type').
   Decls in the same scope are chained together to record the contents
   of the scope.
   Statement nodes for successive statements used to be chained together.
   Often lists of things are represented by TREE_LIST nodes that
   are chained together.  */

#define TREE_CHAIN(NODE) \
(CONTAINS_STRUCT_CHECK (NODE, TS_COMMON)->common.chain)

/* In all nodes that are expressions, this is the data type of the expression.
   In POINTER_TYPE nodes, this is the type that the pointer points to.
   In ARRAY_TYPE nodes, this is the type of the elements.
   In VECTOR_TYPE nodes, this is the type of the elements.  */
#define TREE_TYPE(NODE) \
(CONTAINS_STRUCT_CHECK (NODE, TS_TYPED)->typed.type)

extern void tree_contains_struct_check_failed (const_tree,
					       const enum tree_node_structure_enum,
					       const char *, int, const char *)
  ATTRIBUTE_NORETURN;

extern void tree_check_failed (const_tree, const char *, int, const char *,
			       ...) ATTRIBUTE_NORETURN;
extern void tree_not_check_failed (const_tree, const char *, int, const char *,
				   ...) ATTRIBUTE_NORETURN;
extern void tree_class_check_failed (const_tree, const enum tree_code_class,
				     const char *, int, const char *)
    ATTRIBUTE_NORETURN;
extern void tree_range_check_failed (const_tree, const char *, int,
				     const char *, enum tree_code,
				     enum tree_code)
    ATTRIBUTE_NORETURN;
extern void tree_not_class_check_failed (const_tree,
					 const enum tree_code_class,
					 const char *, int, const char *)
    ATTRIBUTE_NORETURN;
extern void tree_int_cst_elt_check_failed (int, int, const char *,
					   int, const char *)
    ATTRIBUTE_NORETURN;
extern void tree_vec_elt_check_failed (int, int, const char *,
				       int, const char *)
    ATTRIBUTE_NORETURN;
extern void phi_node_elt_check_failed (int, int, const char *,
				       int, const char *)
    ATTRIBUTE_NORETURN;
extern void tree_operand_check_failed (int, const_tree,
				       const char *, int, const char *)
    ATTRIBUTE_NORETURN;
extern void omp_clause_check_failed (const_tree, const char *, int,
				     const char *, enum omp_clause_code)
    ATTRIBUTE_NORETURN;
extern void omp_clause_operand_check_failed (int, const_tree, const char *,
				             int, const char *)
    ATTRIBUTE_NORETURN;
extern void omp_clause_range_check_failed (const_tree, const char *, int,
			       const char *, enum omp_clause_code,
			       enum omp_clause_code)
    ATTRIBUTE_NORETURN;

#else /* not ENABLE_TREE_CHECKING, or not gcc */

#define CONTAINS_STRUCT_CHECK(T, ENUM)          (T)
#define TREE_CHECK(T, CODE)			(T)
#define TREE_NOT_CHECK(T, CODE)			(T)
#define TREE_CHECK2(T, CODE1, CODE2)		(T)
#define TREE_NOT_CHECK2(T, CODE1, CODE2)	(T)
#define TREE_CHECK3(T, CODE1, CODE2, CODE3)	(T)
#define TREE_NOT_CHECK3(T, CODE1, CODE2, CODE3)	(T)
#define TREE_CHECK4(T, CODE1, CODE2, CODE3, CODE4) (T)
#define TREE_NOT_CHECK4(T, CODE1, CODE2, CODE3, CODE4) (T)
#define TREE_CHECK5(T, CODE1, CODE2, CODE3, CODE4, CODE5) (T)
#define TREE_NOT_CHECK5(T, CODE1, CODE2, CODE3, CODE4, CODE5) (T)
#define TREE_CLASS_CHECK(T, CODE)		(T)
#define TREE_RANGE_CHECK(T, CODE1, CODE2)	(T)
#define EXPR_CHECK(T)				(T)
#define NON_TYPE_CHECK(T)			(T)
#define TREE_INT_CST_ELT_CHECK(T, I)		((T)->int_cst.val[I])
#define TREE_VEC_ELT_CHECK(T, I)		((T)->vec.a[I])
#define TREE_OPERAND_CHECK(T, I)		((T)->exp.operands[I])
#define TREE_OPERAND_CHECK_CODE(T, CODE, I)	((T)->exp.operands[I])
#define OMP_CLAUSE_ELT_CHECK(T, i)	        ((T)->omp_clause.ops[i])
#define OMP_CLAUSE_RANGE_CHECK(T, CODE1, CODE2)	(T)
#define OMP_CLAUSE_SUBCODE_CHECK(T, CODE)	(T)

#define TREE_CHAIN(NODE) ((NODE)->common.chain)
#define TREE_TYPE(NODE) ((NODE)->typed.type)

#endif

#define TREE_BLOCK(NODE)		(tree_block (NODE))
#define TREE_SET_BLOCK(T, B)		(tree_set_block ((T), (B)))

#include "tree-check.h"

#define TYPE_CHECK(T)		TREE_CLASS_CHECK (T, tcc_type)
#define DECL_MINIMAL_CHECK(T)   CONTAINS_STRUCT_CHECK (T, TS_DECL_MINIMAL)
#define DECL_COMMON_CHECK(T)    CONTAINS_STRUCT_CHECK (T, TS_DECL_COMMON)
#define DECL_WRTL_CHECK(T)      CONTAINS_STRUCT_CHECK (T, TS_DECL_WRTL)
#define DECL_WITH_VIS_CHECK(T)  CONTAINS_STRUCT_CHECK (T, TS_DECL_WITH_VIS)
#define DECL_NON_COMMON_CHECK(T) CONTAINS_STRUCT_CHECK (T, TS_DECL_NON_COMMON)
#define CST_CHECK(T)		TREE_CLASS_CHECK (T, tcc_constant)
#define STMT_CHECK(T)		TREE_CLASS_CHECK (T, tcc_statement)
#define VL_EXP_CHECK(T)		TREE_CLASS_CHECK (T, tcc_vl_exp)
#define FUNC_OR_METHOD_CHECK(T)	TREE_CHECK2 (T, FUNCTION_TYPE, METHOD_TYPE)
#define PTR_OR_REF_CHECK(T)	TREE_CHECK2 (T, POINTER_TYPE, REFERENCE_TYPE)

#define RECORD_OR_UNION_CHECK(T)	\
  TREE_CHECK3 (T, RECORD_TYPE, UNION_TYPE, QUAL_UNION_TYPE)
#define NOT_RECORD_OR_UNION_CHECK(T) \
  TREE_NOT_CHECK3 (T, RECORD_TYPE, UNION_TYPE, QUAL_UNION_TYPE)

#define NUMERICAL_TYPE_CHECK(T)					\
  TREE_CHECK5 (T, INTEGER_TYPE, ENUMERAL_TYPE, BOOLEAN_TYPE, REAL_TYPE,	\
	       FIXED_POINT_TYPE)

/* Here is how primitive or already-canonicalized types' hash codes
   are made.  */
#define TYPE_HASH(TYPE) (TYPE_UID (TYPE))

/* A simple hash function for an arbitrary tree node.  This must not be
   used in hash tables which are saved to a PCH.  */
#define TREE_HASH(NODE) ((size_t) (NODE) & 0777777)

/* Tests if CODE is a conversion expr (NOP_EXPR or CONVERT_EXPR).  */
#define CONVERT_EXPR_CODE_P(CODE)				\
  ((CODE) == NOP_EXPR || (CODE) == CONVERT_EXPR)

/* Similarly, but accept an expressions instead of a tree code.  */
#define CONVERT_EXPR_P(EXP)	CONVERT_EXPR_CODE_P (TREE_CODE (EXP))

/* Generate case for NOP_EXPR, CONVERT_EXPR.  */

#define CASE_CONVERT						\
  case NOP_EXPR:						\
  case CONVERT_EXPR

/* Given an expression as a tree, strip any conversion that generates
   no instruction.  Accepts both tree and const_tree arguments since
   we are not modifying the tree itself.  */

#define STRIP_NOPS(EXP) \
  (EXP) = tree_strip_nop_conversions (CONST_CAST_TREE (EXP))

/* Like STRIP_NOPS, but don't let the signedness change either.  */

#define STRIP_SIGN_NOPS(EXP) \
  (EXP) = tree_strip_sign_nop_conversions (CONST_CAST_TREE (EXP))

/* Like STRIP_NOPS, but don't alter the TREE_TYPE either.  */

#define STRIP_TYPE_NOPS(EXP) \
  while ((CONVERT_EXPR_P (EXP)					\
	  || TREE_CODE (EXP) == NON_LVALUE_EXPR)		\
	 && TREE_OPERAND (EXP, 0) != error_mark_node		\
	 && (TREE_TYPE (EXP)					\
	     == TREE_TYPE (TREE_OPERAND (EXP, 0))))		\
    (EXP) = TREE_OPERAND (EXP, 0)

/* Remove unnecessary type conversions according to
   tree_ssa_useless_type_conversion.  */

#define STRIP_USELESS_TYPE_CONVERSION(EXP) \
  (EXP) = tree_ssa_strip_useless_type_conversions (EXP)

/* Nonzero if TYPE represents a vector type.  */

#define VECTOR_TYPE_P(TYPE) (TREE_CODE (TYPE) == VECTOR_TYPE)

/* Nonzero if TYPE represents an integral type.  Note that we do not
   include COMPLEX types here.  Keep these checks in ascending code
   order.  */

#define INTEGRAL_TYPE_P(TYPE)  \
  (TREE_CODE (TYPE) == ENUMERAL_TYPE  \
   || TREE_CODE (TYPE) == BOOLEAN_TYPE \
   || TREE_CODE (TYPE) == INTEGER_TYPE)

/* Nonzero if TYPE represents a non-saturating fixed-point type.  */

#define NON_SAT_FIXED_POINT_TYPE_P(TYPE) \
  (TREE_CODE (TYPE) == FIXED_POINT_TYPE && !TYPE_SATURATING (TYPE))

/* Nonzero if TYPE represents a saturating fixed-point type.  */

#define SAT_FIXED_POINT_TYPE_P(TYPE) \
  (TREE_CODE (TYPE) == FIXED_POINT_TYPE && TYPE_SATURATING (TYPE))

/* Nonzero if TYPE represents a fixed-point type.  */

#define FIXED_POINT_TYPE_P(TYPE)	(TREE_CODE (TYPE) == FIXED_POINT_TYPE)

/* Nonzero if TYPE represents a scalar floating-point type.  */

#define SCALAR_FLOAT_TYPE_P(TYPE) (TREE_CODE (TYPE) == REAL_TYPE)

/* Nonzero if TYPE represents a complex floating-point type.  */

#define COMPLEX_FLOAT_TYPE_P(TYPE)	\
  (TREE_CODE (TYPE) == COMPLEX_TYPE	\
   && TREE_CODE (TREE_TYPE (TYPE)) == REAL_TYPE)

/* Nonzero if TYPE represents a vector integer type.  */
                
#define VECTOR_INTEGER_TYPE_P(TYPE)			\
  (VECTOR_TYPE_P (TYPE)					\
   && TREE_CODE (TREE_TYPE (TYPE)) == INTEGER_TYPE)


/* Nonzero if TYPE represents a vector floating-point type.  */

#define VECTOR_FLOAT_TYPE_P(TYPE)	\
  (VECTOR_TYPE_P (TYPE)			\
   && TREE_CODE (TREE_TYPE (TYPE)) == REAL_TYPE)

/* Nonzero if TYPE represents a floating-point type, including complex
   and vector floating-point types.  The vector and complex check does
   not use the previous two macros to enable early folding.  */

#define FLOAT_TYPE_P(TYPE)			\
  (SCALAR_FLOAT_TYPE_P (TYPE)			\
   || ((TREE_CODE (TYPE) == COMPLEX_TYPE 	\
        || VECTOR_TYPE_P (TYPE))		\
       && SCALAR_FLOAT_TYPE_P (TREE_TYPE (TYPE))))

/* Nonzero if TYPE represents a decimal floating-point type.  */
#define DECIMAL_FLOAT_TYPE_P(TYPE)		\
  (SCALAR_FLOAT_TYPE_P (TYPE)			\
   && DECIMAL_FLOAT_MODE_P (TYPE_MODE (TYPE)))

/* Nonzero if TYPE is a record or union type.  */
#define RECORD_OR_UNION_TYPE_P(TYPE)		\
  (TREE_CODE (TYPE) == RECORD_TYPE		\
   || TREE_CODE (TYPE) == UNION_TYPE		\
   || TREE_CODE (TYPE) == QUAL_UNION_TYPE)

/* Nonzero if TYPE represents an aggregate (multi-component) type.
   Keep these checks in ascending code order.  */

#define AGGREGATE_TYPE_P(TYPE) \
  (TREE_CODE (TYPE) == ARRAY_TYPE || RECORD_OR_UNION_TYPE_P (TYPE))

/* Nonzero if TYPE represents a pointer or reference type.
   (It should be renamed to INDIRECT_TYPE_P.)  Keep these checks in
   ascending code order.  */

#define POINTER_TYPE_P(TYPE) \
  (TREE_CODE (TYPE) == POINTER_TYPE || TREE_CODE (TYPE) == REFERENCE_TYPE)

/* Nonzero if TYPE represents a pointer to function.  */
#define FUNCTION_POINTER_TYPE_P(TYPE) \
  (POINTER_TYPE_P (TYPE) && TREE_CODE (TREE_TYPE (TYPE)) == FUNCTION_TYPE)

/* Nonzero if this type is a complete type.  */
#define COMPLETE_TYPE_P(NODE) (TYPE_SIZE (NODE) != NULL_TREE)

/* Nonzero if this type is a pointer bounds type.  */
#define POINTER_BOUNDS_TYPE_P(NODE) \
  (TREE_CODE (NODE) == POINTER_BOUNDS_TYPE)

/* Nonzero if this node has a pointer bounds type.  */
#define POINTER_BOUNDS_P(NODE) \
  (POINTER_BOUNDS_TYPE_P (TREE_TYPE (NODE)))

/* Nonzero if this type supposes bounds existence.  */
#define BOUNDED_TYPE_P(type) (POINTER_TYPE_P (type))

/* Nonzero for objects with bounded type.  */
#define BOUNDED_P(node) \
  BOUNDED_TYPE_P (TREE_TYPE (node))

/* Nonzero if this type is the (possibly qualified) void type.  */
#define VOID_TYPE_P(NODE) (TREE_CODE (NODE) == VOID_TYPE)

/* Nonzero if this type is complete or is cv void.  */
#define COMPLETE_OR_VOID_TYPE_P(NODE) \
  (COMPLETE_TYPE_P (NODE) || VOID_TYPE_P (NODE))

/* Nonzero if this type is complete or is an array with unspecified bound.  */
#define COMPLETE_OR_UNBOUND_ARRAY_TYPE_P(NODE) \
  (COMPLETE_TYPE_P (TREE_CODE (NODE) == ARRAY_TYPE ? TREE_TYPE (NODE) : (NODE)))

/* Define many boolean fields that all tree nodes have.  */

/* In VAR_DECL, PARM_DECL and RESULT_DECL nodes, nonzero means address
   of this is needed.  So it cannot be in a register.
   In a FUNCTION_DECL it has no meaning.
   In LABEL_DECL nodes, it means a goto for this label has been seen
   from a place outside all binding contours that restore stack levels.
   In an artificial SSA_NAME that points to a stack partition with at least
   two variables, it means that at least one variable has TREE_ADDRESSABLE.
   In ..._TYPE nodes, it means that objects of this type must be fully
   addressable.  This means that pieces of this object cannot go into
   register parameters, for example.  If this a function type, this
   means that the value must be returned in memory.
   In CONSTRUCTOR nodes, it means object constructed must be in memory.
   In IDENTIFIER_NODEs, this means that some extern decl for this name
   had its address taken.  That matters for inline functions.
   In a STMT_EXPR, it means we want the result of the enclosed expression.  */
#define TREE_ADDRESSABLE(NODE) ((NODE)->base.addressable_flag)

/* Set on a CALL_EXPR if the call is in a tail position, ie. just before the
   exit of a function.  Calls for which this is true are candidates for tail
   call optimizations.  */
#define CALL_EXPR_TAILCALL(NODE) \
  (CALL_EXPR_CHECK (NODE)->base.addressable_flag)

/* Used as a temporary field on a CASE_LABEL_EXPR to indicate that the
   CASE_LOW operand has been processed.  */
#define CASE_LOW_SEEN(NODE) \
  (CASE_LABEL_EXPR_CHECK (NODE)->base.addressable_flag)

#define PREDICT_EXPR_OUTCOME(NODE) \
  ((enum prediction) (PREDICT_EXPR_CHECK (NODE)->base.addressable_flag))
#define SET_PREDICT_EXPR_OUTCOME(NODE, OUTCOME) \
  (PREDICT_EXPR_CHECK (NODE)->base.addressable_flag = (int) OUTCOME)
#define PREDICT_EXPR_PREDICTOR(NODE) \
  ((enum br_predictor)tree_to_shwi (TREE_OPERAND (PREDICT_EXPR_CHECK (NODE), 0)))

/* In a VAR_DECL, nonzero means allocate static storage.
   In a FUNCTION_DECL, nonzero if function has been defined.
   In a CONSTRUCTOR, nonzero means allocate static storage.  */
#define TREE_STATIC(NODE) ((NODE)->base.static_flag)

/* In an ADDR_EXPR, nonzero means do not use a trampoline.  */
#define TREE_NO_TRAMPOLINE(NODE) (ADDR_EXPR_CHECK (NODE)->base.static_flag)

/* In a TARGET_EXPR or WITH_CLEANUP_EXPR, means that the pertinent cleanup
   should only be executed if an exception is thrown, not on normal exit
   of its scope.  */
#define CLEANUP_EH_ONLY(NODE) ((NODE)->base.static_flag)

/* In a TRY_CATCH_EXPR, means that the handler should be considered a
   separate cleanup in honor_protect_cleanup_actions.  */
#define TRY_CATCH_IS_CLEANUP(NODE) \
  (TRY_CATCH_EXPR_CHECK (NODE)->base.static_flag)

/* Used as a temporary field on a CASE_LABEL_EXPR to indicate that the
   CASE_HIGH operand has been processed.  */
#define CASE_HIGH_SEEN(NODE) \
  (CASE_LABEL_EXPR_CHECK (NODE)->base.static_flag)

/* Used to mark scoped enums.  */
#define ENUM_IS_SCOPED(NODE) (ENUMERAL_TYPE_CHECK (NODE)->base.static_flag)

/* Determines whether an ENUMERAL_TYPE has defined the list of constants. */
#define ENUM_IS_OPAQUE(NODE) (ENUMERAL_TYPE_CHECK (NODE)->base.private_flag)

/* In an expr node (usually a conversion) this means the node was made
   implicitly and should not lead to any sort of warning.  In a decl node,
   warnings concerning the decl should be suppressed.  This is used at
   least for used-before-set warnings, and it set after one warning is
   emitted.  */
#define TREE_NO_WARNING(NODE) ((NODE)->base.nowarning_flag)

/* Used to indicate that this TYPE represents a compiler-generated entity.  */
#define TYPE_ARTIFICIAL(NODE) (TYPE_CHECK (NODE)->base.nowarning_flag)

/* In an IDENTIFIER_NODE, this means that assemble_name was called with
   this string as an argument.  */
#define TREE_SYMBOL_REFERENCED(NODE) \
  (IDENTIFIER_NODE_CHECK (NODE)->base.static_flag)

/* Nonzero in a pointer or reference type means the data pointed to
   by this type can alias anything.  */
#define TYPE_REF_CAN_ALIAS_ALL(NODE) \
  (PTR_OR_REF_CHECK (NODE)->base.static_flag)

/* In an INTEGER_CST, REAL_CST, COMPLEX_CST, or VECTOR_CST, this means
   there was an overflow in folding.  */

#define TREE_OVERFLOW(NODE) (CST_CHECK (NODE)->base.public_flag)

/* TREE_OVERFLOW can only be true for EXPR of CONSTANT_CLASS_P.  */

#define TREE_OVERFLOW_P(EXPR) \
 (CONSTANT_CLASS_P (EXPR) && TREE_OVERFLOW (EXPR))

/* In a VAR_DECL, FUNCTION_DECL, NAMESPACE_DECL or TYPE_DECL,
   nonzero means name is to be accessible from outside this translation unit.
   In an IDENTIFIER_NODE, nonzero means an external declaration
   accessible from outside this translation unit was previously seen
   for this name in an inner scope.  */
#define TREE_PUBLIC(NODE) ((NODE)->base.public_flag)

/* In a _TYPE, indicates whether TYPE_CACHED_VALUES contains a vector
   of cached values, or is something else.  */
#define TYPE_CACHED_VALUES_P(NODE) (TYPE_CHECK (NODE)->base.public_flag)

/* In a SAVE_EXPR, indicates that the original expression has already
   been substituted with a VAR_DECL that contains the value.  */
#define SAVE_EXPR_RESOLVED_P(NODE) \
  (SAVE_EXPR_CHECK (NODE)->base.public_flag)

/* Set on a CALL_EXPR if this stdarg call should be passed the argument
   pack.  */
#define CALL_EXPR_VA_ARG_PACK(NODE) \
  (CALL_EXPR_CHECK (NODE)->base.public_flag)

/* In any expression, decl, or constant, nonzero means it has side effects or
   reevaluation of the whole expression could produce a different value.
   This is set if any subexpression is a function call, a side effect or a
   reference to a volatile variable.  In a ..._DECL, this is set only if the
   declaration said `volatile'.  This will never be set for a constant.  */
#define TREE_SIDE_EFFECTS(NODE) \
  (NON_TYPE_CHECK (NODE)->base.side_effects_flag)

/* In a LABEL_DECL, nonzero means this label had its address taken
   and therefore can never be deleted and is a jump target for
   computed gotos.  */
#define FORCED_LABEL(NODE) (LABEL_DECL_CHECK (NODE)->base.side_effects_flag)

/* Nonzero means this expression is volatile in the C sense:
   its address should be of type `volatile WHATEVER *'.
   In other words, the declared item is volatile qualified.
   This is used in _DECL nodes and _REF nodes.
   On a FUNCTION_DECL node, this means the function does not
   return normally.  This is the same effect as setting
   the attribute noreturn on the function in C.

   In a ..._TYPE node, means this type is volatile-qualified.
   But use TYPE_VOLATILE instead of this macro when the node is a type,
   because eventually we may make that a different bit.

   If this bit is set in an expression, so is TREE_SIDE_EFFECTS.  */
#define TREE_THIS_VOLATILE(NODE) ((NODE)->base.volatile_flag)

/* Nonzero means this node will not trap.  In an INDIRECT_REF, means
   accessing the memory pointed to won't generate a trap.  However,
   this only applies to an object when used appropriately: it doesn't
   mean that writing a READONLY mem won't trap.

   In ARRAY_REF and ARRAY_RANGE_REF means that we know that the index
   (or slice of the array) always belongs to the range of the array.
   I.e. that the access will not trap, provided that the access to
   the base to the array will not trap.  */
#define TREE_THIS_NOTRAP(NODE) \
  (TREE_CHECK5 (NODE, INDIRECT_REF, MEM_REF, TARGET_MEM_REF, ARRAY_REF,	\
		ARRAY_RANGE_REF)->base.nothrow_flag)

/* In a VAR_DECL, PARM_DECL or FIELD_DECL, or any kind of ..._REF node,
   nonzero means it may not be the lhs of an assignment.
   Nonzero in a FUNCTION_DECL means this function should be treated
   as "const" function (can only read its arguments).  */
#define TREE_READONLY(NODE) (NON_TYPE_CHECK (NODE)->base.readonly_flag)

/* Value of expression is constant.  Always on in all ..._CST nodes.  May
   also appear in an expression or decl where the value is constant.  */
#define TREE_CONSTANT(NODE) (NON_TYPE_CHECK (NODE)->base.constant_flag)

/* Nonzero if NODE, a type, has had its sizes gimplified.  */
#define TYPE_SIZES_GIMPLIFIED(NODE) \
  (TYPE_CHECK (NODE)->base.constant_flag)

/* In a decl (most significantly a FIELD_DECL), means an unsigned field.  */
#define DECL_UNSIGNED(NODE) \
  (DECL_COMMON_CHECK (NODE)->base.u.bits.unsigned_flag)

/* In integral and pointer types, means an unsigned type.  */
#define TYPE_UNSIGNED(NODE) (TYPE_CHECK (NODE)->base.u.bits.unsigned_flag)

/* Same as TYPE_UNSIGNED but converted to SIGNOP.  */
#define TYPE_SIGN(NODE) ((signop) TYPE_UNSIGNED (NODE))

/* True if overflow wraps around for the given integral type.  That
   is, TYPE_MAX + 1 == TYPE_MIN.  */
#define TYPE_OVERFLOW_WRAPS(TYPE) \
  (TYPE_UNSIGNED (TYPE) || flag_wrapv)

/* True if overflow is undefined for the given integral type.  We may
   optimize on the assumption that values in the type never overflow.

   IMPORTANT NOTE: Any optimization based on TYPE_OVERFLOW_UNDEFINED
   must issue a warning based on warn_strict_overflow.  In some cases
   it will be appropriate to issue the warning immediately, and in
   other cases it will be appropriate to simply set a flag and let the
   caller decide whether a warning is appropriate or not.  */
#define TYPE_OVERFLOW_UNDEFINED(TYPE) \
  (!TYPE_UNSIGNED (TYPE) && !flag_wrapv && !flag_trapv && flag_strict_overflow)

/* True if overflow for the given integral type should issue a
   trap.  */
#define TYPE_OVERFLOW_TRAPS(TYPE) \
  (!TYPE_UNSIGNED (TYPE) && flag_trapv)

/* True if pointer types have undefined overflow.  */
#define POINTER_TYPE_OVERFLOW_UNDEFINED (flag_strict_overflow)

/* Nonzero in a VAR_DECL or STRING_CST means assembler code has been written.
   Nonzero in a FUNCTION_DECL means that the function has been compiled.
   This is interesting in an inline function, since it might not need
   to be compiled separately.
   Nonzero in a RECORD_TYPE, UNION_TYPE, QUAL_UNION_TYPE, ENUMERAL_TYPE
   or TYPE_DECL if the debugging info for the type has been written.
   In a BLOCK node, nonzero if reorder_blocks has already seen this block.
   In an SSA_NAME node, nonzero if the SSA_NAME occurs in an abnormal
   PHI node.  */
#define TREE_ASM_WRITTEN(NODE) ((NODE)->base.asm_written_flag)

/* Nonzero in a _DECL if the name is used in its scope.
   Nonzero in an expr node means inhibit warning if value is unused.
   In IDENTIFIER_NODEs, this means that some extern decl for this name
   was used.
   In a BLOCK, this means that the block contains variables that are used.  */
#define TREE_USED(NODE) ((NODE)->base.used_flag)

/* In a FUNCTION_DECL, nonzero means a call to the function cannot
   throw an exception.  In a CALL_EXPR, nonzero means the call cannot
   throw.  We can't easily check the node type here as the C++
   frontend also uses this flag (for AGGR_INIT_EXPR).  */
#define TREE_NOTHROW(NODE) ((NODE)->base.nothrow_flag)

/* In a CALL_EXPR, means that it's safe to use the target of the call
   expansion as the return slot for a call that returns in memory.  */
#define CALL_EXPR_RETURN_SLOT_OPT(NODE) \
  (CALL_EXPR_CHECK (NODE)->base.private_flag)

/* Cilk keywords accessors.  */
#define CILK_SPAWN_FN(NODE) TREE_OPERAND (CILK_SPAWN_STMT_CHECK (NODE), 0)

/* In a RESULT_DECL, PARM_DECL and VAR_DECL, means that it is
   passed by invisible reference (and the TREE_TYPE is a pointer to the true
   type).  */
#define DECL_BY_REFERENCE(NODE) \
  (TREE_CHECK3 (NODE, VAR_DECL, PARM_DECL, \
		RESULT_DECL)->decl_common.decl_by_reference_flag)

/* In VAR_DECL and PARM_DECL, set when the decl has been used except for
   being set.  */
#define DECL_READ_P(NODE) \
  (TREE_CHECK2 (NODE, VAR_DECL, PARM_DECL)->decl_common.decl_read_flag)

/* In VAR_DECL or RESULT_DECL, set when significant code movement precludes
   attempting to share the stack slot with some other variable.  */
#define DECL_NONSHAREABLE(NODE) \
  (TREE_CHECK2 (NODE, VAR_DECL, \
		RESULT_DECL)->decl_common.decl_nonshareable_flag)

/* In a CALL_EXPR, means that the call is the jump from a thunk to the
   thunked-to function.  */
#define CALL_FROM_THUNK_P(NODE) (CALL_EXPR_CHECK (NODE)->base.protected_flag)

/* In a CALL_EXPR, if the function being called is BUILT_IN_ALLOCA, means that
   it has been built for the declaration of a variable-sized object.  */
#define CALL_ALLOCA_FOR_VAR_P(NODE) \
  (CALL_EXPR_CHECK (NODE)->base.protected_flag)

/* In a CALL_EXPR, means call was instrumented by Pointer Bounds Checker.  */
#define CALL_WITH_BOUNDS_P(NODE) (CALL_EXPR_CHECK (NODE)->base.deprecated_flag)

/* In a type, nonzero means that all objects of the type are guaranteed by the
   language or front-end to be properly aligned, so we can indicate that a MEM
   of this type is aligned at least to the alignment of the type, even if it
   doesn't appear that it is.  We see this, for example, in object-oriented
   languages where a tag field may show this is an object of a more-aligned
   variant of the more generic type.

   In an SSA_NAME node, nonzero if the SSA_NAME node is on the SSA_NAME
   freelist.  */
#define TYPE_ALIGN_OK(NODE) (TYPE_CHECK (NODE)->base.nothrow_flag)

/* Used in classes in C++.  */
#define TREE_PRIVATE(NODE) ((NODE)->base.private_flag)
/* Used in classes in C++. */
#define TREE_PROTECTED(NODE) ((NODE)->base.protected_flag)

/* True if reference type NODE is a C++ rvalue reference.  */
#define TYPE_REF_IS_RVALUE(NODE) \
  (REFERENCE_TYPE_CHECK (NODE)->base.private_flag)

/* Nonzero in a _DECL if the use of the name is defined as a
   deprecated feature by __attribute__((deprecated)).  */
#define TREE_DEPRECATED(NODE) \
  ((NODE)->base.deprecated_flag)

/* Nonzero in an IDENTIFIER_NODE if the name is a local alias, whose
   uses are to be substituted for uses of the TREE_CHAINed identifier.  */
#define IDENTIFIER_TRANSPARENT_ALIAS(NODE) \
  (IDENTIFIER_NODE_CHECK (NODE)->base.deprecated_flag)

/* In fixed-point types, means a saturating type.  */
#define TYPE_SATURATING(NODE) (TYPE_CHECK (NODE)->base.u.bits.saturating_flag)

/* These flags are available for each language front end to use internally.  */
#define TREE_LANG_FLAG_0(NODE) \
  (TREE_NOT_CHECK2 (NODE, TREE_VEC, SSA_NAME)->base.u.bits.lang_flag_0)
#define TREE_LANG_FLAG_1(NODE) \
  (TREE_NOT_CHECK2 (NODE, TREE_VEC, SSA_NAME)->base.u.bits.lang_flag_1)
#define TREE_LANG_FLAG_2(NODE) \
  (TREE_NOT_CHECK2 (NODE, TREE_VEC, SSA_NAME)->base.u.bits.lang_flag_2)
#define TREE_LANG_FLAG_3(NODE) \
  (TREE_NOT_CHECK2 (NODE, TREE_VEC, SSA_NAME)->base.u.bits.lang_flag_3)
#define TREE_LANG_FLAG_4(NODE) \
  (TREE_NOT_CHECK2 (NODE, TREE_VEC, SSA_NAME)->base.u.bits.lang_flag_4)
#define TREE_LANG_FLAG_5(NODE) \
  (TREE_NOT_CHECK2 (NODE, TREE_VEC, SSA_NAME)->base.u.bits.lang_flag_5)
#define TREE_LANG_FLAG_6(NODE) \
  (TREE_NOT_CHECK2 (NODE, TREE_VEC, SSA_NAME)->base.u.bits.lang_flag_6)

/* Define additional fields and accessors for nodes representing constants.  */

#define TREE_INT_CST_NUNITS(NODE) \
  (INTEGER_CST_CHECK (NODE)->base.u.int_length.unextended)
#define TREE_INT_CST_EXT_NUNITS(NODE) \
  (INTEGER_CST_CHECK (NODE)->base.u.int_length.extended)
#define TREE_INT_CST_ELT(NODE, I) TREE_INT_CST_ELT_CHECK (NODE, I)
#define TREE_INT_CST_LOW(NODE) \
  ((unsigned HOST_WIDE_INT) TREE_INT_CST_ELT (NODE, 0))

#define INT_CST_LT(A, B) (wi::lts_p (wi::to_widest (A), wi::to_widest (B)))
#define INT_CST_LE(A, B) (wi::les_p (wi::to_widest (A), wi::to_widest (B)))

#define TREE_REAL_CST_PTR(NODE) (REAL_CST_CHECK (NODE)->real_cst.real_cst_ptr)
#define TREE_REAL_CST(NODE) (*TREE_REAL_CST_PTR (NODE))

#define TREE_FIXED_CST_PTR(NODE) \
  (FIXED_CST_CHECK (NODE)->fixed_cst.fixed_cst_ptr)
#define TREE_FIXED_CST(NODE) (*TREE_FIXED_CST_PTR (NODE))

/* In a STRING_CST */
/* In C terms, this is sizeof, not strlen.  */
#define TREE_STRING_LENGTH(NODE) (STRING_CST_CHECK (NODE)->string.length)
#define TREE_STRING_POINTER(NODE) \
  ((const char *)(STRING_CST_CHECK (NODE)->string.str))

/* In a COMPLEX_CST node.  */
#define TREE_REALPART(NODE) (COMPLEX_CST_CHECK (NODE)->complex.real)
#define TREE_IMAGPART(NODE) (COMPLEX_CST_CHECK (NODE)->complex.imag)

/* In a VECTOR_CST node.  */
#define VECTOR_CST_NELTS(NODE) (TYPE_VECTOR_SUBPARTS (TREE_TYPE (NODE)))
#define VECTOR_CST_ELTS(NODE) (VECTOR_CST_CHECK (NODE)->vector.elts)
#define VECTOR_CST_ELT(NODE,IDX) (VECTOR_CST_CHECK (NODE)->vector.elts[IDX])

/* Define fields and accessors for some special-purpose tree nodes.  */

#define IDENTIFIER_LENGTH(NODE) \
  (IDENTIFIER_NODE_CHECK (NODE)->identifier.id.len)
#define IDENTIFIER_POINTER(NODE) \
  ((const char *) IDENTIFIER_NODE_CHECK (NODE)->identifier.id.str)
#define IDENTIFIER_HASH_VALUE(NODE) \
  (IDENTIFIER_NODE_CHECK (NODE)->identifier.id.hash_value)

/* Translate a hash table identifier pointer to a tree_identifier
   pointer, and vice versa.  */

#define HT_IDENT_TO_GCC_IDENT(NODE) \
  ((tree) ((char *) (NODE) - sizeof (struct tree_common)))
#define GCC_IDENT_TO_HT_IDENT(NODE) (&((struct tree_identifier *) (NODE))->id)

/* In a TREE_LIST node.  */
#define TREE_PURPOSE(NODE) (TREE_LIST_CHECK (NODE)->list.purpose)
#define TREE_VALUE(NODE) (TREE_LIST_CHECK (NODE)->list.value)

/* In a TREE_VEC node.  */
#define TREE_VEC_LENGTH(NODE) (TREE_VEC_CHECK (NODE)->base.u.length)
#define TREE_VEC_END(NODE) \
  ((void) TREE_VEC_CHECK (NODE), &((NODE)->vec.a[(NODE)->vec.base.u.length]))

#define TREE_VEC_ELT(NODE,I) TREE_VEC_ELT_CHECK (NODE, I)

/* In a CONSTRUCTOR node.  */
#define CONSTRUCTOR_ELTS(NODE) (CONSTRUCTOR_CHECK (NODE)->constructor.elts)
#define CONSTRUCTOR_ELT(NODE,IDX) \
  (&(*CONSTRUCTOR_ELTS (NODE))[IDX])
#define CONSTRUCTOR_NELTS(NODE) \
  (vec_safe_length (CONSTRUCTOR_ELTS (NODE)))
#define CONSTRUCTOR_NO_CLEARING(NODE) \
  (CONSTRUCTOR_CHECK (NODE)->base.public_flag)

/* Iterate through the vector V of CONSTRUCTOR_ELT elements, yielding the
   value of each element (stored within VAL). IX must be a scratch variable
   of unsigned integer type.  */
#define FOR_EACH_CONSTRUCTOR_VALUE(V, IX, VAL) \
  for (IX = 0; (IX >= vec_safe_length (V)) \
	       ? false \
	       : ((VAL = (*(V))[IX].value), \
	       true); \
       (IX)++)

/* Iterate through the vector V of CONSTRUCTOR_ELT elements, yielding both
   the value of each element (stored within VAL) and its index (stored
   within INDEX). IX must be a scratch variable of unsigned integer type.  */
#define FOR_EACH_CONSTRUCTOR_ELT(V, IX, INDEX, VAL) \
  for (IX = 0; (IX >= vec_safe_length (V)) \
	       ? false \
	       : (((void) (VAL = (*V)[IX].value)), \
		  (INDEX = (*V)[IX].index), \
		  true); \
       (IX)++)

/* Append a new constructor element to V, with the specified INDEX and VAL.  */
#define CONSTRUCTOR_APPEND_ELT(V, INDEX, VALUE) \
  do { \
    constructor_elt _ce___ = {INDEX, VALUE}; \
    vec_safe_push ((V), _ce___); \
  } while (0)

/* True if NODE, a FIELD_DECL, is to be processed as a bitfield for
   constructor output purposes.  */
#define CONSTRUCTOR_BITFIELD_P(NODE) \
  (DECL_BIT_FIELD (FIELD_DECL_CHECK (NODE)) && DECL_MODE (NODE) != BLKmode)

/* True if NODE is a clobber right hand side, an expression of indeterminate
   value that clobbers the LHS in a copy instruction.  We use a volatile
   empty CONSTRUCTOR for this, as it matches most of the necessary semantic.
   In particular the volatile flag causes us to not prematurely remove
   such clobber instructions.  */
#define TREE_CLOBBER_P(NODE) \
  (TREE_CODE (NODE) == CONSTRUCTOR && TREE_THIS_VOLATILE (NODE))

/* Define fields and accessors for some nodes that represent expressions.  */

/* Nonzero if NODE is an empty statement (NOP_EXPR <0>).  */
#define IS_EMPTY_STMT(NODE)	(TREE_CODE (NODE) == NOP_EXPR \
				 && VOID_TYPE_P (TREE_TYPE (NODE)) \
				 && integer_zerop (TREE_OPERAND (NODE, 0)))

/* In ordinary expression nodes.  */
#define TREE_OPERAND_LENGTH(NODE) tree_operand_length (NODE)
#define TREE_OPERAND(NODE, I) TREE_OPERAND_CHECK (NODE, I)

/* In a tcc_vl_exp node, operand 0 is an INT_CST node holding the operand
   length.  Its value includes the length operand itself; that is,
   the minimum valid length is 1.
   Note that we have to bypass the use of TREE_OPERAND to access
   that field to avoid infinite recursion in expanding the macros.  */
#define VL_EXP_OPERAND_LENGTH(NODE) \
  ((int)TREE_INT_CST_LOW (VL_EXP_CHECK (NODE)->exp.operands[0]))

/* Nonzero if is_gimple_debug() may possibly hold.  */
#define MAY_HAVE_DEBUG_STMTS    (flag_var_tracking_assignments)

/* In a LOOP_EXPR node.  */
#define LOOP_EXPR_BODY(NODE) TREE_OPERAND_CHECK_CODE (NODE, LOOP_EXPR, 0)

/* The source location of this expression.  Non-tree_exp nodes such as
   decls and constants can be shared among multiple locations, so
   return nothing.  */
#define EXPR_LOCATION(NODE) \
  (CAN_HAVE_LOCATION_P ((NODE)) ? (NODE)->exp.locus : UNKNOWN_LOCATION)
#define SET_EXPR_LOCATION(NODE, LOCUS) EXPR_CHECK ((NODE))->exp.locus = (LOCUS)
#define EXPR_HAS_LOCATION(NODE) (LOCATION_LOCUS (EXPR_LOCATION (NODE))	\
  != UNKNOWN_LOCATION)
/* The location to be used in a diagnostic about this expression.  Do not
   use this macro if the location will be assigned to other expressions.  */
#define EXPR_LOC_OR_HERE(NODE) (EXPR_HAS_LOCATION (NODE) \
				? (NODE)->exp.locus : input_location)
#define EXPR_LOC_OR_LOC(NODE, LOCUS) (EXPR_HAS_LOCATION (NODE) \
				      ? (NODE)->exp.locus : (LOCUS))
#define EXPR_FILENAME(NODE) LOCATION_FILE (EXPR_CHECK ((NODE))->exp.locus)
#define EXPR_LINENO(NODE) LOCATION_LINE (EXPR_CHECK (NODE)->exp.locus)

/* True if a tree is an expression or statement that can have a
   location.  */
#define CAN_HAVE_LOCATION_P(NODE) ((NODE) && EXPR_P (NODE))

extern void protected_set_expr_location (tree, location_t);

/* In a TARGET_EXPR node.  */
#define TARGET_EXPR_SLOT(NODE) TREE_OPERAND_CHECK_CODE (NODE, TARGET_EXPR, 0)
#define TARGET_EXPR_INITIAL(NODE) TREE_OPERAND_CHECK_CODE (NODE, TARGET_EXPR, 1)
#define TARGET_EXPR_CLEANUP(NODE) TREE_OPERAND_CHECK_CODE (NODE, TARGET_EXPR, 2)

/* DECL_EXPR accessor. This gives access to the DECL associated with
   the given declaration statement.  */
#define DECL_EXPR_DECL(NODE)    TREE_OPERAND (DECL_EXPR_CHECK (NODE), 0)

#define EXIT_EXPR_COND(NODE)	     TREE_OPERAND (EXIT_EXPR_CHECK (NODE), 0)

/* COMPOUND_LITERAL_EXPR accessors.  */
#define COMPOUND_LITERAL_EXPR_DECL_EXPR(NODE)		\
  TREE_OPERAND (COMPOUND_LITERAL_EXPR_CHECK (NODE), 0)
#define COMPOUND_LITERAL_EXPR_DECL(NODE)			\
  DECL_EXPR_DECL (COMPOUND_LITERAL_EXPR_DECL_EXPR (NODE))

/* SWITCH_EXPR accessors. These give access to the condition, body and
   original condition type (before any compiler conversions)
   of the switch statement, respectively.  */
#define SWITCH_COND(NODE)       TREE_OPERAND (SWITCH_EXPR_CHECK (NODE), 0)
#define SWITCH_BODY(NODE)       TREE_OPERAND (SWITCH_EXPR_CHECK (NODE), 1)
#define SWITCH_LABELS(NODE)     TREE_OPERAND (SWITCH_EXPR_CHECK (NODE), 2)

/* CASE_LABEL_EXPR accessors. These give access to the high and low values
   of a case label, respectively.  */
#define CASE_LOW(NODE)          	TREE_OPERAND (CASE_LABEL_EXPR_CHECK (NODE), 0)
#define CASE_HIGH(NODE)         	TREE_OPERAND (CASE_LABEL_EXPR_CHECK (NODE), 1)
#define CASE_LABEL(NODE)		TREE_OPERAND (CASE_LABEL_EXPR_CHECK (NODE), 2)
#define CASE_CHAIN(NODE)		TREE_OPERAND (CASE_LABEL_EXPR_CHECK (NODE), 3)

/* The operands of a TARGET_MEM_REF.  Operands 0 and 1 have to match
   corresponding MEM_REF operands.  */
#define TMR_BASE(NODE) (TREE_OPERAND (TARGET_MEM_REF_CHECK (NODE), 0))
#define TMR_OFFSET(NODE) (TREE_OPERAND (TARGET_MEM_REF_CHECK (NODE), 1))
#define TMR_INDEX(NODE) (TREE_OPERAND (TARGET_MEM_REF_CHECK (NODE), 2))
#define TMR_STEP(NODE) (TREE_OPERAND (TARGET_MEM_REF_CHECK (NODE), 3))
#define TMR_INDEX2(NODE) (TREE_OPERAND (TARGET_MEM_REF_CHECK (NODE), 4))

/* The operands of a BIND_EXPR.  */
#define BIND_EXPR_VARS(NODE) (TREE_OPERAND (BIND_EXPR_CHECK (NODE), 0))
#define BIND_EXPR_BODY(NODE) (TREE_OPERAND (BIND_EXPR_CHECK (NODE), 1))
#define BIND_EXPR_BLOCK(NODE) (TREE_OPERAND (BIND_EXPR_CHECK (NODE), 2))

/* GOTO_EXPR accessor. This gives access to the label associated with
   a goto statement.  */
#define GOTO_DESTINATION(NODE)  TREE_OPERAND ((NODE), 0)

/* ASM_EXPR accessors. ASM_STRING returns a STRING_CST for the
   instruction (e.g., "mov x, y"). ASM_OUTPUTS, ASM_INPUTS, and
   ASM_CLOBBERS represent the outputs, inputs, and clobbers for the
   statement.  */
#define ASM_STRING(NODE)        TREE_OPERAND (ASM_EXPR_CHECK (NODE), 0)
#define ASM_OUTPUTS(NODE)       TREE_OPERAND (ASM_EXPR_CHECK (NODE), 1)
#define ASM_INPUTS(NODE)        TREE_OPERAND (ASM_EXPR_CHECK (NODE), 2)
#define ASM_CLOBBERS(NODE)      TREE_OPERAND (ASM_EXPR_CHECK (NODE), 3)
#define ASM_LABELS(NODE)	TREE_OPERAND (ASM_EXPR_CHECK (NODE), 4)
/* Nonzero if we want to create an ASM_INPUT instead of an
   ASM_OPERAND with no operands.  */
#define ASM_INPUT_P(NODE) (ASM_EXPR_CHECK (NODE)->base.static_flag)
#define ASM_VOLATILE_P(NODE) (ASM_EXPR_CHECK (NODE)->base.public_flag)

/* COND_EXPR accessors.  */
#define COND_EXPR_COND(NODE)	(TREE_OPERAND (COND_EXPR_CHECK (NODE), 0))
#define COND_EXPR_THEN(NODE)	(TREE_OPERAND (COND_EXPR_CHECK (NODE), 1))
#define COND_EXPR_ELSE(NODE)	(TREE_OPERAND (COND_EXPR_CHECK (NODE), 2))

/* Accessors for the chains of recurrences.  */
#define CHREC_VAR(NODE)           TREE_OPERAND (POLYNOMIAL_CHREC_CHECK (NODE), 0)
#define CHREC_LEFT(NODE)          TREE_OPERAND (POLYNOMIAL_CHREC_CHECK (NODE), 1)
#define CHREC_RIGHT(NODE)         TREE_OPERAND (POLYNOMIAL_CHREC_CHECK (NODE), 2)
#define CHREC_VARIABLE(NODE)      TREE_INT_CST_LOW (CHREC_VAR (NODE))

/* LABEL_EXPR accessor. This gives access to the label associated with
   the given label expression.  */
#define LABEL_EXPR_LABEL(NODE)  TREE_OPERAND (LABEL_EXPR_CHECK (NODE), 0)

/* VDEF_EXPR accessors are specified in tree-flow.h, along with the other
   accessors for SSA operands.  */

/* CATCH_EXPR accessors.  */
#define CATCH_TYPES(NODE)	TREE_OPERAND (CATCH_EXPR_CHECK (NODE), 0)
#define CATCH_BODY(NODE)	TREE_OPERAND (CATCH_EXPR_CHECK (NODE), 1)

/* EH_FILTER_EXPR accessors.  */
#define EH_FILTER_TYPES(NODE)	TREE_OPERAND (EH_FILTER_EXPR_CHECK (NODE), 0)
#define EH_FILTER_FAILURE(NODE)	TREE_OPERAND (EH_FILTER_EXPR_CHECK (NODE), 1)

/* OBJ_TYPE_REF accessors.  */
#define OBJ_TYPE_REF_EXPR(NODE)	  TREE_OPERAND (OBJ_TYPE_REF_CHECK (NODE), 0)
#define OBJ_TYPE_REF_OBJECT(NODE) TREE_OPERAND (OBJ_TYPE_REF_CHECK (NODE), 1)
#define OBJ_TYPE_REF_TOKEN(NODE)  TREE_OPERAND (OBJ_TYPE_REF_CHECK (NODE), 2)

/* ASSERT_EXPR accessors.  */
#define ASSERT_EXPR_VAR(NODE)	TREE_OPERAND (ASSERT_EXPR_CHECK (NODE), 0)
#define ASSERT_EXPR_COND(NODE)	TREE_OPERAND (ASSERT_EXPR_CHECK (NODE), 1)

/* CALL_EXPR accessors.
 */
#define CALL_EXPR_FN(NODE) TREE_OPERAND (CALL_EXPR_CHECK (NODE), 1)
#define CALL_EXPR_STATIC_CHAIN(NODE) TREE_OPERAND (CALL_EXPR_CHECK (NODE), 2)
#define CALL_EXPR_ARG(NODE, I) TREE_OPERAND (CALL_EXPR_CHECK (NODE), (I) + 3)
#define call_expr_nargs(NODE) (VL_EXP_OPERAND_LENGTH (NODE) - 3)

/* CALL_EXPR_ARGP returns a pointer to the argument vector for NODE.
   We can't use &CALL_EXPR_ARG (NODE, 0) because that will complain if
   the argument count is zero when checking is enabled.  Instead, do
   the pointer arithmetic to advance past the 3 fixed operands in a
   CALL_EXPR.  That produces a valid pointer to just past the end of the
   operand array, even if it's not valid to dereference it.  */
#define CALL_EXPR_ARGP(NODE) \
  (&(TREE_OPERAND (CALL_EXPR_CHECK (NODE), 0)) + 3)

/* TM directives and accessors.  */
#define TRANSACTION_EXPR_BODY(NODE) \
  TREE_OPERAND (TRANSACTION_EXPR_CHECK (NODE), 0)
#define TRANSACTION_EXPR_OUTER(NODE) \
  (TRANSACTION_EXPR_CHECK (NODE)->base.static_flag)
#define TRANSACTION_EXPR_RELAXED(NODE) \
  (TRANSACTION_EXPR_CHECK (NODE)->base.public_flag)

/* OpenMP directive and clause accessors.  */

#define OMP_BODY(NODE) \
  TREE_OPERAND (TREE_RANGE_CHECK (NODE, OMP_PARALLEL, OMP_CRITICAL), 0)
#define OMP_CLAUSES(NODE) \
  TREE_OPERAND (TREE_RANGE_CHECK (NODE, OMP_PARALLEL, OMP_SINGLE), 1)

#define OMP_PARALLEL_BODY(NODE)    TREE_OPERAND (OMP_PARALLEL_CHECK (NODE), 0)
#define OMP_PARALLEL_CLAUSES(NODE) TREE_OPERAND (OMP_PARALLEL_CHECK (NODE), 1)

#define OMP_TASK_BODY(NODE)	   TREE_OPERAND (OMP_TASK_CHECK (NODE), 0)
#define OMP_TASK_CLAUSES(NODE)	   TREE_OPERAND (OMP_TASK_CHECK (NODE), 1)

#define OMP_TASKREG_CHECK(NODE)	  TREE_RANGE_CHECK (NODE, OMP_PARALLEL, OMP_TASK)
#define OMP_TASKREG_BODY(NODE)    TREE_OPERAND (OMP_TASKREG_CHECK (NODE), 0)
#define OMP_TASKREG_CLAUSES(NODE) TREE_OPERAND (OMP_TASKREG_CHECK (NODE), 1)

#define OMP_LOOP_CHECK(NODE) TREE_RANGE_CHECK (NODE, OMP_FOR, OMP_DISTRIBUTE)
#define OMP_FOR_BODY(NODE)	   TREE_OPERAND (OMP_LOOP_CHECK (NODE), 0)
#define OMP_FOR_CLAUSES(NODE)	   TREE_OPERAND (OMP_LOOP_CHECK (NODE), 1)
#define OMP_FOR_INIT(NODE)	   TREE_OPERAND (OMP_LOOP_CHECK (NODE), 2)
#define OMP_FOR_COND(NODE)	   TREE_OPERAND (OMP_LOOP_CHECK (NODE), 3)
#define OMP_FOR_INCR(NODE)	   TREE_OPERAND (OMP_LOOP_CHECK (NODE), 4)
#define OMP_FOR_PRE_BODY(NODE)	   TREE_OPERAND (OMP_LOOP_CHECK (NODE), 5)

#define OMP_SECTIONS_BODY(NODE)    TREE_OPERAND (OMP_SECTIONS_CHECK (NODE), 0)
#define OMP_SECTIONS_CLAUSES(NODE) TREE_OPERAND (OMP_SECTIONS_CHECK (NODE), 1)

#define OMP_SECTION_BODY(NODE)	   TREE_OPERAND (OMP_SECTION_CHECK (NODE), 0)

#define OMP_SINGLE_BODY(NODE)	   TREE_OPERAND (OMP_SINGLE_CHECK (NODE), 0)
#define OMP_SINGLE_CLAUSES(NODE)   TREE_OPERAND (OMP_SINGLE_CHECK (NODE), 1)

#define OMP_MASTER_BODY(NODE)	   TREE_OPERAND (OMP_MASTER_CHECK (NODE), 0)

#define OMP_TASKGROUP_BODY(NODE)   TREE_OPERAND (OMP_TASKGROUP_CHECK (NODE), 0)

#define OMP_ORDERED_BODY(NODE)	   TREE_OPERAND (OMP_ORDERED_CHECK (NODE), 0)

#define OMP_CRITICAL_BODY(NODE)    TREE_OPERAND (OMP_CRITICAL_CHECK (NODE), 0)
#define OMP_CRITICAL_NAME(NODE)    TREE_OPERAND (OMP_CRITICAL_CHECK (NODE), 1)

#define OMP_TEAMS_BODY(NODE)	   TREE_OPERAND (OMP_TEAMS_CHECK (NODE), 0)
#define OMP_TEAMS_CLAUSES(NODE)	   TREE_OPERAND (OMP_TEAMS_CHECK (NODE), 1)

#define OMP_TARGET_DATA_BODY(NODE) \
  TREE_OPERAND (OMP_TARGET_DATA_CHECK (NODE), 0)
#define OMP_TARGET_DATA_CLAUSES(NODE)\
  TREE_OPERAND (OMP_TARGET_DATA_CHECK (NODE), 1)

#define OMP_TARGET_BODY(NODE)	   TREE_OPERAND (OMP_TARGET_CHECK (NODE), 0)
#define OMP_TARGET_CLAUSES(NODE)   TREE_OPERAND (OMP_TARGET_CHECK (NODE), 1)

#define OMP_TARGET_UPDATE_CLAUSES(NODE)\
  TREE_OPERAND (OMP_TARGET_UPDATE_CHECK (NODE), 0)

#define OMP_CLAUSE_SIZE(NODE)						\
  OMP_CLAUSE_OPERAND (OMP_CLAUSE_RANGE_CHECK (OMP_CLAUSE_CHECK (NODE),	\
					      OMP_CLAUSE_FROM,		\
					      OMP_CLAUSE_MAP), 1)

#define OMP_CLAUSE_CHAIN(NODE)     TREE_CHAIN (OMP_CLAUSE_CHECK (NODE))
#define OMP_CLAUSE_DECL(NODE)      					\
  OMP_CLAUSE_OPERAND (OMP_CLAUSE_RANGE_CHECK (OMP_CLAUSE_CHECK (NODE),	\
					      OMP_CLAUSE_PRIVATE,	\
					      OMP_CLAUSE__LOOPTEMP_), 0)
#define OMP_CLAUSE_HAS_LOCATION(NODE) \
  (LOCATION_LOCUS ((OMP_CLAUSE_CHECK (NODE))->omp_clause.locus)		\
  != UNKNOWN_LOCATION)
#define OMP_CLAUSE_LOCATION(NODE)  (OMP_CLAUSE_CHECK (NODE))->omp_clause.locus

/* True on an OMP_SECTION statement that was the last lexical member.
   This status is meaningful in the implementation of lastprivate.  */
#define OMP_SECTION_LAST(NODE) \
  (OMP_SECTION_CHECK (NODE)->base.private_flag)

/* True on an OMP_PARALLEL statement if it represents an explicit
   combined parallel work-sharing constructs.  */
#define OMP_PARALLEL_COMBINED(NODE) \
  (OMP_PARALLEL_CHECK (NODE)->base.private_flag)

/* True if OMP_ATOMIC* is supposed to be sequentially consistent
   as opposed to relaxed.  */
#define OMP_ATOMIC_SEQ_CST(NODE) \
  (TREE_RANGE_CHECK (NODE, OMP_ATOMIC, \
		     OMP_ATOMIC_CAPTURE_NEW)->base.private_flag)

/* True on a PRIVATE clause if its decl is kept around for debugging
   information only and its DECL_VALUE_EXPR is supposed to point
   to what it has been remapped to.  */
#define OMP_CLAUSE_PRIVATE_DEBUG(NODE) \
  (OMP_CLAUSE_SUBCODE_CHECK (NODE, OMP_CLAUSE_PRIVATE)->base.public_flag)

/* True on a PRIVATE clause if ctor needs access to outer region's
   variable.  */
#define OMP_CLAUSE_PRIVATE_OUTER_REF(NODE) \
  TREE_PRIVATE (OMP_CLAUSE_SUBCODE_CHECK (NODE, OMP_CLAUSE_PRIVATE))

/* True on a LASTPRIVATE clause if a FIRSTPRIVATE clause for the same
   decl is present in the chain.  */
#define OMP_CLAUSE_LASTPRIVATE_FIRSTPRIVATE(NODE) \
  (OMP_CLAUSE_SUBCODE_CHECK (NODE, OMP_CLAUSE_LASTPRIVATE)->base.public_flag)
#define OMP_CLAUSE_LASTPRIVATE_STMT(NODE) \
  OMP_CLAUSE_OPERAND (OMP_CLAUSE_SUBCODE_CHECK (NODE,			\
						OMP_CLAUSE_LASTPRIVATE),\
		      1)
#define OMP_CLAUSE_LASTPRIVATE_GIMPLE_SEQ(NODE) \
  (OMP_CLAUSE_CHECK (NODE))->omp_clause.gimple_reduction_init

#define OMP_CLAUSE_FINAL_EXPR(NODE) \
  OMP_CLAUSE_OPERAND (OMP_CLAUSE_SUBCODE_CHECK (NODE, OMP_CLAUSE_FINAL), 0)
#define OMP_CLAUSE_IF_EXPR(NODE) \
  OMP_CLAUSE_OPERAND (OMP_CLAUSE_SUBCODE_CHECK (NODE, OMP_CLAUSE_IF), 0)
#define OMP_CLAUSE_NUM_THREADS_EXPR(NODE) \
  OMP_CLAUSE_OPERAND (OMP_CLAUSE_SUBCODE_CHECK (NODE, OMP_CLAUSE_NUM_THREADS),0)
#define OMP_CLAUSE_SCHEDULE_CHUNK_EXPR(NODE) \
  OMP_CLAUSE_OPERAND (OMP_CLAUSE_SUBCODE_CHECK (NODE, OMP_CLAUSE_SCHEDULE), 0)

#define OMP_CLAUSE_DEPEND_KIND(NODE) \
  (OMP_CLAUSE_SUBCODE_CHECK (NODE, OMP_CLAUSE_DEPEND)->omp_clause.subcode.depend_kind)

#define OMP_CLAUSE_MAP_KIND(NODE) \
  (OMP_CLAUSE_SUBCODE_CHECK (NODE, OMP_CLAUSE_MAP)->omp_clause.subcode.map_kind)

/* Nonzero if this map clause is for array (rather than pointer) based array
   section with zero bias.  Both the non-decl OMP_CLAUSE_MAP and
   correspoidng OMP_CLAUSE_MAP_POINTER clause are marked with this flag.  */
#define OMP_CLAUSE_MAP_ZERO_BIAS_ARRAY_SECTION(NODE) \
  (OMP_CLAUSE_SUBCODE_CHECK (NODE, OMP_CLAUSE_MAP)->base.public_flag)

#define OMP_CLAUSE_PROC_BIND_KIND(NODE) \
  (OMP_CLAUSE_SUBCODE_CHECK (NODE, OMP_CLAUSE_PROC_BIND)->omp_clause.subcode.proc_bind_kind)

#define OMP_CLAUSE_COLLAPSE_EXPR(NODE) \
  OMP_CLAUSE_OPERAND (OMP_CLAUSE_SUBCODE_CHECK (NODE, OMP_CLAUSE_COLLAPSE), 0)
#define OMP_CLAUSE_COLLAPSE_ITERVAR(NODE) \
  OMP_CLAUSE_OPERAND (OMP_CLAUSE_SUBCODE_CHECK (NODE, OMP_CLAUSE_COLLAPSE), 1)
#define OMP_CLAUSE_COLLAPSE_COUNT(NODE) \
  OMP_CLAUSE_OPERAND (OMP_CLAUSE_SUBCODE_CHECK (NODE, OMP_CLAUSE_COLLAPSE), 2)

#define OMP_CLAUSE_REDUCTION_CODE(NODE)	\
  (OMP_CLAUSE_SUBCODE_CHECK (NODE, OMP_CLAUSE_REDUCTION)->omp_clause.subcode.reduction_code)
#define OMP_CLAUSE_REDUCTION_INIT(NODE) \
  OMP_CLAUSE_OPERAND (OMP_CLAUSE_SUBCODE_CHECK (NODE, OMP_CLAUSE_REDUCTION), 1)
#define OMP_CLAUSE_REDUCTION_MERGE(NODE) \
  OMP_CLAUSE_OPERAND (OMP_CLAUSE_SUBCODE_CHECK (NODE, OMP_CLAUSE_REDUCTION), 2)
#define OMP_CLAUSE_REDUCTION_GIMPLE_INIT(NODE) \
  (OMP_CLAUSE_CHECK (NODE))->omp_clause.gimple_reduction_init
#define OMP_CLAUSE_REDUCTION_GIMPLE_MERGE(NODE) \
  (OMP_CLAUSE_CHECK (NODE))->omp_clause.gimple_reduction_merge
#define OMP_CLAUSE_REDUCTION_PLACEHOLDER(NODE) \
  OMP_CLAUSE_OPERAND (OMP_CLAUSE_SUBCODE_CHECK (NODE, OMP_CLAUSE_REDUCTION), 3)

/* True if a REDUCTION clause may reference the original list item (omp_orig)
   in its OMP_CLAUSE_REDUCTION_{,GIMPLE_}INIT.  */
#define OMP_CLAUSE_REDUCTION_OMP_ORIG_REF(NODE) \
  (OMP_CLAUSE_SUBCODE_CHECK (NODE, OMP_CLAUSE_REDUCTION)->base.public_flag)

/* True if a LINEAR clause doesn't need copy in.  True for iterator vars which
   are always initialized inside of the loop construct, false otherwise.  */
#define OMP_CLAUSE_LINEAR_NO_COPYIN(NODE) \
  (OMP_CLAUSE_SUBCODE_CHECK (NODE, OMP_CLAUSE_LINEAR)->base.public_flag)

/* True if a LINEAR clause doesn't need copy out.  True for iterator vars which
   are declared inside of the simd construct.  */
#define OMP_CLAUSE_LINEAR_NO_COPYOUT(NODE) \
  TREE_PRIVATE (OMP_CLAUSE_SUBCODE_CHECK (NODE, OMP_CLAUSE_LINEAR))

#define OMP_CLAUSE_LINEAR_STEP(NODE) \
  OMP_CLAUSE_OPERAND (OMP_CLAUSE_SUBCODE_CHECK (NODE, OMP_CLAUSE_LINEAR), 1)

#define OMP_CLAUSE_ALIGNED_ALIGNMENT(NODE) \
  OMP_CLAUSE_OPERAND (OMP_CLAUSE_SUBCODE_CHECK (NODE, OMP_CLAUSE_ALIGNED), 1)

#define OMP_CLAUSE_NUM_TEAMS_EXPR(NODE) \
  OMP_CLAUSE_OPERAND (OMP_CLAUSE_SUBCODE_CHECK (NODE, OMP_CLAUSE_NUM_TEAMS), 0)

#define OMP_CLAUSE_THREAD_LIMIT_EXPR(NODE) \
  OMP_CLAUSE_OPERAND (OMP_CLAUSE_SUBCODE_CHECK (NODE, \
						OMP_CLAUSE_THREAD_LIMIT), 0)

#define OMP_CLAUSE_DEVICE_ID(NODE) \
  OMP_CLAUSE_OPERAND (OMP_CLAUSE_SUBCODE_CHECK (NODE, OMP_CLAUSE_DEVICE), 0)

#define OMP_CLAUSE_DIST_SCHEDULE_CHUNK_EXPR(NODE) \
  OMP_CLAUSE_OPERAND (OMP_CLAUSE_SUBCODE_CHECK (NODE, \
						OMP_CLAUSE_DIST_SCHEDULE), 0)

#define OMP_CLAUSE_SAFELEN_EXPR(NODE) \
  OMP_CLAUSE_OPERAND (OMP_CLAUSE_SUBCODE_CHECK (NODE, OMP_CLAUSE_SAFELEN), 0)

#define OMP_CLAUSE_SIMDLEN_EXPR(NODE) \
  OMP_CLAUSE_OPERAND (OMP_CLAUSE_SUBCODE_CHECK (NODE, OMP_CLAUSE_SIMDLEN), 0)

#define OMP_CLAUSE__SIMDUID__DECL(NODE) \
  OMP_CLAUSE_OPERAND (OMP_CLAUSE_SUBCODE_CHECK (NODE, OMP_CLAUSE__SIMDUID_), 0)

#define OMP_CLAUSE_SCHEDULE_KIND(NODE) \
  (OMP_CLAUSE_SUBCODE_CHECK (NODE, OMP_CLAUSE_SCHEDULE)->omp_clause.subcode.schedule_kind)

#define OMP_CLAUSE_DEFAULT_KIND(NODE) \
  (OMP_CLAUSE_SUBCODE_CHECK (NODE, OMP_CLAUSE_DEFAULT)->omp_clause.subcode.default_kind)

/* SSA_NAME accessors.  */

/* Returns the IDENTIFIER_NODE giving the SSA name a name or NULL_TREE
   if there is no name associated with it.  */
#define SSA_NAME_IDENTIFIER(NODE)				\
  (SSA_NAME_CHECK (NODE)->ssa_name.var != NULL_TREE		\
   ? (TREE_CODE ((NODE)->ssa_name.var) == IDENTIFIER_NODE	\
      ? (NODE)->ssa_name.var					\
      : DECL_NAME ((NODE)->ssa_name.var))			\
   : NULL_TREE)

/* Returns the variable being referenced.  This can be NULL_TREE for
   temporaries not associated with any user variable.
   Once released, this is the only field that can be relied upon.  */
#define SSA_NAME_VAR(NODE)					\
  (SSA_NAME_CHECK (NODE)->ssa_name.var == NULL_TREE		\
   || TREE_CODE ((NODE)->ssa_name.var) == IDENTIFIER_NODE	\
   ? NULL_TREE : (NODE)->ssa_name.var)

#define SET_SSA_NAME_VAR_OR_IDENTIFIER(NODE,VAR) \
  do { SSA_NAME_CHECK (NODE)->ssa_name.var = (VAR); } while (0)

/* Returns the statement which defines this SSA name.  */
#define SSA_NAME_DEF_STMT(NODE)	SSA_NAME_CHECK (NODE)->ssa_name.def_stmt

/* Returns the SSA version number of this SSA name.  Note that in
   tree SSA, version numbers are not per variable and may be recycled.  */
#define SSA_NAME_VERSION(NODE)	SSA_NAME_CHECK (NODE)->base.u.version

/* Nonzero if this SSA name occurs in an abnormal PHI.  SSA_NAMES are
   never output, so we can safely use the ASM_WRITTEN_FLAG for this
   status bit.  */
#define SSA_NAME_OCCURS_IN_ABNORMAL_PHI(NODE) \
    SSA_NAME_CHECK (NODE)->base.asm_written_flag

/* Nonzero if this SSA_NAME expression is currently on the free list of
   SSA_NAMES.  Using NOTHROW_FLAG seems reasonably safe since throwing
   has no meaning for an SSA_NAME.  */
#define SSA_NAME_IN_FREE_LIST(NODE) \
    SSA_NAME_CHECK (NODE)->base.nothrow_flag

/* Nonzero if this SSA_NAME is the default definition for the
   underlying symbol.  A default SSA name is created for symbol S if
   the very first reference to S in the function is a read operation.
   Default definitions are always created by an empty statement and
   belong to no basic block.  */
#define SSA_NAME_IS_DEFAULT_DEF(NODE) \
    SSA_NAME_CHECK (NODE)->base.default_def_flag

/* Attributes for SSA_NAMEs for pointer-type variables.  */
#define SSA_NAME_PTR_INFO(N) \
   SSA_NAME_CHECK (N)->ssa_name.info.ptr_info

/* Value range info attributes for SSA_NAMEs of non pointer-type variables.  */
#define SSA_NAME_RANGE_INFO(N) \
    SSA_NAME_CHECK (N)->ssa_name.info.range_info

/* Return the immediate_use information for an SSA_NAME. */
#define SSA_NAME_IMM_USE_NODE(NODE) SSA_NAME_CHECK (NODE)->ssa_name.imm_uses

#define OMP_CLAUSE_CODE(NODE)					\
	(OMP_CLAUSE_CHECK (NODE))->omp_clause.code

#define OMP_CLAUSE_SET_CODE(NODE, CODE)				\
	((OMP_CLAUSE_CHECK (NODE))->omp_clause.code = (CODE))

#define OMP_CLAUSE_OPERAND(NODE, I)				\
	OMP_CLAUSE_ELT_CHECK (NODE, I)

/* In a BLOCK node.  */
#define BLOCK_VARS(NODE) (BLOCK_CHECK (NODE)->block.vars)
#define BLOCK_NONLOCALIZED_VARS(NODE) \
  (BLOCK_CHECK (NODE)->block.nonlocalized_vars)
#define BLOCK_NUM_NONLOCALIZED_VARS(NODE) \
  vec_safe_length (BLOCK_NONLOCALIZED_VARS (NODE))
#define BLOCK_NONLOCALIZED_VAR(NODE,N) (*BLOCK_NONLOCALIZED_VARS (NODE))[N]
#define BLOCK_SUBBLOCKS(NODE) (BLOCK_CHECK (NODE)->block.subblocks)
#define BLOCK_SUPERCONTEXT(NODE) (BLOCK_CHECK (NODE)->block.supercontext)
#define BLOCK_CHAIN(NODE) (BLOCK_CHECK (NODE)->block.chain)
#define BLOCK_ABSTRACT_ORIGIN(NODE) (BLOCK_CHECK (NODE)->block.abstract_origin)
#define BLOCK_ABSTRACT(NODE) (BLOCK_CHECK (NODE)->block.abstract_flag)

/* True if BLOCK has the same ranges as its BLOCK_SUPERCONTEXT.  */
#define BLOCK_SAME_RANGE(NODE) (BLOCK_CHECK (NODE)->base.u.bits.nameless_flag)

/* An index number for this block.  These values are not guaranteed to
   be unique across functions -- whether or not they are depends on
   the debugging output format in use.  */
#define BLOCK_NUMBER(NODE) (BLOCK_CHECK (NODE)->block.block_num)

/* If block reordering splits a lexical block into discontiguous
   address ranges, we'll make a copy of the original block.

   Note that this is logically distinct from BLOCK_ABSTRACT_ORIGIN.
   In that case, we have one source block that has been replicated
   (through inlining or unrolling) into many logical blocks, and that
   these logical blocks have different physical variables in them.

   In this case, we have one logical block split into several
   non-contiguous address ranges.  Most debug formats can't actually
   represent this idea directly, so we fake it by creating multiple
   logical blocks with the same variables in them.  However, for those
   that do support non-contiguous regions, these allow the original
   logical block to be reconstructed, along with the set of address
   ranges.

   One of the logical block fragments is arbitrarily chosen to be
   the ORIGIN.  The other fragments will point to the origin via
   BLOCK_FRAGMENT_ORIGIN; the origin itself will have this pointer
   be null.  The list of fragments will be chained through
   BLOCK_FRAGMENT_CHAIN from the origin.  */

#define BLOCK_FRAGMENT_ORIGIN(NODE) (BLOCK_CHECK (NODE)->block.fragment_origin)
#define BLOCK_FRAGMENT_CHAIN(NODE) (BLOCK_CHECK (NODE)->block.fragment_chain)

/* For an inlined function, this gives the location where it was called
   from.  This is only set in the top level block, which corresponds to the
   inlined function scope.  This is used in the debug output routines.  */

#define BLOCK_SOURCE_LOCATION(NODE) (BLOCK_CHECK (NODE)->block.locus)

/* Define fields and accessors for nodes representing data types.  */

/* See tree.def for documentation of the use of these fields.
   Look at the documentation of the various ..._TYPE tree codes.

   Note that the type.values, type.minval, and type.maxval fields are
   overloaded and used for different macros in different kinds of types.
   Each macro must check to ensure the tree node is of the proper kind of
   type.  Note also that some of the front-ends also overload these fields,
   so they must be checked as well.  */

#define TYPE_UID(NODE) (TYPE_CHECK (NODE)->type_common.uid)
#define TYPE_SIZE(NODE) (TYPE_CHECK (NODE)->type_common.size)
#define TYPE_SIZE_UNIT(NODE) (TYPE_CHECK (NODE)->type_common.size_unit)
#define TYPE_POINTER_TO(NODE) (TYPE_CHECK (NODE)->type_common.pointer_to)
#define TYPE_REFERENCE_TO(NODE) (TYPE_CHECK (NODE)->type_common.reference_to)
#define TYPE_PRECISION(NODE) (TYPE_CHECK (NODE)->type_common.precision)
#define TYPE_NAME(NODE) (TYPE_CHECK (NODE)->type_common.name)
#define TYPE_NEXT_VARIANT(NODE) (TYPE_CHECK (NODE)->type_common.next_variant)
#define TYPE_MAIN_VARIANT(NODE) (TYPE_CHECK (NODE)->type_common.main_variant)
#define TYPE_CONTEXT(NODE) (TYPE_CHECK (NODE)->type_common.context)

#define TYPE_MODE(NODE) \
  (VECTOR_TYPE_P (TYPE_CHECK (NODE)) \
   ? vector_type_mode (NODE) : (NODE)->type_common.mode)
#define SET_TYPE_MODE(NODE, MODE) \
  (TYPE_CHECK (NODE)->type_common.mode = (MODE))

/* The "canonical" type for this type node, which is used by frontends to
   compare the type for equality with another type.  If two types are
   equal (based on the semantics of the language), then they will have
   equivalent TYPE_CANONICAL entries.

   As a special case, if TYPE_CANONICAL is NULL_TREE, and thus
   TYPE_STRUCTURAL_EQUALITY_P is true, then it cannot
   be used for comparison against other types.  Instead, the type is
   said to require structural equality checks, described in
   TYPE_STRUCTURAL_EQUALITY_P.

   For unqualified aggregate and function types the middle-end relies on
   TYPE_CANONICAL to tell whether two variables can be assigned
   to each other without a conversion.  The middle-end also makes sure
   to assign the same alias-sets to the type partition with equal
   TYPE_CANONICAL of their unqualified variants.  */
#define TYPE_CANONICAL(NODE) (TYPE_CHECK (NODE)->type_common.canonical)
/* Indicates that the type node requires structural equality
   checks.  The compiler will need to look at the composition of the
   type to determine whether it is equal to another type, rather than
   just comparing canonical type pointers.  For instance, we would need
   to look at the return and parameter types of a FUNCTION_TYPE
   node.  */
#define TYPE_STRUCTURAL_EQUALITY_P(NODE) (TYPE_CANONICAL (NODE) == NULL_TREE)
/* Sets the TYPE_CANONICAL field to NULL_TREE, indicating that the
   type node requires structural equality.  */
#define SET_TYPE_STRUCTURAL_EQUALITY(NODE) (TYPE_CANONICAL (NODE) = NULL_TREE)

#define TYPE_IBIT(NODE) (GET_MODE_IBIT (TYPE_MODE (NODE)))
#define TYPE_FBIT(NODE) (GET_MODE_FBIT (TYPE_MODE (NODE)))

/* The (language-specific) typed-based alias set for this type.
   Objects whose TYPE_ALIAS_SETs are different cannot alias each
   other.  If the TYPE_ALIAS_SET is -1, no alias set has yet been
   assigned to this type.  If the TYPE_ALIAS_SET is 0, objects of this
   type can alias objects of any type.  */
#define TYPE_ALIAS_SET(NODE) (TYPE_CHECK (NODE)->type_common.alias_set)

/* Nonzero iff the typed-based alias set for this type has been
   calculated.  */
#define TYPE_ALIAS_SET_KNOWN_P(NODE) \
  (TYPE_CHECK (NODE)->type_common.alias_set != -1)

/* A TREE_LIST of IDENTIFIER nodes of the attributes that apply
   to this type.  */
#define TYPE_ATTRIBUTES(NODE) (TYPE_CHECK (NODE)->type_common.attributes)

/* The alignment necessary for objects of this type.
   The value is an int, measured in bits.  */
#define TYPE_ALIGN(NODE) (TYPE_CHECK (NODE)->type_common.align)

/* 1 if the alignment for this type was requested by "aligned" attribute,
   0 if it is the default for this type.  */
#define TYPE_USER_ALIGN(NODE) (TYPE_CHECK (NODE)->base.u.bits.user_align)

/* The alignment for NODE, in bytes.  */
#define TYPE_ALIGN_UNIT(NODE) (TYPE_ALIGN (NODE) / BITS_PER_UNIT)

/* If your language allows you to declare types, and you want debug info
   for them, then you need to generate corresponding TYPE_DECL nodes.
   These "stub" TYPE_DECL nodes have no name, and simply point at the
   type node.  You then set the TYPE_STUB_DECL field of the type node
   to point back at the TYPE_DECL node.  This allows the debug routines
   to know that the two nodes represent the same type, so that we only
   get one debug info record for them.  */
#define TYPE_STUB_DECL(NODE) (TREE_CHAIN (TYPE_CHECK (NODE)))

/* In a RECORD_TYPE, UNION_TYPE, QUAL_UNION_TYPE or ARRAY_TYPE, it means
   the type has BLKmode only because it lacks the alignment required for
   its size.  */
#define TYPE_NO_FORCE_BLK(NODE) \
  (TYPE_CHECK (NODE)->type_common.no_force_blk_flag)

/* Nonzero in a type considered volatile as a whole.  */
#define TYPE_VOLATILE(NODE) (TYPE_CHECK (NODE)->base.volatile_flag)

/* Nonzero in a type considered atomic as a whole.  */
#define TYPE_ATOMIC(NODE) (TYPE_CHECK (NODE)->base.u.bits.atomic_flag)

/* Means this type is const-qualified.  */
#define TYPE_READONLY(NODE) (TYPE_CHECK (NODE)->base.readonly_flag)

/* If nonzero, this type is `restrict'-qualified, in the C sense of
   the term.  */
#define TYPE_RESTRICT(NODE) (TYPE_CHECK (NODE)->type_common.restrict_flag)

/* If nonzero, type's name shouldn't be emitted into debug info.  */
#define TYPE_NAMELESS(NODE) (TYPE_CHECK (NODE)->base.u.bits.nameless_flag)

/* The address space the type is in.  */
#define TYPE_ADDR_SPACE(NODE) (TYPE_CHECK (NODE)->base.u.bits.address_space)

/* Encode/decode the named memory support as part of the qualifier.  If more
   than 8 qualifiers are added, these macros need to be adjusted.  */
#define ENCODE_QUAL_ADDR_SPACE(NUM) ((NUM & 0xFF) << 8)
#define DECODE_QUAL_ADDR_SPACE(X) (((X) >> 8) & 0xFF)

/* Return all qualifiers except for the address space qualifiers.  */
#define CLEAR_QUAL_ADDR_SPACE(X) ((X) & ~0xFF00)

/* Only keep the address space out of the qualifiers and discard the other
   qualifiers.  */
#define KEEP_QUAL_ADDR_SPACE(X) ((X) & 0xFF00)

/* The set of type qualifiers for this type.  */
#define TYPE_QUALS(NODE)					\
  ((int) ((TYPE_READONLY (NODE) * TYPE_QUAL_CONST)		\
	  | (TYPE_VOLATILE (NODE) * TYPE_QUAL_VOLATILE)		\
	  | (TYPE_ATOMIC (NODE) * TYPE_QUAL_ATOMIC)		\
	  | (TYPE_RESTRICT (NODE) * TYPE_QUAL_RESTRICT)		\
	  | (ENCODE_QUAL_ADDR_SPACE (TYPE_ADDR_SPACE (NODE)))))

/* The same as TYPE_QUALS without the address space qualifications.  */
#define TYPE_QUALS_NO_ADDR_SPACE(NODE)				\
  ((int) ((TYPE_READONLY (NODE) * TYPE_QUAL_CONST)		\
	  | (TYPE_VOLATILE (NODE) * TYPE_QUAL_VOLATILE)		\
	  | (TYPE_ATOMIC (NODE) * TYPE_QUAL_ATOMIC)		\
	  | (TYPE_RESTRICT (NODE) * TYPE_QUAL_RESTRICT)))

/* The same as TYPE_QUALS without the address space and atomic 
   qualifications.  */
#define TYPE_QUALS_NO_ADDR_SPACE_NO_ATOMIC(NODE)		\
  ((int) ((TYPE_READONLY (NODE) * TYPE_QUAL_CONST)		\
	  | (TYPE_VOLATILE (NODE) * TYPE_QUAL_VOLATILE)		\
	  | (TYPE_RESTRICT (NODE) * TYPE_QUAL_RESTRICT)))

/* These flags are available for each language front end to use internally.  */
#define TYPE_LANG_FLAG_0(NODE) (TYPE_CHECK (NODE)->type_common.lang_flag_0)
#define TYPE_LANG_FLAG_1(NODE) (TYPE_CHECK (NODE)->type_common.lang_flag_1)
#define TYPE_LANG_FLAG_2(NODE) (TYPE_CHECK (NODE)->type_common.lang_flag_2)
#define TYPE_LANG_FLAG_3(NODE) (TYPE_CHECK (NODE)->type_common.lang_flag_3)
#define TYPE_LANG_FLAG_4(NODE) (TYPE_CHECK (NODE)->type_common.lang_flag_4)
#define TYPE_LANG_FLAG_5(NODE) (TYPE_CHECK (NODE)->type_common.lang_flag_5)
#define TYPE_LANG_FLAG_6(NODE) (TYPE_CHECK (NODE)->type_common.lang_flag_6)

/* Used to keep track of visited nodes in tree traversals.  This is set to
   0 by copy_node and make_node.  */
#define TREE_VISITED(NODE) ((NODE)->base.visited)

/* If set in an ARRAY_TYPE, indicates a string type (for languages
   that distinguish string from array of char).
   If set in a INTEGER_TYPE, indicates a character type.  */
#define TYPE_STRING_FLAG(NODE) (TYPE_CHECK (NODE)->type_common.string_flag)

/* For a VECTOR_TYPE, this is the number of sub-parts of the vector.  */
#define TYPE_VECTOR_SUBPARTS(VECTOR_TYPE) \
  (((unsigned HOST_WIDE_INT) 1) \
   << VECTOR_TYPE_CHECK (VECTOR_TYPE)->type_common.precision)

/* Set precision to n when we have 2^n sub-parts of the vector.  */
#define SET_TYPE_VECTOR_SUBPARTS(VECTOR_TYPE, X) \
  (VECTOR_TYPE_CHECK (VECTOR_TYPE)->type_common.precision = exact_log2 (X))

/* Nonzero in a VECTOR_TYPE if the frontends should not emit warnings
   about missing conversions to other vector types of the same size.  */
#define TYPE_VECTOR_OPAQUE(NODE) \
  (VECTOR_TYPE_CHECK (NODE)->base.default_def_flag)

/* Indicates that objects of this type must be initialized by calling a
   function when they are created.  */
#define TYPE_NEEDS_CONSTRUCTING(NODE) \
  (TYPE_CHECK (NODE)->type_common.needs_constructing_flag)

/* Indicates that a UNION_TYPE object should be passed the same way that
   the first union alternative would be passed, or that a RECORD_TYPE
   object should be passed the same way that the first (and only) member
   would be passed.  */
#define TYPE_TRANSPARENT_AGGR(NODE) \
  (RECORD_OR_UNION_CHECK (NODE)->type_common.transparent_aggr_flag)

/* For an ARRAY_TYPE, indicates that it is not permitted to take the
   address of a component of the type.  This is the counterpart of
   DECL_NONADDRESSABLE_P for arrays, see the definition of this flag.  */
#define TYPE_NONALIASED_COMPONENT(NODE) \
  (ARRAY_TYPE_CHECK (NODE)->type_common.transparent_aggr_flag)

/* Indicated that objects of this type should be laid out in as
   compact a way as possible.  */
#define TYPE_PACKED(NODE) (TYPE_CHECK (NODE)->base.u.bits.packed_flag)

/* Used by type_contains_placeholder_p to avoid recomputation.
   Values are: 0 (unknown), 1 (false), 2 (true).  Never access
   this field directly.  */
#define TYPE_CONTAINS_PLACEHOLDER_INTERNAL(NODE) \
  (TYPE_CHECK (NODE)->type_common.contains_placeholder_bits)

/* Nonzero if RECORD_TYPE represents a final derivation of class.  */
#define TYPE_FINAL_P(NODE) \
  (RECORD_OR_UNION_CHECK (NODE)->base.default_def_flag)

/* The debug output functions use the symtab union field to store
   information specific to the debugging format.  The different debug
   output hooks store different types in the union field.  These three
   macros are used to access different fields in the union.  The debug
   hooks are responsible for consistently using only a specific
   macro.  */

/* Symtab field as an integer.  Used by stabs generator in dbxout.c to
   hold the type's number in the generated stabs.  */
#define TYPE_SYMTAB_ADDRESS(NODE) \
  (TYPE_CHECK (NODE)->type_common.symtab.address)

/* Symtab field as a string.  Used by COFF generator in sdbout.c to
   hold struct/union type tag names.  */
#define TYPE_SYMTAB_POINTER(NODE) \
  (TYPE_CHECK (NODE)->type_common.symtab.pointer)

/* Symtab field as a pointer to a DWARF DIE.  Used by DWARF generator
   in dwarf2out.c to point to the DIE generated for the type.  */
#define TYPE_SYMTAB_DIE(NODE) \
  (TYPE_CHECK (NODE)->type_common.symtab.die)

/* The garbage collector needs to know the interpretation of the
   symtab field.  These constants represent the different types in the
   union.  */

#define TYPE_SYMTAB_IS_ADDRESS (0)
#define TYPE_SYMTAB_IS_POINTER (1)
#define TYPE_SYMTAB_IS_DIE (2)

#define TYPE_LANG_SPECIFIC(NODE) \
  (TYPE_CHECK (NODE)->type_with_lang_specific.lang_specific)

#define TYPE_VALUES(NODE) (ENUMERAL_TYPE_CHECK (NODE)->type_non_common.values)
#define TYPE_DOMAIN(NODE) (ARRAY_TYPE_CHECK (NODE)->type_non_common.values)
#define TYPE_FIELDS(NODE) \
  (RECORD_OR_UNION_CHECK (NODE)->type_non_common.values)
#define TYPE_CACHED_VALUES(NODE) (TYPE_CHECK (NODE)->type_non_common.values)
#define TYPE_ARG_TYPES(NODE) \
  (FUNC_OR_METHOD_CHECK (NODE)->type_non_common.values)
#define TYPE_VALUES_RAW(NODE) (TYPE_CHECK (NODE)->type_non_common.values)

#define TYPE_METHODS(NODE) \
  (RECORD_OR_UNION_CHECK (NODE)->type_non_common.maxval)
#define TYPE_VFIELD(NODE) \
  (RECORD_OR_UNION_CHECK (NODE)->type_non_common.minval)
#define TYPE_METHOD_BASETYPE(NODE) \
  (FUNC_OR_METHOD_CHECK (NODE)->type_non_common.maxval)
#define TYPE_OFFSET_BASETYPE(NODE) \
  (OFFSET_TYPE_CHECK (NODE)->type_non_common.maxval)
#define TYPE_MAXVAL(NODE) (TYPE_CHECK (NODE)->type_non_common.maxval)
#define TYPE_MINVAL(NODE) (TYPE_CHECK (NODE)->type_non_common.minval)
#define TYPE_NEXT_PTR_TO(NODE) \
  (POINTER_TYPE_CHECK (NODE)->type_non_common.minval)
#define TYPE_NEXT_REF_TO(NODE) \
  (REFERENCE_TYPE_CHECK (NODE)->type_non_common.minval)
#define TYPE_MIN_VALUE(NODE) \
  (NUMERICAL_TYPE_CHECK (NODE)->type_non_common.minval)
#define TYPE_MAX_VALUE(NODE) \
  (NUMERICAL_TYPE_CHECK (NODE)->type_non_common.maxval)

/* If non-NULL, this is an upper bound of the size (in bytes) of an
   object of the given ARRAY_TYPE_NON_COMMON.  This allows temporaries to be
   allocated.  */
#define TYPE_ARRAY_MAX_SIZE(ARRAY_TYPE) \
  (ARRAY_TYPE_CHECK (ARRAY_TYPE)->type_non_common.maxval)

/* For record and union types, information about this type, as a base type
   for itself.  */
#define TYPE_BINFO(NODE) (RECORD_OR_UNION_CHECK (NODE)->type_non_common.binfo)

/* For non record and union types, used in a language-dependent way.  */
#define TYPE_LANG_SLOT_1(NODE) \
  (NOT_RECORD_OR_UNION_CHECK (NODE)->type_non_common.binfo)

/* Define accessor macros for information about type inheritance
   and basetypes.

   A "basetype" means a particular usage of a data type for inheritance
   in another type.  Each such basetype usage has its own "binfo"
   object to describe it.  The binfo object is a TREE_VEC node.

   Inheritance is represented by the binfo nodes allocated for a
   given type.  For example, given types C and D, such that D is
   inherited by C, 3 binfo nodes will be allocated: one for describing
   the binfo properties of C, similarly one for D, and one for
   describing the binfo properties of D as a base type for C.
   Thus, given a pointer to class C, one can get a pointer to the binfo
   of D acting as a basetype for C by looking at C's binfo's basetypes.  */

/* BINFO specific flags.  */

/* Nonzero means that the derivation chain is via a `virtual' declaration.  */
#define BINFO_VIRTUAL_P(NODE) (TREE_BINFO_CHECK (NODE)->base.static_flag)

/* Flags for language dependent use.  */
#define BINFO_MARKED(NODE) TREE_LANG_FLAG_0 (TREE_BINFO_CHECK (NODE))
#define BINFO_FLAG_1(NODE) TREE_LANG_FLAG_1 (TREE_BINFO_CHECK (NODE))
#define BINFO_FLAG_2(NODE) TREE_LANG_FLAG_2 (TREE_BINFO_CHECK (NODE))
#define BINFO_FLAG_3(NODE) TREE_LANG_FLAG_3 (TREE_BINFO_CHECK (NODE))
#define BINFO_FLAG_4(NODE) TREE_LANG_FLAG_4 (TREE_BINFO_CHECK (NODE))
#define BINFO_FLAG_5(NODE) TREE_LANG_FLAG_5 (TREE_BINFO_CHECK (NODE))
#define BINFO_FLAG_6(NODE) TREE_LANG_FLAG_6 (TREE_BINFO_CHECK (NODE))

/* The actual data type node being inherited in this basetype.  */
#define BINFO_TYPE(NODE) TREE_TYPE (TREE_BINFO_CHECK (NODE))

/* The offset where this basetype appears in its containing type.
   BINFO_OFFSET slot holds the offset (in bytes)
   from the base of the complete object to the base of the part of the
   object that is allocated on behalf of this `type'.
   This is always 0 except when there is multiple inheritance.  */

#define BINFO_OFFSET(NODE) (TREE_BINFO_CHECK (NODE)->binfo.offset)
#define BINFO_OFFSET_ZEROP(NODE) (integer_zerop (BINFO_OFFSET (NODE)))

/* The virtual function table belonging to this basetype.  Virtual
   function tables provide a mechanism for run-time method dispatching.
   The entries of a virtual function table are language-dependent.  */

#define BINFO_VTABLE(NODE) (TREE_BINFO_CHECK (NODE)->binfo.vtable)

/* The virtual functions in the virtual function table.  This is
   a TREE_LIST that is used as an initial approximation for building
   a virtual function table for this basetype.  */
#define BINFO_VIRTUALS(NODE) (TREE_BINFO_CHECK (NODE)->binfo.virtuals)

/* A vector of binfos for the direct basetypes inherited by this
   basetype.

   If this basetype describes type D as inherited in C, and if the
   basetypes of D are E and F, then this vector contains binfos for
   inheritance of E and F by C.  */
#define BINFO_BASE_BINFOS(NODE) (&TREE_BINFO_CHECK (NODE)->binfo.base_binfos)

/* The number of basetypes for NODE.  */
#define BINFO_N_BASE_BINFOS(NODE) (BINFO_BASE_BINFOS (NODE)->length ())

/* Accessor macro to get to the Nth base binfo of this binfo.  */
#define BINFO_BASE_BINFO(NODE,N) \
 ((*BINFO_BASE_BINFOS (NODE))[(N)])
#define BINFO_BASE_ITERATE(NODE,N,B) \
 (BINFO_BASE_BINFOS (NODE)->iterate ((N), &(B)))
#define BINFO_BASE_APPEND(NODE,T) \
 (BINFO_BASE_BINFOS (NODE)->quick_push ((T)))

/* For a BINFO record describing a virtual base class, i.e., one where
   TREE_VIA_VIRTUAL is set, this field assists in locating the virtual
   base.  The actual contents are language-dependent.  In the C++
   front-end this field is an INTEGER_CST giving an offset into the
   vtable where the offset to the virtual base can be found.  */
#define BINFO_VPTR_FIELD(NODE) (TREE_BINFO_CHECK (NODE)->binfo.vptr_field)

/* Indicates the accesses this binfo has to its bases. The values are
   access_public_node, access_protected_node or access_private_node.
   If this array is not present, public access is implied.  */
#define BINFO_BASE_ACCESSES(NODE) \
  (TREE_BINFO_CHECK (NODE)->binfo.base_accesses)

#define BINFO_BASE_ACCESS(NODE,N) \
  (*BINFO_BASE_ACCESSES (NODE))[(N)]
#define BINFO_BASE_ACCESS_APPEND(NODE,T) \
  BINFO_BASE_ACCESSES (NODE)->quick_push ((T))

/* The index in the VTT where this subobject's sub-VTT can be found.
   NULL_TREE if there is no sub-VTT.  */
#define BINFO_SUBVTT_INDEX(NODE) (TREE_BINFO_CHECK (NODE)->binfo.vtt_subvtt)

/* The index in the VTT where the vptr for this subobject can be
   found.  NULL_TREE if there is no secondary vptr in the VTT.  */
#define BINFO_VPTR_INDEX(NODE) (TREE_BINFO_CHECK (NODE)->binfo.vtt_vptr)

/* The BINFO_INHERITANCE_CHAIN points at the binfo for the base
   inheriting this base for non-virtual bases. For virtual bases it
   points either to the binfo for which this is a primary binfo, or to
   the binfo of the most derived type.  */
#define BINFO_INHERITANCE_CHAIN(NODE) \
	(TREE_BINFO_CHECK (NODE)->binfo.inheritance)


/* Define fields and accessors for nodes representing declared names.  */

/* Nonzero if DECL represents an SSA name or a variable that can possibly
   have an associated SSA name.  */
#define SSA_VAR_P(DECL)							\
	(TREE_CODE (DECL) == VAR_DECL					\
	 || TREE_CODE (DECL) == PARM_DECL				\
	 || TREE_CODE (DECL) == RESULT_DECL				\
	 || TREE_CODE (DECL) == SSA_NAME)


#define DECL_CHAIN(NODE) (TREE_CHAIN (DECL_MINIMAL_CHECK (NODE)))

/* This is the name of the object as written by the user.
   It is an IDENTIFIER_NODE.  */
#define DECL_NAME(NODE) (DECL_MINIMAL_CHECK (NODE)->decl_minimal.name)

/* Every ..._DECL node gets a unique number.  */
#define DECL_UID(NODE) (DECL_MINIMAL_CHECK (NODE)->decl_minimal.uid)

/* DEBUG_EXPR_DECLs get negative UID numbers, to catch erroneous
   uses.  */
#define DEBUG_TEMP_UID(NODE) (-DECL_UID (TREE_CHECK ((NODE), DEBUG_EXPR_DECL)))

/* Every ..._DECL node gets a unique number that stays the same even
   when the decl is copied by the inliner once it is set.  */
#define DECL_PT_UID(NODE) \
  (DECL_COMMON_CHECK (NODE)->decl_common.pt_uid == -1u \
   ? (NODE)->decl_minimal.uid : (NODE)->decl_common.pt_uid)
/* Initialize the ..._DECL node pt-uid to the decls uid.  */
#define SET_DECL_PT_UID(NODE, UID) \
  (DECL_COMMON_CHECK (NODE)->decl_common.pt_uid = (UID))
/* Whether the ..._DECL node pt-uid has been initialized and thus needs to
   be preserved when copyin the decl.  */
#define DECL_PT_UID_SET_P(NODE) \
  (DECL_COMMON_CHECK (NODE)->decl_common.pt_uid != -1u)

/* These two fields describe where in the source code the declaration
   was.  If the declaration appears in several places (as for a C
   function that is declared first and then defined later), this
   information should refer to the definition.  */
#define DECL_SOURCE_LOCATION(NODE) \
  (DECL_MINIMAL_CHECK (NODE)->decl_minimal.locus)
#define DECL_SOURCE_FILE(NODE) LOCATION_FILE (DECL_SOURCE_LOCATION (NODE))
#define DECL_SOURCE_LINE(NODE) LOCATION_LINE (DECL_SOURCE_LOCATION (NODE))
#define DECL_SOURCE_COLUMN(NODE) LOCATION_COLUMN (DECL_SOURCE_LOCATION (NODE))
/* This accessor returns TRUE if the decl it operates on was created
   by a front-end or back-end rather than by user code.  In this case
   builtin-ness is indicated by source location.  */
#define DECL_IS_BUILTIN(DECL) \
  (LOCATION_LOCUS (DECL_SOURCE_LOCATION (DECL)) <= BUILTINS_LOCATION)

/*  For FIELD_DECLs, this is the RECORD_TYPE, UNION_TYPE, or
    QUAL_UNION_TYPE node that the field is a member of.  For VAR_DECL,
    PARM_DECL, FUNCTION_DECL, LABEL_DECL, RESULT_DECL, and CONST_DECL
    nodes, this points to either the FUNCTION_DECL for the containing
    function, the RECORD_TYPE or UNION_TYPE for the containing type, or
    NULL_TREE or a TRANSLATION_UNIT_DECL if the given decl has "file
    scope".  In particular, for VAR_DECLs which are virtual table pointers
    (they have DECL_VIRTUAL set), we use DECL_CONTEXT to determine the type
    they belong to.  */
#define DECL_CONTEXT(NODE) (DECL_MINIMAL_CHECK (NODE)->decl_minimal.context)
#define DECL_FIELD_CONTEXT(NODE) \
  (FIELD_DECL_CHECK (NODE)->decl_minimal.context)

/* If nonzero, decl's name shouldn't be emitted into debug info.  */
#define DECL_NAMELESS(NODE) (DECL_MINIMAL_CHECK (NODE)->base.u.bits.nameless_flag)

/* For any sort of a ..._DECL node, this points to the original (abstract)
   decl node which this decl is an inlined/cloned instance of, or else it
   is NULL indicating that this decl is not an instance of some other decl.

   The C front-end also uses this in a nested declaration of an inline
   function, to point back to the definition.  */
#define DECL_ABSTRACT_ORIGIN(NODE) \
  (DECL_COMMON_CHECK (NODE)->decl_common.abstract_origin)

/* Like DECL_ABSTRACT_ORIGIN, but returns NODE if there's no abstract
   origin.  This is useful when setting the DECL_ABSTRACT_ORIGIN.  */
#define DECL_ORIGIN(NODE) \
  (DECL_ABSTRACT_ORIGIN (NODE) ? DECL_ABSTRACT_ORIGIN (NODE) : (NODE))

/* Nonzero for any sort of ..._DECL node means this decl node represents an
   inline instance of some original (abstract) decl from an inline function;
   suppress any warnings about shadowing some other variable.  FUNCTION_DECL
   nodes can also have their abstract origin set to themselves.  */
#define DECL_FROM_INLINE(NODE) \
  (DECL_ABSTRACT_ORIGIN (NODE) != NULL_TREE \
   && DECL_ABSTRACT_ORIGIN (NODE) != (NODE))

/* In a DECL this is the field where attributes are stored.  */
#define DECL_ATTRIBUTES(NODE) \
  (DECL_COMMON_CHECK (NODE)->decl_common.attributes)

/* For a FUNCTION_DECL, holds the tree of BINDINGs.
   For a TRANSLATION_UNIT_DECL, holds the namespace's BLOCK.
   For a VAR_DECL, holds the initial value.
   For a PARM_DECL, used for DECL_ARG_TYPE--default
   values for parameters are encoded in the type of the function,
   not in the PARM_DECL slot.
   For a FIELD_DECL, this is used for enumeration values and the C
   frontend uses it for temporarily storing bitwidth of bitfields.

   ??? Need to figure out some way to check this isn't a PARM_DECL.  */
#define DECL_INITIAL(NODE) (DECL_COMMON_CHECK (NODE)->decl_common.initial)

/* Holds the size of the datum, in bits, as a tree expression.
   Need not be constant.  */
#define DECL_SIZE(NODE) (DECL_COMMON_CHECK (NODE)->decl_common.size)
/* Likewise for the size in bytes.  */
#define DECL_SIZE_UNIT(NODE) (DECL_COMMON_CHECK (NODE)->decl_common.size_unit)
/* Holds the alignment required for the datum, in bits.  */
#define DECL_ALIGN(NODE) (DECL_COMMON_CHECK (NODE)->decl_common.align)
/* The alignment of NODE, in bytes.  */
#define DECL_ALIGN_UNIT(NODE) (DECL_ALIGN (NODE) / BITS_PER_UNIT)
/* Set if the alignment of this DECL has been set by the user, for
   example with an 'aligned' attribute.  */
#define DECL_USER_ALIGN(NODE) \
  (DECL_COMMON_CHECK (NODE)->base.u.bits.user_align)
/* Holds the machine mode corresponding to the declaration of a variable or
   field.  Always equal to TYPE_MODE (TREE_TYPE (decl)) except for a
   FIELD_DECL.  */
#define DECL_MODE(NODE) (DECL_COMMON_CHECK (NODE)->decl_common.mode)

/* For FUNCTION_DECL, if it is built-in, this identifies which built-in
   operation it is.  Note, however, that this field is overloaded, with
   DECL_BUILT_IN_CLASS as the discriminant, so the latter must always be
   checked before any access to the former.  */
#define DECL_FUNCTION_CODE(NODE) \
  (FUNCTION_DECL_CHECK (NODE)->function_decl.function_code)

#define DECL_FUNCTION_PERSONALITY(NODE) \
  (FUNCTION_DECL_CHECK (NODE)->function_decl.personality)

/* Nonzero for a given ..._DECL node means that the name of this node should
   be ignored for symbolic debug purposes.  For a TYPE_DECL, this means that
   the associated type should be ignored.  For a FUNCTION_DECL, the body of
   the function should also be ignored.  */
#define DECL_IGNORED_P(NODE) \
  (DECL_COMMON_CHECK (NODE)->decl_common.ignored_flag)

/* Nonzero for a given ..._DECL node means that this node represents an
   "abstract instance" of the given declaration (e.g. in the original
   declaration of an inline function).  When generating symbolic debugging
   information, we mustn't try to generate any address information for nodes
   marked as "abstract instances" because we don't actually generate
   any code or allocate any data space for such instances.  */
#define DECL_ABSTRACT(NODE) \
  (DECL_COMMON_CHECK (NODE)->decl_common.abstract_flag)

/* Language-specific decl information.  */
#define DECL_LANG_SPECIFIC(NODE) \
  (DECL_COMMON_CHECK (NODE)->decl_common.lang_specific)

/* In a VAR_DECL or FUNCTION_DECL, nonzero means external reference:
   do not allocate storage, and refer to a definition elsewhere.  Note that
   this does not necessarily imply the entity represented by NODE
   has no program source-level definition in this translation unit.  For
   example, for a FUNCTION_DECL, DECL_SAVED_TREE may be non-NULL and
   DECL_EXTERNAL may be true simultaneously; that can be the case for
   a C99 "extern inline" function.  */
#define DECL_EXTERNAL(NODE) (DECL_COMMON_CHECK (NODE)->decl_common.decl_flag_1)

/* Nonzero in a ..._DECL means this variable is ref'd from a nested function.
   For VAR_DECL nodes, PARM_DECL nodes, and FUNCTION_DECL nodes.

   For LABEL_DECL nodes, nonzero if nonlocal gotos to the label are permitted.

   Also set in some languages for variables, etc., outside the normal
   lexical scope, such as class instance variables.  */
#define DECL_NONLOCAL(NODE) \
  (DECL_COMMON_CHECK (NODE)->decl_common.nonlocal_flag)

/* Used in VAR_DECLs to indicate that the variable is a vtable.
   Used in FIELD_DECLs for vtable pointers.
   Used in FUNCTION_DECLs to indicate that the function is virtual.  */
#define DECL_VIRTUAL_P(NODE) \
  (DECL_COMMON_CHECK (NODE)->decl_common.virtual_flag)

/* Used to indicate that this DECL represents a compiler-generated entity.  */
#define DECL_ARTIFICIAL(NODE) \
  (DECL_COMMON_CHECK (NODE)->decl_common.artificial_flag)

/* Additional flags for language-specific uses.  */
#define DECL_LANG_FLAG_0(NODE) \
  (DECL_COMMON_CHECK (NODE)->decl_common.lang_flag_0)
#define DECL_LANG_FLAG_1(NODE) \
  (DECL_COMMON_CHECK (NODE)->decl_common.lang_flag_1)
#define DECL_LANG_FLAG_2(NODE) \
  (DECL_COMMON_CHECK (NODE)->decl_common.lang_flag_2)
#define DECL_LANG_FLAG_3(NODE) \
  (DECL_COMMON_CHECK (NODE)->decl_common.lang_flag_3)
#define DECL_LANG_FLAG_4(NODE) \
  (DECL_COMMON_CHECK (NODE)->decl_common.lang_flag_4)
#define DECL_LANG_FLAG_5(NODE) \
  (DECL_COMMON_CHECK (NODE)->decl_common.lang_flag_5)
#define DECL_LANG_FLAG_6(NODE) \
  (DECL_COMMON_CHECK (NODE)->decl_common.lang_flag_6)
#define DECL_LANG_FLAG_7(NODE) \
  (DECL_COMMON_CHECK (NODE)->decl_common.lang_flag_7)
#define DECL_LANG_FLAG_8(NODE) \
  (DECL_COMMON_CHECK (NODE)->decl_common.lang_flag_8)

/* Nonzero for a scope which is equal to file scope.  */
#define SCOPE_FILE_SCOPE_P(EXP)	\
  (! (EXP) || TREE_CODE (EXP) == TRANSLATION_UNIT_DECL)
/* Nonzero for a decl which is at file scope.  */
#define DECL_FILE_SCOPE_P(EXP) SCOPE_FILE_SCOPE_P (DECL_CONTEXT (EXP))
/* Nonzero for a type which is at file scope.  */
#define TYPE_FILE_SCOPE_P(EXP) SCOPE_FILE_SCOPE_P (TYPE_CONTEXT (EXP))

/* Nonzero for a decl that is decorated using attribute used.
   This indicates to compiler tools that this decl needs to be preserved.  */
#define DECL_PRESERVE_P(DECL) \
  DECL_COMMON_CHECK (DECL)->decl_common.preserve_flag

/* For function local variables of COMPLEX and VECTOR types,
   indicates that the variable is not aliased, and that all
   modifications to the variable have been adjusted so that
   they are killing assignments.  Thus the variable may now
   be treated as a GIMPLE register, and use real instead of
   virtual ops in SSA form.  */
#define DECL_GIMPLE_REG_P(DECL) \
  DECL_COMMON_CHECK (DECL)->decl_common.gimple_reg_flag

extern tree decl_value_expr_lookup (tree);
extern void decl_value_expr_insert (tree, tree);

/* In a VAR_DECL or PARM_DECL, the location at which the value may be found,
   if transformations have made this more complicated than evaluating the
   decl itself.  This should only be used for debugging; once this field has
   been set, the decl itself may not legitimately appear in the function.  */
#define DECL_HAS_VALUE_EXPR_P(NODE) \
  (TREE_CHECK3 (NODE, VAR_DECL, PARM_DECL, RESULT_DECL) \
   ->decl_common.decl_flag_2)
#define DECL_VALUE_EXPR(NODE) \
  (decl_value_expr_lookup (DECL_WRTL_CHECK (NODE)))
#define SET_DECL_VALUE_EXPR(NODE, VAL) \
  (decl_value_expr_insert (DECL_WRTL_CHECK (NODE), VAL))

/* Holds the RTL expression for the value of a variable or function.
   This value can be evaluated lazily for functions, variables with
   static storage duration, and labels.  */
#define DECL_RTL(NODE)					\
  (DECL_WRTL_CHECK (NODE)->decl_with_rtl.rtl		\
   ? (NODE)->decl_with_rtl.rtl					\
   : (make_decl_rtl (NODE), (NODE)->decl_with_rtl.rtl))

/* Set the DECL_RTL for NODE to RTL.  */
#define SET_DECL_RTL(NODE, RTL) set_decl_rtl (NODE, RTL)

/* Returns nonzero if NODE is a tree node that can contain RTL.  */
#define HAS_RTL_P(NODE) (CODE_CONTAINS_STRUCT (TREE_CODE (NODE), TS_DECL_WRTL))

/* Returns nonzero if the DECL_RTL for NODE has already been set.  */
#define DECL_RTL_SET_P(NODE) \
  (HAS_RTL_P (NODE) && DECL_WRTL_CHECK (NODE)->decl_with_rtl.rtl != NULL)

/* Copy the RTL from NODE1 to NODE2.  If the RTL was not set for
   NODE1, it will not be set for NODE2; this is a lazy copy.  */
#define COPY_DECL_RTL(NODE1, NODE2) \
  (DECL_WRTL_CHECK (NODE2)->decl_with_rtl.rtl \
   = DECL_WRTL_CHECK (NODE1)->decl_with_rtl.rtl)

/* The DECL_RTL for NODE, if it is set, or NULL, if it is not set.  */
#define DECL_RTL_IF_SET(NODE) (DECL_RTL_SET_P (NODE) ? DECL_RTL (NODE) : NULL)

#if (GCC_VERSION >= 2007)
#define DECL_RTL_KNOWN_SET(decl) __extension__				\
({  tree const __d = (decl);						\
    gcc_checking_assert (DECL_RTL_SET_P (__d));				\
    /* Dereference it so the compiler knows it can't be NULL even	\
       without assertion checking.  */					\
    &*DECL_RTL_IF_SET (__d); })
#else
#define DECL_RTL_KNOWN_SET(decl) (&*DECL_RTL_IF_SET (decl))
#endif

/* In VAR_DECL and PARM_DECL nodes, nonzero means declared `register'.  */
#define DECL_REGISTER(NODE) (DECL_WRTL_CHECK (NODE)->decl_common.decl_flag_0)

/* In a FIELD_DECL, this is the field position, counting in bytes, of the
   DECL_OFFSET_ALIGN-bit-sized word containing the bit closest to the beginning
   of the structure.  */
#define DECL_FIELD_OFFSET(NODE) (FIELD_DECL_CHECK (NODE)->field_decl.offset)

/* In a FIELD_DECL, this is the offset, in bits, of the first bit of the
   field from DECL_FIELD_OFFSET.  This field may be nonzero even for fields
   that are not bit fields (since DECL_OFFSET_ALIGN may be larger than the
   natural alignment of the field's type).  */
#define DECL_FIELD_BIT_OFFSET(NODE) \
  (FIELD_DECL_CHECK (NODE)->field_decl.bit_offset)

/* In a FIELD_DECL, this indicates whether the field was a bit-field and
   if so, the type that was originally specified for it.
   TREE_TYPE may have been modified (in finish_struct).  */
#define DECL_BIT_FIELD_TYPE(NODE) \
  (FIELD_DECL_CHECK (NODE)->field_decl.bit_field_type)

/* In a FIELD_DECL of a RECORD_TYPE, this is a pointer to the storage
   representative FIELD_DECL.  */
#define DECL_BIT_FIELD_REPRESENTATIVE(NODE) \
  (FIELD_DECL_CHECK (NODE)->field_decl.qualifier)

/* For a FIELD_DECL in a QUAL_UNION_TYPE, records the expression, which
   if nonzero, indicates that the field occupies the type.  */
#define DECL_QUALIFIER(NODE) (FIELD_DECL_CHECK (NODE)->field_decl.qualifier)

/* For FIELD_DECLs, off_align holds the number of low-order bits of
   DECL_FIELD_OFFSET which are known to be always zero.
   DECL_OFFSET_ALIGN thus returns the alignment that DECL_FIELD_OFFSET
   has.  */
#define DECL_OFFSET_ALIGN(NODE) \
  (((unsigned HOST_WIDE_INT)1) << FIELD_DECL_CHECK (NODE)->decl_common.off_align)

/* Specify that DECL_ALIGN(NODE) is a multiple of X.  */
#define SET_DECL_OFFSET_ALIGN(NODE, X) \
  (FIELD_DECL_CHECK (NODE)->decl_common.off_align = ffs_hwi (X) - 1)

/* For FIELD_DECLS, DECL_FCONTEXT is the *first* baseclass in
   which this FIELD_DECL is defined.  This information is needed when
   writing debugging information about vfield and vbase decls for C++.  */
#define DECL_FCONTEXT(NODE) (FIELD_DECL_CHECK (NODE)->field_decl.fcontext)

/* In a FIELD_DECL, indicates this field should be bit-packed.  */
#define DECL_PACKED(NODE) (FIELD_DECL_CHECK (NODE)->base.u.bits.packed_flag)

/* Nonzero in a FIELD_DECL means it is a bit field, and must be accessed
   specially.  */
#define DECL_BIT_FIELD(NODE) (FIELD_DECL_CHECK (NODE)->decl_common.decl_flag_1)

/* Used in a FIELD_DECL to indicate that we cannot form the address of
   this component.  This makes it possible for Type-Based Alias Analysis
   to disambiguate accesses to this field with indirect accesses using
   the field's type:

     struct S { int i; } s;
     int *p;

   If the flag is set on 'i', TBAA computes that s.i and *p never conflict.

   From the implementation's viewpoint, the alias set of the type of the
   field 'i' (int) will not be recorded as a subset of that of the type of
   's' (struct S) in record_component_aliases.  The counterpart is that
   accesses to s.i must not be given the alias set of the type of 'i'
   (int) but instead directly that of the type of 's' (struct S).  */
#define DECL_NONADDRESSABLE_P(NODE) \
  (FIELD_DECL_CHECK (NODE)->decl_common.decl_flag_2)

/* A numeric unique identifier for a LABEL_DECL.  The UID allocation is
   dense, unique within any one function, and may be used to index arrays.
   If the value is -1, then no UID has been assigned.  */
#define LABEL_DECL_UID(NODE) \
  (LABEL_DECL_CHECK (NODE)->label_decl.label_decl_uid)

/* In a LABEL_DECL, the EH region number for which the label is the
   post_landing_pad.  */
#define EH_LANDING_PAD_NR(NODE) \
  (LABEL_DECL_CHECK (NODE)->label_decl.eh_landing_pad_nr)

/* For a PARM_DECL, records the data type used to pass the argument,
   which may be different from the type seen in the program.  */
#define DECL_ARG_TYPE(NODE) (PARM_DECL_CHECK (NODE)->decl_common.initial)

/* For PARM_DECL, holds an RTL for the stack slot or register
   where the data was actually passed.  */
#define DECL_INCOMING_RTL(NODE) \
  (PARM_DECL_CHECK (NODE)->parm_decl.incoming_rtl)

/* Nonzero for a given ..._DECL node means that no warnings should be
   generated just because this node is unused.  */
#define DECL_IN_SYSTEM_HEADER(NODE) \
  (in_system_header_at (DECL_SOURCE_LOCATION (NODE)))

/* Used to indicate that the linkage status of this DECL is not yet known,
   so it should not be output now.  */
#define DECL_DEFER_OUTPUT(NODE) \
  (DECL_WITH_VIS_CHECK (NODE)->decl_with_vis.defer_output)

/* In a VAR_DECL that's static,
   nonzero if the space is in the text section.  */
#define DECL_IN_TEXT_SECTION(NODE) \
  (VAR_DECL_CHECK (NODE)->decl_with_vis.in_text_section)

/* In a VAR_DECL that's static,
   nonzero if it belongs to the global constant pool.  */
#define DECL_IN_CONSTANT_POOL(NODE) \
  (VAR_DECL_CHECK (NODE)->decl_with_vis.in_constant_pool)

/* Nonzero for a given ..._DECL node means that this node should be
   put in .common, if possible.  If a DECL_INITIAL is given, and it
   is not error_mark_node, then the decl cannot be put in .common.  */
#define DECL_COMMON(NODE) \
  (DECL_WITH_VIS_CHECK (NODE)->decl_with_vis.common_flag)

/* In a VAR_DECL, nonzero if the decl is a register variable with
   an explicit asm specification.  */
#define DECL_HARD_REGISTER(NODE)  \
  (VAR_DECL_CHECK (NODE)->decl_with_vis.hard_register)

  /* Used to indicate that this DECL has weak linkage.  */
#define DECL_WEAK(NODE) (DECL_WITH_VIS_CHECK (NODE)->decl_with_vis.weak_flag)

/* Used to indicate that the DECL is a dllimport.  */
#define DECL_DLLIMPORT_P(NODE) \
  (DECL_WITH_VIS_CHECK (NODE)->decl_with_vis.dllimport_flag)

/* Used in a DECL to indicate that, even if it TREE_PUBLIC, it need
   not be put out unless it is needed in this translation unit.
   Entities like this are shared across translation units (like weak
   entities), but are guaranteed to be generated by any translation
   unit that needs them, and therefore need not be put out anywhere
   where they are not needed.  DECL_COMDAT is just a hint to the
   back-end; it is up to front-ends which set this flag to ensure
   that there will never be any harm, other than bloat, in putting out
   something which is DECL_COMDAT.  */
#define DECL_COMDAT(NODE) \
  (DECL_WITH_VIS_CHECK (NODE)->decl_with_vis.comdat_flag)

#define DECL_COMDAT_GROUP(NODE) \
  (DECL_WITH_VIS_CHECK (NODE)->decl_with_vis.comdat_group)

/* Used in TREE_PUBLIC decls to indicate that copies of this DECL in
   multiple translation units should be merged.  */
#define DECL_ONE_ONLY(NODE) (DECL_COMDAT_GROUP (NODE) != NULL_TREE)

/* The name of the object as the assembler will see it (but before any
   translations made by ASM_OUTPUT_LABELREF).  Often this is the same
   as DECL_NAME.  It is an IDENTIFIER_NODE.  */
#define DECL_ASSEMBLER_NAME(NODE) decl_assembler_name (NODE)

/* Return true if NODE is a NODE that can contain a DECL_ASSEMBLER_NAME.
   This is true of all DECL nodes except FIELD_DECL.  */
#define HAS_DECL_ASSEMBLER_NAME_P(NODE) \
  (CODE_CONTAINS_STRUCT (TREE_CODE (NODE), TS_DECL_WITH_VIS))

/* Returns nonzero if the DECL_ASSEMBLER_NAME for NODE has been set.  If zero,
   the NODE might still have a DECL_ASSEMBLER_NAME -- it just hasn't been set
   yet.  */
#define DECL_ASSEMBLER_NAME_SET_P(NODE) \
  (HAS_DECL_ASSEMBLER_NAME_P (NODE) \
   && DECL_WITH_VIS_CHECK (NODE)->decl_with_vis.assembler_name != NULL_TREE)

/* Set the DECL_ASSEMBLER_NAME for NODE to NAME.  */
#define SET_DECL_ASSEMBLER_NAME(NODE, NAME) \
  (DECL_WITH_VIS_CHECK (NODE)->decl_with_vis.assembler_name = (NAME))

/* Copy the DECL_ASSEMBLER_NAME from DECL1 to DECL2.  Note that if DECL1's
   DECL_ASSEMBLER_NAME has not yet been set, using this macro will not cause
   the DECL_ASSEMBLER_NAME of either DECL to be set.  In other words, the
   semantics of using this macro, are different than saying:

     SET_DECL_ASSEMBLER_NAME(DECL2, DECL_ASSEMBLER_NAME (DECL1))

   which will try to set the DECL_ASSEMBLER_NAME for DECL1.  */

#define COPY_DECL_ASSEMBLER_NAME(DECL1, DECL2)				\
  (DECL_ASSEMBLER_NAME_SET_P (DECL1)					\
   ? (void) SET_DECL_ASSEMBLER_NAME (DECL2,				\
				     DECL_ASSEMBLER_NAME (DECL1))	\
   : (void) 0)

/* Records the section name in a section attribute.  Used to pass
   the name from decl_attributes to make_function_rtl and make_decl_rtl.  */
#define DECL_SECTION_NAME(NODE) \
  (DECL_WITH_VIS_CHECK (NODE)->decl_with_vis.section_name)

/* Nonzero in a decl means that the gimplifier has seen (or placed)
   this variable in a BIND_EXPR.  */
#define DECL_SEEN_IN_BIND_EXPR_P(NODE) \
  (DECL_WITH_VIS_CHECK (NODE)->decl_with_vis.seen_in_bind_expr)

/* Value of the decls's visibility attribute */
#define DECL_VISIBILITY(NODE) \
  (DECL_WITH_VIS_CHECK (NODE)->decl_with_vis.visibility)

/* Nonzero means that the decl had its visibility specified rather than
   being inferred.  */
#define DECL_VISIBILITY_SPECIFIED(NODE) \
  (DECL_WITH_VIS_CHECK (NODE)->decl_with_vis.visibility_specified)

/* In a VAR_DECL, the model to use if the data should be allocated from
   thread-local storage.  */
#define DECL_TLS_MODEL(NODE) (VAR_DECL_CHECK (NODE)->decl_with_vis.tls_model)

/* In a VAR_DECL, nonzero if the data should be allocated from
   thread-local storage.  */
#define DECL_THREAD_LOCAL_P(NODE) \
  (VAR_DECL_CHECK (NODE)->decl_with_vis.tls_model >= TLS_MODEL_REAL)

/* In a non-local VAR_DECL with static storage duration, true if the
   variable has an initialization priority.  If false, the variable
   will be initialized at the DEFAULT_INIT_PRIORITY.  */
#define DECL_HAS_INIT_PRIORITY_P(NODE) \
  (VAR_DECL_CHECK (NODE)->decl_with_vis.init_priority_p)

/* Specify whether the section name was set by user or by
   compiler via -ffunction-sections.  */
#define DECL_HAS_IMPLICIT_SECTION_NAME_P(NODE) \
  (DECL_WITH_VIS_CHECK (NODE)->decl_with_vis.implicit_section_name_p)

extern tree decl_debug_expr_lookup (tree);
extern void decl_debug_expr_insert (tree, tree);

/* For VAR_DECL, this is set to an expression that it was split from.  */
#define DECL_HAS_DEBUG_EXPR_P(NODE) \
  (VAR_DECL_CHECK (NODE)->decl_common.debug_expr_is_from)
#define DECL_DEBUG_EXPR(NODE) \
  (decl_debug_expr_lookup (VAR_DECL_CHECK (NODE)))

#define SET_DECL_DEBUG_EXPR(NODE, VAL) \
  (decl_debug_expr_insert (VAR_DECL_CHECK (NODE), VAL))

extern priority_type decl_init_priority_lookup (tree);
extern priority_type decl_fini_priority_lookup (tree);
extern void decl_init_priority_insert (tree, priority_type);
extern void decl_fini_priority_insert (tree, priority_type);

/* For a VAR_DECL or FUNCTION_DECL the initialization priority of
   NODE.  */
#define DECL_INIT_PRIORITY(NODE) \
  (decl_init_priority_lookup (NODE))
/* Set the initialization priority for NODE to VAL.  */
#define SET_DECL_INIT_PRIORITY(NODE, VAL) \
  (decl_init_priority_insert (NODE, VAL))

/* For a FUNCTION_DECL the finalization priority of NODE.  */
#define DECL_FINI_PRIORITY(NODE) \
  (decl_fini_priority_lookup (NODE))
/* Set the finalization priority for NODE to VAL.  */
#define SET_DECL_FINI_PRIORITY(NODE, VAL) \
  (decl_fini_priority_insert (NODE, VAL))

/* The initialization priority for entities for which no explicit
   initialization priority has been specified.  */
#define DEFAULT_INIT_PRIORITY 65535

/* The maximum allowed initialization priority.  */
#define MAX_INIT_PRIORITY 65535

/* The largest priority value reserved for use by system runtime
   libraries.  */
#define MAX_RESERVED_INIT_PRIORITY 100

/* In a VAR_DECL, nonzero if this is a global variable for VOPs.  */
#define VAR_DECL_IS_VIRTUAL_OPERAND(NODE) \
  (VAR_DECL_CHECK (NODE)->base.u.bits.saturating_flag)

/* In a VAR_DECL, nonzero if this is a non-local frame structure.  */
#define DECL_NONLOCAL_FRAME(NODE)  \
  (VAR_DECL_CHECK (NODE)->base.default_def_flag)

/* This field is used to reference anything in decl.result and is meant only
   for use by the garbage collector.  */
#define DECL_RESULT_FLD(NODE) \
  (DECL_NON_COMMON_CHECK (NODE)->decl_non_common.result)

/* The DECL_VINDEX is used for FUNCTION_DECLS in two different ways.
   Before the struct containing the FUNCTION_DECL is laid out,
   DECL_VINDEX may point to a FUNCTION_DECL in a base class which
   is the FUNCTION_DECL which this FUNCTION_DECL will replace as a virtual
   function.  When the class is laid out, this pointer is changed
   to an INTEGER_CST node which is suitable for use as an index
   into the virtual function table.
   C++ also uses this field in namespaces, hence the DECL_NON_COMMON_CHECK.  */
#define DECL_VINDEX(NODE) \
  (DECL_NON_COMMON_CHECK (NODE)->decl_non_common.vindex)

/* In FUNCTION_DECL, holds the decl for the return value.  */
#define DECL_RESULT(NODE) (FUNCTION_DECL_CHECK (NODE)->decl_non_common.result)

/* In a FUNCTION_DECL, nonzero if the function cannot be inlined.  */
#define DECL_UNINLINABLE(NODE) \
  (FUNCTION_DECL_CHECK (NODE)->function_decl.uninlinable)

/* In a FUNCTION_DECL, the saved representation of the body of the
   entire function.  */
#define DECL_SAVED_TREE(NODE) \
  (FUNCTION_DECL_CHECK (NODE)->decl_non_common.saved_tree)

/* Nonzero in a FUNCTION_DECL means this function should be treated
   as if it were a malloc, meaning it returns a pointer that is
   not an alias.  */
#define DECL_IS_MALLOC(NODE) \
  (FUNCTION_DECL_CHECK (NODE)->function_decl.malloc_flag)

/* Nonzero in a FUNCTION_DECL means this function should be treated as
   C++ operator new, meaning that it returns a pointer for which we
   should not use type based aliasing.  */
#define DECL_IS_OPERATOR_NEW(NODE) \
  (FUNCTION_DECL_CHECK (NODE)->function_decl.operator_new_flag)

/* Nonzero in a FUNCTION_DECL means this function may return more
   than once.  */
#define DECL_IS_RETURNS_TWICE(NODE) \
  (FUNCTION_DECL_CHECK (NODE)->function_decl.returns_twice_flag)

/* Nonzero in a FUNCTION_DECL means this function should be treated
   as "pure" function (like const function, but may read global memory).  */
#define DECL_PURE_P(NODE) (FUNCTION_DECL_CHECK (NODE)->function_decl.pure_flag)

/* Nonzero only if one of TREE_READONLY or DECL_PURE_P is nonzero AND
   the const or pure function may not terminate.  When this is nonzero
   for a const or pure function, it can be dealt with by cse passes
   but cannot be removed by dce passes since you are not allowed to
   change an infinite looping program into one that terminates without
   error.  */
#define DECL_LOOPING_CONST_OR_PURE_P(NODE) \
  (FUNCTION_DECL_CHECK (NODE)->function_decl.looping_const_or_pure_flag)

/* Nonzero in a FUNCTION_DECL means this function should be treated
   as "novops" function (function that does not read global memory,
   but may have arbitrary side effects).  */
#define DECL_IS_NOVOPS(NODE) \
  (FUNCTION_DECL_CHECK (NODE)->function_decl.novops_flag)

/* Used in FUNCTION_DECLs to indicate that they should be run automatically
   at the beginning or end of execution.  */
#define DECL_STATIC_CONSTRUCTOR(NODE) \
  (FUNCTION_DECL_CHECK (NODE)->function_decl.static_ctor_flag)

#define DECL_STATIC_DESTRUCTOR(NODE) \
(FUNCTION_DECL_CHECK (NODE)->function_decl.static_dtor_flag)

/* Used in FUNCTION_DECLs to indicate that function entry and exit should
   be instrumented with calls to support routines.  */
#define DECL_NO_INSTRUMENT_FUNCTION_ENTRY_EXIT(NODE) \
  (FUNCTION_DECL_CHECK (NODE)->function_decl.no_instrument_function_entry_exit)

/* Used in FUNCTION_DECLs to indicate that limit-stack-* should be
   disabled in this function.  */
#define DECL_NO_LIMIT_STACK(NODE) \
  (FUNCTION_DECL_CHECK (NODE)->function_decl.no_limit_stack)

/* In a FUNCTION_DECL indicates that a static chain is needed.  */
#define DECL_STATIC_CHAIN(NODE) \
  (FUNCTION_DECL_CHECK (NODE)->function_decl.regdecl_flag)

/* Nonzero for a decl that cgraph has decided should be inlined into
   at least one call site.  It is not meaningful to look at this
   directly; always use cgraph_function_possibly_inlined_p.  */
#define DECL_POSSIBLY_INLINED(DECL) \
  FUNCTION_DECL_CHECK (DECL)->function_decl.possibly_inlined

/* Nonzero in a FUNCTION_DECL means that this function was declared inline,
   such as via the `inline' keyword in C/C++.  This flag controls the linkage
   semantics of 'inline'  */
#define DECL_DECLARED_INLINE_P(NODE) \
  (FUNCTION_DECL_CHECK (NODE)->function_decl.declared_inline_flag)

/* Nonzero in a FUNCTION_DECL means this function should not get
   -Winline warnings.  */
#define DECL_NO_INLINE_WARNING_P(NODE) \
  (FUNCTION_DECL_CHECK (NODE)->function_decl.no_inline_warning_flag)

/* Nonzero if a FUNCTION_CODE is a TM load/store.  */
#define BUILTIN_TM_LOAD_STORE_P(FN) \
  ((FN) >= BUILT_IN_TM_STORE_1 && (FN) <= BUILT_IN_TM_LOAD_RFW_LDOUBLE)

/* Nonzero if a FUNCTION_CODE is a TM load.  */
#define BUILTIN_TM_LOAD_P(FN) \
  ((FN) >= BUILT_IN_TM_LOAD_1 && (FN) <= BUILT_IN_TM_LOAD_RFW_LDOUBLE)

/* Nonzero if a FUNCTION_CODE is a TM store.  */
#define BUILTIN_TM_STORE_P(FN) \
  ((FN) >= BUILT_IN_TM_STORE_1 && (FN) <= BUILT_IN_TM_STORE_WAW_LDOUBLE)

#define CASE_BUILT_IN_TM_LOAD(FN)	\
  case BUILT_IN_TM_LOAD_##FN:		\
  case BUILT_IN_TM_LOAD_RAR_##FN:	\
  case BUILT_IN_TM_LOAD_RAW_##FN:	\
  case BUILT_IN_TM_LOAD_RFW_##FN

#define CASE_BUILT_IN_TM_STORE(FN)	\
  case BUILT_IN_TM_STORE_##FN:		\
  case BUILT_IN_TM_STORE_WAR_##FN:	\
  case BUILT_IN_TM_STORE_WAW_##FN

/* Nonzero in a FUNCTION_DECL that should be always inlined by the inliner
   disregarding size and cost heuristics.  This is equivalent to using
   the always_inline attribute without the required diagnostics if the
   function cannot be inlined.  */
#define DECL_DISREGARD_INLINE_LIMITS(NODE) \
  (FUNCTION_DECL_CHECK (NODE)->function_decl.disregard_inline_limits)

extern vec<tree, va_gc> **decl_debug_args_lookup (tree);
extern vec<tree, va_gc> **decl_debug_args_insert (tree);

/* Nonzero if a FUNCTION_DECL has DEBUG arguments attached to it.  */
#define DECL_HAS_DEBUG_ARGS_P(NODE) \
  (FUNCTION_DECL_CHECK (NODE)->function_decl.has_debug_args_flag)

/* For FUNCTION_DECL, this holds a pointer to a structure ("struct function")
   that describes the status of this function.  */
#define DECL_STRUCT_FUNCTION(NODE) \
  (FUNCTION_DECL_CHECK (NODE)->function_decl.f)

/* In a FUNCTION_DECL, nonzero means a built in function of a
   standard library or more generally a built in function that is
   recognized by optimizers and expanders.

   Note that it is different from the DECL_IS_BUILTIN accessor.  For
   instance, user declared prototypes of C library functions are not
   DECL_IS_BUILTIN but may be DECL_BUILT_IN.  */
#define DECL_BUILT_IN(NODE) (DECL_BUILT_IN_CLASS (NODE) != NOT_BUILT_IN)

/* For a builtin function, identify which part of the compiler defined it.  */
#define DECL_BUILT_IN_CLASS(NODE) \
   (FUNCTION_DECL_CHECK (NODE)->function_decl.built_in_class)

/* In FUNCTION_DECL, a chain of ..._DECL nodes.
   VAR_DECL and PARM_DECL reserve the arguments slot for language-specific
   uses.  */
#define DECL_ARGUMENTS(NODE) \
  (FUNCTION_DECL_CHECK (NODE)->decl_non_common.arguments)
#define DECL_ARGUMENT_FLD(NODE) \
  (DECL_NON_COMMON_CHECK (NODE)->decl_non_common.arguments)

/* In FUNCTION_DECL, the function specific target options to use when compiling
   this function.  */
#define DECL_FUNCTION_SPECIFIC_TARGET(NODE) \
   (FUNCTION_DECL_CHECK (NODE)->function_decl.function_specific_target)

/* In FUNCTION_DECL, the function specific optimization options to use when
   compiling this function.  */
#define DECL_FUNCTION_SPECIFIC_OPTIMIZATION(NODE) \
   (FUNCTION_DECL_CHECK (NODE)->function_decl.function_specific_optimization)

/* In FUNCTION_DECL, this is set if this function has other versions generated
   using "target" attributes.  The default version is the one which does not
   have any "target" attribute set. */
#define DECL_FUNCTION_VERSIONED(NODE)\
   (FUNCTION_DECL_CHECK (NODE)->function_decl.versioned_function)

/* In FUNCTION_DECL, this is set if this function is a C++ constructor.
   Devirtualization machinery uses this knowledge for determing type of the
   object constructed.  Also we assume that constructor address is not
   important.  */
#define DECL_CXX_CONSTRUCTOR_P(NODE)\
   (FUNCTION_DECL_CHECK (NODE)->decl_with_vis.cxx_constructor)

/* In FUNCTION_DECL, this is set if this function is a C++ destructor.
   Devirtualization machinery uses this to track types in destruction.  */
#define DECL_CXX_DESTRUCTOR_P(NODE)\
   (FUNCTION_DECL_CHECK (NODE)->decl_with_vis.cxx_destructor)

/* In FUNCTION_DECL that represent an virtual method this is set when
   the method is final.  */
#define DECL_FINAL_P(NODE)\
   (FUNCTION_DECL_CHECK (NODE)->decl_with_vis.final)

/* The source language of the translation-unit.  */
#define TRANSLATION_UNIT_LANGUAGE(NODE) \
  (TRANSLATION_UNIT_DECL_CHECK (NODE)->translation_unit_decl.language)

/* TRANSLATION_UNIT_DECL inherits from DECL_MINIMAL.  */

/* For a TYPE_DECL, holds the "original" type.  (TREE_TYPE has the copy.) */
#define DECL_ORIGINAL_TYPE(NODE) \
  (TYPE_DECL_CHECK (NODE)->decl_non_common.result)

/* In a TYPE_DECL nonzero means the detail info about this type is not dumped
   into stabs.  Instead it will generate cross reference ('x') of names.
   This uses the same flag as DECL_EXTERNAL.  */
#define TYPE_DECL_SUPPRESS_DEBUG(NODE) \
  (TYPE_DECL_CHECK (NODE)->decl_common.decl_flag_1)

/* Getter of the imported declaration associated to the
   IMPORTED_DECL node.  */
#define IMPORTED_DECL_ASSOCIATED_DECL(NODE) \
(DECL_INITIAL (IMPORTED_DECL_CHECK (NODE)))

/* A STATEMENT_LIST chains statements together in GENERIC and GIMPLE.
   To reduce overhead, the nodes containing the statements are not trees.
   This avoids the overhead of tree_common on all linked list elements.

   Use the interface in tree-iterator.h to access this node.  */

#define STATEMENT_LIST_HEAD(NODE) \
  (STATEMENT_LIST_CHECK (NODE)->stmt_list.head)
#define STATEMENT_LIST_TAIL(NODE) \
  (STATEMENT_LIST_CHECK (NODE)->stmt_list.tail)

#define TREE_OPTIMIZATION(NODE) \
  (&OPTIMIZATION_NODE_CHECK (NODE)->optimization.opts)

#define TREE_OPTIMIZATION_OPTABS(NODE) \
  (OPTIMIZATION_NODE_CHECK (NODE)->optimization.optabs)

#define TREE_OPTIMIZATION_BASE_OPTABS(NODE) \
  (OPTIMIZATION_NODE_CHECK (NODE)->optimization.base_optabs)

/* Return a tree node that encapsulates the optimization options in OPTS.  */
extern tree build_optimization_node (struct gcc_options *opts);

#define TREE_TARGET_OPTION(NODE) \
  (&TARGET_OPTION_NODE_CHECK (NODE)->target_option.opts)

/* Return a tree node that encapsulates the target options in OPTS.  */
extern tree build_target_option_node (struct gcc_options *opts);

#if defined ENABLE_TREE_CHECKING && (GCC_VERSION >= 2007)

inline tree
tree_check (tree __t, const char *__f, int __l, const char *__g, tree_code __c)
{
  if (TREE_CODE (__t) != __c)
    tree_check_failed (__t, __f, __l, __g, __c, 0);
  return __t;
}

inline tree
tree_not_check (tree __t, const char *__f, int __l, const char *__g,
                enum tree_code __c)
{
  if (TREE_CODE (__t) == __c)
    tree_not_check_failed (__t, __f, __l, __g, __c, 0);
  return __t;
}

inline tree
tree_check2 (tree __t, const char *__f, int __l, const char *__g,
             enum tree_code __c1, enum tree_code __c2)
{
  if (TREE_CODE (__t) != __c1
      && TREE_CODE (__t) != __c2)
    tree_check_failed (__t, __f, __l, __g, __c1, __c2, 0);
  return __t;
}

inline tree
tree_not_check2 (tree __t, const char *__f, int __l, const char *__g,
                 enum tree_code __c1, enum tree_code __c2)
{
  if (TREE_CODE (__t) == __c1
      || TREE_CODE (__t) == __c2)
    tree_not_check_failed (__t, __f, __l, __g, __c1, __c2, 0);
  return __t;
}

inline tree
tree_check3 (tree __t, const char *__f, int __l, const char *__g,
             enum tree_code __c1, enum tree_code __c2, enum tree_code __c3)
{
  if (TREE_CODE (__t) != __c1
      && TREE_CODE (__t) != __c2
      && TREE_CODE (__t) != __c3)
    tree_check_failed (__t, __f, __l, __g, __c1, __c2, __c3, 0);
  return __t;
}

inline tree
tree_not_check3 (tree __t, const char *__f, int __l, const char *__g,
                 enum tree_code __c1, enum tree_code __c2, enum tree_code __c3)
{
  if (TREE_CODE (__t) == __c1
      || TREE_CODE (__t) == __c2
      || TREE_CODE (__t) == __c3)
    tree_not_check_failed (__t, __f, __l, __g, __c1, __c2, __c3, 0);
  return __t;
}

inline tree
tree_check4 (tree __t, const char *__f, int __l, const char *__g,
             enum tree_code __c1, enum tree_code __c2, enum tree_code __c3,
             enum tree_code __c4)
{
  if (TREE_CODE (__t) != __c1
      && TREE_CODE (__t) != __c2
      && TREE_CODE (__t) != __c3
      && TREE_CODE (__t) != __c4)
    tree_check_failed (__t, __f, __l, __g, __c1, __c2, __c3, __c4, 0);
  return __t;
}

inline tree
tree_not_check4 (tree __t, const char *__f, int __l, const char *__g,
                 enum tree_code __c1, enum tree_code __c2, enum tree_code __c3,
                 enum tree_code __c4)
{
  if (TREE_CODE (__t) == __c1
      || TREE_CODE (__t) == __c2
      || TREE_CODE (__t) == __c3
      || TREE_CODE (__t) == __c4)
    tree_not_check_failed (__t, __f, __l, __g, __c1, __c2, __c3, __c4, 0);
  return __t;
}

inline tree
tree_check5 (tree __t, const char *__f, int __l, const char *__g,
             enum tree_code __c1, enum tree_code __c2, enum tree_code __c3,
             enum tree_code __c4, enum tree_code __c5)
{
  if (TREE_CODE (__t) != __c1
      && TREE_CODE (__t) != __c2
      && TREE_CODE (__t) != __c3
      && TREE_CODE (__t) != __c4
      && TREE_CODE (__t) != __c5)
    tree_check_failed (__t, __f, __l, __g, __c1, __c2, __c3, __c4, __c5, 0);
  return __t;
}

inline tree
tree_not_check5 (tree __t, const char *__f, int __l, const char *__g,
                 enum tree_code __c1, enum tree_code __c2, enum tree_code __c3,
                 enum tree_code __c4, enum tree_code __c5)
{
  if (TREE_CODE (__t) == __c1
      || TREE_CODE (__t) == __c2
      || TREE_CODE (__t) == __c3
      || TREE_CODE (__t) == __c4
      || TREE_CODE (__t) == __c5)
    tree_not_check_failed (__t, __f, __l, __g, __c1, __c2, __c3, __c4, __c5, 0);
  return __t;
}

inline tree
contains_struct_check (tree __t, const enum tree_node_structure_enum __s,
                       const char *__f, int __l, const char *__g)
{
  if (tree_contains_struct[TREE_CODE (__t)][__s] != 1)
      tree_contains_struct_check_failed (__t, __s, __f, __l, __g);
  return __t;
}

inline tree
tree_class_check (tree __t, const enum tree_code_class __class,
                  const char *__f, int __l, const char *__g)
{
  if (TREE_CODE_CLASS (TREE_CODE (__t)) != __class)
    tree_class_check_failed (__t, __class, __f, __l, __g);
  return __t;
}

inline tree
tree_range_check (tree __t,
                  enum tree_code __code1, enum tree_code __code2,
                  const char *__f, int __l, const char *__g)
{
  if (TREE_CODE (__t) < __code1 || TREE_CODE (__t) > __code2)
    tree_range_check_failed (__t, __f, __l, __g, __code1, __code2);
  return __t;
}

inline tree
omp_clause_subcode_check (tree __t, enum omp_clause_code __code,
                          const char *__f, int __l, const char *__g)
{
  if (TREE_CODE (__t) != OMP_CLAUSE)
    tree_check_failed (__t, __f, __l, __g, OMP_CLAUSE, 0);
  if (__t->omp_clause.code != __code)
    omp_clause_check_failed (__t, __f, __l, __g, __code);
  return __t;
}

inline tree
omp_clause_range_check (tree __t,
                        enum omp_clause_code __code1,
                        enum omp_clause_code __code2,
                        const char *__f, int __l, const char *__g)
{
  if (TREE_CODE (__t) != OMP_CLAUSE)
    tree_check_failed (__t, __f, __l, __g, OMP_CLAUSE, 0);
  if ((int) __t->omp_clause.code < (int) __code1
      || (int) __t->omp_clause.code > (int) __code2)
    omp_clause_range_check_failed (__t, __f, __l, __g, __code1, __code2);
  return __t;
}

/* These checks have to be special cased.  */

inline tree
expr_check (tree __t, const char *__f, int __l, const char *__g)
{
  char const __c = TREE_CODE_CLASS (TREE_CODE (__t));
  if (!IS_EXPR_CODE_CLASS (__c))
    tree_class_check_failed (__t, tcc_expression, __f, __l, __g);
  return __t;
}

/* These checks have to be special cased.  */

inline tree
non_type_check (tree __t, const char *__f, int __l, const char *__g)
{
  if (TYPE_P (__t))
    tree_not_class_check_failed (__t, tcc_type, __f, __l, __g);
  return __t;
}

inline const HOST_WIDE_INT *
tree_int_cst_elt_check (const_tree __t, int __i,
			const char *__f, int __l, const char *__g)
{
  if (TREE_CODE (__t) != INTEGER_CST)
    tree_check_failed (__t, __f, __l, __g, INTEGER_CST, 0);
  if (__i < 0 || __i >= __t->base.u.int_length.extended)
    tree_int_cst_elt_check_failed (__i, __t->base.u.int_length.extended,
				   __f, __l, __g);
  return &CONST_CAST_TREE (__t)->int_cst.val[__i];
}

inline HOST_WIDE_INT *
tree_int_cst_elt_check (tree __t, int __i,
			const char *__f, int __l, const char *__g)
{
  if (TREE_CODE (__t) != INTEGER_CST)
    tree_check_failed (__t, __f, __l, __g, INTEGER_CST, 0);
  if (__i < 0 || __i >= __t->base.u.int_length.extended)
    tree_int_cst_elt_check_failed (__i, __t->base.u.int_length.extended,
				   __f, __l, __g);
  return &CONST_CAST_TREE (__t)->int_cst.val[__i];
}

inline tree *
tree_vec_elt_check (tree __t, int __i,
                    const char *__f, int __l, const char *__g)
{
  if (TREE_CODE (__t) != TREE_VEC)
    tree_check_failed (__t, __f, __l, __g, TREE_VEC, 0);
  if (__i < 0 || __i >= __t->base.u.length)
    tree_vec_elt_check_failed (__i, __t->base.u.length, __f, __l, __g);
  return &CONST_CAST_TREE (__t)->vec.a[__i];
}

inline tree *
omp_clause_elt_check (tree __t, int __i,
                      const char *__f, int __l, const char *__g)
{
  if (TREE_CODE (__t) != OMP_CLAUSE)
    tree_check_failed (__t, __f, __l, __g, OMP_CLAUSE, 0);
  if (__i < 0 || __i >= omp_clause_num_ops [__t->omp_clause.code])
    omp_clause_operand_check_failed (__i, __t, __f, __l, __g);
  return &__t->omp_clause.ops[__i];
}

inline const_tree
tree_check (const_tree __t, const char *__f, int __l, const char *__g,
	    tree_code __c)
{
  if (TREE_CODE (__t) != __c)
    tree_check_failed (__t, __f, __l, __g, __c, 0);
  return __t;
}

inline const_tree
tree_not_check (const_tree __t, const char *__f, int __l, const char *__g,
                enum tree_code __c)
{
  if (TREE_CODE (__t) == __c)
    tree_not_check_failed (__t, __f, __l, __g, __c, 0);
  return __t;
}

inline const_tree
tree_check2 (const_tree __t, const char *__f, int __l, const char *__g,
             enum tree_code __c1, enum tree_code __c2)
{
  if (TREE_CODE (__t) != __c1
      && TREE_CODE (__t) != __c2)
    tree_check_failed (__t, __f, __l, __g, __c1, __c2, 0);
  return __t;
}

inline const_tree
tree_not_check2 (const_tree __t, const char *__f, int __l, const char *__g,
                 enum tree_code __c1, enum tree_code __c2)
{
  if (TREE_CODE (__t) == __c1
      || TREE_CODE (__t) == __c2)
    tree_not_check_failed (__t, __f, __l, __g, __c1, __c2, 0);
  return __t;
}

inline const_tree
tree_check3 (const_tree __t, const char *__f, int __l, const char *__g,
             enum tree_code __c1, enum tree_code __c2, enum tree_code __c3)
{
  if (TREE_CODE (__t) != __c1
      && TREE_CODE (__t) != __c2
      && TREE_CODE (__t) != __c3)
    tree_check_failed (__t, __f, __l, __g, __c1, __c2, __c3, 0);
  return __t;
}

inline const_tree
tree_not_check3 (const_tree __t, const char *__f, int __l, const char *__g,
                 enum tree_code __c1, enum tree_code __c2, enum tree_code __c3)
{
  if (TREE_CODE (__t) == __c1
      || TREE_CODE (__t) == __c2
      || TREE_CODE (__t) == __c3)
    tree_not_check_failed (__t, __f, __l, __g, __c1, __c2, __c3, 0);
  return __t;
}

inline const_tree
tree_check4 (const_tree __t, const char *__f, int __l, const char *__g,
             enum tree_code __c1, enum tree_code __c2, enum tree_code __c3,
             enum tree_code __c4)
{
  if (TREE_CODE (__t) != __c1
      && TREE_CODE (__t) != __c2
      && TREE_CODE (__t) != __c3
      && TREE_CODE (__t) != __c4)
    tree_check_failed (__t, __f, __l, __g, __c1, __c2, __c3, __c4, 0);
  return __t;
}

inline const_tree
tree_not_check4 (const_tree __t, const char *__f, int __l, const char *__g,
                 enum tree_code __c1, enum tree_code __c2, enum tree_code __c3,
                 enum tree_code __c4)
{
  if (TREE_CODE (__t) == __c1
      || TREE_CODE (__t) == __c2
      || TREE_CODE (__t) == __c3
      || TREE_CODE (__t) == __c4)
    tree_not_check_failed (__t, __f, __l, __g, __c1, __c2, __c3, __c4, 0);
  return __t;
}

inline const_tree
tree_check5 (const_tree __t, const char *__f, int __l, const char *__g,
             enum tree_code __c1, enum tree_code __c2, enum tree_code __c3,
             enum tree_code __c4, enum tree_code __c5)
{
  if (TREE_CODE (__t) != __c1
      && TREE_CODE (__t) != __c2
      && TREE_CODE (__t) != __c3
      && TREE_CODE (__t) != __c4
      && TREE_CODE (__t) != __c5)
    tree_check_failed (__t, __f, __l, __g, __c1, __c2, __c3, __c4, __c5, 0);
  return __t;
}

inline const_tree
tree_not_check5 (const_tree __t, const char *__f, int __l, const char *__g,
                 enum tree_code __c1, enum tree_code __c2, enum tree_code __c3,
                 enum tree_code __c4, enum tree_code __c5)
{
  if (TREE_CODE (__t) == __c1
      || TREE_CODE (__t) == __c2
      || TREE_CODE (__t) == __c3
      || TREE_CODE (__t) == __c4
      || TREE_CODE (__t) == __c5)
    tree_not_check_failed (__t, __f, __l, __g, __c1, __c2, __c3, __c4, __c5, 0);
  return __t;
}

inline const_tree
contains_struct_check (const_tree __t, const enum tree_node_structure_enum __s,
                       const char *__f, int __l, const char *__g)
{
  if (tree_contains_struct[TREE_CODE (__t)][__s] != 1)
      tree_contains_struct_check_failed (__t, __s, __f, __l, __g);
  return __t;
}

inline const_tree
tree_class_check (const_tree __t, const enum tree_code_class __class,
                  const char *__f, int __l, const char *__g)
{
  if (TREE_CODE_CLASS (TREE_CODE (__t)) != __class)
    tree_class_check_failed (__t, __class, __f, __l, __g);
  return __t;
}

inline const_tree
tree_range_check (const_tree __t,
                  enum tree_code __code1, enum tree_code __code2,
                  const char *__f, int __l, const char *__g)
{
  if (TREE_CODE (__t) < __code1 || TREE_CODE (__t) > __code2)
    tree_range_check_failed (__t, __f, __l, __g, __code1, __code2);
  return __t;
}

inline const_tree
omp_clause_subcode_check (const_tree __t, enum omp_clause_code __code,
                          const char *__f, int __l, const char *__g)
{
  if (TREE_CODE (__t) != OMP_CLAUSE)
    tree_check_failed (__t, __f, __l, __g, OMP_CLAUSE, 0);
  if (__t->omp_clause.code != __code)
    omp_clause_check_failed (__t, __f, __l, __g, __code);
  return __t;
}

inline const_tree
omp_clause_range_check (const_tree __t,
                        enum omp_clause_code __code1,
                        enum omp_clause_code __code2,
                        const char *__f, int __l, const char *__g)
{
  if (TREE_CODE (__t) != OMP_CLAUSE)
    tree_check_failed (__t, __f, __l, __g, OMP_CLAUSE, 0);
  if ((int) __t->omp_clause.code < (int) __code1
      || (int) __t->omp_clause.code > (int) __code2)
    omp_clause_range_check_failed (__t, __f, __l, __g, __code1, __code2);
  return __t;
}

inline const_tree
expr_check (const_tree __t, const char *__f, int __l, const char *__g)
{
  char const __c = TREE_CODE_CLASS (TREE_CODE (__t));
  if (!IS_EXPR_CODE_CLASS (__c))
    tree_class_check_failed (__t, tcc_expression, __f, __l, __g);
  return __t;
}

inline const_tree
non_type_check (const_tree __t, const char *__f, int __l, const char *__g)
{
  if (TYPE_P (__t))
    tree_not_class_check_failed (__t, tcc_type, __f, __l, __g);
  return __t;
}

inline const_tree *
tree_vec_elt_check (const_tree __t, int __i,
                    const char *__f, int __l, const char *__g)
{
  if (TREE_CODE (__t) != TREE_VEC)
    tree_check_failed (__t, __f, __l, __g, TREE_VEC, 0);
  if (__i < 0 || __i >= __t->base.u.length)
    tree_vec_elt_check_failed (__i, __t->base.u.length, __f, __l, __g);
  return CONST_CAST (const_tree *, &__t->vec.a[__i]);
  //return &__t->vec.a[__i];
}

inline const_tree *
omp_clause_elt_check (const_tree __t, int __i,
                      const char *__f, int __l, const char *__g)
{
  if (TREE_CODE (__t) != OMP_CLAUSE)
    tree_check_failed (__t, __f, __l, __g, OMP_CLAUSE, 0);
  if (__i < 0 || __i >= omp_clause_num_ops [__t->omp_clause.code])
    omp_clause_operand_check_failed (__i, __t, __f, __l, __g);
  return CONST_CAST (const_tree *, &__t->omp_clause.ops[__i]);
}

#endif

/* Checks that X is an integer constant that can be expressed in a signed
   HOST_WIDE_INT without loss of precision.  This function differs from
   the tree_fits_* versions in that the signedness of the type of X is
   not considered.  */

static inline bool
cst_fits_shwi_p (const_tree x)
{
  if (TREE_CODE (x) != INTEGER_CST)
    return false;

  return TREE_INT_CST_NUNITS (x) == 1;
}

/* Checks that X is an integer constant that can be expressed in an unsigned
   HOST_WIDE_INT without loss of precision.  This function differs from
   the tree_fits_* versions in that the signedness of the type of X is
   not considered.  */

static inline bool
cst_fits_uhwi_p (const_tree x)
{
  if (TREE_CODE (x) != INTEGER_CST)
    return false;

  return TREE_INT_CST_NUNITS (x) == 1 && TREE_INT_CST_ELT (x, 0) >= 0;
}

/* Compute the number of operands in an expression node NODE.  For
   tcc_vl_exp nodes like CALL_EXPRs, this is stored in the node itself,
   otherwise it is looked up from the node's code.  */
static inline int
tree_operand_length (const_tree node)
{
  if (VL_EXP_CLASS_P (node))
    return VL_EXP_OPERAND_LENGTH (node);
  else
    return TREE_CODE_LENGTH (TREE_CODE (node));
}

#if defined ENABLE_TREE_CHECKING && (GCC_VERSION >= 2007)

/* Special checks for TREE_OPERANDs.  */
inline tree *
tree_operand_check (tree __t, int __i,
                    const char *__f, int __l, const char *__g)
{
  const_tree __u = EXPR_CHECK (__t);
  if (__i < 0 || __i >= TREE_OPERAND_LENGTH (__u))
    tree_operand_check_failed (__i, __u, __f, __l, __g);
  return &CONST_CAST_TREE (__u)->exp.operands[__i];
}

inline tree *
tree_operand_check_code (tree __t, enum tree_code __code, int __i,
                         const char *__f, int __l, const char *__g)
{
  if (TREE_CODE (__t) != __code)
    tree_check_failed (__t, __f, __l, __g, __code, 0);
  if (__i < 0 || __i >= TREE_OPERAND_LENGTH (__t))
    tree_operand_check_failed (__i, __t, __f, __l, __g);
  return &__t->exp.operands[__i];
}

inline const_tree *
tree_operand_check (const_tree __t, int __i,
                    const char *__f, int __l, const char *__g)
{
  const_tree __u = EXPR_CHECK (__t);
  if (__i < 0 || __i >= TREE_OPERAND_LENGTH (__u))
    tree_operand_check_failed (__i, __u, __f, __l, __g);
  return CONST_CAST (const_tree *, &__u->exp.operands[__i]);
}

inline const_tree *
tree_operand_check_code (const_tree __t, enum tree_code __code, int __i,
                         const char *__f, int __l, const char *__g)
{
  if (TREE_CODE (__t) != __code)
    tree_check_failed (__t, __f, __l, __g, __code, 0);
  if (__i < 0 || __i >= TREE_OPERAND_LENGTH (__t))
    tree_operand_check_failed (__i, __t, __f, __l, __g);
  return CONST_CAST (const_tree *, &__t->exp.operands[__i]);
}

#endif

#define error_mark_node			global_trees[TI_ERROR_MARK]

#define intQI_type_node			global_trees[TI_INTQI_TYPE]
#define intHI_type_node			global_trees[TI_INTHI_TYPE]
#define intSI_type_node			global_trees[TI_INTSI_TYPE]
#define intDI_type_node			global_trees[TI_INTDI_TYPE]
#define intTI_type_node			global_trees[TI_INTTI_TYPE]

#define unsigned_intQI_type_node	global_trees[TI_UINTQI_TYPE]
#define unsigned_intHI_type_node	global_trees[TI_UINTHI_TYPE]
#define unsigned_intSI_type_node	global_trees[TI_UINTSI_TYPE]
#define unsigned_intDI_type_node	global_trees[TI_UINTDI_TYPE]
#define unsigned_intTI_type_node	global_trees[TI_UINTTI_TYPE]

#define atomicQI_type_node	global_trees[TI_ATOMICQI_TYPE]
#define atomicHI_type_node	global_trees[TI_ATOMICHI_TYPE]
#define atomicSI_type_node	global_trees[TI_ATOMICSI_TYPE]
#define atomicDI_type_node	global_trees[TI_ATOMICDI_TYPE]
#define atomicTI_type_node	global_trees[TI_ATOMICTI_TYPE]

#define uint16_type_node		global_trees[TI_UINT16_TYPE]
#define uint32_type_node		global_trees[TI_UINT32_TYPE]
#define uint64_type_node		global_trees[TI_UINT64_TYPE]

#define integer_zero_node		global_trees[TI_INTEGER_ZERO]
#define integer_one_node		global_trees[TI_INTEGER_ONE]
#define integer_three_node              global_trees[TI_INTEGER_THREE]
#define integer_minus_one_node		global_trees[TI_INTEGER_MINUS_ONE]
#define size_zero_node			global_trees[TI_SIZE_ZERO]
#define size_one_node			global_trees[TI_SIZE_ONE]
#define bitsize_zero_node		global_trees[TI_BITSIZE_ZERO]
#define bitsize_one_node		global_trees[TI_BITSIZE_ONE]
#define bitsize_unit_node		global_trees[TI_BITSIZE_UNIT]

/* Base access nodes.  */
#define access_public_node		global_trees[TI_PUBLIC]
#define access_protected_node	        global_trees[TI_PROTECTED]
#define access_private_node		global_trees[TI_PRIVATE]

#define null_pointer_node		global_trees[TI_NULL_POINTER]

#define float_type_node			global_trees[TI_FLOAT_TYPE]
#define double_type_node		global_trees[TI_DOUBLE_TYPE]
#define long_double_type_node		global_trees[TI_LONG_DOUBLE_TYPE]

#define float_ptr_type_node		global_trees[TI_FLOAT_PTR_TYPE]
#define double_ptr_type_node		global_trees[TI_DOUBLE_PTR_TYPE]
#define long_double_ptr_type_node	global_trees[TI_LONG_DOUBLE_PTR_TYPE]
#define integer_ptr_type_node		global_trees[TI_INTEGER_PTR_TYPE]

#define complex_integer_type_node	global_trees[TI_COMPLEX_INTEGER_TYPE]
#define complex_float_type_node		global_trees[TI_COMPLEX_FLOAT_TYPE]
#define complex_double_type_node	global_trees[TI_COMPLEX_DOUBLE_TYPE]
#define complex_long_double_type_node	global_trees[TI_COMPLEX_LONG_DOUBLE_TYPE]

#define pointer_bounds_type_node        global_trees[TI_POINTER_BOUNDS_TYPE]

#define void_type_node			global_trees[TI_VOID_TYPE]
/* The C type `void *'.  */
#define ptr_type_node			global_trees[TI_PTR_TYPE]
/* The C type `const void *'.  */
#define const_ptr_type_node		global_trees[TI_CONST_PTR_TYPE]
/* The C type `size_t'.  */
#define size_type_node                  global_trees[TI_SIZE_TYPE]
#define pid_type_node                   global_trees[TI_PID_TYPE]
#define ptrdiff_type_node		global_trees[TI_PTRDIFF_TYPE]
#define va_list_type_node		global_trees[TI_VA_LIST_TYPE]
#define va_list_gpr_counter_field	global_trees[TI_VA_LIST_GPR_COUNTER_FIELD]
#define va_list_fpr_counter_field	global_trees[TI_VA_LIST_FPR_COUNTER_FIELD]
/* The C type `FILE *'.  */
#define fileptr_type_node		global_trees[TI_FILEPTR_TYPE]
#define pointer_sized_int_node		global_trees[TI_POINTER_SIZED_TYPE]

#define boolean_type_node		global_trees[TI_BOOLEAN_TYPE]
#define boolean_false_node		global_trees[TI_BOOLEAN_FALSE]
#define boolean_true_node		global_trees[TI_BOOLEAN_TRUE]

/* The decimal floating point types. */
#define dfloat32_type_node              global_trees[TI_DFLOAT32_TYPE]
#define dfloat64_type_node              global_trees[TI_DFLOAT64_TYPE]
#define dfloat128_type_node             global_trees[TI_DFLOAT128_TYPE]
#define dfloat32_ptr_type_node          global_trees[TI_DFLOAT32_PTR_TYPE]
#define dfloat64_ptr_type_node          global_trees[TI_DFLOAT64_PTR_TYPE]
#define dfloat128_ptr_type_node         global_trees[TI_DFLOAT128_PTR_TYPE]

/* The fixed-point types.  */
#define sat_short_fract_type_node       global_trees[TI_SAT_SFRACT_TYPE]
#define sat_fract_type_node             global_trees[TI_SAT_FRACT_TYPE]
#define sat_long_fract_type_node        global_trees[TI_SAT_LFRACT_TYPE]
#define sat_long_long_fract_type_node   global_trees[TI_SAT_LLFRACT_TYPE]
#define sat_unsigned_short_fract_type_node \
					global_trees[TI_SAT_USFRACT_TYPE]
#define sat_unsigned_fract_type_node    global_trees[TI_SAT_UFRACT_TYPE]
#define sat_unsigned_long_fract_type_node \
					global_trees[TI_SAT_ULFRACT_TYPE]
#define sat_unsigned_long_long_fract_type_node \
					global_trees[TI_SAT_ULLFRACT_TYPE]
#define short_fract_type_node           global_trees[TI_SFRACT_TYPE]
#define fract_type_node                 global_trees[TI_FRACT_TYPE]
#define long_fract_type_node            global_trees[TI_LFRACT_TYPE]
#define long_long_fract_type_node       global_trees[TI_LLFRACT_TYPE]
#define unsigned_short_fract_type_node  global_trees[TI_USFRACT_TYPE]
#define unsigned_fract_type_node        global_trees[TI_UFRACT_TYPE]
#define unsigned_long_fract_type_node   global_trees[TI_ULFRACT_TYPE]
#define unsigned_long_long_fract_type_node \
					global_trees[TI_ULLFRACT_TYPE]
#define sat_short_accum_type_node       global_trees[TI_SAT_SACCUM_TYPE]
#define sat_accum_type_node             global_trees[TI_SAT_ACCUM_TYPE]
#define sat_long_accum_type_node        global_trees[TI_SAT_LACCUM_TYPE]
#define sat_long_long_accum_type_node   global_trees[TI_SAT_LLACCUM_TYPE]
#define sat_unsigned_short_accum_type_node \
					global_trees[TI_SAT_USACCUM_TYPE]
#define sat_unsigned_accum_type_node    global_trees[TI_SAT_UACCUM_TYPE]
#define sat_unsigned_long_accum_type_node \
					global_trees[TI_SAT_ULACCUM_TYPE]
#define sat_unsigned_long_long_accum_type_node \
					global_trees[TI_SAT_ULLACCUM_TYPE]
#define short_accum_type_node           global_trees[TI_SACCUM_TYPE]
#define accum_type_node                 global_trees[TI_ACCUM_TYPE]
#define long_accum_type_node            global_trees[TI_LACCUM_TYPE]
#define long_long_accum_type_node       global_trees[TI_LLACCUM_TYPE]
#define unsigned_short_accum_type_node  global_trees[TI_USACCUM_TYPE]
#define unsigned_accum_type_node        global_trees[TI_UACCUM_TYPE]
#define unsigned_long_accum_type_node   global_trees[TI_ULACCUM_TYPE]
#define unsigned_long_long_accum_type_node \
					global_trees[TI_ULLACCUM_TYPE]
#define qq_type_node                    global_trees[TI_QQ_TYPE]
#define hq_type_node                    global_trees[TI_HQ_TYPE]
#define sq_type_node                    global_trees[TI_SQ_TYPE]
#define dq_type_node                    global_trees[TI_DQ_TYPE]
#define tq_type_node                    global_trees[TI_TQ_TYPE]
#define uqq_type_node                   global_trees[TI_UQQ_TYPE]
#define uhq_type_node                   global_trees[TI_UHQ_TYPE]
#define usq_type_node                   global_trees[TI_USQ_TYPE]
#define udq_type_node                   global_trees[TI_UDQ_TYPE]
#define utq_type_node                   global_trees[TI_UTQ_TYPE]
#define sat_qq_type_node                global_trees[TI_SAT_QQ_TYPE]
#define sat_hq_type_node                global_trees[TI_SAT_HQ_TYPE]
#define sat_sq_type_node                global_trees[TI_SAT_SQ_TYPE]
#define sat_dq_type_node                global_trees[TI_SAT_DQ_TYPE]
#define sat_tq_type_node                global_trees[TI_SAT_TQ_TYPE]
#define sat_uqq_type_node               global_trees[TI_SAT_UQQ_TYPE]
#define sat_uhq_type_node               global_trees[TI_SAT_UHQ_TYPE]
#define sat_usq_type_node               global_trees[TI_SAT_USQ_TYPE]
#define sat_udq_type_node               global_trees[TI_SAT_UDQ_TYPE]
#define sat_utq_type_node               global_trees[TI_SAT_UTQ_TYPE]
#define ha_type_node                    global_trees[TI_HA_TYPE]
#define sa_type_node                    global_trees[TI_SA_TYPE]
#define da_type_node                    global_trees[TI_DA_TYPE]
#define ta_type_node                    global_trees[TI_TA_TYPE]
#define uha_type_node                   global_trees[TI_UHA_TYPE]
#define usa_type_node                   global_trees[TI_USA_TYPE]
#define uda_type_node                   global_trees[TI_UDA_TYPE]
#define uta_type_node                   global_trees[TI_UTA_TYPE]
#define sat_ha_type_node                global_trees[TI_SAT_HA_TYPE]
#define sat_sa_type_node                global_trees[TI_SAT_SA_TYPE]
#define sat_da_type_node                global_trees[TI_SAT_DA_TYPE]
#define sat_ta_type_node                global_trees[TI_SAT_TA_TYPE]
#define sat_uha_type_node               global_trees[TI_SAT_UHA_TYPE]
#define sat_usa_type_node               global_trees[TI_SAT_USA_TYPE]
#define sat_uda_type_node               global_trees[TI_SAT_UDA_TYPE]
#define sat_uta_type_node               global_trees[TI_SAT_UTA_TYPE]

/* The node that should be placed at the end of a parameter list to
   indicate that the function does not take a variable number of
   arguments.  The TREE_VALUE will be void_type_node and there will be
   no TREE_CHAIN.  Language-independent code should not assume
   anything else about this node.  */
#define void_list_node                  global_trees[TI_VOID_LIST_NODE]

#define main_identifier_node		global_trees[TI_MAIN_IDENTIFIER]
#define MAIN_NAME_P(NODE) \
  (IDENTIFIER_NODE_CHECK (NODE) == main_identifier_node)

/* Optimization options (OPTIMIZATION_NODE) to use for default and current
   functions.  */
#define optimization_default_node	global_trees[TI_OPTIMIZATION_DEFAULT]
#define optimization_current_node	global_trees[TI_OPTIMIZATION_CURRENT]

/* Default/current target options (TARGET_OPTION_NODE).  */
#define target_option_default_node	global_trees[TI_TARGET_OPTION_DEFAULT]
#define target_option_current_node	global_trees[TI_TARGET_OPTION_CURRENT]

/* Default tree list option(), optimize() pragmas to be linked into the
   attribute list.  */
#define current_target_pragma		global_trees[TI_CURRENT_TARGET_PRAGMA]
#define current_optimize_pragma		global_trees[TI_CURRENT_OPTIMIZE_PRAGMA]

#define char_type_node			integer_types[itk_char]
#define signed_char_type_node		integer_types[itk_signed_char]
#define unsigned_char_type_node		integer_types[itk_unsigned_char]
#define short_integer_type_node		integer_types[itk_short]
#define short_unsigned_type_node	integer_types[itk_unsigned_short]
#define integer_type_node		integer_types[itk_int]
#define unsigned_type_node		integer_types[itk_unsigned_int]
#define long_integer_type_node		integer_types[itk_long]
#define long_unsigned_type_node		integer_types[itk_unsigned_long]
#define long_long_integer_type_node	integer_types[itk_long_long]
#define long_long_unsigned_type_node	integer_types[itk_unsigned_long_long]
#define int128_integer_type_node	integer_types[itk_int128]
#define int128_unsigned_type_node	integer_types[itk_unsigned_int128]

/* True if NODE is an erroneous expression.  */

#define error_operand_p(NODE)					\
  ((NODE) == error_mark_node					\
   || ((NODE) && TREE_TYPE ((NODE)) == error_mark_node))

extern tree decl_assembler_name (tree);

/* Compute the number of bytes occupied by 'node'.  This routine only
   looks at TREE_CODE and, if the code is TREE_VEC, TREE_VEC_LENGTH.  */

extern size_t tree_size (const_tree);

/* Compute the number of bytes occupied by a tree with code CODE.
   This function cannot be used for TREE_VEC or INTEGER_CST nodes,
   which are of variable length.  */
extern size_t tree_code_size (enum tree_code);

/* Allocate and return a new UID from the DECL_UID namespace.  */
extern int allocate_decl_uid (void);

/* Lowest level primitive for allocating a node.
   The TREE_CODE is the only argument.  Contents are initialized
   to zero except for a few of the common fields.  */

extern tree make_node_stat (enum tree_code MEM_STAT_DECL);
#define make_node(t) make_node_stat (t MEM_STAT_INFO)

/* Make a copy of a node, with all the same contents.  */

extern tree copy_node_stat (tree MEM_STAT_DECL);
#define copy_node(t) copy_node_stat (t MEM_STAT_INFO)

/* Make a copy of a chain of TREE_LIST nodes.  */

extern tree copy_list (tree);

/* Make a CASE_LABEL_EXPR.  */

extern tree build_case_label (tree, tree, tree);

/* Make a BINFO.  */
extern tree make_tree_binfo_stat (unsigned MEM_STAT_DECL);
#define make_tree_binfo(t) make_tree_binfo_stat (t MEM_STAT_INFO)

/* Make a INTEGER_CST.  */

extern tree make_int_cst_stat (int, int MEM_STAT_DECL);
#define make_int_cst(LEN, EXT_LEN) \
  make_int_cst_stat (LEN, EXT_LEN MEM_STAT_INFO)

/* Make a TREE_VEC.  */

extern tree make_tree_vec_stat (int MEM_STAT_DECL);
#define make_tree_vec(t) make_tree_vec_stat (t MEM_STAT_INFO)

/* Grow a TREE_VEC.  */

extern tree grow_tree_vec_stat (tree v, int MEM_STAT_DECL);
#define grow_tree_vec(v, t) grow_tree_vec_stat (v, t MEM_STAT_INFO)

/* Construct various types of nodes.  */

extern tree build_nt (enum tree_code, ...);
extern tree build_nt_call_vec (tree, vec<tree, va_gc> *);

extern tree build0_stat (enum tree_code, tree MEM_STAT_DECL);
#define build0(c,t) build0_stat (c,t MEM_STAT_INFO)
extern tree build1_stat (enum tree_code, tree, tree MEM_STAT_DECL);
#define build1(c,t1,t2) build1_stat (c,t1,t2 MEM_STAT_INFO)
extern tree build2_stat (enum tree_code, tree, tree, tree MEM_STAT_DECL);
#define build2(c,t1,t2,t3) build2_stat (c,t1,t2,t3 MEM_STAT_INFO)
extern tree build3_stat (enum tree_code, tree, tree, tree, tree MEM_STAT_DECL);
#define build3(c,t1,t2,t3,t4) build3_stat (c,t1,t2,t3,t4 MEM_STAT_INFO)
extern tree build4_stat (enum tree_code, tree, tree, tree, tree,
			 tree MEM_STAT_DECL);
#define build4(c,t1,t2,t3,t4,t5) build4_stat (c,t1,t2,t3,t4,t5 MEM_STAT_INFO)
extern tree build5_stat (enum tree_code, tree, tree, tree, tree, tree,
			 tree MEM_STAT_DECL);
#define build5(c,t1,t2,t3,t4,t5,t6) build5_stat (c,t1,t2,t3,t4,t5,t6 MEM_STAT_INFO)

/* _loc versions of build[1-5].  */

static inline tree
build1_stat_loc (location_t loc, enum tree_code code, tree type,
		 tree arg1 MEM_STAT_DECL)
{
  tree t = build1_stat (code, type, arg1 PASS_MEM_STAT);
  if (CAN_HAVE_LOCATION_P (t))
    SET_EXPR_LOCATION (t, loc);
  return t;
}
#define build1_loc(l,c,t1,t2) build1_stat_loc (l,c,t1,t2 MEM_STAT_INFO)

static inline tree
build2_stat_loc (location_t loc, enum tree_code code, tree type, tree arg0,
		 tree arg1 MEM_STAT_DECL)
{
  tree t = build2_stat (code, type, arg0, arg1 PASS_MEM_STAT);
  if (CAN_HAVE_LOCATION_P (t))
    SET_EXPR_LOCATION (t, loc);
  return t;
}
#define build2_loc(l,c,t1,t2,t3) build2_stat_loc (l,c,t1,t2,t3 MEM_STAT_INFO)

static inline tree
build3_stat_loc (location_t loc, enum tree_code code, tree type, tree arg0,
		 tree arg1, tree arg2 MEM_STAT_DECL)
{
  tree t = build3_stat (code, type, arg0, arg1, arg2 PASS_MEM_STAT);
  if (CAN_HAVE_LOCATION_P (t))
    SET_EXPR_LOCATION (t, loc);
  return t;
}
#define build3_loc(l,c,t1,t2,t3,t4) \
  build3_stat_loc (l,c,t1,t2,t3,t4 MEM_STAT_INFO)

static inline tree
build4_stat_loc (location_t loc, enum tree_code code, tree type, tree arg0,
		 tree arg1, tree arg2, tree arg3 MEM_STAT_DECL)
{
  tree t = build4_stat (code, type, arg0, arg1, arg2, arg3 PASS_MEM_STAT);
  if (CAN_HAVE_LOCATION_P (t))
    SET_EXPR_LOCATION (t, loc);
  return t;
}
#define build4_loc(l,c,t1,t2,t3,t4,t5) \
  build4_stat_loc (l,c,t1,t2,t3,t4,t5 MEM_STAT_INFO)

static inline tree
build5_stat_loc (location_t loc, enum tree_code code, tree type, tree arg0,
		 tree arg1, tree arg2, tree arg3, tree arg4 MEM_STAT_DECL)
{
  tree t = build5_stat (code, type, arg0, arg1, arg2, arg3,
			arg4 PASS_MEM_STAT);
  if (CAN_HAVE_LOCATION_P (t))
    SET_EXPR_LOCATION (t, loc);
  return t;
}
#define build5_loc(l,c,t1,t2,t3,t4,t5,t6) \
  build5_stat_loc (l,c,t1,t2,t3,t4,t5,t6 MEM_STAT_INFO)

extern tree build_var_debug_value_stat (tree, tree MEM_STAT_DECL);
#define build_var_debug_value(t1,t2) \
  build_var_debug_value_stat (t1,t2 MEM_STAT_INFO)

/* Constructs double_int from tree CST.  */

extern tree double_int_to_tree (tree, double_int);

extern offset_int mem_ref_offset (const_tree);
extern tree wide_int_to_tree (tree type, const wide_int_ref &cst);
extern tree force_fit_type (tree, const wide_int_ref &, int, bool);

/* Create an INT_CST node with a CST value zero extended.  */

/* static inline */
extern tree build_int_cst (tree, HOST_WIDE_INT);
extern tree build_int_cstu (tree type, unsigned HOST_WIDE_INT cst);
extern tree build_int_cst_type (tree, HOST_WIDE_INT);
extern tree make_vector_stat (unsigned MEM_STAT_DECL);
#define make_vector(n) make_vector_stat (n MEM_STAT_INFO)
extern tree build_vector_stat (tree, tree * MEM_STAT_DECL);
#define build_vector(t,v) build_vector_stat (t, v MEM_STAT_INFO)
extern tree build_vector_from_ctor (tree, vec<constructor_elt, va_gc> *);
extern tree build_vector_from_val (tree, tree);
extern tree build_constructor (tree, vec<constructor_elt, va_gc> *);
extern tree build_constructor_single (tree, tree, tree);
extern tree build_constructor_from_list (tree, tree);
extern tree build_constructor_va (tree, int, ...);
extern tree build_real_from_int_cst (tree, const_tree);
extern tree build_complex (tree, tree, tree);
extern tree build_one_cst (tree);
extern tree build_minus_one_cst (tree);
extern tree build_all_ones_cst (tree);
extern tree build_zero_cst (tree);
extern tree build_string (int, const char *);
extern tree build_tree_list_stat (tree, tree MEM_STAT_DECL);
#define build_tree_list(t, q) build_tree_list_stat (t, q MEM_STAT_INFO)
extern tree build_tree_list_vec_stat (const vec<tree, va_gc> *MEM_STAT_DECL);
#define build_tree_list_vec(v) build_tree_list_vec_stat (v MEM_STAT_INFO)
extern tree build_decl_stat (location_t, enum tree_code,
			     tree, tree MEM_STAT_DECL);
extern tree build_fn_decl (const char *, tree);
#define build_decl(l,c,t,q) build_decl_stat (l, c, t, q MEM_STAT_INFO)
extern tree build_translation_unit_decl (tree);
extern tree build_block (tree, tree, tree, tree);
extern tree build_empty_stmt (location_t);
extern tree build_omp_clause (location_t, enum omp_clause_code);

extern tree build_vl_exp_stat (enum tree_code, int MEM_STAT_DECL);
#define build_vl_exp(c, n) build_vl_exp_stat (c, n MEM_STAT_INFO)

extern tree build_call_nary (tree, tree, int, ...);
extern tree build_call_valist (tree, tree, int, va_list);
#define build_call_array(T1,T2,N,T3)\
   build_call_array_loc (UNKNOWN_LOCATION, T1, T2, N, T3)
extern tree build_call_array_loc (location_t, tree, tree, int, const tree *);
extern tree build_call_vec (tree, tree, vec<tree, va_gc> *);

/* Construct various nodes representing data types.  */

extern tree signed_or_unsigned_type_for (int, tree);
extern tree signed_type_for (tree);
extern tree unsigned_type_for (tree);
extern tree truth_type_for (tree);
extern tree build_pointer_type_for_mode (tree, enum machine_mode, bool);
extern tree build_pointer_type (tree);
extern tree build_reference_type_for_mode (tree, enum machine_mode, bool);
extern tree build_reference_type (tree);
extern tree build_vector_type_for_mode (tree, enum machine_mode);
extern tree build_vector_type (tree innertype, int nunits);
extern tree build_opaque_vector_type (tree innertype, int nunits);
extern tree build_index_type (tree);
extern tree build_array_type (tree, tree);
extern tree build_nonshared_array_type (tree, tree);
extern tree build_array_type_nelts (tree, unsigned HOST_WIDE_INT);
extern tree build_function_type (tree, tree);
extern tree build_function_type_list (tree, ...);
extern tree build_varargs_function_type_list (tree, ...);
extern tree build_function_type_array (tree, int, tree *);
extern tree build_varargs_function_type_array (tree, int, tree *);
#define build_function_type_vec(RET, V) \
  build_function_type_array (RET, vec_safe_length (V), vec_safe_address (V))
#define build_varargs_function_type_vec(RET, V) \
  build_varargs_function_type_array (RET, vec_safe_length (V), \
				     vec_safe_address (V))
extern tree build_method_type_directly (tree, tree, tree);
extern tree build_method_type (tree, tree);
extern tree build_offset_type (tree, tree);
extern tree build_complex_type (tree);
extern tree array_type_nelts (const_tree);

extern tree value_member (tree, tree);
extern tree purpose_member (const_tree, tree);
extern bool vec_member (const_tree, vec<tree, va_gc> *);
extern tree chain_index (int, tree);

extern int attribute_list_equal (const_tree, const_tree);
extern int attribute_list_contained (const_tree, const_tree);
extern int tree_int_cst_equal (const_tree, const_tree);
extern int tree_int_cst_lt (const_tree, const_tree);
extern int tree_int_cst_compare (const_tree, const_tree);
extern bool tree_fits_shwi_p (const_tree)
#ifndef ENABLE_TREE_CHECKING
  ATTRIBUTE_PURE /* tree_fits_shwi_p is pure only when checking is disabled.  */
#endif
  ;
extern bool tree_fits_uhwi_p (const_tree)
#ifndef ENABLE_TREE_CHECKING
  ATTRIBUTE_PURE /* tree_fits_uhwi_p is pure only when checking is disabled.  */
#endif
  ;
extern HOST_WIDE_INT tree_to_shwi (const_tree);
extern unsigned HOST_WIDE_INT tree_to_uhwi (const_tree);
#if !defined ENABLE_TREE_CHECKING && (GCC_VERSION >= 4003)
extern inline __attribute__ ((__gnu_inline__)) HOST_WIDE_INT
tree_to_shwi (const_tree t)
{
  gcc_assert (tree_fits_shwi_p (t));
  return TREE_INT_CST_ELT (t, 0);
}

extern inline __attribute__ ((__gnu_inline__)) unsigned HOST_WIDE_INT
tree_to_uhwi (const_tree t)
{
  gcc_assert (tree_fits_uhwi_p (t));
  return TREE_INT_CST_ELT (t, 0);
}
#endif
extern int tree_int_cst_sgn (const_tree);
extern int tree_int_cst_sign_bit (const_tree);
<<<<<<< HEAD
extern unsigned int tree_int_cst_min_precision (tree, signop);
extern bool tree_expr_nonnegative_p (tree);
extern bool tree_expr_nonnegative_warnv_p (tree, bool *);
extern bool may_negate_without_overflow_p (const_tree);
=======
extern unsigned int tree_int_cst_min_precision (tree, bool);
>>>>>>> 8c53c46c
extern tree strip_array_types (tree);
extern tree excess_precision_type (tree);
extern bool valid_constant_size_p (const_tree);


/* From expmed.c.  Since rtl.h is included after tree.h, we can't
   put the prototype here.  Rtl.h does declare the prototype if
   tree.h had been included.  */

extern tree make_tree (tree, rtx);

/* Return a type like TTYPE except that its TYPE_ATTRIBUTES
   is ATTRIBUTE.

   Such modified types already made are recorded so that duplicates
   are not made.  */

extern tree build_type_attribute_variant (tree, tree);
extern tree build_decl_attribute_variant (tree, tree);
extern tree build_type_attribute_qual_variant (tree, tree, int);

/* Return 0 if the attributes for two types are incompatible, 1 if they
   are compatible, and 2 if they are nearly compatible (which causes a
   warning to be generated).  */
extern int comp_type_attributes (const_tree, const_tree);

/* Default versions of target-overridable functions.  */
extern tree merge_decl_attributes (tree, tree);
extern tree merge_type_attributes (tree, tree);

/* This function is a private implementation detail of lookup_attribute()
   and you should never call it directly.  */
extern tree private_lookup_attribute (const char *, size_t, tree);

/* Given an attribute name ATTR_NAME and a list of attributes LIST,
   return a pointer to the attribute's list element if the attribute
   is part of the list, or NULL_TREE if not found.  If the attribute
   appears more than once, this only returns the first occurrence; the
   TREE_CHAIN of the return value should be passed back in if further
   occurrences are wanted.  ATTR_NAME must be in the form 'text' (not
   '__text__').  */

static inline tree
lookup_attribute (const char *attr_name, tree list)
{
  gcc_checking_assert (attr_name[0] != '_');  
  /* In most cases, list is NULL_TREE.  */
  if (list == NULL_TREE)
    return NULL_TREE;
  else
    /* Do the strlen() before calling the out-of-line implementation.
       In most cases attr_name is a string constant, and the compiler
       will optimize the strlen() away.  */
    return private_lookup_attribute (attr_name, strlen (attr_name), list);
}

/* This function is a private implementation detail of
   is_attribute_p() and you should never call it directly.  */
extern bool private_is_attribute_p (const char *, size_t, const_tree);

/* Given an identifier node IDENT and a string ATTR_NAME, return true
   if the identifier node is a valid attribute name for the string.
   ATTR_NAME must be in the form 'text' (not '__text__').  IDENT could
   be the identifier for 'text' or for '__text__'.  */

static inline bool
is_attribute_p (const char *attr_name, const_tree ident)
{
  gcc_checking_assert (attr_name[0] != '_');
  /* Do the strlen() before calling the out-of-line implementation.
     In most cases attr_name is a string constant, and the compiler
     will optimize the strlen() away.  */
  return private_is_attribute_p (attr_name, strlen (attr_name), ident);
}

/* Remove any instances of attribute ATTR_NAME in LIST and return the
   modified list.  ATTR_NAME must be in the form 'text' (not
   '__text__').  */

extern tree remove_attribute (const char *, tree);

/* Given two attributes lists, return a list of their union.  */

extern tree merge_attributes (tree, tree);

#if TARGET_DLLIMPORT_DECL_ATTRIBUTES
/* Given two Windows decl attributes lists, possibly including
   dllimport, return a list of their union .  */
extern tree merge_dllimport_decl_attributes (tree, tree);

/* Handle a "dllimport" or "dllexport" attribute.  */
extern tree handle_dll_attribute (tree *, tree, tree, int, bool *);
#endif

/* Check whether CAND is suitable to be returned from get_qualified_type
   (BASE, TYPE_QUALS).  */

extern bool check_qualified_type (const_tree, const_tree, int);

/* Return a version of the TYPE, qualified as indicated by the
   TYPE_QUALS, if one exists.  If no qualified version exists yet,
   return NULL_TREE.  */

extern tree get_qualified_type (tree, int);

/* Like get_qualified_type, but creates the type if it does not
   exist.  This function never returns NULL_TREE.  */

extern tree build_qualified_type (tree, int);

/* Create a variant of type T with alignment ALIGN.  */

extern tree build_aligned_type (tree, unsigned int);

/* Like build_qualified_type, but only deals with the `const' and
   `volatile' qualifiers.  This interface is retained for backwards
   compatibility with the various front-ends; new code should use
   build_qualified_type instead.  */

#define build_type_variant(TYPE, CONST_P, VOLATILE_P)			\
  build_qualified_type ((TYPE),						\
			((CONST_P) ? TYPE_QUAL_CONST : 0)		\
			| ((VOLATILE_P) ? TYPE_QUAL_VOLATILE : 0))

/* Make a copy of a type node.  */

extern tree build_distinct_type_copy (tree);
extern tree build_variant_type_copy (tree);

/* Given a hashcode and a ..._TYPE node (for which the hashcode was made),
   return a canonicalized ..._TYPE node, so that duplicates are not made.
   How the hash code is computed is up to the caller, as long as any two
   callers that could hash identical-looking type nodes agree.  */

extern tree type_hash_canon (unsigned int, tree);

extern tree convert (tree, tree);
extern unsigned int expr_align (const_tree);
extern tree size_in_bytes (const_tree);
extern HOST_WIDE_INT int_size_in_bytes (const_tree);
extern HOST_WIDE_INT max_int_size_in_bytes (const_tree);
extern tree bit_position (const_tree);
extern HOST_WIDE_INT int_bit_position (const_tree);
extern tree byte_position (const_tree);
extern HOST_WIDE_INT int_byte_position (const_tree);

#define sizetype sizetype_tab[(int) stk_sizetype]
#define bitsizetype sizetype_tab[(int) stk_bitsizetype]
#define ssizetype sizetype_tab[(int) stk_ssizetype]
#define sbitsizetype sizetype_tab[(int) stk_sbitsizetype]
#define size_int(L) size_int_kind (L, stk_sizetype)
#define ssize_int(L) size_int_kind (L, stk_ssizetype)
#define bitsize_int(L) size_int_kind (L, stk_bitsizetype)
#define sbitsize_int(L) size_int_kind (L, stk_sbitsizetype)

/* Type for sizes of data-type.  */

#define BITS_PER_UNIT_LOG \
  ((BITS_PER_UNIT > 1) + (BITS_PER_UNIT > 2) + (BITS_PER_UNIT > 4) \
   + (BITS_PER_UNIT > 8) + (BITS_PER_UNIT > 16) + (BITS_PER_UNIT > 32) \
   + (BITS_PER_UNIT > 64) + (BITS_PER_UNIT > 128) + (BITS_PER_UNIT > 256))

/* Concatenate two lists (chains of TREE_LIST nodes) X and Y
   by making the last node in X point to Y.
   Returns X, except if X is 0 returns Y.  */

extern tree chainon (tree, tree);

/* Make a new TREE_LIST node from specified PURPOSE, VALUE and CHAIN.  */

extern tree tree_cons_stat (tree, tree, tree MEM_STAT_DECL);
#define tree_cons(t,q,w) tree_cons_stat (t,q,w MEM_STAT_INFO)

/* Return the last tree node in a chain.  */

extern tree tree_last (tree);

/* Reverse the order of elements in a chain, and return the new head.  */

extern tree nreverse (tree);

/* Returns the length of a chain of nodes
   (number of chain pointers to follow before reaching a null pointer).  */

extern int list_length (const_tree);

/* Returns the first FIELD_DECL in a type.  */

extern tree first_field (const_tree);

/* Given an initializer INIT, return TRUE if INIT is zero or some
   aggregate of zeros.  Otherwise return FALSE.  */

extern bool initializer_zerop (const_tree);

/* Given a vector VEC, return its first element if all elements are
   the same.  Otherwise return NULL_TREE.  */

extern tree uniform_vector_p (const_tree);

/* Given a CONSTRUCTOR CTOR, return the element values as a vector.  */

extern vec<tree, va_gc> *ctor_to_vec (tree);

/* integer_zerop (tree x) is nonzero if X is an integer constant of value 0.  */

extern int integer_zerop (const_tree);

/* integer_onep (tree x) is nonzero if X is an integer constant of value 1.  */

extern int integer_onep (const_tree);

/* integer_all_onesp (tree x) is nonzero if X is an integer constant
   all of whose significant bits are 1.  */

extern int integer_all_onesp (const_tree);

/* integer_minus_onep (tree x) is nonzero if X is an integer constant of
   value -1.  */

extern int integer_minus_onep (const_tree);

/* integer_pow2p (tree x) is nonzero is X is an integer constant with
   exactly one bit 1.  */

extern int integer_pow2p (const_tree);

/* integer_nonzerop (tree x) is nonzero if X is an integer constant
   with a nonzero value.  */

extern int integer_nonzerop (const_tree);

extern tree num_ending_zeros (const_tree);

/* fixed_zerop (tree x) is nonzero if X is a fixed-point constant of
   value 0.  */

extern int fixed_zerop (const_tree);

/* staticp (tree x) is nonzero if X is a reference to data allocated
   at a fixed address in memory.  Returns the outermost data.  */

extern tree staticp (tree);

/* save_expr (EXP) returns an expression equivalent to EXP
   but it can be used multiple times within context CTX
   and only evaluate EXP once.  */

extern tree save_expr (tree);

/* Look inside EXPR into any simple arithmetic operations.  Return the
   outermost non-arithmetic or non-invariant node.  */

extern tree skip_simple_arithmetic (tree);

/* Look inside EXPR into simple arithmetic operations involving constants.
   Return the outermost non-arithmetic or non-constant node.  */

extern tree skip_simple_constant_arithmetic (tree);

/* Return which tree structure is used by T.  */

enum tree_node_structure_enum tree_node_structure (const_tree);

/* Return true if EXP contains a PLACEHOLDER_EXPR, i.e. if it represents a
   size or offset that depends on a field within a record.  */

extern bool contains_placeholder_p (const_tree);

/* This macro calls the above function but short-circuits the common
   case of a constant to save time.  Also check for null.  */

#define CONTAINS_PLACEHOLDER_P(EXP) \
  ((EXP) != 0 && ! TREE_CONSTANT (EXP) && contains_placeholder_p (EXP))

/* Return true if any part of the structure of TYPE involves a PLACEHOLDER_EXPR
   directly.  This includes size, bounds, qualifiers (for QUAL_UNION_TYPE) and
   field positions.  */

extern bool type_contains_placeholder_p (tree);

/* Given a tree EXP, find all occurrences of references to fields
   in a PLACEHOLDER_EXPR and place them in vector REFS without
   duplicates.  Also record VAR_DECLs and CONST_DECLs.  Note that
   we assume here that EXP contains only arithmetic expressions
   or CALL_EXPRs with PLACEHOLDER_EXPRs occurring only in their
   argument list.  */

extern void find_placeholder_in_expr (tree, vec<tree> *);

/* This macro calls the above function but short-circuits the common
   case of a constant to save time and also checks for NULL.  */

#define FIND_PLACEHOLDER_IN_EXPR(EXP, V) \
do {					 \
  if((EXP) && !TREE_CONSTANT (EXP))	 \
    find_placeholder_in_expr (EXP, V);	 \
} while (0)

/* Given a tree EXP, a FIELD_DECL F, and a replacement value R,
   return a tree with all occurrences of references to F in a
   PLACEHOLDER_EXPR replaced by R.  Also handle VAR_DECLs and
   CONST_DECLs.  Note that we assume here that EXP contains only
   arithmetic expressions or CALL_EXPRs with PLACEHOLDER_EXPRs
   occurring only in their argument list.  */

extern tree substitute_in_expr (tree, tree, tree);

/* This macro calls the above function but short-circuits the common
   case of a constant to save time and also checks for NULL.  */

#define SUBSTITUTE_IN_EXPR(EXP, F, R) \
  ((EXP) == 0 || TREE_CONSTANT (EXP) ? (EXP) : substitute_in_expr (EXP, F, R))

/* Similar, but look for a PLACEHOLDER_EXPR in EXP and find a replacement
   for it within OBJ, a tree that is an object or a chain of references.  */

extern tree substitute_placeholder_in_expr (tree, tree);

/* This macro calls the above function but short-circuits the common
   case of a constant to save time and also checks for NULL.  */

#define SUBSTITUTE_PLACEHOLDER_IN_EXPR(EXP, OBJ) \
  ((EXP) == 0 || TREE_CONSTANT (EXP) ? (EXP)	\
   : substitute_placeholder_in_expr (EXP, OBJ))


/* stabilize_reference (EXP) returns a reference equivalent to EXP
   but it can be used multiple times
   and only evaluate the subexpressions once.  */

extern tree stabilize_reference (tree);

/* Return EXP, stripped of any conversions to wider types
   in such a way that the result of converting to type FOR_TYPE
   is the same as if EXP were converted to FOR_TYPE.
   If FOR_TYPE is 0, it signifies EXP's type.  */

extern tree get_unwidened (tree, tree);

/* Return OP or a simpler expression for a narrower value
   which can be sign-extended or zero-extended to give back OP.
   Store in *UNSIGNEDP_PTR either 1 if the value should be zero-extended
   or 0 if the value should be sign-extended.  */

extern tree get_narrower (tree, int *);

/* Return true if T is an expression that get_inner_reference handles.  */

static inline bool
handled_component_p (const_tree t)
{
  switch (TREE_CODE (t))
    {
    case COMPONENT_REF:
    case BIT_FIELD_REF:
    case ARRAY_REF:
    case ARRAY_RANGE_REF:
    case REALPART_EXPR:
    case IMAGPART_EXPR:
    case VIEW_CONVERT_EXPR:
      return true;

    default:
      return false;
    }
}

/* Given a DECL or TYPE, return the scope in which it was declared, or
   NUL_TREE if there is no containing scope.  */

extern tree get_containing_scope (const_tree);

/* Return the FUNCTION_DECL which provides this _DECL with its context,
   or zero if none.  */
extern tree decl_function_context (const_tree);

/* Return the RECORD_TYPE, UNION_TYPE, or QUAL_UNION_TYPE which provides
   this _DECL with its context, or zero if none.  */
extern tree decl_type_context (const_tree);

/* Return 1 if EXPR is the real constant zero.  */
extern int real_zerop (const_tree);

/* Initialize the iterator I with arguments from function FNDECL  */

static inline void
function_args_iter_init (function_args_iterator *i, const_tree fntype)
{
  i->next = TYPE_ARG_TYPES (fntype);
}

/* Return a pointer that holds the next argument if there are more arguments to
   handle, otherwise return NULL.  */

static inline tree *
function_args_iter_cond_ptr (function_args_iterator *i)
{
  return (i->next) ? &TREE_VALUE (i->next) : NULL;
}

/* Return the next argument if there are more arguments to handle, otherwise
   return NULL.  */

static inline tree
function_args_iter_cond (function_args_iterator *i)
{
  return (i->next) ? TREE_VALUE (i->next) : NULL_TREE;
}

/* Advance to the next argument.  */
static inline void
function_args_iter_next (function_args_iterator *i)
{
  gcc_assert (i->next != NULL_TREE);
  i->next = TREE_CHAIN (i->next);
}

/* We set BLOCK_SOURCE_LOCATION only to inlined function entry points.  */

static inline bool
inlined_function_outer_scope_p (const_tree block)
{
 return LOCATION_LOCUS (BLOCK_SOURCE_LOCATION (block)) != UNKNOWN_LOCATION;
}

/* Loop over all function arguments of FNTYPE.  In each iteration, PTR is set
   to point to the next tree element.  ITER is an instance of
   function_args_iterator used to iterate the arguments.  */
#define FOREACH_FUNCTION_ARGS_PTR(FNTYPE, PTR, ITER)			\
  for (function_args_iter_init (&(ITER), (FNTYPE));			\
       (PTR = function_args_iter_cond_ptr (&(ITER))) != NULL;		\
       function_args_iter_next (&(ITER)))

/* Loop over all function arguments of FNTYPE.  In each iteration, TREE is set
   to the next tree element.  ITER is an instance of function_args_iterator
   used to iterate the arguments.  */
#define FOREACH_FUNCTION_ARGS(FNTYPE, TREE, ITER)			\
  for (function_args_iter_init (&(ITER), (FNTYPE));			\
       (TREE = function_args_iter_cond (&(ITER))) != NULL_TREE;		\
       function_args_iter_next (&(ITER)))

/* In tree.c */
extern unsigned crc32_string (unsigned, const char *);
extern unsigned crc32_byte (unsigned, char);
extern unsigned crc32_unsigned (unsigned, unsigned);
extern void clean_symbol_name (char *);
extern tree get_file_function_name (const char *);
extern tree get_callee_fndecl (const_tree);
extern int type_num_arguments (const_tree);
extern bool associative_tree_code (enum tree_code);
extern bool commutative_tree_code (enum tree_code);
extern bool commutative_ternary_tree_code (enum tree_code);
extern tree upper_bound_in_type (tree, tree);
extern tree lower_bound_in_type (tree, tree);
extern int operand_equal_for_phi_arg_p (const_tree, const_tree);
extern tree create_artificial_label (location_t);
extern const char *get_name (tree);
extern bool stdarg_p (const_tree);
extern bool prototype_p (tree);
extern bool is_typedef_decl (tree x);
extern bool typedef_variant_p (tree);
extern bool auto_var_in_fn_p (const_tree, const_tree);
extern tree build_low_bits_mask (tree, unsigned);
extern tree tree_strip_nop_conversions (tree);
extern tree tree_strip_sign_nop_conversions (tree);
extern const_tree strip_invariant_refs (const_tree);
extern tree lhd_gcc_personality (void);
extern void assign_assembler_name_if_neeeded (tree);
extern void warn_deprecated_use (tree, tree);
extern void cache_integer_cst (tree);

/* Compare and hash for any structure which begins with a canonical
   pointer.  Assumes all pointers are interchangeable, which is sort
   of already assumed by gcc elsewhere IIRC.  */

static inline int
struct_ptr_eq (const void *a, const void *b)
{
  const void * const * x = (const void * const *) a;
  const void * const * y = (const void * const *) b;
  return *x == *y;
}

static inline hashval_t
struct_ptr_hash (const void *a)
{
  const void * const * x = (const void * const *) a;
  return (intptr_t)*x >> 4;
}

<<<<<<< HEAD
/* In fold-const.c */

/* Non-zero if we are folding constants inside an initializer; zero
   otherwise.  */
extern int folding_initializer;

/* Convert between trees and native memory representation.  */
extern int native_encode_expr (const_tree, unsigned char *, int);
extern tree native_interpret_expr (tree, const unsigned char *, int);

/* Fold constants as much as possible in an expression.
   Returns the simplified expression.
   Acts only on the top level of the expression;
   if the argument itself cannot be simplified, its
   subexpressions are not changed.  */

extern tree fold (tree);
#define fold_unary(CODE,T1,T2)\
   fold_unary_loc (UNKNOWN_LOCATION, CODE, T1, T2)
extern tree fold_unary_loc (location_t, enum tree_code, tree, tree);
#define fold_unary_ignore_overflow(CODE,T1,T2)\
   fold_unary_ignore_overflow_loc (UNKNOWN_LOCATION, CODE, T1, T2)
extern tree fold_unary_ignore_overflow_loc (location_t, enum tree_code, tree, tree);
#define fold_binary(CODE,T1,T2,T3)\
   fold_binary_loc (UNKNOWN_LOCATION, CODE, T1, T2, T3)
extern tree fold_binary_loc (location_t, enum tree_code, tree, tree, tree);
#define fold_ternary(CODE,T1,T2,T3,T4)\
   fold_ternary_loc (UNKNOWN_LOCATION, CODE, T1, T2, T3, T4)
extern tree fold_ternary_loc (location_t, enum tree_code, tree, tree, tree, tree);
#define fold_build1(c,t1,t2)\
   fold_build1_stat_loc (UNKNOWN_LOCATION, c, t1, t2 MEM_STAT_INFO)
#define fold_build1_loc(l,c,t1,t2)\
   fold_build1_stat_loc (l, c, t1, t2 MEM_STAT_INFO)
extern tree fold_build1_stat_loc (location_t, enum tree_code, tree,
				  tree MEM_STAT_DECL);
#define fold_build2(c,t1,t2,t3)\
   fold_build2_stat_loc (UNKNOWN_LOCATION, c, t1, t2, t3 MEM_STAT_INFO)
#define fold_build2_loc(l,c,t1,t2,t3)\
   fold_build2_stat_loc (l, c, t1, t2, t3 MEM_STAT_INFO)
extern tree fold_build2_stat_loc (location_t, enum tree_code, tree, tree,
				  tree MEM_STAT_DECL);
#define fold_build3(c,t1,t2,t3,t4)\
   fold_build3_stat_loc (UNKNOWN_LOCATION, c, t1, t2, t3, t4 MEM_STAT_INFO)
#define fold_build3_loc(l,c,t1,t2,t3,t4)\
   fold_build3_stat_loc (l, c, t1, t2, t3, t4 MEM_STAT_INFO)
extern tree fold_build3_stat_loc (location_t, enum tree_code, tree, tree, tree,
				  tree MEM_STAT_DECL);
extern tree fold_build1_initializer_loc (location_t, enum tree_code, tree, tree);
extern tree fold_build2_initializer_loc (location_t, enum tree_code, tree, tree, tree);
#define fold_build_call_array(T1,T2,N,T4)\
   fold_build_call_array_loc (UNKNOWN_LOCATION, T1, T2, N, T4)
extern tree fold_build_call_array_loc (location_t, tree, tree, int, tree *);
#define fold_build_call_array_initializer(T1,T2,N,T4)\
   fold_build_call_array_initializer_loc (UNKNOWN_LOCATION, T1, T2, N, T4)
extern tree fold_build_call_array_initializer_loc (location_t, tree, tree, int, tree *);
extern bool fold_convertible_p (const_tree, const_tree);
#define fold_convert(T1,T2)\
   fold_convert_loc (UNKNOWN_LOCATION, T1, T2)
extern tree fold_convert_loc (location_t, tree, tree);
extern tree fold_single_bit_test (location_t, enum tree_code, tree, tree, tree);
extern tree fold_ignored_result (tree);
extern tree fold_abs_const (tree, tree);
extern tree fold_indirect_ref_1 (location_t, tree, tree);
extern void fold_defer_overflow_warnings (void);
extern void fold_undefer_overflow_warnings (bool, const_gimple, int);
extern void fold_undefer_and_ignore_overflow_warnings (void);
extern bool fold_deferring_overflow_warnings_p (void);
extern tree fold_fma (location_t, tree, tree, tree, tree);
extern int operand_equal_p (const_tree, const_tree, unsigned int);
extern int multiple_of_p (tree, const_tree, const_tree);
#define omit_one_operand(T1,T2,T3)\
   omit_one_operand_loc (UNKNOWN_LOCATION, T1, T2, T3)
extern tree omit_one_operand_loc (location_t, tree, tree, tree);
#define omit_two_operands(T1,T2,T3,T4)\
   omit_two_operands_loc (UNKNOWN_LOCATION, T1, T2, T3, T4)
extern tree omit_two_operands_loc (location_t, tree, tree, tree, tree);
#define invert_truthvalue(T)\
   invert_truthvalue_loc (UNKNOWN_LOCATION, T)
extern tree invert_truthvalue_loc (location_t, tree);
extern tree fold_unary_to_constant (enum tree_code, tree, tree);
extern tree fold_binary_to_constant (enum tree_code, tree, tree, tree);
extern tree fold_read_from_constant_string (tree);
extern tree int_const_binop (enum tree_code, const_tree, const_tree);
#define build_fold_addr_expr(T)\
        build_fold_addr_expr_loc (UNKNOWN_LOCATION, (T))
extern tree build_fold_addr_expr_loc (location_t, tree);
#define build_fold_addr_expr_with_type(T,TYPE)\
        build_fold_addr_expr_with_type_loc (UNKNOWN_LOCATION, (T), TYPE)
extern tree build_fold_addr_expr_with_type_loc (location_t, tree, tree);
extern tree fold_build_cleanup_point_expr (tree type, tree expr);
extern tree fold_strip_sign_ops (tree);
#define build_fold_indirect_ref(T)\
        build_fold_indirect_ref_loc (UNKNOWN_LOCATION, T)
extern tree build_fold_indirect_ref_loc (location_t, tree);
#define fold_indirect_ref(T)\
        fold_indirect_ref_loc (UNKNOWN_LOCATION, T)
extern tree fold_indirect_ref_loc (location_t, tree);
extern tree build_simple_mem_ref_loc (location_t, tree);
#define build_simple_mem_ref(T)\
	build_simple_mem_ref_loc (UNKNOWN_LOCATION, T)
extern tree build_invariant_address (tree, tree, HOST_WIDE_INT);
extern tree constant_boolean_node (bool, tree);
extern tree div_if_zero_remainder (const_tree, const_tree);

extern bool tree_swap_operands_p (const_tree, const_tree, bool);
extern enum tree_code swap_tree_comparison (enum tree_code);

extern bool ptr_difference_const (tree, tree, HOST_WIDE_INT *);
extern enum tree_code invert_tree_comparison (enum tree_code, bool);

extern bool tree_unary_nonzero_warnv_p (enum tree_code, tree, tree, bool *);
extern bool tree_binary_nonzero_warnv_p (enum tree_code, tree, tree, tree op1,
                                         bool *);
extern bool tree_single_nonzero_warnv_p (tree, bool *);
extern bool tree_unary_nonnegative_warnv_p (enum tree_code, tree, tree, bool *);
extern bool tree_binary_nonnegative_warnv_p (enum tree_code, tree, tree, tree,
                                             bool *);
extern bool tree_single_nonnegative_warnv_p (tree t, bool *strict_overflow_p);
extern bool tree_call_nonnegative_warnv_p (tree, tree, tree, tree, bool *);

extern bool fold_real_zero_addition_p (const_tree, const_tree, int);
extern tree combine_comparisons (location_t, enum tree_code, enum tree_code,
				 enum tree_code, tree, tree, tree);
extern void debug_fold_checksum (const_tree);

=======
>>>>>>> 8c53c46c
/* Return nonzero if CODE is a tree code that represents a truth value.  */
static inline bool
truth_value_p (enum tree_code code)
{
  return (TREE_CODE_CLASS (code) == tcc_comparison
	  || code == TRUTH_AND_EXPR || code == TRUTH_ANDIF_EXPR
	  || code == TRUTH_OR_EXPR || code == TRUTH_ORIF_EXPR
	  || code == TRUTH_XOR_EXPR || code == TRUTH_NOT_EXPR);
}

/* Return whether TYPE is a type suitable for an offset for
   a POINTER_PLUS_EXPR.  */
static inline bool
ptrofftype_p (tree type)
{
  return (INTEGRAL_TYPE_P (type)
	  && TYPE_PRECISION (type) == TYPE_PRECISION (sizetype)
	  && TYPE_UNSIGNED (type) == TYPE_UNSIGNED (sizetype));
}

/* Return OFF converted to a pointer offset type suitable as offset for
   POINTER_PLUS_EXPR.  Use location LOC for this conversion.  */
static inline tree
convert_to_ptrofftype_loc (location_t loc, tree off)
{
  return fold_convert_loc (loc, sizetype, off);
}
#define convert_to_ptrofftype(t) convert_to_ptrofftype_loc (UNKNOWN_LOCATION, t)

/* Build and fold a POINTER_PLUS_EXPR at LOC offsetting PTR by OFF.  */
static inline tree
fold_build_pointer_plus_loc (location_t loc, tree ptr, tree off)
{
  return fold_build2_loc (loc, POINTER_PLUS_EXPR, TREE_TYPE (ptr),
			  ptr, fold_convert_loc (loc, sizetype, off));
}
#define fold_build_pointer_plus(p,o) \
	fold_build_pointer_plus_loc (UNKNOWN_LOCATION, p, o)

/* Build and fold a POINTER_PLUS_EXPR at LOC offsetting PTR by OFF.  */
static inline tree
fold_build_pointer_plus_hwi_loc (location_t loc, tree ptr, HOST_WIDE_INT off)
{
  return fold_build2_loc (loc, POINTER_PLUS_EXPR, TREE_TYPE (ptr),
			  ptr, size_int (off));
}
#define fold_build_pointer_plus_hwi(p,o) \
	fold_build_pointer_plus_hwi_loc (UNKNOWN_LOCATION, p, o)

extern tree strip_float_extensions (tree);
extern int really_constant_p (const_tree);
extern bool decl_address_invariant_p (const_tree);
extern bool decl_address_ip_invariant_p (const_tree);
extern bool int_fits_type_p (const_tree, const_tree);
#ifndef GENERATOR_FILE
extern void get_type_static_bounds (const_tree, mpz_t, mpz_t);
#endif
extern bool variably_modified_type_p (tree, tree);
extern int tree_log2 (const_tree);
extern int tree_floor_log2 (const_tree);
extern unsigned int tree_ctz (const_tree);
extern int simple_cst_equal (const_tree, const_tree);
extern hashval_t iterative_hash_expr (const_tree, hashval_t);
extern hashval_t iterative_hash_host_wide_int (HOST_WIDE_INT, hashval_t);
extern hashval_t iterative_hash_hashval_t (hashval_t, hashval_t);
extern hashval_t iterative_hash_host_wide_int (HOST_WIDE_INT, hashval_t);
extern int compare_tree_int (const_tree, unsigned HOST_WIDE_INT);
extern int type_list_equal (const_tree, const_tree);
extern int chain_member (const_tree, const_tree);
extern void dump_tree_statistics (void);
extern void recompute_tree_invariant_for_addr_expr (tree);
extern bool needs_to_live_in_memory (const_tree);
extern tree reconstruct_complex_type (tree, tree);
extern int real_onep (const_tree);
extern int real_minus_onep (const_tree);
extern void init_ttree (void);
extern void build_common_tree_nodes (bool, bool);
extern void build_common_builtin_nodes (void);
extern tree build_nonstandard_integer_type (unsigned HOST_WIDE_INT, int);
extern tree build_range_type (tree, tree, tree);
extern tree build_nonshared_range_type (tree, tree, tree);
extern bool subrange_type_for_debug_p (const_tree, tree *, tree *);
extern HOST_WIDE_INT int_cst_value (const_tree);
extern HOST_WIDEST_INT widest_int_cst_value (const_tree);
extern tree tree_block (tree);
extern void tree_set_block (tree, tree);
extern location_t *block_nonartificial_location (tree);
extern location_t tree_nonartificial_location (tree);
extern tree block_ultimate_origin (const_tree);
extern tree get_binfo_at_offset (tree, HOST_WIDE_INT, tree);
extern bool virtual_method_call_p (tree);
extern tree obj_type_ref_class (tree ref);
extern bool types_same_for_odr (tree type1, tree type2);
extern bool contains_bitfld_component_ref_p (const_tree);
extern bool type_in_anonymous_namespace_p (tree);
extern bool block_may_fallthru (const_tree);
extern void using_eh_for_cleanups (void);
extern bool using_eh_for_cleanups_p (void);
extern const char *get_tree_code_name (enum tree_code);
extern void set_call_expr_flags (tree, int);
<<<<<<< HEAD

extern int setjmp_call_p (const_tree);
extern bool gimple_alloca_call_p (const_gimple);
extern bool alloca_call_p (const_tree);
extern bool must_pass_in_stack_var_size (enum machine_mode, const_tree);
extern bool must_pass_in_stack_var_size_or_pad (enum machine_mode, const_tree);

/* In attribs.c.  */

extern const struct attribute_spec *lookup_attribute_spec (const_tree);
extern void init_attributes (void);

/* Process the attributes listed in ATTRIBUTES and install them in *NODE,
   which is either a DECL (including a TYPE_DECL) or a TYPE.  If a DECL,
   it should be modified in place; if a TYPE, a copy should be created
   unless ATTR_FLAG_TYPE_IN_PLACE is set in FLAGS.  FLAGS gives further
   information, in the form of a bitwise OR of flags in enum attribute_flags
   from tree.h.  Depending on these flags, some attributes may be
   returned to be applied at a later stage (for example, to apply
   a decl attribute to the declaration rather than to its type).  */
extern tree decl_attributes (tree *, tree, int);

extern bool cxx11_attribute_p (const_tree);

extern tree get_attribute_name (const_tree);

extern void apply_tm_attr (tree, tree);

/* In stor-layout.c */
extern void set_min_and_max_values_for_integral_type (tree, int, signop);
extern void fixup_signed_type (tree);
extern void internal_reference_types (void);
extern unsigned int update_alignment_for_field (record_layout_info, tree,
                                                unsigned int);
/* varasm.c */
extern tree tree_output_constant_def (tree);
extern void make_decl_rtl (tree);
extern rtx make_decl_rtl_for_debug (tree);
extern void make_decl_one_only (tree, tree);
extern int supports_one_only (void);
extern void resolve_unique_section (tree, int, int);
extern void mark_referenced (tree);
extern void mark_decl_referenced (tree);
extern void notice_global_symbol (tree);
extern void set_user_assembler_name (tree, const char *);
extern void process_pending_assemble_externals (void);
extern bool decl_replaceable_p (tree);
extern bool decl_binds_to_current_def_p (tree);
extern enum tls_model decl_default_tls_model (const_tree);

/* Declare DECL to be a weak symbol.  */
extern void declare_weak (tree);
/* Merge weak status.  */
extern void merge_weak (tree, tree);
/* Make one symbol an alias for another.  */
extern void assemble_alias (tree, tree);

/* Return nonzero if VALUE is a valid constant-valued expression
   for use in initializing a static variable; one that can be an
   element of a "constant" initializer.

   Return null_pointer_node if the value is absolute;
   if it is relocatable, return the variable that determines the relocation.
   We assume that VALUE has been folded as much as possible;
   therefore, we do not need to check for such things as
   arithmetic-combinations of integers.  */
extern tree initializer_constant_valid_p (tree, tree);

/* Return true if VALUE is a valid constant-valued expression
   for use in initializing a static bit-field; one that can be
   an element of a "constant" initializer.  */
extern bool initializer_constant_valid_for_bitfield_p (tree);

/* Whether a constructor CTOR is a valid static constant initializer if all
   its elements are.  This used to be internal to initializer_constant_valid_p
   and has been exposed to let other functions like categorize_ctor_elements
   evaluate the property while walking a constructor for other purposes.  */

extern bool constructor_static_from_elts_p (const_tree);

/* In stmt.c */
extern bool parse_output_constraint (const char **, int, int, int,
				     bool *, bool *, bool *);
extern bool parse_input_constraint (const char **, int, int, int, int,
				    const char * const *, bool *, bool *);
extern tree resolve_asm_operand_names (tree, tree, tree, tree);
#ifdef HARD_CONST
/* Silly ifdef to avoid having all includers depend on hard-reg-set.h.  */
extern tree tree_overlaps_hard_reg_set (tree, HARD_REG_SET *);
#endif


/* In tree-inline.c  */

=======
>>>>>>> 8c53c46c
extern tree walk_tree_1 (tree*, walk_tree_fn, void*, struct pointer_set_t*,
			 walk_tree_lh);
extern tree walk_tree_without_duplicates_1 (tree*, walk_tree_fn, void*,
					    walk_tree_lh);
#define walk_tree(a,b,c,d) \
	walk_tree_1 (a, b, c, d, NULL)
#define walk_tree_without_duplicates(a,b,c) \
	walk_tree_without_duplicates_1 (a, b, c, NULL)

extern tree get_base_address (tree t);
extern tree drop_tree_overflow (tree);
extern int tree_map_base_eq (const void *, const void *);
extern unsigned int tree_map_base_hash (const void *);
extern int tree_map_base_marked_p (const void *);

#define tree_map_eq tree_map_base_eq
extern unsigned int tree_map_hash (const void *);
#define tree_map_marked_p tree_map_base_marked_p

#define tree_decl_map_eq tree_map_base_eq
extern unsigned int tree_decl_map_hash (const void *);
#define tree_decl_map_marked_p tree_map_base_marked_p

#define tree_int_map_eq tree_map_base_eq
#define tree_int_map_hash tree_map_base_hash
#define tree_int_map_marked_p tree_map_base_marked_p

#define tree_priority_map_eq tree_map_base_eq
#define tree_priority_map_hash tree_map_base_hash
#define tree_priority_map_marked_p tree_map_base_marked_p

#define tree_vec_map_eq tree_map_base_eq
#define tree_vec_map_hash tree_decl_map_hash
#define tree_vec_map_marked_p tree_map_base_marked_p

/* Initialize the abstract argument list iterator object ITER with the
   arguments from CALL_EXPR node EXP.  */
static inline void
init_call_expr_arg_iterator (tree exp, call_expr_arg_iterator *iter)
{
  iter->t = exp;
  iter->n = call_expr_nargs (exp);
  iter->i = 0;
}

static inline void
init_const_call_expr_arg_iterator (const_tree exp, const_call_expr_arg_iterator *iter)
{
  iter->t = exp;
  iter->n = call_expr_nargs (exp);
  iter->i = 0;
}

/* Return the next argument from abstract argument list iterator object ITER,
   and advance its state.  Return NULL_TREE if there are no more arguments.  */
static inline tree
next_call_expr_arg (call_expr_arg_iterator *iter)
{
  tree result;
  if (iter->i >= iter->n)
    return NULL_TREE;
  result = CALL_EXPR_ARG (iter->t, iter->i);
  iter->i++;
  return result;
}

static inline const_tree
next_const_call_expr_arg (const_call_expr_arg_iterator *iter)
{
  const_tree result;
  if (iter->i >= iter->n)
    return NULL_TREE;
  result = CALL_EXPR_ARG (iter->t, iter->i);
  iter->i++;
  return result;
}

/* Initialize the abstract argument list iterator object ITER, then advance
   past and return the first argument.  Useful in for expressions, e.g.
     for (arg = first_call_expr_arg (exp, &iter); arg;
          arg = next_call_expr_arg (&iter))   */
static inline tree
first_call_expr_arg (tree exp, call_expr_arg_iterator *iter)
{
  init_call_expr_arg_iterator (exp, iter);
  return next_call_expr_arg (iter);
}

static inline const_tree
first_const_call_expr_arg (const_tree exp, const_call_expr_arg_iterator *iter)
{
  init_const_call_expr_arg_iterator (exp, iter);
  return next_const_call_expr_arg (iter);
}

/* Test whether there are more arguments in abstract argument list iterator
   ITER, without changing its state.  */
static inline bool
more_call_expr_args_p (const call_expr_arg_iterator *iter)
{
  return (iter->i < iter->n);
}

/* Iterate through each argument ARG of CALL_EXPR CALL, using variable ITER
   (of type call_expr_arg_iterator) to hold the iteration state.  */
#define FOR_EACH_CALL_EXPR_ARG(arg, iter, call)			\
  for ((arg) = first_call_expr_arg ((call), &(iter)); (arg);	\
       (arg) = next_call_expr_arg (&(iter)))

#define FOR_EACH_CONST_CALL_EXPR_ARG(arg, iter, call)			\
  for ((arg) = first_const_call_expr_arg ((call), &(iter)); (arg);	\
       (arg) = next_const_call_expr_arg (&(iter)))

/* Return true if tree node T is a language-specific node.  */
static inline bool
is_lang_specific (tree t)
{
  return TREE_CODE (t) == LANG_TYPE || TREE_CODE (t) >= NUM_TREE_CODES;
}

/* Valid builtin number.  */
#define BUILTIN_VALID_P(FNCODE) \
  (IN_RANGE ((int)FNCODE, ((int)BUILT_IN_NONE) + 1, ((int) END_BUILTINS) - 1))

/* Return the tree node for an explicit standard builtin function or NULL.  */
static inline tree
builtin_decl_explicit (enum built_in_function fncode)
{
  gcc_checking_assert (BUILTIN_VALID_P (fncode));

  return builtin_info.decl[(size_t)fncode];
}

/* Return the tree node for an implicit builtin function or NULL.  */
static inline tree
builtin_decl_implicit (enum built_in_function fncode)
{
  size_t uns_fncode = (size_t)fncode;
  gcc_checking_assert (BUILTIN_VALID_P (fncode));

  if (!builtin_info.implicit_p[uns_fncode])
    return NULL_TREE;

  return builtin_info.decl[uns_fncode];
}

/* Set explicit builtin function nodes and whether it is an implicit
   function.  */

static inline void
set_builtin_decl (enum built_in_function fncode, tree decl, bool implicit_p)
{
  size_t ufncode = (size_t)fncode;

  gcc_checking_assert (BUILTIN_VALID_P (fncode)
		       && (decl != NULL_TREE || !implicit_p));

  builtin_info.decl[ufncode] = decl;
  builtin_info.implicit_p[ufncode] = implicit_p;
}

/* Set the implicit flag for a builtin function.  */

static inline void
set_builtin_decl_implicit_p (enum built_in_function fncode, bool implicit_p)
{
  size_t uns_fncode = (size_t)fncode;

  gcc_checking_assert (BUILTIN_VALID_P (fncode)
		       && builtin_info.decl[uns_fncode] != NULL_TREE);

  builtin_info.implicit_p[uns_fncode] = implicit_p;
}

/* Return whether the standard builtin function can be used as an explicit
   function.  */

static inline bool
builtin_decl_explicit_p (enum built_in_function fncode)
{
  gcc_checking_assert (BUILTIN_VALID_P (fncode));
  return (builtin_info.decl[(size_t)fncode] != NULL_TREE);
}

/* Return whether the standard builtin function can be used implicitly.  */

static inline bool
builtin_decl_implicit_p (enum built_in_function fncode)
{
  size_t uns_fncode = (size_t)fncode;

  gcc_checking_assert (BUILTIN_VALID_P (fncode));
  return (builtin_info.decl[uns_fncode] != NULL_TREE
	  && builtin_info.implicit_p[uns_fncode]);
}

/* Return true if T (assumed to be a DECL) is a global variable.
   A variable is considered global if its storage is not automatic.  */

static inline bool
is_global_var (const_tree t)
{
  return (TREE_STATIC (t) || DECL_EXTERNAL (t));
}

/* Return true if VAR may be aliased.  A variable is considered as
   maybe aliased if it has its address taken by the local TU
   or possibly by another TU and might be modified through a pointer.  */

static inline bool
may_be_aliased (const_tree var)
{
  return (TREE_CODE (var) != CONST_DECL
	  && !((TREE_STATIC (var) || TREE_PUBLIC (var) || DECL_EXTERNAL (var))
	       && TREE_READONLY (var)
	       && !TYPE_NEEDS_CONSTRUCTING (TREE_TYPE (var)))
	  && (TREE_PUBLIC (var)
	      || DECL_EXTERNAL (var)
	      || TREE_ADDRESSABLE (var)));
}

/* For anonymous aggregate types, we need some sort of name to
   hold on to.  In practice, this should not appear, but it should
   not be harmful if it does.  */
#ifndef NO_DOT_IN_LABEL
#define ANON_AGGRNAME_FORMAT "._%d"
#define ANON_AGGRNAME_P(ID_NODE) (IDENTIFIER_POINTER (ID_NODE)[0] == '.' \
				  && IDENTIFIER_POINTER (ID_NODE)[1] == '_')
#else /* NO_DOT_IN_LABEL */
#ifndef NO_DOLLAR_IN_LABEL
#define ANON_AGGRNAME_FORMAT "$_%d"
#define ANON_AGGRNAME_P(ID_NODE) (IDENTIFIER_POINTER (ID_NODE)[0] == '$' \
				  && IDENTIFIER_POINTER (ID_NODE)[1] == '_')
#else /* NO_DOLLAR_IN_LABEL */
#define ANON_AGGRNAME_PREFIX "__anon_"
#define ANON_AGGRNAME_P(ID_NODE) \
  (!strncmp (IDENTIFIER_POINTER (ID_NODE), ANON_AGGRNAME_PREFIX, \
	     sizeof (ANON_AGGRNAME_PREFIX) - 1))
#define ANON_AGGRNAME_FORMAT "__anon_%d"
#endif	/* NO_DOLLAR_IN_LABEL */
#endif	/* NO_DOT_IN_LABEL */

<<<<<<< HEAD
/* The tree and const_tree overload templates.   */
namespace wi
{
  template <>
  struct int_traits <const_tree>
  {
    static const enum precision_type precision_type = VAR_PRECISION;
    static const bool host_dependent_precision = false;
    static const bool is_sign_extended = false;
    static unsigned int get_precision (const_tree);
    static wi::storage_ref decompose (HOST_WIDE_INT *, unsigned int,
				      const_tree);
  };

  template <>
  struct int_traits <tree> : public int_traits <const_tree> {};

  template <int N>
  class extended_tree
  {
  private:
    const_tree m_t;

  public:
    extended_tree (const_tree);

    unsigned int get_precision () const;
    const HOST_WIDE_INT *get_val () const;
    unsigned int get_len () const;
  };

  template <>
  template <int N>
  struct int_traits <extended_tree <N> >
  {
    static const enum precision_type precision_type = CONST_PRECISION;
    static const bool host_dependent_precision = false;
    static const bool is_sign_extended = true;
    static const unsigned int precision = N;
  };

  generic_wide_int <extended_tree <MAX_BITSIZE_MODE_ANY_INT> >
  to_widest (const_tree);

  generic_wide_int <extended_tree <ADDR_MAX_PRECISION> > to_offset (const_tree);
}

inline unsigned int
wi::int_traits <const_tree>::get_precision (const_tree tcst)
{
  return TYPE_PRECISION (TREE_TYPE (tcst));
}

/* Convert the tree_cst X into a wide_int of PRECISION.  */
inline wi::storage_ref
wi::int_traits <const_tree>::decompose (HOST_WIDE_INT *,
					unsigned int precision, const_tree x)
{
  return wi::storage_ref (&TREE_INT_CST_ELT (x, 0), TREE_INT_CST_NUNITS (x),
			  precision);
}

inline generic_wide_int <wi::extended_tree <MAX_BITSIZE_MODE_ANY_INT> >
wi::to_widest (const_tree t)
{
  return t;
}

inline generic_wide_int <wi::extended_tree <ADDR_MAX_PRECISION> >
wi::to_offset (const_tree t)
{
  return t;
}

template <int N>
inline wi::extended_tree <N>::extended_tree (const_tree t)
  : m_t (t)
{
  gcc_checking_assert (TYPE_PRECISION (TREE_TYPE (t)) <= N);
}

template <int N>
inline unsigned int
wi::extended_tree <N>::get_precision () const
{
  return N;
}

template <int N>
inline const HOST_WIDE_INT *
wi::extended_tree <N>::get_val () const
{
  return &TREE_INT_CST_ELT (m_t, 0);
}

template <int N>
inline unsigned int
wi::extended_tree <N>::get_len () const
{
  if (N == MAX_BITSIZE_MODE_ANY_INT
      || N > TYPE_PRECISION (TREE_TYPE (m_t)))
    return TREE_INT_CST_EXT_NUNITS (m_t);
  else
    return TREE_INT_CST_NUNITS (m_t);
}

namespace wi
{
  template <typename T>
  bool fits_to_tree_p (const T &x, const_tree);

  wide_int min_value (const_tree);
  wide_int max_value (const_tree);
  wide_int from_mpz (const_tree, mpz_t, bool);
}

template <typename T>
bool
wi::fits_to_tree_p (const T &x, const_tree type)
{
  if (TYPE_SIGN (type) == UNSIGNED)
    return eq_p (x, zext (x, TYPE_PRECISION (type)));
  else
    return eq_p (x, sext (x, TYPE_PRECISION (type)));
}

/* Produce the smallest number that is represented in TYPE.  The precision
   and sign are taken from TYPE.  */
inline wide_int
wi::min_value (const_tree type)
{
  return min_value (TYPE_PRECISION (type), TYPE_SIGN (type));
}

/* Produce the largest number that is represented in TYPE.  The precision
   and sign are taken from TYPE.  */
inline wide_int
wi::max_value (const_tree type)
{
  return max_value (TYPE_PRECISION (type), TYPE_SIGN (type));
}
=======
/* FIXME - These declarations belong in builtins.h, expr.h and emit-rtl.h,
   but none of these files are allowed to be included from front ends.
   They should be split in two. One suitable for the FEs, the other suitable
   for the BE.  */

/* Assign the RTX to declaration.  */
extern void set_decl_rtl (tree, rtx);
extern bool complete_ctor_at_level_p (const_tree, HOST_WIDE_INT, const_tree);

/* Return a tree representing the upper bound of the array mentioned in
   EXP, an ARRAY_REF or an ARRAY_RANGE_REF.  */
extern tree array_ref_up_bound (tree);

extern tree build_personality_function (const char *);

/* Given an expression EXP that is a handled_component_p,
   look for the ultimate containing object, which is returned and specify
   the access position and size.  */
extern tree get_inner_reference (tree, HOST_WIDE_INT *, HOST_WIDE_INT *,
				 tree *, enum machine_mode *, int *, int *,
				 bool);

/* Return a tree representing the lower bound of the array mentioned in
   EXP, an ARRAY_REF or an ARRAY_RANGE_REF.  */
extern tree array_ref_low_bound (tree);

/* In builtins.c.  */

/* Non-zero if __builtin_constant_p should be folded right away.  */
extern bool force_folding_builtin_constant_p;

extern bool avoid_folding_inline_builtin (tree);
extern tree fold_call_expr (location_t, tree, bool);
extern tree fold_builtin_fputs (location_t, tree, tree, bool, bool, tree);
extern tree fold_builtin_strcpy (location_t, tree, tree, tree, tree);
extern tree fold_builtin_strncpy (location_t, tree, tree, tree, tree, tree);
extern tree fold_builtin_memory_chk (location_t, tree, tree, tree, tree, tree, tree, bool,
				     enum built_in_function);
extern tree fold_builtin_stxcpy_chk (location_t, tree, tree, tree, tree, tree, bool,
				     enum built_in_function);
extern tree fold_builtin_stxncpy_chk (location_t, tree, tree, tree, tree, tree, bool,
				      enum built_in_function);
extern bool fold_builtin_next_arg (tree, bool);
extern enum built_in_function builtin_mathfn_code (const_tree);
extern tree fold_builtin_call_array (location_t, tree, tree, int, tree *);
extern tree build_call_expr_loc_array (location_t, tree, int, tree *);
extern tree build_call_expr_loc_vec (location_t, tree, vec<tree, va_gc> *);
extern tree build_call_expr_loc (location_t, tree, int, ...);
extern tree build_call_expr (tree, int, ...);
extern tree mathfn_built_in (tree, enum built_in_function fn);
extern tree c_strlen (tree, int);
extern tree build_string_literal (int, const char *);
extern rtx builtin_memset_read_str (void *, HOST_WIDE_INT, enum machine_mode);
extern bool is_builtin_fn (tree);
extern bool get_object_alignment_1 (tree, unsigned int *,
				    unsigned HOST_WIDE_INT *);
extern unsigned int get_object_alignment (tree);
extern bool get_pointer_alignment_1 (tree, unsigned int *,
				     unsigned HOST_WIDE_INT *);
extern unsigned int get_pointer_alignment (tree);
extern tree fold_call_stmt (gimple, bool);
extern tree gimple_fold_builtin_snprintf_chk (gimple, tree, enum built_in_function);
extern void set_builtin_user_assembler_name (tree decl, const char *asmspec);
extern bool is_simple_builtin (tree);
extern bool is_inexpensive_builtin (tree);
>>>>>>> 8c53c46c

#endif  /* GCC_TREE_H  */<|MERGE_RESOLUTION|>--- conflicted
+++ resolved
@@ -3588,7 +3588,6 @@
 
 extern tree double_int_to_tree (tree, double_int);
 
-extern offset_int mem_ref_offset (const_tree);
 extern tree wide_int_to_tree (tree type, const wide_int_ref &cst);
 extern tree force_fit_type (tree, const wide_int_ref &, int, bool);
 
@@ -3710,14 +3709,7 @@
 #endif
 extern int tree_int_cst_sgn (const_tree);
 extern int tree_int_cst_sign_bit (const_tree);
-<<<<<<< HEAD
 extern unsigned int tree_int_cst_min_precision (tree, signop);
-extern bool tree_expr_nonnegative_p (tree);
-extern bool tree_expr_nonnegative_warnv_p (tree, bool *);
-extern bool may_negate_without_overflow_p (const_tree);
-=======
-extern unsigned int tree_int_cst_min_precision (tree, bool);
->>>>>>> 8c53c46c
 extern tree strip_array_types (tree);
 extern tree excess_precision_type (tree);
 extern bool valid_constant_size_p (const_tree);
@@ -4209,134 +4201,6 @@
   return (intptr_t)*x >> 4;
 }
 
-<<<<<<< HEAD
-/* In fold-const.c */
-
-/* Non-zero if we are folding constants inside an initializer; zero
-   otherwise.  */
-extern int folding_initializer;
-
-/* Convert between trees and native memory representation.  */
-extern int native_encode_expr (const_tree, unsigned char *, int);
-extern tree native_interpret_expr (tree, const unsigned char *, int);
-
-/* Fold constants as much as possible in an expression.
-   Returns the simplified expression.
-   Acts only on the top level of the expression;
-   if the argument itself cannot be simplified, its
-   subexpressions are not changed.  */
-
-extern tree fold (tree);
-#define fold_unary(CODE,T1,T2)\
-   fold_unary_loc (UNKNOWN_LOCATION, CODE, T1, T2)
-extern tree fold_unary_loc (location_t, enum tree_code, tree, tree);
-#define fold_unary_ignore_overflow(CODE,T1,T2)\
-   fold_unary_ignore_overflow_loc (UNKNOWN_LOCATION, CODE, T1, T2)
-extern tree fold_unary_ignore_overflow_loc (location_t, enum tree_code, tree, tree);
-#define fold_binary(CODE,T1,T2,T3)\
-   fold_binary_loc (UNKNOWN_LOCATION, CODE, T1, T2, T3)
-extern tree fold_binary_loc (location_t, enum tree_code, tree, tree, tree);
-#define fold_ternary(CODE,T1,T2,T3,T4)\
-   fold_ternary_loc (UNKNOWN_LOCATION, CODE, T1, T2, T3, T4)
-extern tree fold_ternary_loc (location_t, enum tree_code, tree, tree, tree, tree);
-#define fold_build1(c,t1,t2)\
-   fold_build1_stat_loc (UNKNOWN_LOCATION, c, t1, t2 MEM_STAT_INFO)
-#define fold_build1_loc(l,c,t1,t2)\
-   fold_build1_stat_loc (l, c, t1, t2 MEM_STAT_INFO)
-extern tree fold_build1_stat_loc (location_t, enum tree_code, tree,
-				  tree MEM_STAT_DECL);
-#define fold_build2(c,t1,t2,t3)\
-   fold_build2_stat_loc (UNKNOWN_LOCATION, c, t1, t2, t3 MEM_STAT_INFO)
-#define fold_build2_loc(l,c,t1,t2,t3)\
-   fold_build2_stat_loc (l, c, t1, t2, t3 MEM_STAT_INFO)
-extern tree fold_build2_stat_loc (location_t, enum tree_code, tree, tree,
-				  tree MEM_STAT_DECL);
-#define fold_build3(c,t1,t2,t3,t4)\
-   fold_build3_stat_loc (UNKNOWN_LOCATION, c, t1, t2, t3, t4 MEM_STAT_INFO)
-#define fold_build3_loc(l,c,t1,t2,t3,t4)\
-   fold_build3_stat_loc (l, c, t1, t2, t3, t4 MEM_STAT_INFO)
-extern tree fold_build3_stat_loc (location_t, enum tree_code, tree, tree, tree,
-				  tree MEM_STAT_DECL);
-extern tree fold_build1_initializer_loc (location_t, enum tree_code, tree, tree);
-extern tree fold_build2_initializer_loc (location_t, enum tree_code, tree, tree, tree);
-#define fold_build_call_array(T1,T2,N,T4)\
-   fold_build_call_array_loc (UNKNOWN_LOCATION, T1, T2, N, T4)
-extern tree fold_build_call_array_loc (location_t, tree, tree, int, tree *);
-#define fold_build_call_array_initializer(T1,T2,N,T4)\
-   fold_build_call_array_initializer_loc (UNKNOWN_LOCATION, T1, T2, N, T4)
-extern tree fold_build_call_array_initializer_loc (location_t, tree, tree, int, tree *);
-extern bool fold_convertible_p (const_tree, const_tree);
-#define fold_convert(T1,T2)\
-   fold_convert_loc (UNKNOWN_LOCATION, T1, T2)
-extern tree fold_convert_loc (location_t, tree, tree);
-extern tree fold_single_bit_test (location_t, enum tree_code, tree, tree, tree);
-extern tree fold_ignored_result (tree);
-extern tree fold_abs_const (tree, tree);
-extern tree fold_indirect_ref_1 (location_t, tree, tree);
-extern void fold_defer_overflow_warnings (void);
-extern void fold_undefer_overflow_warnings (bool, const_gimple, int);
-extern void fold_undefer_and_ignore_overflow_warnings (void);
-extern bool fold_deferring_overflow_warnings_p (void);
-extern tree fold_fma (location_t, tree, tree, tree, tree);
-extern int operand_equal_p (const_tree, const_tree, unsigned int);
-extern int multiple_of_p (tree, const_tree, const_tree);
-#define omit_one_operand(T1,T2,T3)\
-   omit_one_operand_loc (UNKNOWN_LOCATION, T1, T2, T3)
-extern tree omit_one_operand_loc (location_t, tree, tree, tree);
-#define omit_two_operands(T1,T2,T3,T4)\
-   omit_two_operands_loc (UNKNOWN_LOCATION, T1, T2, T3, T4)
-extern tree omit_two_operands_loc (location_t, tree, tree, tree, tree);
-#define invert_truthvalue(T)\
-   invert_truthvalue_loc (UNKNOWN_LOCATION, T)
-extern tree invert_truthvalue_loc (location_t, tree);
-extern tree fold_unary_to_constant (enum tree_code, tree, tree);
-extern tree fold_binary_to_constant (enum tree_code, tree, tree, tree);
-extern tree fold_read_from_constant_string (tree);
-extern tree int_const_binop (enum tree_code, const_tree, const_tree);
-#define build_fold_addr_expr(T)\
-        build_fold_addr_expr_loc (UNKNOWN_LOCATION, (T))
-extern tree build_fold_addr_expr_loc (location_t, tree);
-#define build_fold_addr_expr_with_type(T,TYPE)\
-        build_fold_addr_expr_with_type_loc (UNKNOWN_LOCATION, (T), TYPE)
-extern tree build_fold_addr_expr_with_type_loc (location_t, tree, tree);
-extern tree fold_build_cleanup_point_expr (tree type, tree expr);
-extern tree fold_strip_sign_ops (tree);
-#define build_fold_indirect_ref(T)\
-        build_fold_indirect_ref_loc (UNKNOWN_LOCATION, T)
-extern tree build_fold_indirect_ref_loc (location_t, tree);
-#define fold_indirect_ref(T)\
-        fold_indirect_ref_loc (UNKNOWN_LOCATION, T)
-extern tree fold_indirect_ref_loc (location_t, tree);
-extern tree build_simple_mem_ref_loc (location_t, tree);
-#define build_simple_mem_ref(T)\
-	build_simple_mem_ref_loc (UNKNOWN_LOCATION, T)
-extern tree build_invariant_address (tree, tree, HOST_WIDE_INT);
-extern tree constant_boolean_node (bool, tree);
-extern tree div_if_zero_remainder (const_tree, const_tree);
-
-extern bool tree_swap_operands_p (const_tree, const_tree, bool);
-extern enum tree_code swap_tree_comparison (enum tree_code);
-
-extern bool ptr_difference_const (tree, tree, HOST_WIDE_INT *);
-extern enum tree_code invert_tree_comparison (enum tree_code, bool);
-
-extern bool tree_unary_nonzero_warnv_p (enum tree_code, tree, tree, bool *);
-extern bool tree_binary_nonzero_warnv_p (enum tree_code, tree, tree, tree op1,
-                                         bool *);
-extern bool tree_single_nonzero_warnv_p (tree, bool *);
-extern bool tree_unary_nonnegative_warnv_p (enum tree_code, tree, tree, bool *);
-extern bool tree_binary_nonnegative_warnv_p (enum tree_code, tree, tree, tree,
-                                             bool *);
-extern bool tree_single_nonnegative_warnv_p (tree t, bool *strict_overflow_p);
-extern bool tree_call_nonnegative_warnv_p (tree, tree, tree, tree, bool *);
-
-extern bool fold_real_zero_addition_p (const_tree, const_tree, int);
-extern tree combine_comparisons (location_t, enum tree_code, enum tree_code,
-				 enum tree_code, tree, tree, tree);
-extern void debug_fold_checksum (const_tree);
-
-=======
->>>>>>> 8c53c46c
 /* Return nonzero if CODE is a tree code that represents a truth value.  */
 static inline bool
 truth_value_p (enum tree_code code)
@@ -4437,104 +4301,6 @@
 extern bool using_eh_for_cleanups_p (void);
 extern const char *get_tree_code_name (enum tree_code);
 extern void set_call_expr_flags (tree, int);
-<<<<<<< HEAD
-
-extern int setjmp_call_p (const_tree);
-extern bool gimple_alloca_call_p (const_gimple);
-extern bool alloca_call_p (const_tree);
-extern bool must_pass_in_stack_var_size (enum machine_mode, const_tree);
-extern bool must_pass_in_stack_var_size_or_pad (enum machine_mode, const_tree);
-
-/* In attribs.c.  */
-
-extern const struct attribute_spec *lookup_attribute_spec (const_tree);
-extern void init_attributes (void);
-
-/* Process the attributes listed in ATTRIBUTES and install them in *NODE,
-   which is either a DECL (including a TYPE_DECL) or a TYPE.  If a DECL,
-   it should be modified in place; if a TYPE, a copy should be created
-   unless ATTR_FLAG_TYPE_IN_PLACE is set in FLAGS.  FLAGS gives further
-   information, in the form of a bitwise OR of flags in enum attribute_flags
-   from tree.h.  Depending on these flags, some attributes may be
-   returned to be applied at a later stage (for example, to apply
-   a decl attribute to the declaration rather than to its type).  */
-extern tree decl_attributes (tree *, tree, int);
-
-extern bool cxx11_attribute_p (const_tree);
-
-extern tree get_attribute_name (const_tree);
-
-extern void apply_tm_attr (tree, tree);
-
-/* In stor-layout.c */
-extern void set_min_and_max_values_for_integral_type (tree, int, signop);
-extern void fixup_signed_type (tree);
-extern void internal_reference_types (void);
-extern unsigned int update_alignment_for_field (record_layout_info, tree,
-                                                unsigned int);
-/* varasm.c */
-extern tree tree_output_constant_def (tree);
-extern void make_decl_rtl (tree);
-extern rtx make_decl_rtl_for_debug (tree);
-extern void make_decl_one_only (tree, tree);
-extern int supports_one_only (void);
-extern void resolve_unique_section (tree, int, int);
-extern void mark_referenced (tree);
-extern void mark_decl_referenced (tree);
-extern void notice_global_symbol (tree);
-extern void set_user_assembler_name (tree, const char *);
-extern void process_pending_assemble_externals (void);
-extern bool decl_replaceable_p (tree);
-extern bool decl_binds_to_current_def_p (tree);
-extern enum tls_model decl_default_tls_model (const_tree);
-
-/* Declare DECL to be a weak symbol.  */
-extern void declare_weak (tree);
-/* Merge weak status.  */
-extern void merge_weak (tree, tree);
-/* Make one symbol an alias for another.  */
-extern void assemble_alias (tree, tree);
-
-/* Return nonzero if VALUE is a valid constant-valued expression
-   for use in initializing a static variable; one that can be an
-   element of a "constant" initializer.
-
-   Return null_pointer_node if the value is absolute;
-   if it is relocatable, return the variable that determines the relocation.
-   We assume that VALUE has been folded as much as possible;
-   therefore, we do not need to check for such things as
-   arithmetic-combinations of integers.  */
-extern tree initializer_constant_valid_p (tree, tree);
-
-/* Return true if VALUE is a valid constant-valued expression
-   for use in initializing a static bit-field; one that can be
-   an element of a "constant" initializer.  */
-extern bool initializer_constant_valid_for_bitfield_p (tree);
-
-/* Whether a constructor CTOR is a valid static constant initializer if all
-   its elements are.  This used to be internal to initializer_constant_valid_p
-   and has been exposed to let other functions like categorize_ctor_elements
-   evaluate the property while walking a constructor for other purposes.  */
-
-extern bool constructor_static_from_elts_p (const_tree);
-
-/* In stmt.c */
-extern bool parse_output_constraint (const char **, int, int, int,
-				     bool *, bool *, bool *);
-extern bool parse_input_constraint (const char **, int, int, int, int,
-				    const char * const *, bool *, bool *);
-extern tree resolve_asm_operand_names (tree, tree, tree, tree);
-#ifdef HARD_CONST
-/* Silly ifdef to avoid having all includers depend on hard-reg-set.h.  */
-extern tree tree_overlaps_hard_reg_set (tree, HARD_REG_SET *);
-#endif
-
--
-/* In tree-inline.c  */
-
-=======
->>>>>>> 8c53c46c
 extern tree walk_tree_1 (tree*, walk_tree_fn, void*, struct pointer_set_t*,
 			 walk_tree_lh);
 extern tree walk_tree_without_duplicates_1 (tree*, walk_tree_fn, void*,
@@ -4777,7 +4543,6 @@
 #endif	/* NO_DOLLAR_IN_LABEL */
 #endif	/* NO_DOT_IN_LABEL */
 
-<<<<<<< HEAD
 /* The tree and const_tree overload templates.   */
 namespace wi
 {
@@ -4919,7 +4684,7 @@
 {
   return max_value (TYPE_PRECISION (type), TYPE_SIGN (type));
 }
-=======
+
 /* FIXME - These declarations belong in builtins.h, expr.h and emit-rtl.h,
    but none of these files are allowed to be included from front ends.
    They should be split in two. One suitable for the FEs, the other suitable
@@ -4985,6 +4750,5 @@
 extern void set_builtin_user_assembler_name (tree decl, const char *asmspec);
 extern bool is_simple_builtin (tree);
 extern bool is_inexpensive_builtin (tree);
->>>>>>> 8c53c46c
 
 #endif  /* GCC_TREE_H  */