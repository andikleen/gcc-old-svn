<<<<<<< HEAD
2012-09-20  Ian Lance Taylor  <iant@google.com>

	* Make-lang.in (go/gogo.o): Depend on filenames.h.

2012-09-20  Release Manager

	* GCC 4.7.2 released.

2012-06-14  Release Manager

	* GCC 4.7.1 released.
=======
2012-09-17  Ian Lance Taylor  <iant@google.com>

	* config-lang.in (target_libs): Add target-libbacktrace.

2012-09-16  Ian Lance Taylor  <iant@google.com>

	* Make-lang.in (go/gogo.o): Depend on filenames.h.

2012-08-14   Diego Novillo  <dnovillo@google.com>

	Merge from cxx-conversion branch.  Configury.

	* go-c.h: Remove all handlers of ENABLE_BUILD_WITH_CXX.
	* go-gcc.cc: Likewise.
	* go-system.h: Likewise.

2012-07-24  Uros Bizjak  <ubizjak@gmail.com>

	* go-lang.c (lang_decl): Add variable_size GTY option.
>>>>>>> 747e4b8f

2012-05-09  Ian Lance Taylor  <iant@google.com>

	* lang.opt: Add -fgo-pkgpath.
	* go-lang.c (go_pkgpath): New static variable.
	(go_prefix): New static variable.
	(go_langhook_init): Pass go_pkgpath and go_prefix to
	go_create_gogo.
	(go_langhook_handle_option): Handle -fgo-pkgpath.  Change
	-fgo-prefix handling to just set go_prefix.
	* go-c.h (go_set_prefix): Don't declare.
	(go_create_gogo): Add pkgpath and prefix to declaration.
	* go-gcc.cc (Gcc_backend::global_variable): Change unique_prefix
	to pkgpath.  Don't include the package name in the asm name.
	* gccgo.texi (Invoking gccgo): Document -fgo-pkgpath.  Update the
	docs for -fgo-prefix.

2012-04-23  Ian Lance Taylor  <iant@google.com>

	* go-lang.c (go_langhook_init): Set MPFR precision to 256.

2012-04-20  Ian Lance Taylor  <iant@google.com>

	* lang.opt: Add -fgo-check-divide-zero and
	-fgo-check-divide-overflow.
	* gccgo.texi (Invoking gccgo): Document new options.

<<<<<<< HEAD
2012-03-22  Release Manager

	* GCC 4.7.0 released.
=======
2012-04-18  Steven Bosscher  <steven@gcc.gnu.org>

	* go-gcc.cc (Gcc_backend::switch_statement): Build SWITCH_EXPR
	with NULL_TREE type instead of void_type_node.
>>>>>>> 747e4b8f

2012-03-09  Ian Lance Taylor  <iant@google.com>

	* go-gcc.cc (Gcc_backend::assignment_statement): Convert the rhs
	to the lhs type if necessary.

2012-03-08  Ian Lance Taylor  <iant@google.com>

	* go-gcc.cc (Gcc_backend::init_statement): Don't initialize a
	zero-sized variable.
	(go_non_zero_struct): New global variable.
	(Gcc_backend::non_zero_size_type): New function.
	(Gcc_backend::global_variable): Don't build an assignment for a
	zero-sized value.
	* go-c.h (go_non_zero_struct): Declare.
	* config-lang.in (gtfiles): Add go-c.h.

2012-02-29  Ian Lance Taylor  <iant@google.com>

	* go-gcc.cc (class Gcc_tree): Add set_tree method.
	(set_placeholder_pointer_type): When setting to a pointer to
	error, set to error_mark_node.

2012-02-23  Richard Guenther  <rguenther@suse.de>

	* go-gcc.cc (Gcc_backend::placeholder_pointer_type): Use
	build_distinct_type_copy.

2012-02-17  Ian Lance Taylor  <iant@google.com>

	* Make-lang.in (go/import.o): Add dependency on $(GO_LEX_H).

2012-02-17  Ian Lance Taylor  <iant@google.com>

	* gospec.c (lang_specific_driver): If linking, and no -o option
	was used, add one.

2012-02-14  Ian Lance Taylor  <iant@google.com>

	PR go/48411
	* Make-lang.in (gccgo-cross$(exeext)): New target.
	(go.all.cross): Depend on gccgo-cross$(exeext) instead of
	gccgo$(exeext).
	(go.install-common): Only install GCCGO_TARGET_INSTALL_NAME if
	gccgo-cross$(exeext) does not exist.

2012-02-07  Ian Lance Taylor  <iant@google.com>

	* gccgo.texi (Function Names): Document //extern instead of
	__asm__.

2012-02-01  Jakub Jelinek  <jakub@redhat.com>

	PR target/52079
	* go-lang.c (go_langhook_type_for_mode): For TImode and 64-bit HWI
	return build_nonstandard_integer_type result if possible.

2012-01-21  Ian Lance Taylor  <iant@google.com>

	* go-gcc.cc (Gcc_backend::type_size): Check for error_mark_node.
	(Gcc_backend::type_alignment): Likewise.
	(Gcc_backend::type_field_alignment): Likewise.
	(Gcc_backend::type_field_offset): Likewise.

2012-01-20  Ian Lance Taylor  <iant@google.com>

	* go-gcc.cc (Gcc_backend::placeholder_struct_type): Permit name to
	be empty.
	(Gcc_backend::set_placeholder_struct_type): Likewise.

2012-01-17  Ian Lance Taylor  <iant@google.com>

	* gospec.c (lang_specific_driver): If we see -S without -o, add -o
	BASE.s rather than -o BASE.o.

2012-01-11  Ian Lance Taylor  <iant@google.com>

	* go-lang.c (go_langhook_init): Initialize void_list_node before
	calling go_create_gogo.

2012-01-10  Ian Lance Taylor  <iant@google.com>

	* go-gcc.cc (Gcc_backend::type_size): New function.
	(Gcc_backend::type_alignment): New function.
	(Gcc_backend::type_field_alignment): New function.
	(Gcc_backend::type_field_offset): New function.
	* go-backend.c (go_type_alignment): Remove.
	* go-c.h (go_type_alignment): Don't declare.

2011-12-27  Ian Lance Taylor  <iant@google.com>

	* go-gcc.cc (Gcc_backend::set_placeholder_struct_type): Use
	build_distinct_type_copy rather than build_variant_type_copy.
	(Gcc_backend::set_placeholder_array_type): Likewise.
	(Gcc_backend::named_type): Add special handling for builtin
	basic types.

2011-12-22  Ian Lance Taylor  <iant@google.com>

	* go-gcc.cc (Gcc_backend::set_placeholder_pointer_type): Arrange
	for the type name to have a DECL_ORIGINAL_TYPE as gcc expects.
	(Gcc_backend::set_placeholder_struct_type): Likewise.
	(Gcc_backend::set_placeholder_array_type): Likewise.
	(Gcc_backend::named_type): Set DECL_ORIGINAL_TYPE.

2011-12-13  Ian Lance Taylor  <iant@google.com>

	* go-backend.c: #include "simple-object.h" and "intl.h".
	(GO_EXPORT_SEGMENT_NAME): Define if not defined.
	(GO_EXPORT_SECTION_NAME): Likewise.
	(go_write_export_data): Use GO_EXPORT_SECTION_NAME.
	(go_read_export_data): New function.
	* go-c.h (go_read_export_data): Declare.

2011-11-29  Sanjoy Das  <thedigitalangel@gmail.com>
	    Ian Lance Taylor  <iant@google.com>

	* go-location.h: New file.
	* go-linemap.cc: New file.
	* go-gcc.cc: Change all uses of source_location to Location.
	* Make-lang.in (GO_OBJS): Add go/go-linemap.o.
	(GO_LINEMAP_H): New variable.
	(GO_LEX_H): Use $(GO_LINEMAP_H).
	(GO_GOGO_H, GO_TYPES_H, GO_IMPORT_H): Likewise.
	(go/go-linemap.o): New target.

2011-11-02  Rainer Orth  <ro@CeBiTec.Uni-Bielefeld.DE>

	* Make-lang.in (gospec.o): Pass SHLIB instead of SHLIB_LINK.

2011-08-24  Roberto Lublinerman  <rluble@gmail.com>

	* lang.opt: Add fgo-optimize-.
	* go-lang.c (go_langhook_handle_option): Handle OPT_fgo_optimize.
	* go-c.h (go_enable_optimize): Declare.
	* Make-lang.in (GO_OBJS): Add go/go-optimize.o.
	(GO_EXPORT_H): Define.
	(GO_IMPORT_H): Add $(GO_EXPORT_H).
	(GO_AST_DUMP_H): Define.
	(go/ast-dump.o, go/statements.o): Use GO_AST_DUMP_H.
	(go/export.o, go/gogo.o, go/import.o): Use GO_EXPORT_H.
	(go/types.o): Likewise.
	(go/expressions.o): Use GO_AST_DUMP_H and GO_EXPORT_H.
	(go/go-optimize.o): New target.

2011-08-24  Joseph Myers  <joseph@codesourcery.com>

	* Make-lang.in (CFLAGS-go/go-lang.o): New.
	(go/go-lang.o): Remove explicit compilation rule.

2011-08-08  Rainer Orth  <ro@CeBiTec.Uni-Bielefeld.DE>

	* Make-lang.in (gccgo$(exeext)): Add $(EXTRA_GCC_LIBS).

2011-08-02  Roberto Lublinerman  <rluble@gmail.com>

	* Make-lang.in (GO_OBJS): Add go/ast-dump.o.
	(go/ast-dump.o): New target.
	(go/expressions.o): Depend on go/gofrontend/ast-dump.h.
	(go/statements.o): Likewise.

2011-07-06  Richard Guenther  <rguenther@suse.de>

	* go-lang.c (go_langhook_init):
	Merge calls to build_common_tree_nodes and build_common_tree_nodes_2.

2011-06-14  Joseph Myers  <joseph@codesourcery.com>

	* Make-lang.in (go/go-lang.o, go/go-backend.o): Update
	dependencies.
	* go-backend.c: Include common/common-target.h.
	(go_write_export_data): Use targetm_common.have_named_sections.
	* go-lang.c: Include common/common-target.h.
	(go_langhook_init_options_struct): Use
	targetm_common.supports_split_stack.

2011-06-13  Ian Lance Taylor  <iant@google.com>

	* Make-lang.in (go/expressions.o): Depend on $(GO_RUNTIME_H).

2011-06-10  Ian Lance Taylor  <iant@google.com>

	* go-gcc.cc: Include "toplev.h".
	(Gcc_backend::immutable_struct): New function.
	(Gcc_backend::immutable_struct_set_init): New function.
	(Gcc_backend::immutable_struct_reference): New function.
	* Make-lang.in (go/go-gcc.o): Depend on toplev.h.

2011-06-09  Ian Lance Taylor  <iant@google.com>

	* go-gcc.cc (Gcc_backend::zero_expression): New function.

2011-06-07  Richard Guenther  <rguenther@suse.de>

	* go-lang.c (go_langhook_init): Do not set
	size_type_node or call set_sizetype.

2011-05-27  Ian Lance Taylor  <iant@google.com>

	* go-backend.c: Include "output.h".
	(go_write_export_data): New function.
	* go-c.h (go_write_export_data): Declare.
	* Make-lang.in (go/go-backend.o): Depend on output.h.
	(go/export.o): Depend on $(GO_C_H).  Do not depend on
	$(MACHMODE_H), output.h, or $(TARGET_H).

2011-05-24  Joseph Myers  <joseph@codesourcery.com>

	* Make-lang.in (GCCGO_OBJS): Remove prefix.o.
	(gccgo$(exeext)): Use libcommon-target.a.

2011-05-20  Joseph Myers  <joseph@codesourcery.com>

	* Make-lang.in (GCCGO_OBJS): Remove intl.o and version.o.

2011-05-13  Ian Lance Taylor  <iant@google.com>

	* go-gcc.cc (Gcc_backend::function_type): When building a struct
	for multiple results, check that all fields types have a size.
	(Gcc_backend::placeholder_pointer_type): Permit name to be empty.

2011-05-12  Ian Lance Taylor  <iant@google.com>

	* go-gcc.cc (Gcc_backend::local_variable): Add is_address_taken
	parameter.
	(Gcc_backend::parameter_variable): Likewise.

2011-05-07  Eric Botcazou  <ebotcazou@adacore.com>

	* go-lang.c (global_bindings_p): Return bool and simplify.

2011-05-05  Nathan Froyd  <froydnj@codesourcery.com>

	* go-gcc.cc (Gcc_backend::switch_statement): Call build_case_label.

2011-05-04  Ian Lance Taylor  <iant@google.com>

	* go-gcc.cc (Gcc_backend::struct_type): Call fill_in_struct.
	(Gcc_backend::fill_in_struct): New function.
	(Gcc_backend::array_type): Implement.
	(Gcc_backend::fill_in_array): New function.
	(Gcc_backend::placeholder_pointer_type): New function.
	(Gcc_backend::set_placeholder_pointer_type): New function.
	(Gcc_backend::set_placeholder_function_type): New function.
	(Gcc_backend::placeholder_struct_type): New function.
	(Gcc_backend::set_placeholder_struct_type): New function.
	(Gcc_backend::placeholder_array_type): New function.
	(Gcc_backend::set_placeholder_array_type): New function.
	(Gcc_backend::named_type): New function.
	(Gcc_backend::circular_pointer_type): New function.
	(Gcc_backend::is_circular_pointer_type): New function.

2011-04-26  Ian Lance Taylor  <iant@google.com>

	* go-gcc.cc (Gcc_backend::struct_type): Implement.

2011-04-25  Ian Lance Taylor  <iant@google.com>

	* go-gcc.cc (Gcc_backend::error_type): Implement.
	(Gcc_backend::string_type): Remove.
	(Gcc_backend::function_type): Change signature and implement.
	(Gcc_backend::struct_type): Change signature.
	(Gcc_backend::slice_type, Gcc_backend::map_type): Remove.
	(Gcc_backend::channel_type, Gcc_backend::interface_type): Remove.
	(Gcc_backend::pointer_type): Check for error.
	* Make-lang.in (go/types.o): Depend on go/gofrontend/backend.h.

2011-04-25  Evan Shaw  <edsrzf@gmail.com>

	* go-gcc.c (class Gcc_tree): Make get_tree const.
	(Gcc_backend::void_type): Implement.
	(Gcc_backend::bool_type): Implement.
	(Gcc_backend::integer_type): Implement.
	(Gcc_backend::float_type): Implement.
	(Gcc_backend::complex_type): New function.
	(Gcc_backend::pointer_type): New function.
	(Gcc_backend::make_type): New function.
	(type_to_tree): New function.

2011-04-21  Ian Lance Taylor  <iant@google.com>

	* go-system.h (go_assert, go_unreachable): Define.

2011-04-19  Ian Lance Taylor  <iant@google.com>

	* go-system.h: Include "intl.h".
	* Make-lang.in (GO_SYSTEM_H): Add intl.h.
	(go/statements.o): Remove dependencies on intl.h $(TREE_H)
	$(GIMPLE_H) convert.h tree-iterator.h $(TREE_FLOW_H) $(REAL_H).

2011-04-19  Ian Lance Taylor  <iant@google.com>

	* go-gcc.cc (Gcc_backend::temporary_variable): New function.

2011-04-19  Ian Lance Taylor  <iant@google.com>

	* go-gcc.cc (class Bblock): Define.
	(Gcc_backend::if_statement): Change then_block and else_block to
	Bblock*.
	(Gcc_backend::block): New function.
	(Gcc_backend::block_add_statements): New function.
	(Gcc_backend::block_statement): New function.
	(tree_to_block, block_to_tree): New functions.

2011-04-18  Ian Lance Taylor  <iant@google.com>

	* go-gcc.cc: Include "go-c.h".
	(class Bvariable): Define.
	(Gcc_backend::init_statement): New function.
	(Gcc_backend::global_variable): New function.
	(Gcc_backend::global_variable_set_init): New function.
	(Gcc_backend::local_variable): New function.
	(Gcc_backend::parameter_variable): New function.
	(tree_to_type, var_to_tree): New functions.
	* Make-lang.in (go/go-gcc.o): Depend on $(GO_C_H).
	* (go/gogo-tree.o): Depend on go/gofrontend/backend.h.

2011-04-15  Ian Lance Taylor  <iant@google.com>

	* go-gcc.cc (Gcc_backend::compound_statement): New function.
	(Gcc_backend::assignment_statement): Use error_statement.
	(Gcc_backend::return_statement): Likewise.
	(Gcc_backend::if_statement): Likewise.
	(Gcc_backend::switch_statement): Likewise.
	(Gcc_backend::statement_list): Likewise.

2011-04-14  Ian Lance Taylor  <iant@google.com>

	* go-gcc.cc (Backend::error_statement): New function.

2011-04-13  Ian Lance Taylor  <iant@google.com>

	* Make-lang.in (go/gogo-tree.o): depend on $(GO_RUNTIME_H).

2011-04-13  Ian Lance Taylor  <iant@google.com>

	* Make-lang.in (GO_OBJS): Add go/runtime.o.
	(GO_RUNTIME_H): New variable.
	(go/runtime.o): New target.
	(go/gogo.o): Depend on $(GO_RUNTIME_H).
	(go/statements.o): Likewise.

2011-04-12  Nathan Froyd  <froydnj@codesourcery.com>

	* go-lang.c (union lang_tree_node): Check for TS_COMMON before
	calling TREE_CHAIN.

2011-04-06  Ian Lance Taylor  <iant@google.com>

	* go-gcc.cc (if_statement): Use build3_loc.
	(Gcc_backend::switch_statement): New function.
	(Gcc_backend::statement_list): New function.

2011-04-06  Ian Lance Taylor  <iant@google.com>

	* go-gcc.cc (Gcc_backend::if_statement): New function.
	(tree_to_stat): New function.
	(expr_to_tree): Renamed from expression_to_tree.
	(stat_to_tree): Renamed from statement_to_tree.

2011-04-06  Ian Lance Taylor  <iant@google.com>

	* go-gcc.cc (Gcc_backend::expression_statement): New function.

2011-04-04  Ian Lance Taylor  <iant@google.com>

	* go-gcc.c (class Blabel): Define.
	(Gcc_backend::make_expression): New function.
	(get_identifier_from_string): New function.
	(Gcc_backend::label): New function.
	(Gcc_backend::label_definition_statement): New function.
	(Gcc_backend::goto_statement): New function.
	(Gcc_backend::label_address): New function.
	(expression_to_tree): New function.
	* Make-lang.in (go/expressions.o): Depend on
	go/gofrontend/backend.h.
	(go/gogo.o): Likewise.

2011-04-04  Ian Lance Taylor  <iant@google.com>

	* go-gcc.cc: #include "tree-iterator.h", "gimple.h", and "gogo.h".
	(class Bfunction): Define.
	(Gcc_backend::assignment_statement): Rename from assignment.
	Check for errors.
	(Gcc_backend::return_statement): New function.
	(tree_to_function): New function.
	* Make-lang.in (go/go-gcc.o): Depend on tree-iterator.h,
	$(GIMPLE_H), and $(GO_GOGO_H).

2011-04-03  Ian Lance Taylor  <iant@google.com>

	* go-gcc.cc: New file.
	* Make-lang.in (GO_OBJS): Add go/go-gcc.o.
	(go/go-gcc.o): New target.
	(go/go.o): Depend on go/gofrontend/backend.h.
	(go/statements.o): Likewise.

2011-02-14  Ralf Wildenhues  <Ralf.Wildenhues@gmx.de>

	* gccgo.texi (Top, Import and Export): Fix a typo and a markup nit.

2011-02-08  Ian Lance Taylor  <iant@google.com>

	* go-lang.c (go_langhook_init_options_struct): Set
	frontend_set_flag_errno_math.  Don't set x_flag_trapping_math.

2011-01-31  Rainer Orth  <ro@CeBiTec.Uni-Bielefeld.DE>

	* gospec.c (lang_specific_driver) [HAVE_LD_STATIC_DYNAMIC] Use
	LD_STATIC_OPTION, LD_DYNAMIC_OPTION.

2011-01-21  Ian Lance Taylor  <iant@google.com>

	* go-lang.c (go_langhook_init): Omit float_type_size when calling
	go_create_gogo.
	* go-c.h: Update declaration of go_create_gogo.

2011-01-13  Ian Lance Taylor  <iant@google.com>

	* go-backend.c: Include "rtl.h" and "target.h".
	(go_imported_unsafe): New function.
	* go-c.h (go_imported_unsafe): Declare.
	* Make-lang.in (go/go-backend.o): Depend on $(RTL_H).
	(go/gogo-tree.o): Remove dependency on $(RTL_H).
	(go/unsafe.o): Depend on $(GO_C_H).

2010-12-31  Joern Rennecke  <amylaar@spamcop.net>

	PR go/47113
	* go-backend.c: (go_field_alignment): Add ATTRIBUTE_UNUSED to
	variable ‘field’ .

2010-12-21  Ian Lance Taylor  <iant@google.com>

	* Make-lang.in (check-go): Remove.
	(lang_checks_parallelized): Add check-go.
	(check_go_parallelize): Set.

2010-12-13  Ian Lance Taylor  <iant@google.com>

	* gospec.c (lang_specific_driver): Add a -o option if not linking
	and there is no -o option already.

2010-12-07  Ian Lance Taylor  <iant@google.com>

	PR tree-optimization/46805
	PR tree-optimization/46833
	* go-lang.c (go_langhook_type_for_mode): Handle vector modes.

2010-12-06  Ian Lance Taylor  <iant@google.com>

	PR other/46789
	PR bootstrap/46812
	* go-lang.c (go_char_p): Define type and vectors.
	(go_search_dirs): New static variable.
	(go_langhook_handle_option): Use version and version/machine
	directories for -L.
	(go_langhook_post_options): Add non-specific -L paths.
	* Make-lang.in (go/go-lang.o): Define DEFAULT_TARGET_VERSION and
	DEFAULT_TARGET_MACHINE when compiling.
	* gccgo.texi (Invoking gccgo): Only document -L for linking.
	(Import and Export): Don't mention -L for finding import files.

2010-12-03  Ian Lance Taylor  <iant@google.com>

	PR bootstrap/46776
	* go-backend.c: New file.
	* go-c.h (go_type_alignment): Declare.
	(go_field_alignment, go_trampoline_info): Declare.
	* Make-lang.in (GO_OBJS): Add go/go-backend.o.
	(go/go-backend.o): New target.
	(go/go-lang.o): Make dependencies match source file.
	(go/expressions.o): Don't depend on $(TM_H) $(TM_P_H).
	(go/gogo-tree.o): Don't depend on $(TM_H).

2010-12-03  Ian Lance Taylor  <iant@google.com>

	* config-lang.in (build_by_default): Set to no.

2010-12-02  Ian Lance Taylor  <iant@google.com>

	Go frontend added to gcc repository.<|MERGE_RESOLUTION|>--- conflicted
+++ resolved
@@ -1,16 +1,3 @@
-<<<<<<< HEAD
-2012-09-20  Ian Lance Taylor  <iant@google.com>
-
-	* Make-lang.in (go/gogo.o): Depend on filenames.h.
-
-2012-09-20  Release Manager
-
-	* GCC 4.7.2 released.
-
-2012-06-14  Release Manager
-
-	* GCC 4.7.1 released.
-=======
 2012-09-17  Ian Lance Taylor  <iant@google.com>
 
 	* config-lang.in (target_libs): Add target-libbacktrace.
@@ -30,7 +17,6 @@
 2012-07-24  Uros Bizjak  <ubizjak@gmail.com>
 
 	* go-lang.c (lang_decl): Add variable_size GTY option.
->>>>>>> 747e4b8f
 
 2012-05-09  Ian Lance Taylor  <iant@google.com>
 
@@ -58,16 +44,10 @@
 	-fgo-check-divide-overflow.
 	* gccgo.texi (Invoking gccgo): Document new options.
 
-<<<<<<< HEAD
-2012-03-22  Release Manager
-
-	* GCC 4.7.0 released.
-=======
 2012-04-18  Steven Bosscher  <steven@gcc.gnu.org>
 
 	* go-gcc.cc (Gcc_backend::switch_statement): Build SWITCH_EXPR
 	with NULL_TREE type instead of void_type_node.
->>>>>>> 747e4b8f
 
 2012-03-09  Ian Lance Taylor  <iant@google.com>
 
