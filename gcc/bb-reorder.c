/* Basic block reordering routines for the GNU compiler.
   Copyright (C) 2000, 2002, 2003, 2004, 2005, 2006, 2007, 2008, 2010
   Free Software Foundation, Inc.

   This file is part of GCC.

   GCC is free software; you can redistribute it and/or modify it
   under the terms of the GNU General Public License as published by
   the Free Software Foundation; either version 3, or (at your option)
   any later version.

   GCC is distributed in the hope that it will be useful, but WITHOUT
   ANY WARRANTY; without even the implied warranty of MERCHANTABILITY
   or FITNESS FOR A PARTICULAR PURPOSE.  See the GNU General Public
   License for more details.

   You should have received a copy of the GNU General Public License
   along with GCC; see the file COPYING3.  If not see
   <http://www.gnu.org/licenses/>.  */

/* This (greedy) algorithm constructs traces in several rounds.
   The construction starts from "seeds".  The seed for the first round
   is the entry point of function.  When there are more than one seed
   that one is selected first that has the lowest key in the heap
   (see function bb_to_key).  Then the algorithm repeatedly adds the most
   probable successor to the end of a trace.  Finally it connects the traces.

   There are two parameters: Branch Threshold and Exec Threshold.
   If the edge to a successor of the actual basic block is lower than
   Branch Threshold or the frequency of the successor is lower than
   Exec Threshold the successor will be the seed in one of the next rounds.
   Each round has these parameters lower than the previous one.
   The last round has to have these parameters set to zero
   so that the remaining blocks are picked up.

   The algorithm selects the most probable successor from all unvisited
   successors and successors that have been added to this trace.
   The other successors (that has not been "sent" to the next round) will be
   other seeds for this round and the secondary traces will start in them.
   If the successor has not been visited in this trace it is added to the trace
   (however, there is some heuristic for simple branches).
   If the successor has been visited in this trace the loop has been found.
   If the loop has many iterations the loop is rotated so that the
   source block of the most probable edge going out from the loop
   is the last block of the trace.
   If the loop has few iterations and there is no edge from the last block of
   the loop going out from loop the loop header is duplicated.
   Finally, the construction of the trace is terminated.

   When connecting traces it first checks whether there is an edge from the
   last block of one trace to the first block of another trace.
   When there are still some unconnected traces it checks whether there exists
   a basic block BB such that BB is a successor of the last bb of one trace
   and BB is a predecessor of the first block of another trace. In this case,
   BB is duplicated and the traces are connected through this duplicate.
   The rest of traces are simply connected so there will be a jump to the
   beginning of the rest of trace.


   References:

   "Software Trace Cache"
   A. Ramirez, J. Larriba-Pey, C. Navarro, J. Torrellas and M. Valero; 1999
   http://citeseer.nj.nec.com/15361.html

*/

#include "config.h"
#include "system.h"
#include "coretypes.h"
#include "tm.h"
#include "rtl.h"
#include "regs.h"
#include "flags.h"
#include "timevar.h"
#include "output.h"
#include "cfglayout.h"
#include "fibheap.h"
#include "target.h"
#include "function.h"
#include "tm_p.h"
#include "obstack.h"
#include "expr.h"
#include "params.h"
#include "diagnostic-core.h"
#include "toplev.h" /* user_defined_section_attribute */
#include "tree-pass.h"
#include "df.h"
<<<<<<< HEAD
=======
#include "bb-reorder.h"
>>>>>>> 779871ac

/* The number of rounds.  In most cases there will only be 4 rounds, but
   when partitioning hot and cold basic blocks into separate sections of
   the .o file there will be an extra round.*/
#define N_ROUNDS 5

/* Stubs in case we don't have a return insn.
   We have to check at runtime too, not only compiletime.  */

#ifndef HAVE_return
#define HAVE_return 0
#define gen_return() NULL_RTX
#endif


struct target_bb_reorder default_target_bb_reorder;
#if SWITCHABLE_TARGET
struct target_bb_reorder *this_target_bb_reorder = &default_target_bb_reorder;
#endif

#define uncond_jump_length \
  (this_target_bb_reorder->x_uncond_jump_length)

/* Branch thresholds in thousandths (per mille) of the REG_BR_PROB_BASE.  */
static int branch_threshold[N_ROUNDS] = {400, 200, 100, 0, 0};

/* Exec thresholds in thousandths (per mille) of the frequency of bb 0.  */
static int exec_threshold[N_ROUNDS] = {500, 200, 50, 0, 0};

/* If edge frequency is lower than DUPLICATION_THRESHOLD per mille of entry
   block the edge destination is not duplicated while connecting traces.  */
#define DUPLICATION_THRESHOLD 100

/* Structure to hold needed information for each basic block.  */
typedef struct bbro_basic_block_data_def
{
  /* Which trace is the bb start of (-1 means it is not a start of a trace).  */
  int start_of_trace;

  /* Which trace is the bb end of (-1 means it is not an end of a trace).  */
  int end_of_trace;

  /* Which trace is the bb in?  */
  int in_trace;

  /* Which heap is BB in (if any)?  */
  fibheap_t heap;

  /* Which heap node is BB in (if any)?  */
  fibnode_t node;
} bbro_basic_block_data;

/* The current size of the following dynamic array.  */
static int array_size;

/* The array which holds needed information for basic blocks.  */
static bbro_basic_block_data *bbd;

/* To avoid frequent reallocation the size of arrays is greater than needed,
   the number of elements is (not less than) 1.25 * size_wanted.  */
#define GET_ARRAY_SIZE(X) ((((X) / 4) + 1) * 5)

/* Free the memory and set the pointer to NULL.  */
#define FREE(P) (gcc_assert (P), free (P), P = 0)

/* Structure for holding information about a trace.  */
struct trace
{
  /* First and last basic block of the trace.  */
  basic_block first, last;

  /* The round of the STC creation which this trace was found in.  */
  int round;

  /* The length (i.e. the number of basic blocks) of the trace.  */
  int length;
};

/* Maximum frequency and count of one of the entry blocks.  */
static int max_entry_frequency;
static gcov_type max_entry_count;

/* Local function prototypes.  */
static void find_traces (int *, struct trace *);
static basic_block rotate_loop (edge, struct trace *, int);
static void mark_bb_visited (basic_block, int);
static void find_traces_1_round (int, int, gcov_type, struct trace *, int *,
				 int, fibheap_t *, int);
static basic_block copy_bb (basic_block, edge, basic_block, int);
static fibheapkey_t bb_to_key (basic_block);
static bool better_edge_p (const_basic_block, const_edge, int, int, int, int, const_edge);
static void connect_traces (int, struct trace *);
static bool copy_bb_p (const_basic_block, int);
static int get_uncond_jump_length (void);
static bool push_to_next_round_p (const_basic_block, int, int, int, gcov_type);
static void find_rarely_executed_basic_blocks_and_crossing_edges (edge **,
								  int *,
								  int *);
static void add_labels_and_missing_jumps (edge *, int);
static void add_reg_crossing_jump_notes (void);
static void fix_up_fall_thru_edges (void);
static void fix_edges_for_rarely_executed_code (edge *, int);
static void fix_crossing_conditional_branches (void);
static void fix_crossing_unconditional_branches (void);

/* Check to see if bb should be pushed into the next round of trace
   collections or not.  Reasons for pushing the block forward are 1).
   If the block is cold, we are doing partitioning, and there will be
   another round (cold partition blocks are not supposed to be
   collected into traces until the very last round); or 2). There will
   be another round, and the basic block is not "hot enough" for the
   current round of trace collection.  */

static bool
push_to_next_round_p (const_basic_block bb, int round, int number_of_rounds,
		      int exec_th, gcov_type count_th)
{
  bool there_exists_another_round;
  bool block_not_hot_enough;

  there_exists_another_round = round < number_of_rounds - 1;

  block_not_hot_enough = (bb->frequency < exec_th
			  || bb->count < count_th
			  || probably_never_executed_bb_p (bb));

  if (there_exists_another_round
      && block_not_hot_enough)
    return true;
  else
    return false;
}

/* Find the traces for Software Trace Cache.  Chain each trace through
   RBI()->next.  Store the number of traces to N_TRACES and description of
   traces to TRACES.  */

static void
find_traces (int *n_traces, struct trace *traces)
{
  int i;
  int number_of_rounds;
  edge e;
  edge_iterator ei;
  fibheap_t heap;

  /* Add one extra round of trace collection when partitioning hot/cold
     basic blocks into separate sections.  The last round is for all the
     cold blocks (and ONLY the cold blocks).  */

  number_of_rounds = N_ROUNDS - 1;

  /* Insert entry points of function into heap.  */
  heap = fibheap_new ();
  max_entry_frequency = 0;
  max_entry_count = 0;
  FOR_EACH_EDGE (e, ei, ENTRY_BLOCK_PTR->succs)
    {
      bbd[e->dest->index].heap = heap;
      bbd[e->dest->index].node = fibheap_insert (heap, bb_to_key (e->dest),
						    e->dest);
      if (e->dest->frequency > max_entry_frequency)
	max_entry_frequency = e->dest->frequency;
      if (e->dest->count > max_entry_count)
	max_entry_count = e->dest->count;
    }

  /* Find the traces.  */
  for (i = 0; i < number_of_rounds; i++)
    {
      gcov_type count_threshold;

      if (dump_file)
	fprintf (dump_file, "STC - round %d\n", i + 1);

      if (max_entry_count < INT_MAX / 1000)
	count_threshold = max_entry_count * exec_threshold[i] / 1000;
      else
	count_threshold = max_entry_count / 1000 * exec_threshold[i];

      find_traces_1_round (REG_BR_PROB_BASE * branch_threshold[i] / 1000,
			   max_entry_frequency * exec_threshold[i] / 1000,
			   count_threshold, traces, n_traces, i, &heap,
			   number_of_rounds);
    }
  fibheap_delete (heap);

  if (dump_file)
    {
      for (i = 0; i < *n_traces; i++)
	{
	  basic_block bb;
	  fprintf (dump_file, "Trace %d (round %d):  ", i + 1,
		   traces[i].round + 1);
	  for (bb = traces[i].first; bb != traces[i].last; bb = (basic_block) bb->aux)
	    fprintf (dump_file, "%d [%d] ", bb->index, bb->frequency);
	  fprintf (dump_file, "%d [%d]\n", bb->index, bb->frequency);
	}
      fflush (dump_file);
    }
}

/* Rotate loop whose back edge is BACK_EDGE in the tail of trace TRACE
   (with sequential number TRACE_N).  */

static basic_block
rotate_loop (edge back_edge, struct trace *trace, int trace_n)
{
  basic_block bb;

  /* Information about the best end (end after rotation) of the loop.  */
  basic_block best_bb = NULL;
  edge best_edge = NULL;
  int best_freq = -1;
  gcov_type best_count = -1;
  /* The best edge is preferred when its destination is not visited yet
     or is a start block of some trace.  */
  bool is_preferred = false;

  /* Find the most frequent edge that goes out from current trace.  */
  bb = back_edge->dest;
  do
    {
      edge e;
      edge_iterator ei;

      FOR_EACH_EDGE (e, ei, bb->succs)
	if (e->dest != EXIT_BLOCK_PTR
	    && e->dest->il.rtl->visited != trace_n
	    && (e->flags & EDGE_CAN_FALLTHRU)
	    && !(e->flags & EDGE_COMPLEX))
	{
	  if (is_preferred)
	    {
	      /* The best edge is preferred.  */
	      if (!e->dest->il.rtl->visited
		  || bbd[e->dest->index].start_of_trace >= 0)
		{
		  /* The current edge E is also preferred.  */
		  int freq = EDGE_FREQUENCY (e);
		  if (freq > best_freq || e->count > best_count)
		    {
		      best_freq = freq;
		      best_count = e->count;
		      best_edge = e;
		      best_bb = bb;
		    }
		}
	    }
	  else
	    {
	      if (!e->dest->il.rtl->visited
		  || bbd[e->dest->index].start_of_trace >= 0)
		{
		  /* The current edge E is preferred.  */
		  is_preferred = true;
		  best_freq = EDGE_FREQUENCY (e);
		  best_count = e->count;
		  best_edge = e;
		  best_bb = bb;
		}
	      else
		{
		  int freq = EDGE_FREQUENCY (e);
		  if (!best_edge || freq > best_freq || e->count > best_count)
		    {
		      best_freq = freq;
		      best_count = e->count;
		      best_edge = e;
		      best_bb = bb;
		    }
		}
	    }
	}
      bb = (basic_block) bb->aux;
    }
  while (bb != back_edge->dest);

  if (best_bb)
    {
      /* Rotate the loop so that the BEST_EDGE goes out from the last block of
	 the trace.  */
      if (back_edge->dest == trace->first)
	{
	  trace->first = (basic_block) best_bb->aux;
	}
      else
	{
	  basic_block prev_bb;

	  for (prev_bb = trace->first;
	       prev_bb->aux != back_edge->dest;
	       prev_bb = (basic_block) prev_bb->aux)
	    ;
	  prev_bb->aux = best_bb->aux;

	  /* Try to get rid of uncond jump to cond jump.  */
	  if (single_succ_p (prev_bb))
	    {
	      basic_block header = single_succ (prev_bb);

	      /* Duplicate HEADER if it is a small block containing cond jump
		 in the end.  */
	      if (any_condjump_p (BB_END (header)) && copy_bb_p (header, 0)
		  && !find_reg_note (BB_END (header), REG_CROSSING_JUMP,
				     NULL_RTX))
		copy_bb (header, single_succ_edge (prev_bb), prev_bb, trace_n);
	    }
	}
    }
  else
    {
      /* We have not found suitable loop tail so do no rotation.  */
      best_bb = back_edge->src;
    }
  best_bb->aux = NULL;
  return best_bb;
}

/* This function marks BB that it was visited in trace number TRACE.  */

static void
mark_bb_visited (basic_block bb, int trace)
{
  bb->il.rtl->visited = trace;
  if (bbd[bb->index].heap)
    {
      fibheap_delete_node (bbd[bb->index].heap, bbd[bb->index].node);
      bbd[bb->index].heap = NULL;
      bbd[bb->index].node = NULL;
    }
}

/* One round of finding traces. Find traces for BRANCH_TH and EXEC_TH i.e. do
   not include basic blocks their probability is lower than BRANCH_TH or their
   frequency is lower than EXEC_TH into traces (or count is lower than
   COUNT_TH).  It stores the new traces into TRACES and modifies the number of
   traces *N_TRACES. Sets the round (which the trace belongs to) to ROUND. It
   expects that starting basic blocks are in *HEAP and at the end it deletes
   *HEAP and stores starting points for the next round into new *HEAP.  */

static void
find_traces_1_round (int branch_th, int exec_th, gcov_type count_th,
		     struct trace *traces, int *n_traces, int round,
		     fibheap_t *heap, int number_of_rounds)
{
  /* Heap for discarded basic blocks which are possible starting points for
     the next round.  */
  fibheap_t new_heap = fibheap_new ();

  while (!fibheap_empty (*heap))
    {
      basic_block bb;
      struct trace *trace;
      edge best_edge, e;
      fibheapkey_t key;
      edge_iterator ei;

      bb = (basic_block) fibheap_extract_min (*heap);
      bbd[bb->index].heap = NULL;
      bbd[bb->index].node = NULL;

      if (dump_file)
	fprintf (dump_file, "Getting bb %d\n", bb->index);

      /* If the BB's frequency is too low send BB to the next round.  When
	 partitioning hot/cold blocks into separate sections, make sure all
	 the cold blocks (and ONLY the cold blocks) go into the (extra) final
	 round.  */

      if (push_to_next_round_p (bb, round, number_of_rounds, exec_th,
				count_th))
	{
	  int key = bb_to_key (bb);
	  bbd[bb->index].heap = new_heap;
	  bbd[bb->index].node = fibheap_insert (new_heap, key, bb);

	  if (dump_file)
	    fprintf (dump_file,
		     "  Possible start point of next round: %d (key: %d)\n",
		     bb->index, key);
	  continue;
	}

      trace = traces + *n_traces;
      trace->first = bb;
      trace->round = round;
      trace->length = 0;
      bbd[bb->index].in_trace = *n_traces;
      (*n_traces)++;

      do
	{
	  int prob, freq;
	  bool ends_in_call;

	  /* The probability and frequency of the best edge.  */
	  int best_prob = INT_MIN / 2;
	  int best_freq = INT_MIN / 2;

	  best_edge = NULL;
	  mark_bb_visited (bb, *n_traces);
	  trace->length++;

	  if (dump_file)
	    fprintf (dump_file, "Basic block %d was visited in trace %d\n",
		     bb->index, *n_traces - 1);

	  ends_in_call = block_ends_with_call_p (bb);

	  /* Select the successor that will be placed after BB.  */
	  FOR_EACH_EDGE (e, ei, bb->succs)
	    {
	      gcc_assert (!(e->flags & EDGE_FAKE));

	      if (e->dest == EXIT_BLOCK_PTR)
		continue;

	      if (e->dest->il.rtl->visited
		  && e->dest->il.rtl->visited != *n_traces)
		continue;

	      if (BB_PARTITION (e->dest) != BB_PARTITION (bb))
		continue;

	      prob = e->probability;
	      freq = e->dest->frequency;

	      /* The only sensible preference for a call instruction is the
		 fallthru edge.  Don't bother selecting anything else.  */
	      if (ends_in_call)
		{
		  if (e->flags & EDGE_CAN_FALLTHRU)
		    {
		      best_edge = e;
		      best_prob = prob;
		      best_freq = freq;
		    }
		  continue;
		}

	      /* Edge that cannot be fallthru or improbable or infrequent
		 successor (i.e. it is unsuitable successor).  */
	      if (!(e->flags & EDGE_CAN_FALLTHRU) || (e->flags & EDGE_COMPLEX)
		  || prob < branch_th || EDGE_FREQUENCY (e) < exec_th
		  || e->count < count_th)
		continue;

	      /* If partitioning hot/cold basic blocks, don't consider edges
		 that cross section boundaries.  */

	      if (better_edge_p (bb, e, prob, freq, best_prob, best_freq,
				 best_edge))
		{
		  best_edge = e;
		  best_prob = prob;
		  best_freq = freq;
		}
	    }

	  /* If the best destination has multiple predecessors, and can be
	     duplicated cheaper than a jump, don't allow it to be added
	     to a trace.  We'll duplicate it when connecting traces.  */
	  if (best_edge && EDGE_COUNT (best_edge->dest->preds) >= 2
	      && copy_bb_p (best_edge->dest, 0))
	    best_edge = NULL;

	  /* Add all non-selected successors to the heaps.  */
	  FOR_EACH_EDGE (e, ei, bb->succs)
	    {
	      if (e == best_edge
		  || e->dest == EXIT_BLOCK_PTR
		  || e->dest->il.rtl->visited)
		continue;

	      key = bb_to_key (e->dest);

	      if (bbd[e->dest->index].heap)
		{
		  /* E->DEST is already in some heap.  */
		  if (key != bbd[e->dest->index].node->key)
		    {
		      if (dump_file)
			{
			  fprintf (dump_file,
				   "Changing key for bb %d from %ld to %ld.\n",
				   e->dest->index,
				   (long) bbd[e->dest->index].node->key,
				   key);
			}
		      fibheap_replace_key (bbd[e->dest->index].heap,
					   bbd[e->dest->index].node, key);
		    }
		}
	      else
		{
		  fibheap_t which_heap = *heap;

		  prob = e->probability;
		  freq = EDGE_FREQUENCY (e);

		  if (!(e->flags & EDGE_CAN_FALLTHRU)
		      || (e->flags & EDGE_COMPLEX)
		      || prob < branch_th || freq < exec_th
		      || e->count < count_th)
		    {
		      /* When partitioning hot/cold basic blocks, make sure
			 the cold blocks (and only the cold blocks) all get
			 pushed to the last round of trace collection.  */

		      if (push_to_next_round_p (e->dest, round,
						number_of_rounds,
						exec_th, count_th))
			which_heap = new_heap;
		    }

		  bbd[e->dest->index].heap = which_heap;
		  bbd[e->dest->index].node = fibheap_insert (which_heap,
								key, e->dest);

		  if (dump_file)
		    {
		      fprintf (dump_file,
			       "  Possible start of %s round: %d (key: %ld)\n",
			       (which_heap == new_heap) ? "next" : "this",
			       e->dest->index, (long) key);
		    }

		}
	    }

	  if (best_edge) /* Suitable successor was found.  */
	    {
	      if (best_edge->dest->il.rtl->visited == *n_traces)
		{
		  /* We do nothing with one basic block loops.  */
		  if (best_edge->dest != bb)
		    {
		      if (EDGE_FREQUENCY (best_edge)
			  > 4 * best_edge->dest->frequency / 5)
			{
			  /* The loop has at least 4 iterations.  If the loop
			     header is not the first block of the function
			     we can rotate the loop.  */

			  if (best_edge->dest != ENTRY_BLOCK_PTR->next_bb)
			    {
			      if (dump_file)
				{
				  fprintf (dump_file,
					   "Rotating loop %d - %d\n",
					   best_edge->dest->index, bb->index);
				}
			      bb->aux = best_edge->dest;
			      bbd[best_edge->dest->index].in_trace =
							     (*n_traces) - 1;
			      bb = rotate_loop (best_edge, trace, *n_traces);
			    }
			}
		      else
			{
			  /* The loop has less than 4 iterations.  */

			  if (single_succ_p (bb)
			      && copy_bb_p (best_edge->dest,
			      		    optimize_edge_for_speed_p (best_edge)))
			    {
			      bb = copy_bb (best_edge->dest, best_edge, bb,
					    *n_traces);
			      trace->length++;
			    }
			}
		    }

		  /* Terminate the trace.  */
		  break;
		}
	      else
		{
		  /* Check for a situation

		    A
		   /|
		  B |
		   \|
		    C

		  where
		  EDGE_FREQUENCY (AB) + EDGE_FREQUENCY (BC)
		    >= EDGE_FREQUENCY (AC).
		  (i.e. 2 * B->frequency >= EDGE_FREQUENCY (AC) )
		  Best ordering is then A B C.

		  This situation is created for example by:

		  if (A) B;
		  C;

		  */

		  FOR_EACH_EDGE (e, ei, bb->succs)
		    if (e != best_edge
			&& (e->flags & EDGE_CAN_FALLTHRU)
			&& !(e->flags & EDGE_COMPLEX)
			&& !e->dest->il.rtl->visited
			&& single_pred_p (e->dest)
			&& !(e->flags & EDGE_CROSSING)
			&& single_succ_p (e->dest)
			&& (single_succ_edge (e->dest)->flags
			    & EDGE_CAN_FALLTHRU)
			&& !(single_succ_edge (e->dest)->flags & EDGE_COMPLEX)
			&& single_succ (e->dest) == best_edge->dest
			&& 2 * e->dest->frequency >= EDGE_FREQUENCY (best_edge))
		      {
			best_edge = e;
			if (dump_file)
			  fprintf (dump_file, "Selecting BB %d\n",
				   best_edge->dest->index);
			break;
		      }

		  bb->aux = best_edge->dest;
		  bbd[best_edge->dest->index].in_trace = (*n_traces) - 1;
		  bb = best_edge->dest;
		}
	    }
	}
      while (best_edge);
      trace->last = bb;
      bbd[trace->first->index].start_of_trace = *n_traces - 1;
      bbd[trace->last->index].end_of_trace = *n_traces - 1;

      /* The trace is terminated so we have to recount the keys in heap
	 (some block can have a lower key because now one of its predecessors
	 is an end of the trace).  */
      FOR_EACH_EDGE (e, ei, bb->succs)
	{
	  if (e->dest == EXIT_BLOCK_PTR
	      || e->dest->il.rtl->visited)
	    continue;

	  if (bbd[e->dest->index].heap)
	    {
	      key = bb_to_key (e->dest);
	      if (key != bbd[e->dest->index].node->key)
		{
		  if (dump_file)
		    {
		      fprintf (dump_file,
			       "Changing key for bb %d from %ld to %ld.\n",
			       e->dest->index,
			       (long) bbd[e->dest->index].node->key, key);
		    }
		  fibheap_replace_key (bbd[e->dest->index].heap,
				       bbd[e->dest->index].node,
				       key);
		}
	    }
	}
    }

  fibheap_delete (*heap);

  /* "Return" the new heap.  */
  *heap = new_heap;
}

/* Create a duplicate of the basic block OLD_BB and redirect edge E to it, add
   it to trace after BB, mark OLD_BB visited and update pass' data structures
   (TRACE is a number of trace which OLD_BB is duplicated to).  */

static basic_block
copy_bb (basic_block old_bb, edge e, basic_block bb, int trace)
{
  basic_block new_bb;

  new_bb = duplicate_block (old_bb, e, bb);
  BB_COPY_PARTITION (new_bb, old_bb);

  gcc_assert (e->dest == new_bb);
  gcc_assert (!e->dest->il.rtl->visited);

  if (dump_file)
    fprintf (dump_file,
	     "Duplicated bb %d (created bb %d)\n",
	     old_bb->index, new_bb->index);
  new_bb->il.rtl->visited = trace;
  new_bb->aux = bb->aux;
  bb->aux = new_bb;

  if (new_bb->index >= array_size || last_basic_block > array_size)
    {
      int i;
      int new_size;

      new_size = MAX (last_basic_block, new_bb->index + 1);
      new_size = GET_ARRAY_SIZE (new_size);
      bbd = XRESIZEVEC (bbro_basic_block_data, bbd, new_size);
      for (i = array_size; i < new_size; i++)
	{
	  bbd[i].start_of_trace = -1;
	  bbd[i].in_trace = -1;
	  bbd[i].end_of_trace = -1;
	  bbd[i].heap = NULL;
	  bbd[i].node = NULL;
	}
      array_size = new_size;

      if (dump_file)
	{
	  fprintf (dump_file,
		   "Growing the dynamic array to %d elements.\n",
		   array_size);
	}
    }

  bbd[new_bb->index].in_trace = trace;

  return new_bb;
}

/* Compute and return the key (for the heap) of the basic block BB.  */

static fibheapkey_t
bb_to_key (basic_block bb)
{
  edge e;
  edge_iterator ei;
  int priority = 0;

  /* Do not start in probably never executed blocks.  */

  if (BB_PARTITION (bb) == BB_COLD_PARTITION
      || probably_never_executed_bb_p (bb))
    return BB_FREQ_MAX;

  /* Prefer blocks whose predecessor is an end of some trace
     or whose predecessor edge is EDGE_DFS_BACK.  */
  FOR_EACH_EDGE (e, ei, bb->preds)
    {
      if ((e->src != ENTRY_BLOCK_PTR && bbd[e->src->index].end_of_trace >= 0)
	  || (e->flags & EDGE_DFS_BACK))
	{
	  int edge_freq = EDGE_FREQUENCY (e);

	  if (edge_freq > priority)
	    priority = edge_freq;
	}
    }

  if (priority)
    /* The block with priority should have significantly lower key.  */
    return -(100 * BB_FREQ_MAX + 100 * priority + bb->frequency);
  return -bb->frequency;
}

/* Return true when the edge E from basic block BB is better than the temporary
   best edge (details are in function).  The probability of edge E is PROB. The
   frequency of the successor is FREQ.  The current best probability is
   BEST_PROB, the best frequency is BEST_FREQ.
   The edge is considered to be equivalent when PROB does not differ much from
   BEST_PROB; similarly for frequency.  */

static bool
better_edge_p (const_basic_block bb, const_edge e, int prob, int freq, int best_prob,
	       int best_freq, const_edge cur_best_edge)
{
  bool is_better_edge;

  /* The BEST_* values do not have to be best, but can be a bit smaller than
     maximum values.  */
  int diff_prob = best_prob / 10;
  int diff_freq = best_freq / 10;

  if (prob > best_prob + diff_prob)
    /* The edge has higher probability than the temporary best edge.  */
    is_better_edge = true;
  else if (prob < best_prob - diff_prob)
    /* The edge has lower probability than the temporary best edge.  */
    is_better_edge = false;
  else if (freq < best_freq - diff_freq)
    /* The edge and the temporary best edge  have almost equivalent
       probabilities.  The higher frequency of a successor now means
       that there is another edge going into that successor.
       This successor has lower frequency so it is better.  */
    is_better_edge = true;
  else if (freq > best_freq + diff_freq)
    /* This successor has higher frequency so it is worse.  */
    is_better_edge = false;
  else if (e->dest->prev_bb == bb)
    /* The edges have equivalent probabilities and the successors
       have equivalent frequencies.  Select the previous successor.  */
    is_better_edge = true;
  else
    is_better_edge = false;

  /* If we are doing hot/cold partitioning, make sure that we always favor
     non-crossing edges over crossing edges.  */

  if (!is_better_edge
      && flag_reorder_blocks_and_partition
      && cur_best_edge
      && (cur_best_edge->flags & EDGE_CROSSING)
      && !(e->flags & EDGE_CROSSING))
    is_better_edge = true;

  return is_better_edge;
}

/* Connect traces in array TRACES, N_TRACES is the count of traces.  */

static void
connect_traces (int n_traces, struct trace *traces)
{
  int i;
  bool *connected;
  bool two_passes;
  int last_trace;
  int current_pass;
  int current_partition;
  int freq_threshold;
  gcov_type count_threshold;

  freq_threshold = max_entry_frequency * DUPLICATION_THRESHOLD / 1000;
  if (max_entry_count < INT_MAX / 1000)
    count_threshold = max_entry_count * DUPLICATION_THRESHOLD / 1000;
  else
    count_threshold = max_entry_count / 1000 * DUPLICATION_THRESHOLD;

  connected = XCNEWVEC (bool, n_traces);
  last_trace = -1;
  current_pass = 1;
  current_partition = BB_PARTITION (traces[0].first);
  two_passes = false;

  if (flag_reorder_blocks_and_partition)
    for (i = 0; i < n_traces && !two_passes; i++)
      if (BB_PARTITION (traces[0].first)
	  != BB_PARTITION (traces[i].first))
	two_passes = true;

  for (i = 0; i < n_traces || (two_passes && current_pass == 1) ; i++)
    {
      int t = i;
      int t2;
      edge e, best;
      int best_len;

      if (i >= n_traces)
	{
	  gcc_assert (two_passes && current_pass == 1);
	  i = 0;
	  t = i;
	  current_pass = 2;
	  if (current_partition == BB_HOT_PARTITION)
	    current_partition = BB_COLD_PARTITION;
	  else
	    current_partition = BB_HOT_PARTITION;
	}

      if (connected[t])
	continue;

      if (two_passes
	  && BB_PARTITION (traces[t].first) != current_partition)
	continue;

      connected[t] = true;

      /* Find the predecessor traces.  */
      for (t2 = t; t2 > 0;)
	{
	  edge_iterator ei;
	  best = NULL;
	  best_len = 0;
	  FOR_EACH_EDGE (e, ei, traces[t2].first->preds)
	    {
	      int si = e->src->index;

	      if (e->src != ENTRY_BLOCK_PTR
		  && (e->flags & EDGE_CAN_FALLTHRU)
		  && !(e->flags & EDGE_COMPLEX)
		  && bbd[si].end_of_trace >= 0
		  && !connected[bbd[si].end_of_trace]
		  && (BB_PARTITION (e->src) == current_partition)
		  && (!best
		      || e->probability > best->probability
		      || (e->probability == best->probability
			  && traces[bbd[si].end_of_trace].length > best_len)))
		{
		  best = e;
		  best_len = traces[bbd[si].end_of_trace].length;
		}
	    }
	  if (best)
	    {
	      best->src->aux = best->dest;
	      t2 = bbd[best->src->index].end_of_trace;
	      connected[t2] = true;

	      if (dump_file)
		{
		  fprintf (dump_file, "Connection: %d %d\n",
			   best->src->index, best->dest->index);
		}
	    }
	  else
	    break;
	}

      if (last_trace >= 0)
	traces[last_trace].last->aux = traces[t2].first;
      last_trace = t;

      /* Find the successor traces.  */
      while (1)
	{
	  /* Find the continuation of the chain.  */
	  edge_iterator ei;
	  best = NULL;
	  best_len = 0;
	  FOR_EACH_EDGE (e, ei, traces[t].last->succs)
	    {
	      int di = e->dest->index;

	      if (e->dest != EXIT_BLOCK_PTR
		  && (e->flags & EDGE_CAN_FALLTHRU)
		  && !(e->flags & EDGE_COMPLEX)
		  && bbd[di].start_of_trace >= 0
		  && !connected[bbd[di].start_of_trace]
		  && (BB_PARTITION (e->dest) == current_partition)
		  && (!best
		      || e->probability > best->probability
		      || (e->probability == best->probability
			  && traces[bbd[di].start_of_trace].length > best_len)))
		{
		  best = e;
		  best_len = traces[bbd[di].start_of_trace].length;
		}
	    }

	  if (best)
	    {
	      if (dump_file)
		{
		  fprintf (dump_file, "Connection: %d %d\n",
			   best->src->index, best->dest->index);
		}
	      t = bbd[best->dest->index].start_of_trace;
	      traces[last_trace].last->aux = traces[t].first;
	      connected[t] = true;
	      last_trace = t;
	    }
	  else
	    {
	      /* Try to connect the traces by duplication of 1 block.  */
	      edge e2;
	      basic_block next_bb = NULL;
	      bool try_copy = false;

	      FOR_EACH_EDGE (e, ei, traces[t].last->succs)
		if (e->dest != EXIT_BLOCK_PTR
		    && (e->flags & EDGE_CAN_FALLTHRU)
		    && !(e->flags & EDGE_COMPLEX)
		    && (!best || e->probability > best->probability))
		  {
		    edge_iterator ei;
		    edge best2 = NULL;
		    int best2_len = 0;

		    /* If the destination is a start of a trace which is only
		       one block long, then no need to search the successor
		       blocks of the trace.  Accept it.  */
		    if (bbd[e->dest->index].start_of_trace >= 0
			&& traces[bbd[e->dest->index].start_of_trace].length
			   == 1)
		      {
			best = e;
			try_copy = true;
			continue;
		      }

		    FOR_EACH_EDGE (e2, ei, e->dest->succs)
		      {
			int di = e2->dest->index;

			if (e2->dest == EXIT_BLOCK_PTR
			    || ((e2->flags & EDGE_CAN_FALLTHRU)
				&& !(e2->flags & EDGE_COMPLEX)
				&& bbd[di].start_of_trace >= 0
				&& !connected[bbd[di].start_of_trace]
				&& (BB_PARTITION (e2->dest) == current_partition)
				&& (EDGE_FREQUENCY (e2) >= freq_threshold)
				&& (e2->count >= count_threshold)
				&& (!best2
				    || e2->probability > best2->probability
				    || (e2->probability == best2->probability
					&& traces[bbd[di].start_of_trace].length
					   > best2_len))))
			  {
			    best = e;
			    best2 = e2;
			    if (e2->dest != EXIT_BLOCK_PTR)
			      best2_len = traces[bbd[di].start_of_trace].length;
			    else
			      best2_len = INT_MAX;
			    next_bb = e2->dest;
			    try_copy = true;
			  }
		      }
		  }

	      if (flag_reorder_blocks_and_partition)
		try_copy = false;

	      /* Copy tiny blocks always; copy larger blocks only when the
		 edge is traversed frequently enough.  */
	      if (try_copy
		  && copy_bb_p (best->dest,
				optimize_edge_for_speed_p (best)
				&& EDGE_FREQUENCY (best) >= freq_threshold
				&& best->count >= count_threshold))
		{
		  basic_block new_bb;

		  if (dump_file)
		    {
		      fprintf (dump_file, "Connection: %d %d ",
			       traces[t].last->index, best->dest->index);
		      if (!next_bb)
			fputc ('\n', dump_file);
		      else if (next_bb == EXIT_BLOCK_PTR)
			fprintf (dump_file, "exit\n");
		      else
			fprintf (dump_file, "%d\n", next_bb->index);
		    }

		  new_bb = copy_bb (best->dest, best, traces[t].last, t);
		  traces[t].last = new_bb;
		  if (next_bb && next_bb != EXIT_BLOCK_PTR)
		    {
		      t = bbd[next_bb->index].start_of_trace;
		      traces[last_trace].last->aux = traces[t].first;
		      connected[t] = true;
		      last_trace = t;
		    }
		  else
		    break;	/* Stop finding the successor traces.  */
		}
	      else
		break;	/* Stop finding the successor traces.  */
	    }
	}
    }

  if (dump_file)
    {
      basic_block bb;

      fprintf (dump_file, "Final order:\n");
      for (bb = traces[0].first; bb; bb = (basic_block) bb->aux)
	fprintf (dump_file, "%d ", bb->index);
      fprintf (dump_file, "\n");
      fflush (dump_file);
    }

  FREE (connected);
}

/* Return true when BB can and should be copied. CODE_MAY_GROW is true
   when code size is allowed to grow by duplication.  */

static bool
copy_bb_p (const_basic_block bb, int code_may_grow)
{
  int size = 0;
  int max_size = uncond_jump_length;
  rtx insn;

  if (!bb->frequency)
    return false;
  if (EDGE_COUNT (bb->preds) < 2)
    return false;
  if (!can_duplicate_block_p (bb))
    return false;

  /* Avoid duplicating blocks which have many successors (PR/13430).  */
  if (EDGE_COUNT (bb->succs) > 8)
    return false;

  if (code_may_grow && optimize_bb_for_speed_p (bb))
    max_size *= PARAM_VALUE (PARAM_MAX_GROW_COPY_BB_INSNS);

  FOR_BB_INSNS (bb, insn)
    {
      if (INSN_P (insn))
	size += get_attr_min_length (insn);
    }

  if (size <= max_size)
    return true;

  if (dump_file)
    {
      fprintf (dump_file,
	       "Block %d can't be copied because its size = %d.\n",
	       bb->index, size);
    }

  return false;
}

/* Return the length of unconditional jump instruction.  */

static int
get_uncond_jump_length (void)
{
  rtx label, jump;
  int length;

  label = emit_label_before (gen_label_rtx (), get_insns ());
  jump = emit_jump_insn (gen_jump (label));

  length = get_attr_min_length (jump);

  delete_insn (jump);
  delete_insn (label);
  return length;
}

/* Find the basic blocks that are rarely executed and need to be moved to
   a separate section of the .o file (to cut down on paging and improve
   cache locality).  */

static void
find_rarely_executed_basic_blocks_and_crossing_edges (edge **crossing_edges,
						      int *n_crossing_edges,
						      int *max_idx)
{
  basic_block bb;
  edge e;
  int i;
  edge_iterator ei;

  /* Mark which partition (hot/cold) each basic block belongs in.  */

  FOR_EACH_BB (bb)
    {
      if (probably_never_executed_bb_p (bb))
	BB_SET_PARTITION (bb, BB_COLD_PARTITION);
      else
	BB_SET_PARTITION (bb, BB_HOT_PARTITION);
    }

  /* Mark every edge that crosses between sections.  */

  i = 0;
  FOR_EACH_BB (bb)
    FOR_EACH_EDGE (e, ei, bb->succs)
    {
      if (e->src != ENTRY_BLOCK_PTR
	  && e->dest != EXIT_BLOCK_PTR
	  && BB_PARTITION (e->src) != BB_PARTITION (e->dest))
	{
	  e->flags |= EDGE_CROSSING;
	  if (i == *max_idx)
	    {
	      *max_idx *= 2;
	      *crossing_edges = XRESIZEVEC (edge, *crossing_edges, *max_idx);
	    }
	  (*crossing_edges)[i++] = e;
	}
      else
	e->flags &= ~EDGE_CROSSING;
    }
  *n_crossing_edges = i;
}

/* If any destination of a crossing edge does not have a label, add label;
   Convert any fall-through crossing edges (for blocks that do not contain
   a jump) to unconditional jumps.  */

static void
add_labels_and_missing_jumps (edge *crossing_edges, int n_crossing_edges)
{
  int i;
  basic_block src;
  basic_block dest;
  rtx label;
  rtx barrier;
  rtx new_jump;

  for (i=0; i < n_crossing_edges; i++)
    {
      if (crossing_edges[i])
	{
	  src = crossing_edges[i]->src;
	  dest = crossing_edges[i]->dest;

	  /* Make sure dest has a label.  */

	  if (dest && (dest != EXIT_BLOCK_PTR))
	    {
	      label = block_label (dest);

	      /* Make sure source block ends with a jump.  If the
	         source block does not end with a jump it might end
	         with a call_insn;  this case will be handled in
	         fix_up_fall_thru_edges function.  */

	      if (src && (src != ENTRY_BLOCK_PTR))
		{
		  if (!JUMP_P (BB_END (src))
		      && !block_ends_with_call_p (src)
		      && !can_throw_internal (BB_END (src)))
		    /* bb just falls through.  */
		    {
		      /* make sure there's only one successor */
		      gcc_assert (single_succ_p (src));

		      /* Find label in dest block.  */
		      label = block_label (dest);

		      new_jump = emit_jump_insn_after (gen_jump (label),
						       BB_END (src));
		      barrier = emit_barrier_after (new_jump);
		      JUMP_LABEL (new_jump) = label;
		      LABEL_NUSES (label) += 1;
		      src->il.rtl->footer = unlink_insn_chain (barrier, barrier);
		      /* Mark edge as non-fallthru.  */
		      crossing_edges[i]->flags &= ~EDGE_FALLTHRU;
		    } /* end: 'if (!JUMP_P ... '  */
		} /* end: 'if (src && src !=...'  */
	    } /* end: 'if (dest && dest !=...'  */
	} /* end: 'if (crossing_edges[i]...'  */
    } /* end for loop  */
}

/* Find any bb's where the fall-through edge is a crossing edge (note that
   these bb's must also contain a conditional jump or end with a call
   instruction; we've already dealt with fall-through edges for blocks
   that didn't have a conditional jump or didn't end with call instruction
   in the call to add_labels_and_missing_jumps).  Convert the fall-through
   edge to non-crossing edge by inserting a new bb to fall-through into.
   The new bb will contain an unconditional jump (crossing edge) to the
   original fall through destination.  */

static void
fix_up_fall_thru_edges (void)
{
  basic_block cur_bb;
  basic_block new_bb;
  edge succ1;
  edge succ2;
  edge fall_thru;
  edge cond_jump = NULL;
  edge e;
  bool cond_jump_crosses;
  int invert_worked;
  rtx old_jump;
  rtx fall_thru_label;
  rtx barrier;

  FOR_EACH_BB (cur_bb)
    {
      fall_thru = NULL;
      if (EDGE_COUNT (cur_bb->succs) > 0)
	succ1 = EDGE_SUCC (cur_bb, 0);
      else
	succ1 = NULL;

      if (EDGE_COUNT (cur_bb->succs) > 1)
	succ2 = EDGE_SUCC (cur_bb, 1);
      else
	succ2 = NULL;

      /* Find the fall-through edge.  */

      if (succ1
	  && (succ1->flags & EDGE_FALLTHRU))
	{
	  fall_thru = succ1;
	  cond_jump = succ2;
	}
      else if (succ2
	       && (succ2->flags & EDGE_FALLTHRU))
	{
	  fall_thru = succ2;
	  cond_jump = succ1;
	}
      else if (succ1
	       && (block_ends_with_call_p (cur_bb)
		   || can_throw_internal (BB_END (cur_bb))))
	{
	  edge e;
	  edge_iterator ei;

	  /* Find EDGE_CAN_FALLTHRU edge.  */
	  FOR_EACH_EDGE (e, ei, cur_bb->succs)
	    if (e->flags & EDGE_CAN_FALLTHRU)
	      {
		fall_thru = e;
		break;
	      }
	}

      if (fall_thru && (fall_thru->dest != EXIT_BLOCK_PTR))
	{
	  /* Check to see if the fall-thru edge is a crossing edge.  */

	  if (fall_thru->flags & EDGE_CROSSING)
	    {
	      /* The fall_thru edge crosses; now check the cond jump edge, if
		 it exists.  */

	      cond_jump_crosses = true;
	      invert_worked  = 0;
	      old_jump = BB_END (cur_bb);

	      /* Find the jump instruction, if there is one.  */

	      if (cond_jump)
		{
		  if (!(cond_jump->flags & EDGE_CROSSING))
		    cond_jump_crosses = false;

		  /* We know the fall-thru edge crosses; if the cond
		     jump edge does NOT cross, and its destination is the
		     next block in the bb order, invert the jump
		     (i.e. fix it so the fall thru does not cross and
		     the cond jump does).  */

		  if (!cond_jump_crosses
		      && cur_bb->aux == cond_jump->dest)
		    {
		      /* Find label in fall_thru block. We've already added
			 any missing labels, so there must be one.  */

		      fall_thru_label = block_label (fall_thru->dest);

		      if (old_jump && JUMP_P (old_jump) && fall_thru_label)
			invert_worked = invert_jump (old_jump,
						     fall_thru_label,0);
		      if (invert_worked)
			{
			  fall_thru->flags &= ~EDGE_FALLTHRU;
			  cond_jump->flags |= EDGE_FALLTHRU;
			  update_br_prob_note (cur_bb);
			  e = fall_thru;
			  fall_thru = cond_jump;
			  cond_jump = e;
			  cond_jump->flags |= EDGE_CROSSING;
			  fall_thru->flags &= ~EDGE_CROSSING;
			}
		    }
		}

	      if (cond_jump_crosses || !invert_worked)
		{
		  /* This is the case where both edges out of the basic
		     block are crossing edges. Here we will fix up the
		     fall through edge. The jump edge will be taken care
		     of later.  The EDGE_CROSSING flag of fall_thru edge
                     is unset before the call to force_nonfallthru
                     function because if a new basic-block is created
                     this edge remains in the current section boundary
                     while the edge between new_bb and the fall_thru->dest
                     becomes EDGE_CROSSING.  */

                  fall_thru->flags &= ~EDGE_CROSSING;
		  new_bb = force_nonfallthru (fall_thru);

		  if (new_bb)
		    {
		      new_bb->aux = cur_bb->aux;
		      cur_bb->aux = new_bb;

		      /* Make sure new fall-through bb is in same
			 partition as bb it's falling through from.  */

		      BB_COPY_PARTITION (new_bb, cur_bb);
		      single_succ_edge (new_bb)->flags |= EDGE_CROSSING;
		    }
                  else
                    {
                      /* If a new basic-block was not created; restore
                         the EDGE_CROSSING flag.  */
                      fall_thru->flags |= EDGE_CROSSING;
                    }

		  /* Add barrier after new jump */

		  if (new_bb)
		    {
		      barrier = emit_barrier_after (BB_END (new_bb));
		      new_bb->il.rtl->footer = unlink_insn_chain (barrier,
							       barrier);
		    }
		  else
		    {
		      barrier = emit_barrier_after (BB_END (cur_bb));
		      cur_bb->il.rtl->footer = unlink_insn_chain (barrier,
							       barrier);
		    }
		}
	    }
	}
    }
}

/* This function checks the destination block of a "crossing jump" to
   see if it has any crossing predecessors that begin with a code label
   and end with an unconditional jump.  If so, it returns that predecessor
   block.  (This is to avoid creating lots of new basic blocks that all
   contain unconditional jumps to the same destination).  */

static basic_block
find_jump_block (basic_block jump_dest)
{
  basic_block source_bb = NULL;
  edge e;
  rtx insn;
  edge_iterator ei;

  FOR_EACH_EDGE (e, ei, jump_dest->preds)
    if (e->flags & EDGE_CROSSING)
      {
	basic_block src = e->src;

	/* Check each predecessor to see if it has a label, and contains
	   only one executable instruction, which is an unconditional jump.
	   If so, we can use it.  */

	if (LABEL_P (BB_HEAD (src)))
	  for (insn = BB_HEAD (src);
	       !INSN_P (insn) && insn != NEXT_INSN (BB_END (src));
	       insn = NEXT_INSN (insn))
	    {
	      if (INSN_P (insn)
		  && insn == BB_END (src)
		  && JUMP_P (insn)
		  && !any_condjump_p (insn))
		{
		  source_bb = src;
		  break;
		}
	    }

	if (source_bb)
	  break;
      }

  return source_bb;
}

/* Find all BB's with conditional jumps that are crossing edges;
   insert a new bb and make the conditional jump branch to the new
   bb instead (make the new bb same color so conditional branch won't
   be a 'crossing' edge).  Insert an unconditional jump from the
   new bb to the original destination of the conditional jump.  */

static void
fix_crossing_conditional_branches (void)
{
  basic_block cur_bb;
  basic_block new_bb;
  basic_block last_bb;
  basic_block dest;
  edge succ1;
  edge succ2;
  edge crossing_edge;
  edge new_edge;
  rtx old_jump;
  rtx set_src;
  rtx old_label = NULL_RTX;
  rtx new_label;
  rtx new_jump;
  rtx barrier;

 last_bb = EXIT_BLOCK_PTR->prev_bb;

  FOR_EACH_BB (cur_bb)
    {
      crossing_edge = NULL;
      if (EDGE_COUNT (cur_bb->succs) > 0)
	succ1 = EDGE_SUCC (cur_bb, 0);
      else
	succ1 = NULL;

      if (EDGE_COUNT (cur_bb->succs) > 1)
	succ2 = EDGE_SUCC (cur_bb, 1);
      else
	succ2 = NULL;

      /* We already took care of fall-through edges, so only one successor
	 can be a crossing edge.  */

      if (succ1 && (succ1->flags & EDGE_CROSSING))
	crossing_edge = succ1;
      else if (succ2 && (succ2->flags & EDGE_CROSSING))
	crossing_edge = succ2;

      if (crossing_edge)
	{
	  old_jump = BB_END (cur_bb);

	  /* Check to make sure the jump instruction is a
	     conditional jump.  */

	  set_src = NULL_RTX;

	  if (any_condjump_p (old_jump))
	    {
	      if (GET_CODE (PATTERN (old_jump)) == SET)
		set_src = SET_SRC (PATTERN (old_jump));
	      else if (GET_CODE (PATTERN (old_jump)) == PARALLEL)
		{
		  set_src = XVECEXP (PATTERN (old_jump), 0,0);
		  if (GET_CODE (set_src) == SET)
		    set_src = SET_SRC (set_src);
		  else
		    set_src = NULL_RTX;
		}
	    }

	  if (set_src && (GET_CODE (set_src) == IF_THEN_ELSE))
	    {
	      if (GET_CODE (XEXP (set_src, 1)) == PC)
		old_label = XEXP (set_src, 2);
	      else if (GET_CODE (XEXP (set_src, 2)) == PC)
		old_label = XEXP (set_src, 1);

	      /* Check to see if new bb for jumping to that dest has
		 already been created; if so, use it; if not, create
		 a new one.  */

	      new_bb = find_jump_block (crossing_edge->dest);

	      if (new_bb)
		new_label = block_label (new_bb);
	      else
		{
		  /* Create new basic block to be dest for
		     conditional jump.  */

		  new_bb = create_basic_block (NULL, NULL, last_bb);
		  new_bb->aux = last_bb->aux;
		  last_bb->aux = new_bb;
		  last_bb = new_bb;
		  /* Put appropriate instructions in new bb.  */

		  new_label = gen_label_rtx ();
		  emit_label_before (new_label, BB_HEAD (new_bb));
		  BB_HEAD (new_bb) = new_label;

		  if (GET_CODE (old_label) == LABEL_REF)
		    {
		      old_label = JUMP_LABEL (old_jump);
		      new_jump = emit_jump_insn_after (gen_jump
						       (old_label),
						       BB_END (new_bb));
		    }
		  else
		    {
		      gcc_assert (HAVE_return
				  && GET_CODE (old_label) == RETURN);
		      new_jump = emit_jump_insn_after (gen_return (),
						       BB_END (new_bb));
		    }

		  barrier = emit_barrier_after (new_jump);
		  JUMP_LABEL (new_jump) = old_label;
		  new_bb->il.rtl->footer = unlink_insn_chain (barrier,
							   barrier);

		  /* Make sure new bb is in same partition as source
		     of conditional branch.  */
		  BB_COPY_PARTITION (new_bb, cur_bb);
		}

	      /* Make old jump branch to new bb.  */

	      redirect_jump (old_jump, new_label, 0);

	      /* Remove crossing_edge as predecessor of 'dest'.  */

	      dest = crossing_edge->dest;

	      redirect_edge_succ (crossing_edge, new_bb);

	      /* Make a new edge from new_bb to old dest; new edge
		 will be a successor for new_bb and a predecessor
		 for 'dest'.  */

	      if (EDGE_COUNT (new_bb->succs) == 0)
		new_edge = make_edge (new_bb, dest, 0);
	      else
		new_edge = EDGE_SUCC (new_bb, 0);

	      crossing_edge->flags &= ~EDGE_CROSSING;
	      new_edge->flags |= EDGE_CROSSING;
	    }
	}
    }
}

/* Find any unconditional branches that cross between hot and cold
   sections.  Convert them into indirect jumps instead.  */

static void
fix_crossing_unconditional_branches (void)
{
  basic_block cur_bb;
  rtx last_insn;
  rtx label;
  rtx label_addr;
  rtx indirect_jump_sequence;
  rtx jump_insn = NULL_RTX;
  rtx new_reg;
  rtx cur_insn;
  edge succ;

  FOR_EACH_BB (cur_bb)
    {
      last_insn = BB_END (cur_bb);

      if (EDGE_COUNT (cur_bb->succs) < 1)
	continue;

      succ = EDGE_SUCC (cur_bb, 0);

      /* Check to see if bb ends in a crossing (unconditional) jump.  At
	 this point, no crossing jumps should be conditional.  */

      if (JUMP_P (last_insn)
	  && (succ->flags & EDGE_CROSSING))
	{
	  rtx label2, table;

	  gcc_assert (!any_condjump_p (last_insn));

	  /* Make sure the jump is not already an indirect or table jump.  */

	  if (!computed_jump_p (last_insn)
	      && !tablejump_p (last_insn, &label2, &table))
	    {
	      /* We have found a "crossing" unconditional branch.  Now
		 we must convert it to an indirect jump.  First create
		 reference of label, as target for jump.  */

	      label = JUMP_LABEL (last_insn);
	      label_addr = gen_rtx_LABEL_REF (Pmode, label);
	      LABEL_NUSES (label) += 1;

	      /* Get a register to use for the indirect jump.  */

	      new_reg = gen_reg_rtx (Pmode);

	      /* Generate indirect the jump sequence.  */

	      start_sequence ();
	      emit_move_insn (new_reg, label_addr);
	      emit_indirect_jump (new_reg);
	      indirect_jump_sequence = get_insns ();
	      end_sequence ();

	      /* Make sure every instruction in the new jump sequence has
		 its basic block set to be cur_bb.  */

	      for (cur_insn = indirect_jump_sequence; cur_insn;
		   cur_insn = NEXT_INSN (cur_insn))
		{
		  if (!BARRIER_P (cur_insn))
		    BLOCK_FOR_INSN (cur_insn) = cur_bb;
		  if (JUMP_P (cur_insn))
		    jump_insn = cur_insn;
		}

	      /* Insert the new (indirect) jump sequence immediately before
		 the unconditional jump, then delete the unconditional jump.  */

	      emit_insn_before (indirect_jump_sequence, last_insn);
	      delete_insn (last_insn);

	      /* Make BB_END for cur_bb be the jump instruction (NOT the
		 barrier instruction at the end of the sequence...).  */

	      BB_END (cur_bb) = jump_insn;
	    }
	}
    }
}

/* Add REG_CROSSING_JUMP note to all crossing jump insns.  */

static void
add_reg_crossing_jump_notes (void)
{
  basic_block bb;
  edge e;
  edge_iterator ei;

  FOR_EACH_BB (bb)
    FOR_EACH_EDGE (e, ei, bb->succs)
      if ((e->flags & EDGE_CROSSING)
	  && JUMP_P (BB_END (e->src)))
	add_reg_note (BB_END (e->src), REG_CROSSING_JUMP, NULL_RTX);
}

/* Hot and cold basic blocks are partitioned and put in separate
   sections of the .o file, to reduce paging and improve cache
   performance (hopefully).  This can result in bits of code from the
   same function being widely separated in the .o file.  However this
   is not obvious to the current bb structure.  Therefore we must take
   care to ensure that: 1). There are no fall_thru edges that cross
   between sections; 2). For those architectures which have "short"
   conditional branches, all conditional branches that attempt to
   cross between sections are converted to unconditional branches;
   and, 3). For those architectures which have "short" unconditional
   branches, all unconditional branches that attempt to cross between
   sections are converted to indirect jumps.

   The code for fixing up fall_thru edges that cross between hot and
   cold basic blocks does so by creating new basic blocks containing
   unconditional branches to the appropriate label in the "other"
   section.  The new basic block is then put in the same (hot or cold)
   section as the original conditional branch, and the fall_thru edge
   is modified to fall into the new basic block instead.  By adding
   this level of indirection we end up with only unconditional branches
   crossing between hot and cold sections.

   Conditional branches are dealt with by adding a level of indirection.
   A new basic block is added in the same (hot/cold) section as the
   conditional branch, and the conditional branch is retargeted to the
   new basic block.  The new basic block contains an unconditional branch
   to the original target of the conditional branch (in the other section).

   Unconditional branches are dealt with by converting them into
   indirect jumps.  */

static void
fix_edges_for_rarely_executed_code (edge *crossing_edges,
				    int n_crossing_edges)
{
  /* Make sure the source of any crossing edge ends in a jump and the
     destination of any crossing edge has a label.  */

  add_labels_and_missing_jumps (crossing_edges, n_crossing_edges);

  /* Convert all crossing fall_thru edges to non-crossing fall
     thrus to unconditional jumps (that jump to the original fall
     thru dest).  */

  fix_up_fall_thru_edges ();

  /* If the architecture does not have conditional branches that can
     span all of memory, convert crossing conditional branches into
     crossing unconditional branches.  */

  if (!HAS_LONG_COND_BRANCH)
    fix_crossing_conditional_branches ();

  /* If the architecture does not have unconditional branches that
     can span all of memory, convert crossing unconditional branches
     into indirect jumps.  Since adding an indirect jump also adds
     a new register usage, update the register usage information as
     well.  */

  if (!HAS_LONG_UNCOND_BRANCH)
    fix_crossing_unconditional_branches ();

  add_reg_crossing_jump_notes ();
}

/* Verify, in the basic block chain, that there is at most one switch
   between hot/cold partitions. This is modelled on
   rtl_verify_flow_info_1, but it cannot go inside that function
   because this condition will not be true until after
   reorder_basic_blocks is called.  */

static void
verify_hot_cold_block_grouping (void)
{
  basic_block bb;
  int err = 0;
  bool switched_sections = false;
  int current_partition = 0;

  FOR_EACH_BB (bb)
    {
      if (!current_partition)
	current_partition = BB_PARTITION (bb);
      if (BB_PARTITION (bb) != current_partition)
	{
	  if (switched_sections)
	    {
	      error ("multiple hot/cold transitions found (bb %i)",
		     bb->index);
	      err = 1;
	    }
	  else
	    {
	      switched_sections = true;
	      current_partition = BB_PARTITION (bb);
	    }
	}
    }

  gcc_assert(!err);
}

/* Reorder basic blocks.  The main entry point to this file.  FLAGS is
   the set of flags to pass to cfg_layout_initialize().  */

void
reorder_basic_blocks (void)
{
  int n_traces;
  int i;
  struct trace *traces;

  gcc_assert (current_ir_type () == IR_RTL_CFGLAYOUT);

  if (n_basic_blocks <= NUM_FIXED_BLOCKS + 1)
    return;

  set_edge_can_fallthru_flag ();
  mark_dfs_back_edges ();

  /* We are estimating the length of uncond jump insn only once since the code
     for getting the insn length always returns the minimal length now.  */
  if (uncond_jump_length == 0)
    uncond_jump_length = get_uncond_jump_length ();

  /* We need to know some information for each basic block.  */
  array_size = GET_ARRAY_SIZE (last_basic_block);
  bbd = XNEWVEC (bbro_basic_block_data, array_size);
  for (i = 0; i < array_size; i++)
    {
      bbd[i].start_of_trace = -1;
      bbd[i].in_trace = -1;
      bbd[i].end_of_trace = -1;
      bbd[i].heap = NULL;
      bbd[i].node = NULL;
    }

  traces = XNEWVEC (struct trace, n_basic_blocks);
  n_traces = 0;
  find_traces (&n_traces, traces);
  connect_traces (n_traces, traces);
  FREE (traces);
  FREE (bbd);

  relink_block_chain (/*stay_in_cfglayout_mode=*/true);

  if (dump_file)
    dump_flow_info (dump_file, dump_flags);

  if (flag_reorder_blocks_and_partition)
    verify_hot_cold_block_grouping ();
}

/* Determine which partition the first basic block in the function
   belongs to, then find the first basic block in the current function
   that belongs to a different section, and insert a
   NOTE_INSN_SWITCH_TEXT_SECTIONS note immediately before it in the
   instruction stream.  When writing out the assembly code,
   encountering this note will make the compiler switch between the
   hot and cold text sections.  */

static void
insert_section_boundary_note (void)
{
  basic_block bb;
  rtx new_note;
  int first_partition = 0;

  if (flag_reorder_blocks_and_partition)
    FOR_EACH_BB (bb)
    {
      if (!first_partition)
	first_partition = BB_PARTITION (bb);
      if (BB_PARTITION (bb) != first_partition)
	{
	  new_note = emit_note_before (NOTE_INSN_SWITCH_TEXT_SECTIONS,
				       BB_HEAD (bb));
	  /* ??? This kind of note always lives between basic blocks,
	     but add_insn_before will set BLOCK_FOR_INSN anyway.  */
	  BLOCK_FOR_INSN (new_note) = NULL;
	  break;
	}
    }
}

/* Duplicate the blocks containing computed gotos.  This basically unfactors
   computed gotos that were factored early on in the compilation process to
   speed up edge based data flow.  We used to not unfactoring them again,
   which can seriously pessimize code with many computed jumps in the source
   code, such as interpreters.  See e.g. PR15242.  */

static bool
gate_duplicate_computed_gotos (void)
{
  if (targetm.cannot_modify_jumps_p ())
    return false;
  return (optimize > 0
	  && flag_expensive_optimizations
	  && ! optimize_function_for_size_p (cfun));
}


static unsigned int
duplicate_computed_gotos (void)
{
  basic_block bb, new_bb;
  bitmap candidates;
  int max_size;

  if (n_basic_blocks <= NUM_FIXED_BLOCKS + 1)
    return 0;

  cfg_layout_initialize (0);

  /* We are estimating the length of uncond jump insn only once
     since the code for getting the insn length always returns
     the minimal length now.  */
  if (uncond_jump_length == 0)
    uncond_jump_length = get_uncond_jump_length ();

  max_size = uncond_jump_length * PARAM_VALUE (PARAM_MAX_GOTO_DUPLICATION_INSNS);
  candidates = BITMAP_ALLOC (NULL);

  /* Look for blocks that end in a computed jump, and see if such blocks
     are suitable for unfactoring.  If a block is a candidate for unfactoring,
     mark it in the candidates.  */
  FOR_EACH_BB (bb)
    {
      rtx insn;
      edge e;
      edge_iterator ei;
      int size, all_flags;

      /* Build the reorder chain for the original order of blocks.  */
      if (bb->next_bb != EXIT_BLOCK_PTR)
	bb->aux = bb->next_bb;

      /* Obviously the block has to end in a computed jump.  */
      if (!computed_jump_p (BB_END (bb)))
	continue;

      /* Only consider blocks that can be duplicated.  */
      if (find_reg_note (BB_END (bb), REG_CROSSING_JUMP, NULL_RTX)
	  || !can_duplicate_block_p (bb))
	continue;

      /* Make sure that the block is small enough.  */
      size = 0;
      FOR_BB_INSNS (bb, insn)
	if (INSN_P (insn))
	  {
	    size += get_attr_min_length (insn);
	    if (size > max_size)
	       break;
	  }
      if (size > max_size)
	continue;

      /* Final check: there must not be any incoming abnormal edges.  */
      all_flags = 0;
      FOR_EACH_EDGE (e, ei, bb->preds)
	all_flags |= e->flags;
      if (all_flags & EDGE_COMPLEX)
	continue;

      bitmap_set_bit (candidates, bb->index);
    }

  /* Nothing to do if there is no computed jump here.  */
  if (bitmap_empty_p (candidates))
    goto done;

  /* Duplicate computed gotos.  */
  FOR_EACH_BB (bb)
    {
      if (bb->il.rtl->visited)
	continue;

      bb->il.rtl->visited = 1;

      /* BB must have one outgoing edge.  That edge must not lead to
	 the exit block or the next block.
	 The destination must have more than one predecessor.  */
      if (!single_succ_p (bb)
	  || single_succ (bb) == EXIT_BLOCK_PTR
	  || single_succ (bb) == bb->next_bb
	  || single_pred_p (single_succ (bb)))
	continue;

      /* The successor block has to be a duplication candidate.  */
      if (!bitmap_bit_p (candidates, single_succ (bb)->index))
	continue;

      new_bb = duplicate_block (single_succ (bb), single_succ_edge (bb), bb);
      new_bb->aux = bb->aux;
      bb->aux = new_bb;
      new_bb->il.rtl->visited = 1;
    }

done:
  cfg_layout_finalize ();

  BITMAP_FREE (candidates);
  return 0;
}

struct rtl_opt_pass pass_duplicate_computed_gotos =
{
 {
  RTL_PASS,
  "compgotos",                          /* name */
  gate_duplicate_computed_gotos,        /* gate */
  duplicate_computed_gotos,             /* execute */
  NULL,                                 /* sub */
  NULL,                                 /* next */
  0,                                    /* static_pass_number */
  TV_REORDER_BLOCKS,                    /* tv_id */
  0,                                    /* properties_required */
  0,                                    /* properties_provided */
  0,                                    /* properties_destroyed */
  0,                                    /* todo_flags_start */
  TODO_dump_func | TODO_verify_rtl_sharing,/* todo_flags_finish */
 }
};


/* This function is the main 'entrance' for the optimization that
   partitions hot and cold basic blocks into separate sections of the
   .o file (to improve performance and cache locality).  Ideally it
   would be called after all optimizations that rearrange the CFG have
   been called.  However part of this optimization may introduce new
   register usage, so it must be called before register allocation has
   occurred.  This means that this optimization is actually called
   well before the optimization that reorders basic blocks (see
   function above).

   This optimization checks the feedback information to determine
   which basic blocks are hot/cold, updates flags on the basic blocks
   to indicate which section they belong in.  This information is
   later used for writing out sections in the .o file.  Because hot
   and cold sections can be arbitrarily large (within the bounds of
   memory), far beyond the size of a single function, it is necessary
   to fix up all edges that cross section boundaries, to make sure the
   instructions used can actually span the required distance.  The
   fixes are described below.

   Fall-through edges must be changed into jumps; it is not safe or
   legal to fall through across a section boundary.  Whenever a
   fall-through edge crossing a section boundary is encountered, a new
   basic block is inserted (in the same section as the fall-through
   source), and the fall through edge is redirected to the new basic
   block.  The new basic block contains an unconditional jump to the
   original fall-through target.  (If the unconditional jump is
   insufficient to cross section boundaries, that is dealt with a
   little later, see below).

   In order to deal with architectures that have short conditional
   branches (which cannot span all of memory) we take any conditional
   jump that attempts to cross a section boundary and add a level of
   indirection: it becomes a conditional jump to a new basic block, in
   the same section.  The new basic block contains an unconditional
   jump to the original target, in the other section.

   For those architectures whose unconditional branch is also
   incapable of reaching all of memory, those unconditional jumps are
   converted into indirect jumps, through a register.

   IMPORTANT NOTE: This optimization causes some messy interactions
   with the cfg cleanup optimizations; those optimizations want to
   merge blocks wherever possible, and to collapse indirect jump
   sequences (change "A jumps to B jumps to C" directly into "A jumps
   to C").  Those optimizations can undo the jump fixes that
   partitioning is required to make (see above), in order to ensure
   that jumps attempting to cross section boundaries are really able
   to cover whatever distance the jump requires (on many architectures
   conditional or unconditional jumps are not able to reach all of
   memory).  Therefore tests have to be inserted into each such
   optimization to make sure that it does not undo stuff necessary to
   cross partition boundaries.  This would be much less of a problem
   if we could perform this optimization later in the compilation, but
   unfortunately the fact that we may need to create indirect jumps
   (through registers) requires that this optimization be performed
   before register allocation.  */

static void
partition_hot_cold_basic_blocks (void)
{
  edge *crossing_edges;
  int n_crossing_edges;
  int max_edges = 2 * last_basic_block;

  if (n_basic_blocks <= NUM_FIXED_BLOCKS + 1)
    return;

  crossing_edges = XCNEWVEC (edge, max_edges);

  find_rarely_executed_basic_blocks_and_crossing_edges (&crossing_edges,
							&n_crossing_edges,
							&max_edges);

  if (n_crossing_edges > 0)
    fix_edges_for_rarely_executed_code (crossing_edges, n_crossing_edges);

  free (crossing_edges);
}

static bool
gate_handle_reorder_blocks (void)
{
  if (targetm.cannot_modify_jumps_p ())
    return false;
  return (optimize > 0);
}


/* Reorder basic blocks.  */
static unsigned int
rest_of_handle_reorder_blocks (void)
{
  basic_block bb;

  /* Last attempt to optimize CFG, as scheduling, peepholing and insn
     splitting possibly introduced more crossjumping opportunities.  */
  cfg_layout_initialize (CLEANUP_EXPENSIVE);

  if ((flag_reorder_blocks || flag_reorder_blocks_and_partition)
      /* Don't reorder blocks when optimizing for size because extra jump insns may
	 be created; also barrier may create extra padding.

	 More correctly we should have a block reordering mode that tried to
	 minimize the combined size of all the jumps.  This would more or less
	 automatically remove extra jumps, but would also try to use more short
	 jumps instead of long jumps.  */
      && optimize_function_for_speed_p (cfun))
    {
      reorder_basic_blocks ();
      cleanup_cfg (CLEANUP_EXPENSIVE);
    }

  FOR_EACH_BB (bb)
    if (bb->next_bb != EXIT_BLOCK_PTR)
      bb->aux = bb->next_bb;
  cfg_layout_finalize ();

  /* Add NOTE_INSN_SWITCH_TEXT_SECTIONS notes.  */
  insert_section_boundary_note ();
  return 0;
}

struct rtl_opt_pass pass_reorder_blocks =
{
 {
  RTL_PASS,
  "bbro",                               /* name */
  gate_handle_reorder_blocks,           /* gate */
  rest_of_handle_reorder_blocks,        /* execute */
  NULL,                                 /* sub */
  NULL,                                 /* next */
  0,                                    /* static_pass_number */
  TV_REORDER_BLOCKS,                    /* tv_id */
  0,                                    /* properties_required */
  0,                                    /* properties_provided */
  0,                                    /* properties_destroyed */
  0,                                    /* todo_flags_start */
  TODO_dump_func | TODO_verify_rtl_sharing,/* todo_flags_finish */
 }
};

static bool
gate_handle_partition_blocks (void)
{
  /* The optimization to partition hot/cold basic blocks into separate
     sections of the .o file does not work well with linkonce or with
     user defined section attributes.  Don't call it if either case
     arises.  */

  return (flag_reorder_blocks_and_partition
	  && !DECL_ONE_ONLY (current_function_decl)
	  && !user_defined_section_attribute);
}

/* Partition hot and cold basic blocks.  */
static unsigned int
rest_of_handle_partition_blocks (void)
{
  partition_hot_cold_basic_blocks ();
  return 0;
}

struct rtl_opt_pass pass_partition_blocks =
{
 {
  RTL_PASS,
  "bbpart",                             /* name */
  gate_handle_partition_blocks,         /* gate */
  rest_of_handle_partition_blocks,      /* execute */
  NULL,                                 /* sub */
  NULL,                                 /* next */
  0,                                    /* static_pass_number */
  TV_REORDER_BLOCKS,                    /* tv_id */
  PROP_cfglayout,                       /* properties_required */
  0,                                    /* properties_provided */
  0,                                    /* properties_destroyed */
  0,                                    /* todo_flags_start */
  TODO_dump_func | TODO_verify_rtl_sharing/* todo_flags_finish */
 }
};<|MERGE_RESOLUTION|>--- conflicted
+++ resolved
@@ -86,10 +86,7 @@
 #include "toplev.h" /* user_defined_section_attribute */
 #include "tree-pass.h"
 #include "df.h"
-<<<<<<< HEAD
-=======
 #include "bb-reorder.h"
->>>>>>> 779871ac
 
 /* The number of rounds.  In most cases there will only be 4 rounds, but
    when partitioning hot and cold basic blocks into separate sections of
