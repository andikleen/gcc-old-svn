--- conflicted
+++ resolved
@@ -1132,13 +1132,9 @@
      other hand, we don't want the function's stack frame size to
      get completely out of hand.  So we avoid adding scalars and
      "small" aggregates to the list at all.  */
-<<<<<<< HEAD
-  if (optimize == 0 && tree_to_uhwi (DECL_SIZE_UNIT (var)) < 32)
-=======
   if (optimize == 0
-      && (tree_low_cst (DECL_SIZE_UNIT (var), 1)
+      && (tree_to_uhwi (DECL_SIZE_UNIT (var))
           < PARAM_VALUE (PARAM_MIN_SIZE_FOR_STACK_SHARING)))
->>>>>>> fc1ce0cf
     return false;
 
   return true;
