/* Handle the hair of processing (but not expanding) inline functions.
   Also manage function and variable name overloading.
   Copyright (C) 1987, 1989, 1992, 1993, 1994, 1995, 1996, 1997, 1998,
   1999, 2000, 2001, 2002, 2003, 2004, 2005, 2007, 2008, 2009
   Free Software Foundation, Inc.
   Contributed by Michael Tiemann (tiemann@cygnus.com)

This file is part of GCC.

GCC is free software; you can redistribute it and/or modify
it under the terms of the GNU General Public License as published by
the Free Software Foundation; either version 3, or (at your option)
any later version.

GCC is distributed in the hope that it will be useful,
but WITHOUT ANY WARRANTY; without even the implied warranty of
MERCHANTABILITY or FITNESS FOR A PARTICULAR PURPOSE.  See the
GNU General Public License for more details.

You should have received a copy of the GNU General Public License
along with GCC; see the file COPYING3.  If not see
<http://www.gnu.org/licenses/>.  */


/* Handle method declarations.  */
#include "config.h"
#include "system.h"
#include "coretypes.h"
#include "tm.h"
#include "tree.h"
#include "cp-tree.h"
#include "output.h"
#include "flags.h"
#include "toplev.h"
#include "tm_p.h"
#include "target.h"
#include "tree-pass.h"
#include "diagnostic.h"
#include "cgraph.h"
#include "gimple.h"

/* Various flags to control the mangling process.  */

enum mangling_flags
{
  /* No flags.  */
  mf_none = 0,
  /* The thing we are presently mangling is part of a template type,
     rather than a fully instantiated type.  Therefore, we may see
     complex expressions where we would normally expect to see a
     simple integer constant.  */
  mf_maybe_uninstantiated = 1,
  /* When mangling a numeric value, use the form `_XX_' (instead of
     just `XX') if the value has more than one digit.  */
  mf_use_underscores_around_value = 2
};

typedef enum mangling_flags mangling_flags;

static void do_build_copy_assign (tree);
static void do_build_copy_constructor (tree);
static tree make_alias_for_thunk (tree);

/* Called once to initialize method.c.  */

void
init_method (void)
{
  init_mangle ();
}

/* Return a this or result adjusting thunk to FUNCTION.  THIS_ADJUSTING
   indicates whether it is a this or result adjusting thunk.
   FIXED_OFFSET and VIRTUAL_OFFSET indicate how to do the adjustment
   (see thunk_adjust).  VIRTUAL_OFFSET can be NULL, but FIXED_OFFSET
   never is.  VIRTUAL_OFFSET is the /index/ into the vtable for this
   adjusting thunks, we scale it to a byte offset. For covariant
   thunks VIRTUAL_OFFSET is the virtual binfo.  You must post process
   the returned thunk with finish_thunk.  */

tree
make_thunk (tree function, bool this_adjusting,
	    tree fixed_offset, tree virtual_offset)
{
  HOST_WIDE_INT d;
  tree thunk;

  gcc_assert (TREE_CODE (function) == FUNCTION_DECL);
  /* We can have this thunks to covariant thunks, but not vice versa.  */
  gcc_assert (!DECL_THIS_THUNK_P (function));
  gcc_assert (!DECL_RESULT_THUNK_P (function) || this_adjusting);

  /* Scale the VIRTUAL_OFFSET to be in terms of bytes.  */
  if (this_adjusting && virtual_offset)
    virtual_offset
      = size_binop (MULT_EXPR,
		    virtual_offset,
		    convert (ssizetype,
			     TYPE_SIZE_UNIT (vtable_entry_type)));

  d = tree_low_cst (fixed_offset, 0);

  /* See if we already have the thunk in question.  For this_adjusting
     thunks VIRTUAL_OFFSET will be an INTEGER_CST, for covariant thunks it
     will be a BINFO.  */
  for (thunk = DECL_THUNKS (function); thunk; thunk = DECL_CHAIN (thunk))
    if (DECL_THIS_THUNK_P (thunk) == this_adjusting
	&& THUNK_FIXED_OFFSET (thunk) == d
	&& !virtual_offset == !THUNK_VIRTUAL_OFFSET (thunk)
	&& (!virtual_offset
	    || (this_adjusting
		? tree_int_cst_equal (THUNK_VIRTUAL_OFFSET (thunk),
				      virtual_offset)
		: THUNK_VIRTUAL_OFFSET (thunk) == virtual_offset)))
      return thunk;

  /* All thunks must be created before FUNCTION is actually emitted;
     the ABI requires that all thunks be emitted together with the
     function to which they transfer control.  */
  gcc_assert (!TREE_ASM_WRITTEN (function));
  /* Likewise, we can only be adding thunks to a function declared in
     the class currently being laid out.  */
  gcc_assert (TYPE_SIZE (DECL_CONTEXT (function))
	      && TYPE_BEING_DEFINED (DECL_CONTEXT (function)));

  thunk = build_decl (DECL_SOURCE_LOCATION (function),
		      FUNCTION_DECL, NULL_TREE, TREE_TYPE (function));
  DECL_LANG_SPECIFIC (thunk) = DECL_LANG_SPECIFIC (function);
  cxx_dup_lang_specific_decl (thunk);
  DECL_THUNKS (thunk) = NULL_TREE;

  DECL_CONTEXT (thunk) = DECL_CONTEXT (function);
  TREE_READONLY (thunk) = TREE_READONLY (function);
  TREE_THIS_VOLATILE (thunk) = TREE_THIS_VOLATILE (function);
  TREE_PUBLIC (thunk) = TREE_PUBLIC (function);
  SET_DECL_THUNK_P (thunk, this_adjusting);
  THUNK_TARGET (thunk) = function;
  THUNK_FIXED_OFFSET (thunk) = d;
  THUNK_VIRTUAL_OFFSET (thunk) = virtual_offset;
  THUNK_ALIAS (thunk) = NULL_TREE;

  /* The thunk itself is not a constructor or destructor, even if
     the thing it is thunking to is.  */
  DECL_INTERFACE_KNOWN (thunk) = 1;
  DECL_NOT_REALLY_EXTERN (thunk) = 1;
  DECL_SAVED_FUNCTION_DATA (thunk) = NULL;
  DECL_DESTRUCTOR_P (thunk) = 0;
  DECL_CONSTRUCTOR_P (thunk) = 0;
  DECL_EXTERNAL (thunk) = 1;
  DECL_ARTIFICIAL (thunk) = 1;
  /* The THUNK is not a pending inline, even if the FUNCTION is.  */
  DECL_PENDING_INLINE_P (thunk) = 0;
  DECL_DECLARED_INLINE_P (thunk) = 0;
  /* Nor is it a template instantiation.  */
  DECL_USE_TEMPLATE (thunk) = 0;
  DECL_TEMPLATE_INFO (thunk) = NULL;

  /* Add it to the list of thunks associated with FUNCTION.  */
  DECL_CHAIN (thunk) = DECL_THUNKS (function);
  DECL_THUNKS (function) = thunk;

  return thunk;
}

/* Finish THUNK, a thunk decl.  */

void
finish_thunk (tree thunk)
{
  tree function, name;
  tree fixed_offset = ssize_int (THUNK_FIXED_OFFSET (thunk));
  tree virtual_offset = THUNK_VIRTUAL_OFFSET (thunk);

  gcc_assert (!DECL_NAME (thunk) && DECL_THUNK_P (thunk));
  if (virtual_offset && DECL_RESULT_THUNK_P (thunk))
    virtual_offset = BINFO_VPTR_FIELD (virtual_offset);
  function = THUNK_TARGET (thunk);
  name = mangle_thunk (function, DECL_THIS_THUNK_P (thunk),
		       fixed_offset, virtual_offset);

  /* We can end up with declarations of (logically) different
     covariant thunks, that do identical adjustments.  The two thunks
     will be adjusting between within different hierarchies, which
     happen to have the same layout.  We must nullify one of them to
     refer to the other.  */
  if (DECL_RESULT_THUNK_P (thunk))
    {
      tree cov_probe;

      for (cov_probe = DECL_THUNKS (function);
	   cov_probe; cov_probe = DECL_CHAIN (cov_probe))
	if (DECL_NAME (cov_probe) == name)
	  {
	    gcc_assert (!DECL_THUNKS (thunk));
	    THUNK_ALIAS (thunk) = (THUNK_ALIAS (cov_probe)
				   ? THUNK_ALIAS (cov_probe) : cov_probe);
	    break;
	  }
    }

  DECL_NAME (thunk) = name;
  SET_DECL_ASSEMBLER_NAME (thunk, name);
}

static GTY (()) int thunk_labelno;

/* Create a static alias to target.  */

tree
make_alias_for (tree target, tree newid)
{
  tree alias = build_decl (DECL_SOURCE_LOCATION (target),
			   TREE_CODE (target), newid, TREE_TYPE (target));
  DECL_LANG_SPECIFIC (alias) = DECL_LANG_SPECIFIC (target);
  cxx_dup_lang_specific_decl (alias);
  DECL_CONTEXT (alias) = NULL;
  TREE_READONLY (alias) = TREE_READONLY (target);
  TREE_THIS_VOLATILE (alias) = TREE_THIS_VOLATILE (target);
  TREE_PUBLIC (alias) = 0;
  DECL_INTERFACE_KNOWN (alias) = 1;
  if (DECL_LANG_SPECIFIC (alias))
    {
      DECL_NOT_REALLY_EXTERN (alias) = 1;
      DECL_USE_TEMPLATE (alias) = 0;
      DECL_TEMPLATE_INFO (alias) = NULL;
    }
  DECL_EXTERNAL (alias) = 0;
  DECL_ARTIFICIAL (alias) = 1;
  DECL_TEMPLATE_INSTANTIATED (alias) = 0;
  if (TREE_CODE (alias) == FUNCTION_DECL)
    {
      DECL_SAVED_FUNCTION_DATA (alias) = NULL;
      DECL_DESTRUCTOR_P (alias) = 0;
      DECL_CONSTRUCTOR_P (alias) = 0;
      DECL_PENDING_INLINE_P (alias) = 0;
      DECL_DECLARED_INLINE_P (alias) = 0;
      DECL_INITIAL (alias) = error_mark_node;
      DECL_ARGUMENTS (alias) = copy_list (DECL_ARGUMENTS (target));
    }
  else
    TREE_STATIC (alias) = 1;
  TREE_ADDRESSABLE (alias) = 1;
  TREE_USED (alias) = 1;
  SET_DECL_ASSEMBLER_NAME (alias, DECL_NAME (alias));
  TREE_SYMBOL_REFERENCED (DECL_ASSEMBLER_NAME (alias)) = 1;
  return alias;
}

static tree
make_alias_for_thunk (tree function)
{
  tree alias;
  char buf[256];

  ASM_GENERATE_INTERNAL_LABEL (buf, "LTHUNK", thunk_labelno);
  thunk_labelno++;

  alias = make_alias_for (function, get_identifier (buf));

  if (!flag_syntax_only)
    {
      bool ok = cgraph_same_body_alias (alias, function);
      DECL_ASSEMBLER_NAME (function);
      gcc_assert (ok);
    }

  return alias;
}

/* Emit the definition of a C++ multiple inheritance or covariant
   return vtable thunk.  If EMIT_P is nonzero, the thunk is emitted
   immediately.  */

void
use_thunk (tree thunk_fndecl, bool emit_p)
{
  tree a, t, function, alias;
  tree virtual_offset;
  HOST_WIDE_INT fixed_offset, virtual_value;
  bool this_adjusting = DECL_THIS_THUNK_P (thunk_fndecl);

  /* We should have called finish_thunk to give it a name.  */
  gcc_assert (DECL_NAME (thunk_fndecl));

  /* We should never be using an alias, always refer to the
     aliased thunk.  */
  gcc_assert (!THUNK_ALIAS (thunk_fndecl));

  if (TREE_ASM_WRITTEN (thunk_fndecl))
    return;

  function = THUNK_TARGET (thunk_fndecl);
  if (DECL_RESULT (thunk_fndecl))
    /* We already turned this thunk into an ordinary function.
       There's no need to process this thunk again.  */
    return;

  if (DECL_THUNK_P (function))
    /* The target is itself a thunk, process it now.  */
    use_thunk (function, emit_p);

  /* Thunks are always addressable; they only appear in vtables.  */
  TREE_ADDRESSABLE (thunk_fndecl) = 1;

  /* Figure out what function is being thunked to.  It's referenced in
     this translation unit.  */
  TREE_ADDRESSABLE (function) = 1;
  mark_used (function);
  if (!emit_p)
    return;

  if (TARGET_USE_LOCAL_THUNK_ALIAS_P (function))
   alias = make_alias_for_thunk (function);
  else
   alias = function;

  fixed_offset = THUNK_FIXED_OFFSET (thunk_fndecl);
  virtual_offset = THUNK_VIRTUAL_OFFSET (thunk_fndecl);

  if (virtual_offset)
    {
      if (!this_adjusting)
	virtual_offset = BINFO_VPTR_FIELD (virtual_offset);
      virtual_value = tree_low_cst (virtual_offset, /*pos=*/0);
      gcc_assert (virtual_value);
    }
  else
    virtual_value = 0;

  /* And, if we need to emit the thunk, it's used.  */
  mark_used (thunk_fndecl);
  /* This thunk is actually defined.  */
  DECL_EXTERNAL (thunk_fndecl) = 0;
  /* The linkage of the function may have changed.  FIXME in linkage
     rewrite.  */
  TREE_PUBLIC (thunk_fndecl) = TREE_PUBLIC (function);
  DECL_VISIBILITY (thunk_fndecl) = DECL_VISIBILITY (function);
  DECL_VISIBILITY_SPECIFIED (thunk_fndecl)
    = DECL_VISIBILITY_SPECIFIED (function);
  if (DECL_ONE_ONLY (function) || DECL_WEAK (function))
    make_decl_one_only (thunk_fndecl, cxx_comdat_group (thunk_fndecl));

  if (flag_syntax_only)
    {
      TREE_ASM_WRITTEN (thunk_fndecl) = 1;
      return;
    }

  push_to_top_level ();

  if (TARGET_USE_LOCAL_THUNK_ALIAS_P (function)
      && targetm.have_named_sections)
    {
      resolve_unique_section (function, 0, flag_function_sections);

      if (DECL_SECTION_NAME (function) != NULL && DECL_ONE_ONLY (function))
	{
	  resolve_unique_section (thunk_fndecl, 0, flag_function_sections);

	  /* Output the thunk into the same section as function.  */
	  DECL_SECTION_NAME (thunk_fndecl) = DECL_SECTION_NAME (function);
	}
    }

  /* Set up cloned argument trees for the thunk.  */
  t = NULL_TREE;
  for (a = DECL_ARGUMENTS (function); a; a = DECL_CHAIN (a))
    {
      tree x = copy_node (a);
      DECL_CHAIN (x) = t;
      DECL_CONTEXT (x) = thunk_fndecl;
      SET_DECL_RTL (x, NULL);
      DECL_HAS_VALUE_EXPR_P (x) = 0;
      t = x;
    }
  a = nreverse (t);
  DECL_ARGUMENTS (thunk_fndecl) = a;
  TREE_ASM_WRITTEN (thunk_fndecl) = 1;
  cgraph_add_thunk (thunk_fndecl, function,
		    this_adjusting, fixed_offset, virtual_value,
		    virtual_offset, alias);

  if (!this_adjusting
      || !targetm.asm_out.can_output_mi_thunk (thunk_fndecl, fixed_offset,
					       virtual_value, alias))
    {
      /* If this is a covariant thunk, or we don't have the necessary
	 code for efficient thunks, generate a thunk function that
	 just makes a call to the real function.  Unfortunately, this
	 doesn't work for varargs.  */

      if (varargs_function_p (function))
	error ("generic thunk code fails for method %q#D which uses %<...%>",
	       function);
    }

  pop_from_top_level ();
}

/* Code for synthesizing methods which have default semantics defined.  */

/* True iff CTYPE has a trivial SFK.  */

static bool
type_has_trivial_fn (tree ctype, special_function_kind sfk)
{
  switch (sfk)
    {
    case sfk_constructor:
      return !TYPE_HAS_COMPLEX_DFLT (ctype);
    case sfk_copy_constructor:
      return !TYPE_HAS_COMPLEX_COPY_CTOR (ctype);
    case sfk_move_constructor:
      return !TYPE_HAS_COMPLEX_MOVE_CTOR (ctype);
    case sfk_copy_assignment:
      return !TYPE_HAS_COMPLEX_COPY_ASSIGN (ctype);
    case sfk_move_assignment:
      return !TYPE_HAS_COMPLEX_MOVE_ASSIGN (ctype);
    case sfk_destructor:
      return !TYPE_HAS_NONTRIVIAL_DESTRUCTOR (ctype);
    default:
      gcc_unreachable ();
    }
}

/* Note that CTYPE has a non-trivial SFK even though we previously thought
   it was trivial.  */

static void
type_set_nontrivial_flag (tree ctype, special_function_kind sfk)
{
  switch (sfk)
    {
    case sfk_constructor:
      TYPE_HAS_COMPLEX_DFLT (ctype) = true;
      return;
    case sfk_copy_constructor:
      TYPE_HAS_COMPLEX_COPY_CTOR (ctype) = true;
      return;
    case sfk_move_constructor:
      TYPE_HAS_COMPLEX_MOVE_CTOR (ctype) = true;
      return;
    case sfk_copy_assignment:
      TYPE_HAS_COMPLEX_COPY_ASSIGN (ctype) = true;
      return;
    case sfk_move_assignment:
      TYPE_HAS_COMPLEX_MOVE_ASSIGN (ctype) = true;
      return;
    case sfk_destructor:
      TYPE_HAS_NONTRIVIAL_DESTRUCTOR (ctype) = true;
      return;
    default:
      gcc_unreachable ();
    }
}

/* True iff FN is a trivial defaulted member function ([cd]tor, op=).  */

bool
trivial_fn_p (tree fn)
{
  if (!DECL_DEFAULTED_FN (fn))
    return false;

  /* If fn is a clone, get the primary variant.  */
  fn = DECL_ORIGIN (fn);
  return type_has_trivial_fn (DECL_CONTEXT (fn), special_function_p (fn));
}

/* Generate code for default X(X&) or X(X&&) constructor.  */

static void
do_build_copy_constructor (tree fndecl)
{
  tree parm = FUNCTION_FIRST_USER_PARM (fndecl);
  bool move_p = DECL_MOVE_CONSTRUCTOR_P (fndecl);
  bool trivial = trivial_fn_p (fndecl);

  parm = convert_from_reference (parm);

  if (trivial
      && is_empty_class (current_class_type))
    /* Don't copy the padding byte; it might not have been allocated
       if *this is a base subobject.  */;
  else if (trivial)
    {
      tree t = build2 (INIT_EXPR, void_type_node, current_class_ref, parm);
      finish_expr_stmt (t);
    }
  else
    {
      tree fields = TYPE_FIELDS (current_class_type);
      tree member_init_list = NULL_TREE;
      int cvquals = cp_type_quals (TREE_TYPE (parm));
      int i;
      tree binfo, base_binfo;
      tree init;
      VEC(tree,gc) *vbases;

      /* Initialize all the base-classes with the parameter converted
	 to their type so that we get their copy constructor and not
	 another constructor that takes current_class_type.  We must
	 deal with the binfo's directly as a direct base might be
	 inaccessible due to ambiguity.  */
      for (vbases = CLASSTYPE_VBASECLASSES (current_class_type), i = 0;
	   VEC_iterate (tree, vbases, i, binfo); i++)
	{
	  init = build_base_path (PLUS_EXPR, parm, binfo, 1);
	  if (move_p)
	    init = move (init);
	  member_init_list
	    = tree_cons (binfo,
			 build_tree_list (NULL_TREE, init),
			 member_init_list);
	}

      for (binfo = TYPE_BINFO (current_class_type), i = 0;
	   BINFO_BASE_ITERATE (binfo, i, base_binfo); i++)
	{
	  if (BINFO_VIRTUAL_P (base_binfo))
	    continue;

	  init = build_base_path (PLUS_EXPR, parm, base_binfo, 1);
	  if (move_p)
	    init = move (init);
	  member_init_list
	    = tree_cons (base_binfo,
			 build_tree_list (NULL_TREE, init),
			 member_init_list);
	}

      for (; fields; fields = DECL_CHAIN (fields))
	{
	  tree field = fields;
	  tree expr_type;

	  if (TREE_CODE (field) != FIELD_DECL)
	    continue;

	  expr_type = TREE_TYPE (field);
	  if (DECL_NAME (field))
	    {
	      if (VFIELD_NAME_P (DECL_NAME (field)))
		continue;
	    }
	  else if (ANON_AGGR_TYPE_P (expr_type) && TYPE_FIELDS (expr_type))
	    /* Just use the field; anonymous types can't have
	       nontrivial copy ctors or assignment ops or this
	       function would be deleted.  */;
	  else
	    continue;

	  /* Compute the type of "init->field".  If the copy-constructor
	     parameter is, for example, "const S&", and the type of
	     the field is "T", then the type will usually be "const
	     T".  (There are no cv-qualified variants of reference
	     types.)  */
	  if (TREE_CODE (expr_type) != REFERENCE_TYPE)
	    {
	      int quals = cvquals;

	      if (DECL_MUTABLE_P (field))
		quals &= ~TYPE_QUAL_CONST;
	      quals |= cp_type_quals (expr_type);
	      expr_type = cp_build_qualified_type (expr_type, quals);
	    }

	  init = build3 (COMPONENT_REF, expr_type, parm, field, NULL_TREE);
	  if (move_p && TREE_CODE (expr_type) != REFERENCE_TYPE)
	    init = move (init);
	  init = build_tree_list (NULL_TREE, init);

	  member_init_list = tree_cons (field, init, member_init_list);
	}
      finish_mem_initializers (member_init_list);
    }
}

static void
do_build_copy_assign (tree fndecl)
{
  tree parm = DECL_CHAIN (DECL_ARGUMENTS (fndecl));
  tree compound_stmt;
  bool move_p = move_fn_p (fndecl);
  bool trivial = trivial_fn_p (fndecl);

  compound_stmt = begin_compound_stmt (0);
  parm = convert_from_reference (parm);

  if (trivial
      && is_empty_class (current_class_type))
    /* Don't copy the padding byte; it might not have been allocated
       if *this is a base subobject.  */;
  else if (trivial)
    {
      tree t = build2 (MODIFY_EXPR, void_type_node, current_class_ref, parm);
      finish_expr_stmt (t);
    }
  else
    {
      tree fields;
      int cvquals = cp_type_quals (TREE_TYPE (parm));
      int i;
      tree binfo, base_binfo;

      /* Assign to each of the direct base classes.  */
      for (binfo = TYPE_BINFO (current_class_type), i = 0;
	   BINFO_BASE_ITERATE (binfo, i, base_binfo); i++)
	{
	  tree converted_parm;
	  VEC(tree,gc) *parmvec;

	  /* We must convert PARM directly to the base class
	     explicitly since the base class may be ambiguous.  */
	  converted_parm = build_base_path (PLUS_EXPR, parm, base_binfo, 1);
	  if (move_p)
	    converted_parm = move (converted_parm);
	  /* Call the base class assignment operator.  */
	  parmvec = make_tree_vector_single (converted_parm);
	  finish_expr_stmt
	    (build_special_member_call (current_class_ref,
					ansi_assopname (NOP_EXPR),
					&parmvec,
					base_binfo,
					LOOKUP_NORMAL | LOOKUP_NONVIRTUAL,
                                        tf_warning_or_error));
	  release_tree_vector (parmvec);
	}

      /* Assign to each of the non-static data members.  */
      for (fields = TYPE_FIELDS (current_class_type);
	   fields;
	   fields = DECL_CHAIN (fields))
	{
	  tree comp = current_class_ref;
	  tree init = parm;
	  tree field = fields;
	  tree expr_type;
	  int quals;

	  if (TREE_CODE (field) != FIELD_DECL || DECL_ARTIFICIAL (field))
	    continue;

	  expr_type = TREE_TYPE (field);

	  if (CP_TYPE_CONST_P (expr_type))
	    {
	      error ("non-static const member %q#D, can't use default "
		     "assignment operator", field);
	      continue;
	    }
	  else if (TREE_CODE (expr_type) == REFERENCE_TYPE)
	    {
	      error ("non-static reference member %q#D, can't use "
		     "default assignment operator", field);
	      continue;
	    }

	  if (DECL_NAME (field))
	    {
	      if (VFIELD_NAME_P (DECL_NAME (field)))
		continue;
	    }
	  else if (ANON_AGGR_TYPE_P (expr_type)
		   && TYPE_FIELDS (expr_type) != NULL_TREE)
	    /* Just use the field; anonymous types can't have
	       nontrivial copy ctors or assignment ops or this
	       function would be deleted.  */;
	  else
	    continue;

	  comp = build3 (COMPONENT_REF, expr_type, comp, field, NULL_TREE);

	  /* Compute the type of init->field  */
	  quals = cvquals;
	  if (DECL_MUTABLE_P (field))
	    quals &= ~TYPE_QUAL_CONST;
	  expr_type = cp_build_qualified_type (expr_type, quals);

	  init = build3 (COMPONENT_REF, expr_type, init, field, NULL_TREE);
	  if (move_p && TREE_CODE (expr_type) != REFERENCE_TYPE)
	    init = move (init);

	  if (DECL_NAME (field))
	    init = cp_build_modify_expr (comp, NOP_EXPR, init, 
					 tf_warning_or_error);
	  else
	    init = build2 (MODIFY_EXPR, TREE_TYPE (comp), comp, init);
	  finish_expr_stmt (init);
	}
    }
  finish_return_stmt (current_class_ref);
  finish_compound_stmt (compound_stmt);
}

/* Synthesize FNDECL, a non-static member function.   */

void
synthesize_method (tree fndecl)
{
  bool nested = (current_function_decl != NULL_TREE);
  tree context = decl_function_context (fndecl);
  bool need_body = true;
  tree stmt;
  location_t save_input_location = input_location;
  int error_count = errorcount;
  int warning_count = warningcount;

  /* Reset the source location, we might have been previously
     deferred, and thus have saved where we were first needed.  */
  DECL_SOURCE_LOCATION (fndecl)
    = DECL_SOURCE_LOCATION (TYPE_NAME (DECL_CONTEXT (fndecl)));

  /* If we've been asked to synthesize a clone, just synthesize the
     cloned function instead.  Doing so will automatically fill in the
     body for the clone.  */
  if (DECL_CLONED_FUNCTION_P (fndecl))
    fndecl = DECL_CLONED_FUNCTION (fndecl);

  /* We may be in the middle of deferred access check.  Disable
     it now.  */
  push_deferring_access_checks (dk_no_deferred);

  if (! context)
    push_to_top_level ();
  else if (nested)
    push_function_context ();

  input_location = DECL_SOURCE_LOCATION (fndecl);

  start_preparsed_function (fndecl, NULL_TREE, SF_DEFAULT | SF_PRE_PARSED);
  stmt = begin_function_body ();

  if (DECL_OVERLOADED_OPERATOR_P (fndecl) == NOP_EXPR)
    {
      do_build_copy_assign (fndecl);
      need_body = false;
    }
  else if (DECL_CONSTRUCTOR_P (fndecl))
    {
      tree arg_chain = FUNCTION_FIRST_USER_PARMTYPE (fndecl);
      if (arg_chain != void_list_node)
	do_build_copy_constructor (fndecl);
      else
	finish_mem_initializers (NULL_TREE);
    }

  /* If we haven't yet generated the body of the function, just
     generate an empty compound statement.  */
  if (need_body)
    {
      tree compound_stmt;
      compound_stmt = begin_compound_stmt (BCS_FN_BODY);
      finish_compound_stmt (compound_stmt);
    }

  finish_function_body (stmt);
  expand_or_defer_fn (finish_function (0));

  input_location = save_input_location;

  if (! context)
    pop_from_top_level ();
  else if (nested)
    pop_function_context ();

  pop_deferring_access_checks ();

  if (error_count != errorcount || warning_count != warningcount)
    inform (input_location, "synthesized method %qD first required here ",
	    fndecl);
}

/* Build a reference to type TYPE with cv-quals QUALS, which is an
   rvalue if RVALUE is true.  */

static tree
build_stub_type (tree type, int quals, bool rvalue)
{
  tree argtype = cp_build_qualified_type (type, quals);
  return cp_build_reference_type (argtype, rvalue);
}

/* Build a dummy glvalue from dereferencing a dummy reference of type
   REFTYPE.  */

static tree
build_stub_object (tree reftype)
{
  tree stub = build1 (NOP_EXPR, reftype, integer_one_node);
  return convert_from_reference (stub);
}

/* Determine which function will be called when looking up NAME in TYPE,
   called with a single ARGTYPE argument, or no argument if ARGTYPE is
   null.  FLAGS and COMPLAIN are as for build_new_method_call.

   Returns a FUNCTION_DECL if all is well.
   Returns NULL_TREE if overload resolution failed.
   Returns error_mark_node if the chosen function cannot be called.  */

static tree
locate_fn_flags (tree type, tree name, tree argtype, int flags,
		 tsubst_flags_t complain)
{
  tree ob, fn, fns, binfo, rval;
  VEC(tree,gc) *args;

  if (TYPE_P (type))
    binfo = TYPE_BINFO (type);
  else
    {
      binfo = type;
      type = BINFO_TYPE (binfo);
    }

  ob = build_stub_object (cp_build_reference_type (type, false));
  args = make_tree_vector ();
  if (argtype)
    {
      tree arg = build_stub_object (argtype);
      VEC_quick_push (tree, args, arg);
    }

  fns = lookup_fnfields (binfo, name, 0);
  rval = build_new_method_call (ob, fns, &args, binfo, flags, &fn, complain);

  release_tree_vector (args);
  if (fn && rval == error_mark_node)
    return rval;
  else
    return fn;
}

/* Locate the dtor of TYPE.  */

tree
get_dtor (tree type)
{
  tree fn = locate_fn_flags (type, complete_dtor_identifier, NULL_TREE,
			     LOOKUP_NORMAL, tf_warning_or_error);
  if (fn == error_mark_node)
    return NULL_TREE;
  return fn;
}

/* Locate the default ctor of TYPE.  */

tree
locate_ctor (tree type)
<<<<<<< HEAD
{
  tree fn = locate_fn_flags (type, complete_ctor_identifier, NULL_TREE,
			     LOOKUP_SPECULATIVE, tf_none);
=======
{
  tree fn = locate_fn_flags (type, complete_ctor_identifier, NULL_TREE,
			     LOOKUP_SPECULATIVE, tf_none);
  if (fn == error_mark_node)
    return NULL_TREE;
  return fn;
}

/* Likewise, but give any appropriate errors.  */

tree
get_default_ctor (tree type)
{
  tree fn = locate_fn_flags (type, complete_ctor_identifier, NULL_TREE,
			     LOOKUP_NORMAL, tf_warning_or_error);
>>>>>>> 3bd7a983
  if (fn == error_mark_node)
    return NULL_TREE;
  return fn;
}
<<<<<<< HEAD

/* Likewise, but give any appropriate errors.  */

tree
get_default_ctor (tree type)
{
  tree fn = locate_fn_flags (type, complete_ctor_identifier, NULL_TREE,
=======

/* Locate the copy ctor of TYPE.  */

tree
get_copy_ctor (tree type)
{
  int quals = (TYPE_HAS_CONST_COPY_CTOR (type)
	       ? TYPE_QUAL_CONST : TYPE_UNQUALIFIED);
  tree argtype = build_stub_type (type, quals, false);
  tree fn = locate_fn_flags (type, complete_ctor_identifier, argtype,
			     LOOKUP_NORMAL, tf_warning_or_error);
  if (fn == error_mark_node)
    return NULL_TREE;
  return fn;
}

/* Locate the copy assignment operator of TYPE.  */

tree
get_copy_assign (tree type)
{
  int quals = (TYPE_HAS_CONST_COPY_ASSIGN (type)
	       ? TYPE_QUAL_CONST : TYPE_UNQUALIFIED);
  tree argtype = build_stub_type (type, quals, false);
  tree fn = locate_fn_flags (type, ansi_assopname (NOP_EXPR), argtype,
>>>>>>> 3bd7a983
			     LOOKUP_NORMAL, tf_warning_or_error);
  if (fn == error_mark_node)
    return NULL_TREE;
  return fn;
}
<<<<<<< HEAD

/* Locate the copy ctor of TYPE.  */

tree
get_copy_ctor (tree type)
{
  int quals = (TYPE_HAS_CONST_COPY_CTOR (type)
	       ? TYPE_QUAL_CONST : TYPE_UNQUALIFIED);
  tree argtype = build_stub_type (type, quals, false);
  tree fn = locate_fn_flags (type, complete_ctor_identifier, argtype,
			     LOOKUP_NORMAL, tf_warning_or_error);
  if (fn == error_mark_node)
    return NULL_TREE;
  return fn;
}

/* Locate the copy assignment operator of TYPE.  */

tree
get_copy_assign (tree type)
{
  int quals = (TYPE_HAS_CONST_COPY_ASSIGN (type)
	       ? TYPE_QUAL_CONST : TYPE_UNQUALIFIED);
  tree argtype = build_stub_type (type, quals, false);
  tree fn = locate_fn_flags (type, ansi_assopname (NOP_EXPR), argtype,
			     LOOKUP_NORMAL, tf_warning_or_error);
  if (fn == error_mark_node)
    return NULL_TREE;
  return fn;
}

/* Subroutine of synthesized_method_walk.  Update SPEC_P, TRIVIAL_P and
   DELETED_P or give an error message MSG with argument ARG.  */

static void
process_subob_fn (tree fn, bool move_p, tree *spec_p, bool *trivial_p,
		  bool *deleted_p, const char *msg, tree arg)
{
  if (!fn || fn == error_mark_node)
    goto bad;

=======

/* Subroutine of synthesized_method_walk.  Update SPEC_P, TRIVIAL_P and
   DELETED_P or give an error message MSG with argument ARG.  */

static void
process_subob_fn (tree fn, bool move_p, tree *spec_p, bool *trivial_p,
		  bool *deleted_p, const char *msg, tree arg)
{
  if (!fn || fn == error_mark_node)
    goto bad;

>>>>>>> 3bd7a983
  if (spec_p)
    {
      tree raises = TYPE_RAISES_EXCEPTIONS (TREE_TYPE (fn));
      *spec_p = merge_exception_specifiers (*spec_p, raises);
    }

<<<<<<< HEAD
  if (trivial_p && !trivial_fn_p (fn))
    *trivial_p = false;
=======
  if (!trivial_fn_p (fn))
    {
      if (trivial_p)
	*trivial_p = false;
      if (TREE_CODE (arg) == FIELD_DECL
	  && TREE_CODE (DECL_CONTEXT (arg)) == UNION_TYPE)
	{
	  if (deleted_p)
	    *deleted_p = true;
	  if (msg)
	    error ("union member %q+D with non-trivial %qD", arg, fn);
	}
    }
>>>>>>> 3bd7a983

  if (move_p && !move_fn_p (fn) && !trivial_fn_p (fn))
    {
      if (msg)
	error (msg, arg);
      goto bad;
    }

  return;

 bad:
  if (deleted_p)
    *deleted_p = true;
}

<<<<<<< HEAD
/* The caller wants to generate an implicit declaration of SFK for CTYPE
   which is const if relevant and CONST_P is set.  If spec_p, trivial_p and
   deleted_p are non-null, set their referent appropriately.  If diag is
   true, we're being called from maybe_explain_implicit_delete to give
   errors.  */

static void
synthesized_method_walk (tree ctype, special_function_kind sfk, bool const_p,
			 tree *spec_p, bool *trivial_p, bool *deleted_p,
			 bool diag)
{
  tree binfo, base_binfo, field, scope, fnname, rval, argtype;
  bool move_p, copy_arg_p, assign_p, expected_trivial, check_vdtor;
  VEC(tree,gc) *vbases;
  int i, quals, flags;
  tsubst_flags_t complain;
  const char *msg;

  if (spec_p)
    *spec_p = (cxx_dialect >= cxx0x
	       ? noexcept_true_spec : empty_except_spec);

  if (deleted_p)
    {
      /* "The closure type associated with a lambda-expression has a deleted
	 default constructor and a deleted copy assignment operator."
         This is diagnosed in maybe_explain_implicit_delete.  */
      if (LAMBDA_TYPE_P (ctype)
	  && (sfk == sfk_constructor
	      || sfk == sfk_copy_assignment))
	{
	  *deleted_p = true;
	  return;
	}

      *deleted_p = false;
    }

=======
/* Subroutine of synthesized_method_walk to allow recursion into anonymous
   aggregates.  */

static void
walk_field_subobs (tree fields, tree fnname, special_function_kind sfk,
		   int quals, bool copy_arg_p, bool move_p,
		   bool assign_p, tree *spec_p, bool *trivial_p,
		   bool *deleted_p, const char *msg,
		   int flags, tsubst_flags_t complain)
{
  tree field;
  for (field = fields; field; field = DECL_CHAIN (field))
    {
      tree mem_type, argtype, rval;

      if (TREE_CODE (field) != FIELD_DECL
	  || DECL_ARTIFICIAL (field))
	continue;

      mem_type = strip_array_types (TREE_TYPE (field));
      if (assign_p)
	{
	  bool bad = true;
	  if (CP_TYPE_CONST_P (mem_type) && !CLASS_TYPE_P (mem_type))
	    {
	      if (msg)
		error ("non-static const member %q#D, can't use default "
		       "assignment operator", field);
	    }
	  else if (TREE_CODE (mem_type) == REFERENCE_TYPE)
	    {
	      if (msg)
		error ("non-static reference member %q#D, can't use "
		       "default assignment operator", field);
	    }
	  else
	    bad = false;

	  if (bad && deleted_p)
	    *deleted_p = true;
	}
      else if (sfk == sfk_constructor)
	{
	  bool bad = true;
	  if (CP_TYPE_CONST_P (mem_type)
	      && (!CLASS_TYPE_P (mem_type)
		  || !type_has_user_provided_default_constructor (mem_type)))
	    {
	      if (msg)
		error ("uninitialized non-static const member %q#D",
		       field);
	    }
	  else if (TREE_CODE (mem_type) == REFERENCE_TYPE)
	    {
	      if (msg)
		error ("uninitialized non-static reference member %q#D",
		       field);
	    }
	  else
	    bad = false;

	  if (bad && deleted_p)
	    *deleted_p = true;
	}

      if (!CLASS_TYPE_P (mem_type))
	continue;

      if (ANON_AGGR_TYPE_P (mem_type))
	{
	  walk_field_subobs (TYPE_FIELDS (mem_type), fnname, sfk, quals,
			     copy_arg_p, move_p, assign_p, spec_p, trivial_p,
			     deleted_p, msg, flags, complain);
	  continue;
	}

      if (copy_arg_p)
	{
	  int mem_quals = cp_type_quals (mem_type) | quals;
	  if (DECL_MUTABLE_P (field))
	    mem_quals &= ~TYPE_QUAL_CONST;
	  argtype = build_stub_type (mem_type, mem_quals, move_p);
	}
      else
	argtype = NULL_TREE;

      rval = locate_fn_flags (mem_type, fnname, argtype, flags, complain);

      process_subob_fn (rval, move_p, spec_p, trivial_p, deleted_p,
			msg, field);
    }
}

/* The caller wants to generate an implicit declaration of SFK for CTYPE
   which is const if relevant and CONST_P is set.  If spec_p, trivial_p and
   deleted_p are non-null, set their referent appropriately.  If diag is
   true, we're being called from maybe_explain_implicit_delete to give
   errors.  */

static void
synthesized_method_walk (tree ctype, special_function_kind sfk, bool const_p,
			 tree *spec_p, bool *trivial_p, bool *deleted_p,
			 bool diag)
{
  tree binfo, base_binfo, scope, fnname, rval, argtype;
  bool move_p, copy_arg_p, assign_p, expected_trivial, check_vdtor;
  VEC(tree,gc) *vbases;
  int i, quals, flags;
  tsubst_flags_t complain;
  const char *msg;

  if (spec_p)
    *spec_p = (cxx_dialect >= cxx0x
	       ? noexcept_true_spec : empty_except_spec);

  if (deleted_p)
    {
      /* "The closure type associated with a lambda-expression has a deleted
	 default constructor and a deleted copy assignment operator."
         This is diagnosed in maybe_explain_implicit_delete.  */
      if (LAMBDA_TYPE_P (ctype)
	  && (sfk == sfk_constructor
	      || sfk == sfk_copy_assignment))
	{
	  *deleted_p = true;
	  return;
	}

      *deleted_p = false;
    }

>>>>>>> 3bd7a983
  move_p = false;
  switch (sfk)
    {
    case sfk_constructor:
    case sfk_destructor:
      copy_arg_p = false;
      break;
<<<<<<< HEAD

    case sfk_move_constructor:
    case sfk_move_assignment:
      move_p = true;
    case sfk_copy_constructor:
    case sfk_copy_assignment:
      copy_arg_p = true;
      break;

    default:
      gcc_unreachable ();
    }

  expected_trivial = type_has_trivial_fn (ctype, sfk);
  if (trivial_p)
    *trivial_p = expected_trivial;

#ifndef ENABLE_CHECKING
  /* The TYPE_HAS_COMPLEX_* flags tell us about constraints from base
     class versions and other properties of the type.  But a subobject
     class can be trivially copyable and yet have overload resolution
     choose a template constructor for initialization, depending on
     rvalueness and cv-quals.  So we can't exit early for copy/move
     methods in C++0x.  */
  if (expected_trivial
      && (!copy_arg_p || cxx_dialect < cxx0x))
    return;
#endif

  assign_p = false;
=======

    case sfk_move_constructor:
    case sfk_move_assignment:
      move_p = true;
    case sfk_copy_constructor:
    case sfk_copy_assignment:
      copy_arg_p = true;
      break;

    default:
      gcc_unreachable ();
    }

  expected_trivial = type_has_trivial_fn (ctype, sfk);
  if (trivial_p)
    *trivial_p = expected_trivial;

#ifndef ENABLE_CHECKING
  /* The TYPE_HAS_COMPLEX_* flags tell us about constraints from base
     class versions and other properties of the type.  But a subobject
     class can be trivially copyable and yet have overload resolution
     choose a template constructor for initialization, depending on
     rvalueness and cv-quals.  So we can't exit early for copy/move
     methods in C++0x.  */
  if (expected_trivial
      && (!copy_arg_p || cxx_dialect < cxx0x))
    return;
#endif

  assign_p = false;
  check_vdtor = false;
>>>>>>> 3bd7a983
  switch (sfk)
    {
    case sfk_move_assignment:
    case sfk_copy_assignment:
      assign_p = true;
      fnname = ansi_assopname (NOP_EXPR);
      break;

    case sfk_destructor:
      check_vdtor = true;
      /* The synthesized method will call base dtors, but check complete
	 here to avoid having to deal with VTT.  */
      fnname = complete_dtor_identifier;
      break;

    case sfk_constructor:
    case sfk_move_constructor:
    case sfk_copy_constructor:
      fnname = complete_ctor_identifier;
      break;

    default:
      gcc_unreachable ();
    }

  ++cp_unevaluated_operand;
  ++c_inhibit_evaluation_warnings;

  scope = push_scope (ctype);

  if (diag)
    {
      flags = LOOKUP_NORMAL|LOOKUP_SPECULATIVE;
      complain = tf_warning_or_error;
    }
  else
    {
      flags = LOOKUP_PROTECT|LOOKUP_SPECULATIVE;
      complain = tf_none;
    }

  if (const_p)
    quals = TYPE_QUAL_CONST;
  else
    quals = TYPE_UNQUALIFIED;
  argtype = NULL_TREE;
<<<<<<< HEAD
=======

  if (!diag)
    msg = NULL;
  else if (assign_p)
    msg = ("base %qT does not have a move assignment operator or trivial "
	   "copy assignment operator");
  else
    msg = ("base %qT does not have a move constructor or trivial "
	   "copy constructor");
>>>>>>> 3bd7a983

  for (binfo = TYPE_BINFO (ctype), i = 0;
       BINFO_BASE_ITERATE (binfo, i, base_binfo); ++i)
    {
      tree basetype = BINFO_TYPE (base_binfo);
      if (copy_arg_p)
	argtype = build_stub_type (basetype, quals, move_p);
      rval = locate_fn_flags (base_binfo, fnname, argtype, flags, complain);

<<<<<<< HEAD
      if (!diag)
	msg = NULL;
      else if (assign_p)
	msg = ("base %qT does not have a move assignment operator or trivial "
	       "copy assignment operator");
      else
	msg = ("base %qT does not have a move constructor or trivial "
	       "copy constructor");

=======
>>>>>>> 3bd7a983
      process_subob_fn (rval, move_p, spec_p, trivial_p, deleted_p,
			msg, BINFO_TYPE (base_binfo));

      if (check_vdtor && type_has_virtual_destructor (basetype))
<<<<<<< HEAD
	{
	  rval = locate_fn_flags (ctype, ansi_opname (DELETE_EXPR),
				  ptr_type_node, flags, complain);
	  /* Unlike for base ctor/op=/dtor, for operator delete it's fine
	     to have a null rval (no class-specific op delete).  */
	  if (rval && rval == error_mark_node && deleted_p)
	    *deleted_p = true;
	}
    }

  vbases = CLASSTYPE_VBASECLASSES (ctype);
  if (vbases && assign_p && move_p)
    {
      /* Should the spec be changed to allow vbases that only occur once?  */
      if (diag)
	error ("%qT has virtual bases, default move assignment operator "
	       "cannot be generated", ctype);
      else if (deleted_p)
	*deleted_p = true;
    }
  else if (!assign_p)
    for (i = 0; VEC_iterate (tree, vbases, i, base_binfo); ++i)
      {
	if (copy_arg_p)
	  argtype = build_stub_type (BINFO_TYPE (base_binfo), quals, move_p);
	rval = locate_fn_flags (base_binfo, fnname, argtype, flags, complain);

	if (!diag)
	  msg = NULL;
	else if (assign_p)
	  msg = ("virtual base %qT does not have a move assignment "
		 "operator or trivial copy assignment operator");
	else
	  msg = ("virtual base %qT does not have a move constructor "
		 "or trivial copy constructor");

	process_subob_fn (rval, move_p, spec_p, trivial_p, deleted_p,
			  msg, BINFO_TYPE (base_binfo));
      }

  for (field = TYPE_FIELDS (ctype); field; field = TREE_CHAIN (field))
    {
      tree mem_type;

      if (TREE_CODE (field) != FIELD_DECL
	  || DECL_ARTIFICIAL (field))
	continue;

      mem_type = strip_array_types (TREE_TYPE (field));
      if (assign_p)
	{
	  bool bad = true;
	  if (CP_TYPE_CONST_P (mem_type) && !CLASS_TYPE_P (mem_type))
	    {
	      if (diag)
		error ("non-static const member %q#D, can't use default "
		       "assignment operator", field);
	    }
	  else if (TREE_CODE (mem_type) == REFERENCE_TYPE)
	    {
	      if (diag)
		error ("non-static reference member %q#D, can't use "
		       "default assignment operator", field);
	    }
	  else
	    bad = false;

	  if (bad && deleted_p)
	    *deleted_p = true;
	}
      else if (sfk == sfk_constructor)
	{
	  bool bad = true;
	  if (CP_TYPE_CONST_P (mem_type)
	      && (!CLASS_TYPE_P (mem_type)
		  || !type_has_user_provided_default_constructor (mem_type)))
	    {
	      if (diag)
		error ("uninitialized non-static const member %q#D",
		       field);
	    }
	  else if (TREE_CODE (mem_type) == REFERENCE_TYPE)
	    {
	      if (diag)
		error ("uninitialized non-static reference member %q#D",
		       field);
	    }
	  else
	    bad = false;

	  if (bad && deleted_p)
	    *deleted_p = true;
	}

      if (!CLASS_TYPE_P (mem_type)
	  || ANON_AGGR_TYPE_P (mem_type))
	continue;

      if (copy_arg_p)
	{
	  int mem_quals = cp_type_quals (mem_type) | quals;
	  if (DECL_MUTABLE_P (field))
	    mem_quals &= ~TYPE_QUAL_CONST;
	  argtype = build_stub_type (mem_type, mem_quals, move_p);
	}

      rval = locate_fn_flags (mem_type, fnname, argtype, flags, complain);

      if (!diag)
	msg = NULL;
      else if (assign_p)
	msg = ("non-static data member %qD does not have a move "
	       "assignment operator or trivial copy assignment operator");
      else
	msg = ("non-static data member %qD does not have a move "
	       "constructor or trivial copy constructor");

      process_subob_fn (rval, move_p, spec_p, trivial_p, deleted_p,
			msg, field);
    }
=======
	{
	  rval = locate_fn_flags (ctype, ansi_opname (DELETE_EXPR),
				  ptr_type_node, flags, complain);
	  /* Unlike for base ctor/op=/dtor, for operator delete it's fine
	     to have a null rval (no class-specific op delete).  */
	  if (rval && rval == error_mark_node && deleted_p)
	    *deleted_p = true;
	}
    }

  vbases = CLASSTYPE_VBASECLASSES (ctype);
  if (vbases && assign_p && move_p)
    {
      /* Should the spec be changed to allow vbases that only occur once?  */
      if (diag)
	error ("%qT has virtual bases, default move assignment operator "
	       "cannot be generated", ctype);
      else if (deleted_p)
	*deleted_p = true;
    }
  else if (!assign_p)
    {
      if (diag)
	msg = ("virtual base %qT does not have a move constructor "
	       "or trivial copy constructor");
      for (i = 0; VEC_iterate (tree, vbases, i, base_binfo); ++i)
	{
	  if (copy_arg_p)
	    argtype = build_stub_type (BINFO_TYPE (base_binfo), quals, move_p);
	  rval = locate_fn_flags (base_binfo, fnname, argtype, flags, complain);

	  process_subob_fn (rval, move_p, spec_p, trivial_p, deleted_p,
			    msg, BINFO_TYPE (base_binfo));
	}
    }
  if (!diag)
    /* Leave msg null. */;
  else if (assign_p)
    msg = ("non-static data member %qD does not have a move "
	   "assignment operator or trivial copy assignment operator");
  else
    msg = ("non-static data member %qD does not have a move "
	   "constructor or trivial copy constructor");
  walk_field_subobs (TYPE_FIELDS (ctype), fnname, sfk, quals,
		     copy_arg_p, move_p, assign_p, spec_p, trivial_p,
		     deleted_p, msg, flags, complain);
>>>>>>> 3bd7a983

  pop_scope (scope);

  --cp_unevaluated_operand;
  --c_inhibit_evaluation_warnings;

#ifdef ENABLE_CHECKING
  /* If we expected this to be trivial but it isn't, then either we're in
     C++0x mode and this is a copy/move ctor/op= or there's an error.  */
  gcc_assert (!(trivial_p && expected_trivial && !*trivial_p)
	      || (copy_arg_p && cxx_dialect >= cxx0x)
	      || errorcount);
#endif
}

/* DECL is a deleted function.  If it's implicitly deleted, explain why and
   return true; else return false.  */

bool
maybe_explain_implicit_delete (tree decl)
{
  /* If decl is a clone, get the primary variant.  */
  decl = DECL_ORIGIN (decl);
  gcc_assert (DECL_DELETED_FN (decl));
  if (DECL_DEFAULTED_FN (decl)
      && DECL_INITIAL (decl) == NULL_TREE)
    {
      /* Not marked GTY; it doesn't need to be GC'd or written to PCH.  */
      static htab_t explained_htab;
      void **slot;

      special_function_kind sfk;
      location_t loc;
      bool informed;
      tree ctype;

      if (!explained_htab)
	explained_htab = htab_create (37, htab_hash_pointer,
				      htab_eq_pointer, NULL);
      slot = htab_find_slot (explained_htab, decl, INSERT);
      if (*slot)
	return true;
      *slot = decl;

      sfk = special_function_p (decl);
      ctype = DECL_CONTEXT (decl);
      loc = input_location;
      input_location = DECL_SOURCE_LOCATION (decl);

      informed = false;
      if (LAMBDA_TYPE_P (ctype))
	{
	  informed = true;
	  if (sfk == sfk_constructor)
	    error ("a lambda closure type has a deleted default constructor");
	  else if (sfk == sfk_copy_assignment)
	    error ("a lambda closure type has a deleted copy assignment operator");
	  else
	    informed = false;
	}
      if (!informed)
	{
	  tree parm_type = TREE_VALUE (FUNCTION_FIRST_USER_PARMTYPE (decl));
	  bool const_p = CP_TYPE_CONST_P (non_reference (parm_type));
	  tree scope = push_scope (ctype);
	  error ("%qD is implicitly deleted because the default "
		 "definition would be ill-formed:", decl);
	  pop_scope (scope);
	  synthesized_method_walk (ctype, sfk, const_p,
				   NULL, NULL, NULL, true);
	}

      input_location = loc;
      return true;
    }
  return false;
}

/* Implicitly declare the special function indicated by KIND, as a
   member of TYPE.  For copy constructors and assignment operators,
   CONST_P indicates whether these functions should take a const
   reference argument or a non-const reference.  Returns the
   FUNCTION_DECL for the implicitly declared function.  */

static tree
implicitly_declare_fn (special_function_kind kind, tree type, bool const_p)
{
  tree fn;
  tree parameter_types = void_list_node;
  tree return_type;
  tree fn_type;
  tree raises = empty_except_spec;
  tree rhs_parm_type = NULL_TREE;
  tree this_parm;
  tree name;
  HOST_WIDE_INT saved_processing_template_decl;
  bool deleted_p;
  bool trivial_p;

  /* Because we create declarations for implicitly declared functions
     lazily, we may be creating the declaration for a member of TYPE
     while in some completely different context.  However, TYPE will
     never be a dependent class (because we never want to do lookups
     for implicitly defined functions in a dependent class).
     Furthermore, we must set PROCESSING_TEMPLATE_DECL to zero here
     because we only create clones for constructors and destructors
     when not in a template.  */
  gcc_assert (!dependent_type_p (type));
  saved_processing_template_decl = processing_template_decl;
  processing_template_decl = 0;

  type = TYPE_MAIN_VARIANT (type);

  if (targetm.cxx.cdtor_returns_this () && !TYPE_FOR_JAVA (type))
    {
      if (kind == sfk_destructor)
	/* See comment in check_special_function_return_type.  */
	return_type = build_pointer_type (void_type_node);
      else
	return_type = build_pointer_type (type);
    }
  else
    return_type = void_type_node;

  switch (kind)
    {
    case sfk_destructor:
      /* Destructor.  */
      name = constructor_name (type);
      break;

    case sfk_constructor:
      /* Default constructor.  */
      name = constructor_name (type);
      break;

    case sfk_copy_constructor:
    case sfk_copy_assignment:
    case sfk_move_constructor:
    case sfk_move_assignment:
    {
      bool move_p;
      if (kind == sfk_copy_assignment
	  || kind == sfk_move_assignment)
	{
	  return_type = build_reference_type (type);
	  name = ansi_assopname (NOP_EXPR);
	}
      else
	name = constructor_name (type);

      if (const_p)
	rhs_parm_type = cp_build_qualified_type (type, TYPE_QUAL_CONST);
      else
	rhs_parm_type = type;
      move_p = (kind == sfk_move_assignment
		|| kind == sfk_move_constructor);
      rhs_parm_type = cp_build_reference_type (rhs_parm_type, move_p);

      parameter_types = tree_cons (NULL_TREE, rhs_parm_type, parameter_types);
      break;
    }
    default:
      gcc_unreachable ();
    }

  synthesized_method_walk (type, kind, const_p, &raises, &trivial_p,
			   &deleted_p, false);

  if (!trivial_p && type_has_trivial_fn (type, kind))
    type_set_nontrivial_flag (type, kind);

  /* Create the function.  */
  fn_type = build_method_type_directly (type, return_type, parameter_types);
  if (raises)
    fn_type = build_exception_variant (fn_type, raises);
  fn = build_lang_decl (FUNCTION_DECL, name, fn_type);
  DECL_SOURCE_LOCATION (fn) = DECL_SOURCE_LOCATION (TYPE_NAME (type));
  if (kind == sfk_constructor || kind == sfk_copy_constructor
      || kind == sfk_move_constructor)
    DECL_CONSTRUCTOR_P (fn) = 1;
  else if (kind == sfk_destructor)
    DECL_DESTRUCTOR_P (fn) = 1;
  else
    {
      DECL_ASSIGNMENT_OPERATOR_P (fn) = 1;
      SET_OVERLOADED_OPERATOR_CODE (fn, NOP_EXPR);
    }
  
  /* If pointers to member functions use the least significant bit to
     indicate whether a function is virtual, ensure a pointer
     to this function will have that bit clear.  */
  if (TARGET_PTRMEMFUNC_VBIT_LOCATION == ptrmemfunc_vbit_in_pfn
      && DECL_ALIGN (fn) < 2 * BITS_PER_UNIT)
    DECL_ALIGN (fn) = 2 * BITS_PER_UNIT;

  /* Create the explicit arguments.  */
  if (rhs_parm_type)
    {
      /* Note that this parameter is *not* marked DECL_ARTIFICIAL; we
	 want its type to be included in the mangled function
	 name.  */
      DECL_ARGUMENTS (fn) = cp_build_parm_decl (NULL_TREE, rhs_parm_type);
      TREE_READONLY (DECL_ARGUMENTS (fn)) = 1;
    }
  /* Add the "this" parameter.  */
  this_parm = build_this_parm (fn_type, TYPE_UNQUALIFIED);
  DECL_CHAIN (this_parm) = DECL_ARGUMENTS (fn);
  DECL_ARGUMENTS (fn) = this_parm;

  grokclassfn (type, fn, kind == sfk_destructor ? DTOR_FLAG : NO_SPECIAL);
  set_linkage_according_to_type (type, fn);
  rest_of_decl_compilation (fn, toplevel_bindings_p (), at_eof);
  DECL_IN_AGGR_P (fn) = 1;
  DECL_ARTIFICIAL (fn) = 1;
  DECL_DEFAULTED_FN (fn) = 1;
  if (cxx_dialect >= cxx0x)
    DECL_DELETED_FN (fn) = deleted_p;
  DECL_NOT_REALLY_EXTERN (fn) = 1;
  DECL_DECLARED_INLINE_P (fn) = 1;
  gcc_assert (!TREE_USED (fn));

  /* Restore PROCESSING_TEMPLATE_DECL.  */
  processing_template_decl = saved_processing_template_decl;

  return fn;
}

/* Gives any errors about defaulted functions which need to be deferred
   until the containing class is complete.  */

void
defaulted_late_check (tree fn)
{
  /* Complain about invalid signature for defaulted fn.  */
  tree ctx = DECL_CONTEXT (fn);
  special_function_kind kind = special_function_p (fn);
  bool fn_const_p = (copy_fn_p (fn) == 2);
  tree implicit_fn = implicitly_declare_fn (kind, ctx, fn_const_p);

  if (!same_type_p (TREE_TYPE (TREE_TYPE (fn)),
		    TREE_TYPE (TREE_TYPE (implicit_fn)))
      || !compparms (TYPE_ARG_TYPES (TREE_TYPE (fn)),
		     TYPE_ARG_TYPES (TREE_TYPE (implicit_fn))))
    {
      error ("defaulted declaration %q+D", fn);
      error_at (DECL_SOURCE_LOCATION (fn),
		"does not match expected signature %qD", implicit_fn);
    }

  /* 8.4.2/2: If it is explicitly defaulted on its first declaration, it is
     implicitly considered to have the same exception-specification as if
     it had been implicitly declared.  */
  if (DECL_DEFAULTED_IN_CLASS_P (fn))
    {
      tree eh_spec = TYPE_RAISES_EXCEPTIONS (TREE_TYPE (implicit_fn));
      TREE_TYPE (fn) = build_exception_variant (TREE_TYPE (fn), eh_spec);
    }

  if (DECL_DELETED_FN (implicit_fn))
    DECL_DELETED_FN (fn) = 1;
}

/* Returns true iff FN can be explicitly defaulted, and gives any
   errors if defaulting FN is ill-formed.  */

bool
defaultable_fn_check (tree fn)
{
  special_function_kind kind = sfk_none;

  if (DECL_CONSTRUCTOR_P (fn))
    {
      if (FUNCTION_FIRST_USER_PARMTYPE (fn) == void_list_node)
	kind = sfk_constructor;
      else if (copy_fn_p (fn) > 0
	       && (TREE_CHAIN (FUNCTION_FIRST_USER_PARMTYPE (fn))
		   == void_list_node))
	kind = sfk_copy_constructor;
      else if (move_fn_p (fn))
	kind = sfk_move_constructor;
    }
  else if (DECL_DESTRUCTOR_P (fn))
    kind = sfk_destructor;
  else if (DECL_ASSIGNMENT_OPERATOR_P (fn)
	   && DECL_OVERLOADED_OPERATOR_P (fn) == NOP_EXPR)
    {
      if (copy_fn_p (fn))
	kind = sfk_copy_assignment;
      else if (move_fn_p (fn))
	kind = sfk_move_assignment;
    }

  if (kind == sfk_none)
    {
      error ("%qD cannot be defaulted", fn);
      return false;
    }
  else
    {
      tree t = FUNCTION_FIRST_USER_PARMTYPE (fn);
      for (; t && t != void_list_node; t = TREE_CHAIN (t))
	if (TREE_PURPOSE (t))
	  {
	    error ("defaulted function %q+D with default argument", fn);
	    break;
	  }
      if (TYPE_BEING_DEFINED (DECL_CONTEXT (fn)))
	{
	  if (DECL_NONCONVERTING_P (fn))
	    error ("%qD declared explicit cannot be defaulted in the class "
		   "body", fn);
	  if (current_access_specifier != access_public_node)
	    error ("%qD declared with non-public access cannot be defaulted "
		   "in the class body", fn);
	  if (TYPE_RAISES_EXCEPTIONS (TREE_TYPE (fn)))
	    error ("function %q+D defaulted on its first declaration "
		   "must not have an exception-specification", fn);
	  if (DECL_VIRTUAL_P (fn))
	    error ("%qD declared virtual cannot be defaulted in the class "
		   "body", fn);
	}
      else if (!processing_template_decl)
	defaulted_late_check (fn);

      return true;
    }
}

/* Add an implicit declaration to TYPE for the kind of function
   indicated by SFK.  Return the FUNCTION_DECL for the new implicit
   declaration.  */

tree
lazily_declare_fn (special_function_kind sfk, tree type)
{
  tree fn;
  /* Whether or not the argument has a const reference type.  */
  bool const_p = false;

  switch (sfk)
    {
    case sfk_constructor:
      CLASSTYPE_LAZY_DEFAULT_CTOR (type) = 0;
      break;
    case sfk_copy_constructor:
      const_p = TYPE_HAS_CONST_COPY_CTOR (type);
      CLASSTYPE_LAZY_COPY_CTOR (type) = 0;
      break;
    case sfk_move_constructor:
      CLASSTYPE_LAZY_MOVE_CTOR (type) = 0;
      break;
    case sfk_copy_assignment:
      const_p = TYPE_HAS_CONST_COPY_ASSIGN (type);
      CLASSTYPE_LAZY_COPY_ASSIGN (type) = 0;
      break;
    case sfk_move_assignment:
      CLASSTYPE_LAZY_MOVE_ASSIGN (type) = 0;
      break;
    case sfk_destructor:
      CLASSTYPE_LAZY_DESTRUCTOR (type) = 0;
      break;
    default:
      gcc_unreachable ();
    }

  /* Declare the function.  */
  fn = implicitly_declare_fn (sfk, type, const_p);

  /* For move variants, rather than declare them as deleted we just
     don't declare them at all.  */
  if (DECL_DELETED_FN (fn)
      && (sfk == sfk_move_constructor
	  || sfk == sfk_move_assignment))
    return NULL_TREE;

  /* A destructor may be virtual.  */
  if (sfk == sfk_destructor
      || sfk == sfk_move_assignment
      || sfk == sfk_copy_assignment)
    check_for_override (fn, type);
  /* Add it to CLASSTYPE_METHOD_VEC.  */
  add_method (type, fn, NULL_TREE);
  /* Add it to TYPE_METHODS.  */
  if (sfk == sfk_destructor
      && DECL_VIRTUAL_P (fn)
      && abi_version_at_least (2))
    /* The ABI requires that a virtual destructor go at the end of the
       vtable.  */
    TYPE_METHODS (type) = chainon (TYPE_METHODS (type), fn);
  else
    {
      /* G++ 3.2 put the implicit destructor at the *beginning* of the
	 TYPE_METHODS list, which cause the destructor to be emitted
	 in an incorrect location in the vtable.  */
      if (warn_abi && sfk == sfk_destructor && DECL_VIRTUAL_P (fn))
	warning (OPT_Wabi, "vtable layout for class %qT may not be ABI-compliant"
		 "and may change in a future version of GCC due to "
		 "implicit virtual destructor",
		 type);
      DECL_CHAIN (fn) = TYPE_METHODS (type);
      TYPE_METHODS (type) = fn;
    }
  maybe_add_class_template_decl_list (type, fn, /*friend_p=*/0);
  if (DECL_MAYBE_IN_CHARGE_CONSTRUCTOR_P (fn)
      || DECL_MAYBE_IN_CHARGE_DESTRUCTOR_P (fn))
    /* Create appropriate clones.  */
    clone_function_decl (fn, /*update_method_vec=*/true);

  return fn;
}

/* Given a FUNCTION_DECL FN and a chain LIST, skip as many elements of LIST
   as there are artificial parms in FN.  */

tree
skip_artificial_parms_for (const_tree fn, tree list)
{
  if (DECL_NONSTATIC_MEMBER_FUNCTION_P (fn))
    list = TREE_CHAIN (list);
  else
    return list;

  if (DECL_HAS_IN_CHARGE_PARM_P (fn))
    list = TREE_CHAIN (list);
  if (DECL_HAS_VTT_PARM_P (fn))
    list = TREE_CHAIN (list);
  return list;
}

/* Given a FUNCTION_DECL FN and a chain LIST, return the number of
   artificial parms in FN.  */

int
num_artificial_parms_for (const_tree fn)
{
  int count = 0;

  if (DECL_NONSTATIC_MEMBER_FUNCTION_P (fn))
    count++;
  else
    return 0;

  if (DECL_HAS_IN_CHARGE_PARM_P (fn))
    count++;
  if (DECL_HAS_VTT_PARM_P (fn))
    count++;
  return count;
}


#include "gt-cp-method.h"<|MERGE_RESOLUTION|>--- conflicted
+++ resolved
@@ -850,11 +850,6 @@
 
 tree
 locate_ctor (tree type)
-<<<<<<< HEAD
-{
-  tree fn = locate_fn_flags (type, complete_ctor_identifier, NULL_TREE,
-			     LOOKUP_SPECULATIVE, tf_none);
-=======
 {
   tree fn = locate_fn_flags (type, complete_ctor_identifier, NULL_TREE,
 			     LOOKUP_SPECULATIVE, tf_none);
@@ -870,20 +865,10 @@
 {
   tree fn = locate_fn_flags (type, complete_ctor_identifier, NULL_TREE,
 			     LOOKUP_NORMAL, tf_warning_or_error);
->>>>>>> 3bd7a983
   if (fn == error_mark_node)
     return NULL_TREE;
   return fn;
 }
-<<<<<<< HEAD
-
-/* Likewise, but give any appropriate errors.  */
-
-tree
-get_default_ctor (tree type)
-{
-  tree fn = locate_fn_flags (type, complete_ctor_identifier, NULL_TREE,
-=======
 
 /* Locate the copy ctor of TYPE.  */
 
@@ -909,43 +894,11 @@
 	       ? TYPE_QUAL_CONST : TYPE_UNQUALIFIED);
   tree argtype = build_stub_type (type, quals, false);
   tree fn = locate_fn_flags (type, ansi_assopname (NOP_EXPR), argtype,
->>>>>>> 3bd7a983
 			     LOOKUP_NORMAL, tf_warning_or_error);
   if (fn == error_mark_node)
     return NULL_TREE;
   return fn;
 }
-<<<<<<< HEAD
-
-/* Locate the copy ctor of TYPE.  */
-
-tree
-get_copy_ctor (tree type)
-{
-  int quals = (TYPE_HAS_CONST_COPY_CTOR (type)
-	       ? TYPE_QUAL_CONST : TYPE_UNQUALIFIED);
-  tree argtype = build_stub_type (type, quals, false);
-  tree fn = locate_fn_flags (type, complete_ctor_identifier, argtype,
-			     LOOKUP_NORMAL, tf_warning_or_error);
-  if (fn == error_mark_node)
-    return NULL_TREE;
-  return fn;
-}
-
-/* Locate the copy assignment operator of TYPE.  */
-
-tree
-get_copy_assign (tree type)
-{
-  int quals = (TYPE_HAS_CONST_COPY_ASSIGN (type)
-	       ? TYPE_QUAL_CONST : TYPE_UNQUALIFIED);
-  tree argtype = build_stub_type (type, quals, false);
-  tree fn = locate_fn_flags (type, ansi_assopname (NOP_EXPR), argtype,
-			     LOOKUP_NORMAL, tf_warning_or_error);
-  if (fn == error_mark_node)
-    return NULL_TREE;
-  return fn;
-}
 
 /* Subroutine of synthesized_method_walk.  Update SPEC_P, TRIVIAL_P and
    DELETED_P or give an error message MSG with argument ARG.  */
@@ -957,29 +910,12 @@
   if (!fn || fn == error_mark_node)
     goto bad;
 
-=======
-
-/* Subroutine of synthesized_method_walk.  Update SPEC_P, TRIVIAL_P and
-   DELETED_P or give an error message MSG with argument ARG.  */
-
-static void
-process_subob_fn (tree fn, bool move_p, tree *spec_p, bool *trivial_p,
-		  bool *deleted_p, const char *msg, tree arg)
-{
-  if (!fn || fn == error_mark_node)
-    goto bad;
-
->>>>>>> 3bd7a983
   if (spec_p)
     {
       tree raises = TYPE_RAISES_EXCEPTIONS (TREE_TYPE (fn));
       *spec_p = merge_exception_specifiers (*spec_p, raises);
     }
 
-<<<<<<< HEAD
-  if (trivial_p && !trivial_fn_p (fn))
-    *trivial_p = false;
-=======
   if (!trivial_fn_p (fn))
     {
       if (trivial_p)
@@ -993,7 +929,6 @@
 	    error ("union member %q+D with non-trivial %qD", arg, fn);
 	}
     }
->>>>>>> 3bd7a983
 
   if (move_p && !move_fn_p (fn) && !trivial_fn_p (fn))
     {
@@ -1009,46 +944,6 @@
     *deleted_p = true;
 }
 
-<<<<<<< HEAD
-/* The caller wants to generate an implicit declaration of SFK for CTYPE
-   which is const if relevant and CONST_P is set.  If spec_p, trivial_p and
-   deleted_p are non-null, set their referent appropriately.  If diag is
-   true, we're being called from maybe_explain_implicit_delete to give
-   errors.  */
-
-static void
-synthesized_method_walk (tree ctype, special_function_kind sfk, bool const_p,
-			 tree *spec_p, bool *trivial_p, bool *deleted_p,
-			 bool diag)
-{
-  tree binfo, base_binfo, field, scope, fnname, rval, argtype;
-  bool move_p, copy_arg_p, assign_p, expected_trivial, check_vdtor;
-  VEC(tree,gc) *vbases;
-  int i, quals, flags;
-  tsubst_flags_t complain;
-  const char *msg;
-
-  if (spec_p)
-    *spec_p = (cxx_dialect >= cxx0x
-	       ? noexcept_true_spec : empty_except_spec);
-
-  if (deleted_p)
-    {
-      /* "The closure type associated with a lambda-expression has a deleted
-	 default constructor and a deleted copy assignment operator."
-         This is diagnosed in maybe_explain_implicit_delete.  */
-      if (LAMBDA_TYPE_P (ctype)
-	  && (sfk == sfk_constructor
-	      || sfk == sfk_copy_assignment))
-	{
-	  *deleted_p = true;
-	  return;
-	}
-
-      *deleted_p = false;
-    }
-
-=======
 /* Subroutine of synthesized_method_walk to allow recursion into anonymous
    aggregates.  */
 
@@ -1180,7 +1075,6 @@
       *deleted_p = false;
     }
 
->>>>>>> 3bd7a983
   move_p = false;
   switch (sfk)
     {
@@ -1188,7 +1082,6 @@
     case sfk_destructor:
       copy_arg_p = false;
       break;
-<<<<<<< HEAD
 
     case sfk_move_constructor:
     case sfk_move_assignment:
@@ -1219,39 +1112,7 @@
 #endif
 
   assign_p = false;
-=======
-
-    case sfk_move_constructor:
-    case sfk_move_assignment:
-      move_p = true;
-    case sfk_copy_constructor:
-    case sfk_copy_assignment:
-      copy_arg_p = true;
-      break;
-
-    default:
-      gcc_unreachable ();
-    }
-
-  expected_trivial = type_has_trivial_fn (ctype, sfk);
-  if (trivial_p)
-    *trivial_p = expected_trivial;
-
-#ifndef ENABLE_CHECKING
-  /* The TYPE_HAS_COMPLEX_* flags tell us about constraints from base
-     class versions and other properties of the type.  But a subobject
-     class can be trivially copyable and yet have overload resolution
-     choose a template constructor for initialization, depending on
-     rvalueness and cv-quals.  So we can't exit early for copy/move
-     methods in C++0x.  */
-  if (expected_trivial
-      && (!copy_arg_p || cxx_dialect < cxx0x))
-    return;
-#endif
-
-  assign_p = false;
   check_vdtor = false;
->>>>>>> 3bd7a983
   switch (sfk)
     {
     case sfk_move_assignment:
@@ -1298,8 +1159,6 @@
   else
     quals = TYPE_UNQUALIFIED;
   argtype = NULL_TREE;
-<<<<<<< HEAD
-=======
 
   if (!diag)
     msg = NULL;
@@ -1309,7 +1168,6 @@
   else
     msg = ("base %qT does not have a move constructor or trivial "
 	   "copy constructor");
->>>>>>> 3bd7a983
 
   for (binfo = TYPE_BINFO (ctype), i = 0;
        BINFO_BASE_ITERATE (binfo, i, base_binfo); ++i)
@@ -1319,144 +1177,10 @@
 	argtype = build_stub_type (basetype, quals, move_p);
       rval = locate_fn_flags (base_binfo, fnname, argtype, flags, complain);
 
-<<<<<<< HEAD
-      if (!diag)
-	msg = NULL;
-      else if (assign_p)
-	msg = ("base %qT does not have a move assignment operator or trivial "
-	       "copy assignment operator");
-      else
-	msg = ("base %qT does not have a move constructor or trivial "
-	       "copy constructor");
-
-=======
->>>>>>> 3bd7a983
       process_subob_fn (rval, move_p, spec_p, trivial_p, deleted_p,
 			msg, BINFO_TYPE (base_binfo));
 
       if (check_vdtor && type_has_virtual_destructor (basetype))
-<<<<<<< HEAD
-	{
-	  rval = locate_fn_flags (ctype, ansi_opname (DELETE_EXPR),
-				  ptr_type_node, flags, complain);
-	  /* Unlike for base ctor/op=/dtor, for operator delete it's fine
-	     to have a null rval (no class-specific op delete).  */
-	  if (rval && rval == error_mark_node && deleted_p)
-	    *deleted_p = true;
-	}
-    }
-
-  vbases = CLASSTYPE_VBASECLASSES (ctype);
-  if (vbases && assign_p && move_p)
-    {
-      /* Should the spec be changed to allow vbases that only occur once?  */
-      if (diag)
-	error ("%qT has virtual bases, default move assignment operator "
-	       "cannot be generated", ctype);
-      else if (deleted_p)
-	*deleted_p = true;
-    }
-  else if (!assign_p)
-    for (i = 0; VEC_iterate (tree, vbases, i, base_binfo); ++i)
-      {
-	if (copy_arg_p)
-	  argtype = build_stub_type (BINFO_TYPE (base_binfo), quals, move_p);
-	rval = locate_fn_flags (base_binfo, fnname, argtype, flags, complain);
-
-	if (!diag)
-	  msg = NULL;
-	else if (assign_p)
-	  msg = ("virtual base %qT does not have a move assignment "
-		 "operator or trivial copy assignment operator");
-	else
-	  msg = ("virtual base %qT does not have a move constructor "
-		 "or trivial copy constructor");
-
-	process_subob_fn (rval, move_p, spec_p, trivial_p, deleted_p,
-			  msg, BINFO_TYPE (base_binfo));
-      }
-
-  for (field = TYPE_FIELDS (ctype); field; field = TREE_CHAIN (field))
-    {
-      tree mem_type;
-
-      if (TREE_CODE (field) != FIELD_DECL
-	  || DECL_ARTIFICIAL (field))
-	continue;
-
-      mem_type = strip_array_types (TREE_TYPE (field));
-      if (assign_p)
-	{
-	  bool bad = true;
-	  if (CP_TYPE_CONST_P (mem_type) && !CLASS_TYPE_P (mem_type))
-	    {
-	      if (diag)
-		error ("non-static const member %q#D, can't use default "
-		       "assignment operator", field);
-	    }
-	  else if (TREE_CODE (mem_type) == REFERENCE_TYPE)
-	    {
-	      if (diag)
-		error ("non-static reference member %q#D, can't use "
-		       "default assignment operator", field);
-	    }
-	  else
-	    bad = false;
-
-	  if (bad && deleted_p)
-	    *deleted_p = true;
-	}
-      else if (sfk == sfk_constructor)
-	{
-	  bool bad = true;
-	  if (CP_TYPE_CONST_P (mem_type)
-	      && (!CLASS_TYPE_P (mem_type)
-		  || !type_has_user_provided_default_constructor (mem_type)))
-	    {
-	      if (diag)
-		error ("uninitialized non-static const member %q#D",
-		       field);
-	    }
-	  else if (TREE_CODE (mem_type) == REFERENCE_TYPE)
-	    {
-	      if (diag)
-		error ("uninitialized non-static reference member %q#D",
-		       field);
-	    }
-	  else
-	    bad = false;
-
-	  if (bad && deleted_p)
-	    *deleted_p = true;
-	}
-
-      if (!CLASS_TYPE_P (mem_type)
-	  || ANON_AGGR_TYPE_P (mem_type))
-	continue;
-
-      if (copy_arg_p)
-	{
-	  int mem_quals = cp_type_quals (mem_type) | quals;
-	  if (DECL_MUTABLE_P (field))
-	    mem_quals &= ~TYPE_QUAL_CONST;
-	  argtype = build_stub_type (mem_type, mem_quals, move_p);
-	}
-
-      rval = locate_fn_flags (mem_type, fnname, argtype, flags, complain);
-
-      if (!diag)
-	msg = NULL;
-      else if (assign_p)
-	msg = ("non-static data member %qD does not have a move "
-	       "assignment operator or trivial copy assignment operator");
-      else
-	msg = ("non-static data member %qD does not have a move "
-	       "constructor or trivial copy constructor");
-
-      process_subob_fn (rval, move_p, spec_p, trivial_p, deleted_p,
-			msg, field);
-    }
-=======
 	{
 	  rval = locate_fn_flags (ctype, ansi_opname (DELETE_EXPR),
 				  ptr_type_node, flags, complain);
@@ -1503,7 +1227,6 @@
   walk_field_subobs (TYPE_FIELDS (ctype), fnname, sfk, quals,
 		     copy_arg_p, move_p, assign_p, spec_p, trivial_p,
 		     deleted_p, msg, flags, complain);
->>>>>>> 3bd7a983
 
   pop_scope (scope);
 
