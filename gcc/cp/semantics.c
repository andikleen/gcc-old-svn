/* Perform the semantic phase of parsing, i.e., the process of
   building tree structure, checking semantic consistency, and
   building RTL.  These routines are used both during actual parsing
   and during the instantiation of template functions.

   Copyright (C) 1998-2012 Free Software Foundation, Inc.
   Written by Mark Mitchell (mmitchell@usa.net) based on code found
   formerly in parse.y and pt.c.

   This file is part of GCC.

   GCC is free software; you can redistribute it and/or modify it
   under the terms of the GNU General Public License as published by
   the Free Software Foundation; either version 3, or (at your option)
   any later version.

   GCC is distributed in the hope that it will be useful, but
   WITHOUT ANY WARRANTY; without even the implied warranty of
   MERCHANTABILITY or FITNESS FOR A PARTICULAR PURPOSE.  See the GNU
   General Public License for more details.

You should have received a copy of the GNU General Public License
along with GCC; see the file COPYING3.  If not see
<http://www.gnu.org/licenses/>.  */

#include "config.h"
#include "system.h"
#include "coretypes.h"
#include "tm.h"
#include "tree.h"
#include "cp-tree.h"
#include "c-family/c-common.h"
#include "c-family/c-objc.h"
#include "tree-inline.h"
#include "intl.h"
#include "toplev.h"
#include "flags.h"
#include "timevar.h"
#include "diagnostic.h"
#include "cgraph.h"
#include "tree-iterator.h"
#include "vec.h"
#include "target.h"
#include "gimple.h"
#include "bitmap.h"
#include "hash-table.h"

/* There routines provide a modular interface to perform many parsing
   operations.  They may therefore be used during actual parsing, or
   during template instantiation, which may be regarded as a
   degenerate form of parsing.  */

static tree maybe_convert_cond (tree);
static tree finalize_nrv_r (tree *, int *, void *);
static tree capture_decltype (tree);


/* Deferred Access Checking Overview
   ---------------------------------

   Most C++ expressions and declarations require access checking
   to be performed during parsing.  However, in several cases,
   this has to be treated differently.

   For member declarations, access checking has to be deferred
   until more information about the declaration is known.  For
   example:

     class A {
	 typedef int X;
       public:
	 X f();
     };

     A::X A::f();
     A::X g();

   When we are parsing the function return type `A::X', we don't
   really know if this is allowed until we parse the function name.

   Furthermore, some contexts require that access checking is
   never performed at all.  These include class heads, and template
   instantiations.

   Typical use of access checking functions is described here:

   1. When we enter a context that requires certain access checking
      mode, the function `push_deferring_access_checks' is called with
      DEFERRING argument specifying the desired mode.  Access checking
      may be performed immediately (dk_no_deferred), deferred
      (dk_deferred), or not performed (dk_no_check).

   2. When a declaration such as a type, or a variable, is encountered,
      the function `perform_or_defer_access_check' is called.  It
      maintains a VEC of all deferred checks.

   3. The global `current_class_type' or `current_function_decl' is then
      setup by the parser.  `enforce_access' relies on these information
      to check access.

   4. Upon exiting the context mentioned in step 1,
      `perform_deferred_access_checks' is called to check all declaration
      stored in the VEC. `pop_deferring_access_checks' is then
      called to restore the previous access checking mode.

      In case of parsing error, we simply call `pop_deferring_access_checks'
      without `perform_deferred_access_checks'.  */

typedef struct GTY(()) deferred_access {
  /* A VEC representing name-lookups for which we have deferred
     checking access controls.  We cannot check the accessibility of
     names used in a decl-specifier-seq until we know what is being
     declared because code like:

       class A {
	 class B {};
	 B* f();
       }

       A::B* A::f() { return 0; }

     is valid, even though `A::B' is not generally accessible.  */
  VEC (deferred_access_check,gc)* GTY(()) deferred_access_checks;

  /* The current mode of access checks.  */
  enum deferring_kind deferring_access_checks_kind;

} deferred_access;
DEF_VEC_O (deferred_access);
DEF_VEC_ALLOC_O (deferred_access,gc);

/* Data for deferred access checking.  */
static GTY(()) VEC(deferred_access,gc) *deferred_access_stack;
static GTY(()) unsigned deferred_access_no_check;

/* Save the current deferred access states and start deferred
   access checking iff DEFER_P is true.  */

void
push_deferring_access_checks (deferring_kind deferring)
{
  /* For context like template instantiation, access checking
     disabling applies to all nested context.  */
  if (deferred_access_no_check || deferring == dk_no_check)
    deferred_access_no_check++;
  else
    {
      deferred_access e = {NULL, deferring};
      VEC_safe_push (deferred_access, gc, deferred_access_stack, e);
    }
}

/* Resume deferring access checks again after we stopped doing
   this previously.  */

void
resume_deferring_access_checks (void)
{
  if (!deferred_access_no_check)
    VEC_last (deferred_access, deferred_access_stack)
      .deferring_access_checks_kind = dk_deferred;
}

/* Stop deferring access checks.  */

void
stop_deferring_access_checks (void)
{
  if (!deferred_access_no_check)
    VEC_last (deferred_access, deferred_access_stack)
      .deferring_access_checks_kind = dk_no_deferred;
}

/* Discard the current deferred access checks and restore the
   previous states.  */

void
pop_deferring_access_checks (void)
{
  if (deferred_access_no_check)
    deferred_access_no_check--;
  else
    VEC_pop (deferred_access, deferred_access_stack);
}

/* Returns a TREE_LIST representing the deferred checks.
   The TREE_PURPOSE of each node is the type through which the
   access occurred; the TREE_VALUE is the declaration named.
   */

VEC (deferred_access_check,gc)*
get_deferred_access_checks (void)
{
  if (deferred_access_no_check)
    return NULL;
  else
    return (VEC_last (deferred_access, deferred_access_stack)
	    .deferred_access_checks);
}

/* Take current deferred checks and combine with the
   previous states if we also defer checks previously.
   Otherwise perform checks now.  */

void
pop_to_parent_deferring_access_checks (void)
{
  if (deferred_access_no_check)
    deferred_access_no_check--;
  else
    {
      VEC (deferred_access_check,gc) *checks;
      deferred_access *ptr;

      checks = (VEC_last (deferred_access, deferred_access_stack)
		.deferred_access_checks);

      VEC_pop (deferred_access, deferred_access_stack);
      ptr = &VEC_last (deferred_access, deferred_access_stack);
      if (ptr->deferring_access_checks_kind == dk_no_deferred)
	{
	  /* Check access.  */
	  perform_access_checks (checks, tf_warning_or_error);
	}
      else
	{
	  /* Merge with parent.  */
	  int i, j;
	  deferred_access_check *chk, *probe;

	  FOR_EACH_VEC_ELT (deferred_access_check, checks, i, chk)
	    {
	      FOR_EACH_VEC_ELT (deferred_access_check,
				ptr->deferred_access_checks, j, probe)
		{
		  if (probe->binfo == chk->binfo &&
		      probe->decl == chk->decl &&
		      probe->diag_decl == chk->diag_decl)
		    goto found;
		}
	      /* Insert into parent's checks.  */
	      VEC_safe_push (deferred_access_check, gc,
			     ptr->deferred_access_checks, *chk);
	    found:;
	    }
	}
    }
}

/* Perform the access checks in CHECKS.  The TREE_PURPOSE of each node
   is the BINFO indicating the qualifying scope used to access the
   DECL node stored in the TREE_VALUE of the node.  If CHECKS is empty
   or we aren't in SFINAE context or all the checks succeed return TRUE,
   otherwise FALSE.  */

bool
perform_access_checks (VEC (deferred_access_check,gc)* checks,
		       tsubst_flags_t complain)
{
  int i;
  deferred_access_check *chk;
  location_t loc = input_location;
  bool ok = true;

  if (!checks)
    return true;

  FOR_EACH_VEC_ELT (deferred_access_check, checks, i, chk)
    {
      input_location = chk->loc;
      ok &= enforce_access (chk->binfo, chk->decl, chk->diag_decl, complain);
    }

  input_location = loc;
  return (complain & tf_error) ? true : ok;
}

/* Perform the deferred access checks.

   After performing the checks, we still have to keep the list
   `deferred_access_stack->deferred_access_checks' since we may want
   to check access for them again later in a different context.
   For example:

     class A {
       typedef int X;
       static X a;
     };
     A::X A::a, x;	// No error for `A::a', error for `x'

   We have to perform deferred access of `A::X', first with `A::a',
   next with `x'.  Return value like perform_access_checks above.  */

bool
perform_deferred_access_checks (tsubst_flags_t complain)
{
  return perform_access_checks (get_deferred_access_checks (), complain);
}

/* Defer checking the accessibility of DECL, when looked up in
   BINFO. DIAG_DECL is the declaration to use to print diagnostics.
   Return value like perform_access_checks above.  */

bool
perform_or_defer_access_check (tree binfo, tree decl, tree diag_decl,
			       tsubst_flags_t complain)
{
  int i;
  deferred_access *ptr;
  deferred_access_check *chk;


  /* Exit if we are in a context that no access checking is performed.
     */
  if (deferred_access_no_check)
    return true;

  gcc_assert (TREE_CODE (binfo) == TREE_BINFO);

  ptr = &VEC_last (deferred_access, deferred_access_stack);

  /* If we are not supposed to defer access checks, just check now.  */
  if (ptr->deferring_access_checks_kind == dk_no_deferred)
    {
      bool ok = enforce_access (binfo, decl, diag_decl, complain);
      return (complain & tf_error) ? true : ok;
    }

  /* See if we are already going to perform this check.  */
  FOR_EACH_VEC_ELT  (deferred_access_check,
		     ptr->deferred_access_checks, i, chk)
    {
      if (chk->decl == decl && chk->binfo == binfo &&
	  chk->diag_decl == diag_decl)
	{
	  return true;
	}
    }
  /* If not, record the check.  */
  deferred_access_check new_access = {binfo, decl, diag_decl, input_location};
  VEC_safe_push (deferred_access_check, gc, ptr->deferred_access_checks,
		 new_access);

  return true;
}

/* Returns nonzero if the current statement is a full expression,
   i.e. temporaries created during that statement should be destroyed
   at the end of the statement.  */

int
stmts_are_full_exprs_p (void)
{
  return current_stmt_tree ()->stmts_are_full_exprs_p;
}

/* T is a statement.  Add it to the statement-tree.  This is the C++
   version.  The C/ObjC frontends have a slightly different version of
   this function.  */

tree
add_stmt (tree t)
{
  enum tree_code code = TREE_CODE (t);

  if (EXPR_P (t) && code != LABEL_EXPR)
    {
      if (!EXPR_HAS_LOCATION (t))
	SET_EXPR_LOCATION (t, input_location);

      /* When we expand a statement-tree, we must know whether or not the
	 statements are full-expressions.  We record that fact here.  */
      STMT_IS_FULL_EXPR_P (t) = stmts_are_full_exprs_p ();
    }

  /* Add T to the statement-tree.  Non-side-effect statements need to be
     recorded during statement expressions.  */
  gcc_checking_assert (!VEC_empty (tree, stmt_list_stack));
  append_to_statement_list_force (t, &cur_stmt_list);

  return t;
}

/* Returns the stmt_tree to which statements are currently being added.  */

stmt_tree
current_stmt_tree (void)
{
  return (cfun
	  ? &cfun->language->base.x_stmt_tree
	  : &scope_chain->x_stmt_tree);
}

/* If statements are full expressions, wrap STMT in a CLEANUP_POINT_EXPR.  */

static tree
maybe_cleanup_point_expr (tree expr)
{
  if (!processing_template_decl && stmts_are_full_exprs_p ())
    expr = fold_build_cleanup_point_expr (TREE_TYPE (expr), expr);
  return expr;
}

/* Like maybe_cleanup_point_expr except have the type of the new expression be
   void so we don't need to create a temporary variable to hold the inner
   expression.  The reason why we do this is because the original type might be
   an aggregate and we cannot create a temporary variable for that type.  */

tree
maybe_cleanup_point_expr_void (tree expr)
{
  if (!processing_template_decl && stmts_are_full_exprs_p ())
    expr = fold_build_cleanup_point_expr (void_type_node, expr);
  return expr;
}



/* Create a declaration statement for the declaration given by the DECL.  */

void
add_decl_expr (tree decl)
{
  tree r = build_stmt (input_location, DECL_EXPR, decl);
  if (DECL_INITIAL (decl)
      || (DECL_SIZE (decl) && TREE_SIDE_EFFECTS (DECL_SIZE (decl))))
    r = maybe_cleanup_point_expr_void (r);
  add_stmt (r);
}

/* Finish a scope.  */

tree
do_poplevel (tree stmt_list)
{
  tree block = NULL;

  if (stmts_are_full_exprs_p ())
    block = poplevel (kept_level_p (), 1, 0);

  stmt_list = pop_stmt_list (stmt_list);

  if (!processing_template_decl)
    {
      stmt_list = c_build_bind_expr (input_location, block, stmt_list);
      /* ??? See c_end_compound_stmt re statement expressions.  */
    }

  return stmt_list;
}

/* Begin a new scope.  */

static tree
do_pushlevel (scope_kind sk)
{
  tree ret = push_stmt_list ();
  if (stmts_are_full_exprs_p ())
    begin_scope (sk, NULL);
  return ret;
}

/* Queue a cleanup.  CLEANUP is an expression/statement to be executed
   when the current scope is exited.  EH_ONLY is true when this is not
   meant to apply to normal control flow transfer.  */

void
push_cleanup (tree decl, tree cleanup, bool eh_only)
{
  tree stmt = build_stmt (input_location, CLEANUP_STMT, NULL, cleanup, decl);
  CLEANUP_EH_ONLY (stmt) = eh_only;
  add_stmt (stmt);
  CLEANUP_BODY (stmt) = push_stmt_list ();
}

/* Begin a conditional that might contain a declaration.  When generating
   normal code, we want the declaration to appear before the statement
   containing the conditional.  When generating template code, we want the
   conditional to be rendered as the raw DECL_EXPR.  */

static void
begin_cond (tree *cond_p)
{
  if (processing_template_decl)
    *cond_p = push_stmt_list ();
}

/* Finish such a conditional.  */

static void
finish_cond (tree *cond_p, tree expr)
{
  if (processing_template_decl)
    {
      tree cond = pop_stmt_list (*cond_p);

      if (expr == NULL_TREE)
	/* Empty condition in 'for'.  */
	gcc_assert (empty_expr_stmt_p (cond));
      else if (check_for_bare_parameter_packs (expr))
        expr = error_mark_node;
      else if (!empty_expr_stmt_p (cond))
	expr = build2 (COMPOUND_EXPR, TREE_TYPE (expr), cond, expr);
    }
  *cond_p = expr;
}

/* If *COND_P specifies a conditional with a declaration, transform the
   loop such that
	    while (A x = 42) { }
	    for (; A x = 42;) { }
   becomes
	    while (true) { A x = 42; if (!x) break; }
	    for (;;) { A x = 42; if (!x) break; }
   The statement list for BODY will be empty if the conditional did
   not declare anything.  */

static void
simplify_loop_decl_cond (tree *cond_p, tree body)
{
  tree cond, if_stmt;

  if (!TREE_SIDE_EFFECTS (body))
    return;

  cond = *cond_p;
  *cond_p = boolean_true_node;

  if_stmt = begin_if_stmt ();
  cond = cp_build_unary_op (TRUTH_NOT_EXPR, cond, 0, tf_warning_or_error);
  finish_if_stmt_cond (cond, if_stmt);
  finish_break_stmt ();
  finish_then_clause (if_stmt);
  finish_if_stmt (if_stmt);
}

/* Finish a goto-statement.  */

tree
finish_goto_stmt (tree destination)
{
  if (TREE_CODE (destination) == IDENTIFIER_NODE)
    destination = lookup_label (destination);

  /* We warn about unused labels with -Wunused.  That means we have to
     mark the used labels as used.  */
  if (TREE_CODE (destination) == LABEL_DECL)
    TREE_USED (destination) = 1;
  else
    {
      destination = mark_rvalue_use (destination);
      if (!processing_template_decl)
	{
	  destination = cp_convert (ptr_type_node, destination,
				    tf_warning_or_error);
	  if (error_operand_p (destination))
	    return NULL_TREE;
	  destination
	    = fold_build_cleanup_point_expr (TREE_TYPE (destination),
					     destination);
	}
    }

  check_goto (destination);

  return add_stmt (build_stmt (input_location, GOTO_EXPR, destination));
}

/* COND is the condition-expression for an if, while, etc.,
   statement.  Convert it to a boolean value, if appropriate.
   In addition, verify sequence points if -Wsequence-point is enabled.  */

static tree
maybe_convert_cond (tree cond)
{
  /* Empty conditions remain empty.  */
  if (!cond)
    return NULL_TREE;

  /* Wait until we instantiate templates before doing conversion.  */
  if (processing_template_decl)
    return cond;

  if (warn_sequence_point)
    verify_sequence_points (cond);

  /* Do the conversion.  */
  cond = convert_from_reference (cond);

  if (TREE_CODE (cond) == MODIFY_EXPR
      && !TREE_NO_WARNING (cond)
      && warn_parentheses)
    {
      warning (OPT_Wparentheses,
	       "suggest parentheses around assignment used as truth value");
      TREE_NO_WARNING (cond) = 1;
    }

  return condition_conversion (cond);
}

/* Finish an expression-statement, whose EXPRESSION is as indicated.  */

tree
finish_expr_stmt (tree expr)
{
  tree r = NULL_TREE;

  if (expr != NULL_TREE)
    {
      if (!processing_template_decl)
	{
	  if (warn_sequence_point)
	    verify_sequence_points (expr);
	  expr = convert_to_void (expr, ICV_STATEMENT, tf_warning_or_error);
	}
      else if (!type_dependent_expression_p (expr))
	convert_to_void (build_non_dependent_expr (expr), ICV_STATEMENT, 
                         tf_warning_or_error);

      if (check_for_bare_parameter_packs (expr))
        expr = error_mark_node;

      /* Simplification of inner statement expressions, compound exprs,
	 etc can result in us already having an EXPR_STMT.  */
      if (TREE_CODE (expr) != CLEANUP_POINT_EXPR)
	{
	  if (TREE_CODE (expr) != EXPR_STMT)
	    expr = build_stmt (input_location, EXPR_STMT, expr);
	  expr = maybe_cleanup_point_expr_void (expr);
	}

      r = add_stmt (expr);
    }

  finish_stmt ();

  return r;
}


/* Begin an if-statement.  Returns a newly created IF_STMT if
   appropriate.  */

tree
begin_if_stmt (void)
{
  tree r, scope;
  scope = do_pushlevel (sk_cond);
  r = build_stmt (input_location, IF_STMT, NULL_TREE,
		  NULL_TREE, NULL_TREE, scope);
  begin_cond (&IF_COND (r));
  return r;
}

/* Process the COND of an if-statement, which may be given by
   IF_STMT.  */

void
finish_if_stmt_cond (tree cond, tree if_stmt)
{
  finish_cond (&IF_COND (if_stmt), maybe_convert_cond (cond));
  add_stmt (if_stmt);
  THEN_CLAUSE (if_stmt) = push_stmt_list ();
}

/* Finish the then-clause of an if-statement, which may be given by
   IF_STMT.  */

tree
finish_then_clause (tree if_stmt)
{
  THEN_CLAUSE (if_stmt) = pop_stmt_list (THEN_CLAUSE (if_stmt));
  return if_stmt;
}

/* Begin the else-clause of an if-statement.  */

void
begin_else_clause (tree if_stmt)
{
  ELSE_CLAUSE (if_stmt) = push_stmt_list ();
}

/* Finish the else-clause of an if-statement, which may be given by
   IF_STMT.  */

void
finish_else_clause (tree if_stmt)
{
  ELSE_CLAUSE (if_stmt) = pop_stmt_list (ELSE_CLAUSE (if_stmt));
}

/* Finish an if-statement.  */

void
finish_if_stmt (tree if_stmt)
{
  tree scope = IF_SCOPE (if_stmt);
  IF_SCOPE (if_stmt) = NULL;
  add_stmt (do_poplevel (scope));
  finish_stmt ();
}

/* Begin a while-statement.  Returns a newly created WHILE_STMT if
   appropriate.  */

tree
begin_while_stmt (void)
{
  tree r;
  r = build_stmt (input_location, WHILE_STMT, NULL_TREE, NULL_TREE);
  add_stmt (r);
  WHILE_BODY (r) = do_pushlevel (sk_block);
  begin_cond (&WHILE_COND (r));
  return r;
}

/* Process the COND of a while-statement, which may be given by
   WHILE_STMT.  */

void
finish_while_stmt_cond (tree cond, tree while_stmt)
{
  finish_cond (&WHILE_COND (while_stmt), maybe_convert_cond (cond));
  simplify_loop_decl_cond (&WHILE_COND (while_stmt), WHILE_BODY (while_stmt));
}

/* Finish a while-statement, which may be given by WHILE_STMT.  */

void
finish_while_stmt (tree while_stmt)
{
  WHILE_BODY (while_stmt) = do_poplevel (WHILE_BODY (while_stmt));
  finish_stmt ();
}

/* Begin a do-statement.  Returns a newly created DO_STMT if
   appropriate.  */

tree
begin_do_stmt (void)
{
  tree r = build_stmt (input_location, DO_STMT, NULL_TREE, NULL_TREE);
  add_stmt (r);
  DO_BODY (r) = push_stmt_list ();
  return r;
}

/* Finish the body of a do-statement, which may be given by DO_STMT.  */

void
finish_do_body (tree do_stmt)
{
  tree body = DO_BODY (do_stmt) = pop_stmt_list (DO_BODY (do_stmt));

  if (TREE_CODE (body) == STATEMENT_LIST && STATEMENT_LIST_TAIL (body))
    body = STATEMENT_LIST_TAIL (body)->stmt;

  if (IS_EMPTY_STMT (body))
    warning (OPT_Wempty_body,
            "suggest explicit braces around empty body in %<do%> statement");
}

/* Finish a do-statement, which may be given by DO_STMT, and whose
   COND is as indicated.  */

void
finish_do_stmt (tree cond, tree do_stmt)
{
  cond = maybe_convert_cond (cond);
  DO_COND (do_stmt) = cond;
  finish_stmt ();
}

/* Finish a return-statement.  The EXPRESSION returned, if any, is as
   indicated.  */

tree
finish_return_stmt (tree expr)
{
  tree r;
  bool no_warning;

  expr = check_return_expr (expr, &no_warning);

  if (flag_openmp && !check_omp_return ())
    return error_mark_node;
  if (!processing_template_decl)
    {
      if (warn_sequence_point)
	verify_sequence_points (expr);
      
      if (DECL_DESTRUCTOR_P (current_function_decl)
	  || (DECL_CONSTRUCTOR_P (current_function_decl)
	      && targetm.cxx.cdtor_returns_this ()))
	{
	  /* Similarly, all destructors must run destructors for
	     base-classes before returning.  So, all returns in a
	     destructor get sent to the DTOR_LABEL; finish_function emits
	     code to return a value there.  */
	  return finish_goto_stmt (cdtor_label);
	}
    }

  r = build_stmt (input_location, RETURN_EXPR, expr);
  TREE_NO_WARNING (r) |= no_warning;
  r = maybe_cleanup_point_expr_void (r);
  r = add_stmt (r);
  finish_stmt ();

  return r;
}

/* Begin the scope of a for-statement or a range-for-statement.
   Both the returned trees are to be used in a call to
   begin_for_stmt or begin_range_for_stmt.  */

tree
begin_for_scope (tree *init)
{
  tree scope = NULL_TREE;
  if (flag_new_for_scope > 0)
    scope = do_pushlevel (sk_for);

  if (processing_template_decl)
    *init = push_stmt_list ();
  else
    *init = NULL_TREE;

  return scope;
}

/* Begin a for-statement.  Returns a new FOR_STMT.
   SCOPE and INIT should be the return of begin_for_scope,
   or both NULL_TREE  */

tree
begin_for_stmt (tree scope, tree init)
{
  tree r;

  r = build_stmt (input_location, FOR_STMT, NULL_TREE, NULL_TREE,
		  NULL_TREE, NULL_TREE, NULL_TREE);

  if (scope == NULL_TREE)
    {
      gcc_assert (!init || !(flag_new_for_scope > 0));
      if (!init)
	scope = begin_for_scope (&init);
    }
  FOR_INIT_STMT (r) = init;
  FOR_SCOPE (r) = scope;

  return r;
}

/* Finish the for-init-statement of a for-statement, which may be
   given by FOR_STMT.  */

void
finish_for_init_stmt (tree for_stmt)
{
  if (processing_template_decl)
    FOR_INIT_STMT (for_stmt) = pop_stmt_list (FOR_INIT_STMT (for_stmt));
  add_stmt (for_stmt);
  FOR_BODY (for_stmt) = do_pushlevel (sk_block);
  begin_cond (&FOR_COND (for_stmt));
}

/* Finish the COND of a for-statement, which may be given by
   FOR_STMT.  */

void
finish_for_cond (tree cond, tree for_stmt)
{
  finish_cond (&FOR_COND (for_stmt), maybe_convert_cond (cond));
  simplify_loop_decl_cond (&FOR_COND (for_stmt), FOR_BODY (for_stmt));
}

/* Finish the increment-EXPRESSION in a for-statement, which may be
   given by FOR_STMT.  */

void
finish_for_expr (tree expr, tree for_stmt)
{
  if (!expr)
    return;
  /* If EXPR is an overloaded function, issue an error; there is no
     context available to use to perform overload resolution.  */
  if (type_unknown_p (expr))
    {
      cxx_incomplete_type_error (expr, TREE_TYPE (expr));
      expr = error_mark_node;
    }
  if (!processing_template_decl)
    {
      if (warn_sequence_point)
	verify_sequence_points (expr);
      expr = convert_to_void (expr, ICV_THIRD_IN_FOR,
                              tf_warning_or_error);
    }
  else if (!type_dependent_expression_p (expr))
    convert_to_void (build_non_dependent_expr (expr), ICV_THIRD_IN_FOR,
                     tf_warning_or_error);
  expr = maybe_cleanup_point_expr_void (expr);
  if (check_for_bare_parameter_packs (expr))
    expr = error_mark_node;
  FOR_EXPR (for_stmt) = expr;
}

/* Finish the body of a for-statement, which may be given by
   FOR_STMT.  The increment-EXPR for the loop must be
   provided.
   It can also finish RANGE_FOR_STMT. */

void
finish_for_stmt (tree for_stmt)
{
  if (TREE_CODE (for_stmt) == RANGE_FOR_STMT)
    RANGE_FOR_BODY (for_stmt) = do_poplevel (RANGE_FOR_BODY (for_stmt));
  else
    FOR_BODY (for_stmt) = do_poplevel (FOR_BODY (for_stmt));

  /* Pop the scope for the body of the loop.  */
  if (flag_new_for_scope > 0)
    {
      tree scope;
      tree *scope_ptr = (TREE_CODE (for_stmt) == RANGE_FOR_STMT
			 ? &RANGE_FOR_SCOPE (for_stmt)
			 : &FOR_SCOPE (for_stmt));
      scope = *scope_ptr;
      *scope_ptr = NULL;
      add_stmt (do_poplevel (scope));
    }

  finish_stmt ();
}

/* Begin a range-for-statement.  Returns a new RANGE_FOR_STMT.
   SCOPE and INIT should be the return of begin_for_scope,
   or both NULL_TREE  .
   To finish it call finish_for_stmt(). */

tree
begin_range_for_stmt (tree scope, tree init)
{
  tree r;

  r = build_stmt (input_location, RANGE_FOR_STMT,
		  NULL_TREE, NULL_TREE, NULL_TREE, NULL_TREE);

  if (scope == NULL_TREE)
    {
      gcc_assert (!init || !(flag_new_for_scope > 0));
      if (!init)
	scope = begin_for_scope (&init);
    }

  /* RANGE_FOR_STMTs do not use nor save the init tree, so we
     pop it now.  */
  if (init)
    pop_stmt_list (init);
  RANGE_FOR_SCOPE (r) = scope;

  return r;
}

/* Finish the head of a range-based for statement, which may
   be given by RANGE_FOR_STMT. DECL must be the declaration
   and EXPR must be the loop expression. */

void
finish_range_for_decl (tree range_for_stmt, tree decl, tree expr)
{
  RANGE_FOR_DECL (range_for_stmt) = decl;
  RANGE_FOR_EXPR (range_for_stmt) = expr;
  add_stmt (range_for_stmt);
  RANGE_FOR_BODY (range_for_stmt) = do_pushlevel (sk_block);
}

/* Finish a break-statement.  */

tree
finish_break_stmt (void)
{
  /* In switch statements break is sometimes stylistically used after
     a return statement.  This can lead to spurious warnings about
     control reaching the end of a non-void function when it is
     inlined.  Note that we are calling block_may_fallthru with
     language specific tree nodes; this works because
     block_may_fallthru returns true when given something it does not
     understand.  */
  if (!block_may_fallthru (cur_stmt_list))
    return void_zero_node;
  return add_stmt (build_stmt (input_location, BREAK_STMT));
}

/* Finish a continue-statement.  */

tree
finish_continue_stmt (void)
{
  return add_stmt (build_stmt (input_location, CONTINUE_STMT));
}

/* Begin a switch-statement.  Returns a new SWITCH_STMT if
   appropriate.  */

tree
begin_switch_stmt (void)
{
  tree r, scope;

  scope = do_pushlevel (sk_cond);
  r = build_stmt (input_location, SWITCH_STMT, NULL_TREE, NULL_TREE, NULL_TREE, scope);

  begin_cond (&SWITCH_STMT_COND (r));

  return r;
}

/* Finish the cond of a switch-statement.  */

void
finish_switch_cond (tree cond, tree switch_stmt)
{
  tree orig_type = NULL;
  if (!processing_template_decl)
    {
      /* Convert the condition to an integer or enumeration type.  */
      cond = build_expr_type_conversion (WANT_INT | WANT_ENUM, cond, true);
      if (cond == NULL_TREE)
	{
	  error ("switch quantity not an integer");
	  cond = error_mark_node;
	}
      orig_type = TREE_TYPE (cond);
      if (cond != error_mark_node)
	{
	  /* [stmt.switch]

	     Integral promotions are performed.  */
	  cond = perform_integral_promotions (cond);
	  cond = maybe_cleanup_point_expr (cond);
	}
    }
  if (check_for_bare_parameter_packs (cond))
    cond = error_mark_node;
  else if (!processing_template_decl && warn_sequence_point)
    verify_sequence_points (cond);

  finish_cond (&SWITCH_STMT_COND (switch_stmt), cond);
  SWITCH_STMT_TYPE (switch_stmt) = orig_type;
  add_stmt (switch_stmt);
  push_switch (switch_stmt);
  SWITCH_STMT_BODY (switch_stmt) = push_stmt_list ();
}

/* Finish the body of a switch-statement, which may be given by
   SWITCH_STMT.  The COND to switch on is indicated.  */

void
finish_switch_stmt (tree switch_stmt)
{
  tree scope;

  SWITCH_STMT_BODY (switch_stmt) =
    pop_stmt_list (SWITCH_STMT_BODY (switch_stmt));
  pop_switch ();
  finish_stmt ();

  scope = SWITCH_STMT_SCOPE (switch_stmt);
  SWITCH_STMT_SCOPE (switch_stmt) = NULL;
  add_stmt (do_poplevel (scope));
}

/* Begin a try-block.  Returns a newly-created TRY_BLOCK if
   appropriate.  */

tree
begin_try_block (void)
{
  tree r = build_stmt (input_location, TRY_BLOCK, NULL_TREE, NULL_TREE);
  add_stmt (r);
  TRY_STMTS (r) = push_stmt_list ();
  return r;
}

/* Likewise, for a function-try-block.  The block returned in
   *COMPOUND_STMT is an artificial outer scope, containing the
   function-try-block.  */

tree
begin_function_try_block (tree *compound_stmt)
{
  tree r;
  /* This outer scope does not exist in the C++ standard, but we need
     a place to put __FUNCTION__ and similar variables.  */
  *compound_stmt = begin_compound_stmt (0);
  r = begin_try_block ();
  FN_TRY_BLOCK_P (r) = 1;
  return r;
}

/* Finish a try-block, which may be given by TRY_BLOCK.  */

void
finish_try_block (tree try_block)
{
  TRY_STMTS (try_block) = pop_stmt_list (TRY_STMTS (try_block));
  TRY_HANDLERS (try_block) = push_stmt_list ();
}

/* Finish the body of a cleanup try-block, which may be given by
   TRY_BLOCK.  */

void
finish_cleanup_try_block (tree try_block)
{
  TRY_STMTS (try_block) = pop_stmt_list (TRY_STMTS (try_block));
}

/* Finish an implicitly generated try-block, with a cleanup is given
   by CLEANUP.  */

void
finish_cleanup (tree cleanup, tree try_block)
{
  TRY_HANDLERS (try_block) = cleanup;
  CLEANUP_P (try_block) = 1;
}

/* Likewise, for a function-try-block.  */

void
finish_function_try_block (tree try_block)
{
  finish_try_block (try_block);
  /* FIXME : something queer about CTOR_INITIALIZER somehow following
     the try block, but moving it inside.  */
  in_function_try_handler = 1;
}

/* Finish a handler-sequence for a try-block, which may be given by
   TRY_BLOCK.  */

void
finish_handler_sequence (tree try_block)
{
  TRY_HANDLERS (try_block) = pop_stmt_list (TRY_HANDLERS (try_block));
  check_handlers (TRY_HANDLERS (try_block));
}

/* Finish the handler-seq for a function-try-block, given by
   TRY_BLOCK.  COMPOUND_STMT is the outer block created by
   begin_function_try_block.  */

void
finish_function_handler_sequence (tree try_block, tree compound_stmt)
{
  in_function_try_handler = 0;
  finish_handler_sequence (try_block);
  finish_compound_stmt (compound_stmt);
}

/* Begin a handler.  Returns a HANDLER if appropriate.  */

tree
begin_handler (void)
{
  tree r;

  r = build_stmt (input_location, HANDLER, NULL_TREE, NULL_TREE);
  add_stmt (r);

  /* Create a binding level for the eh_info and the exception object
     cleanup.  */
  HANDLER_BODY (r) = do_pushlevel (sk_catch);

  return r;
}

/* Finish the handler-parameters for a handler, which may be given by
   HANDLER.  DECL is the declaration for the catch parameter, or NULL
   if this is a `catch (...)' clause.  */

void
finish_handler_parms (tree decl, tree handler)
{
  tree type = NULL_TREE;
  if (processing_template_decl)
    {
      if (decl)
	{
	  decl = pushdecl (decl);
	  decl = push_template_decl (decl);
	  HANDLER_PARMS (handler) = decl;
	  type = TREE_TYPE (decl);
	}
    }
  else
    type = expand_start_catch_block (decl);
  HANDLER_TYPE (handler) = type;
  if (!processing_template_decl && type)
    mark_used (eh_type_info (type));
}

/* Finish a handler, which may be given by HANDLER.  The BLOCKs are
   the return value from the matching call to finish_handler_parms.  */

void
finish_handler (tree handler)
{
  if (!processing_template_decl)
    expand_end_catch_block ();
  HANDLER_BODY (handler) = do_poplevel (HANDLER_BODY (handler));
}

/* Begin a compound statement.  FLAGS contains some bits that control the
   behavior and context.  If BCS_NO_SCOPE is set, the compound statement
   does not define a scope.  If BCS_FN_BODY is set, this is the outermost
   block of a function.  If BCS_TRY_BLOCK is set, this is the block
   created on behalf of a TRY statement.  Returns a token to be passed to
   finish_compound_stmt.  */

tree
begin_compound_stmt (unsigned int flags)
{
  tree r;

  if (flags & BCS_NO_SCOPE)
    {
      r = push_stmt_list ();
      STATEMENT_LIST_NO_SCOPE (r) = 1;

      /* Normally, we try hard to keep the BLOCK for a statement-expression.
	 But, if it's a statement-expression with a scopeless block, there's
	 nothing to keep, and we don't want to accidentally keep a block
	 *inside* the scopeless block.  */
      keep_next_level (false);
    }
  else
    r = do_pushlevel (flags & BCS_TRY_BLOCK ? sk_try : sk_block);

  /* When processing a template, we need to remember where the braces were,
     so that we can set up identical scopes when instantiating the template
     later.  BIND_EXPR is a handy candidate for this.
     Note that do_poplevel won't create a BIND_EXPR itself here (and thus
     result in nested BIND_EXPRs), since we don't build BLOCK nodes when
     processing templates.  */
  if (processing_template_decl)
    {
      r = build3 (BIND_EXPR, NULL, NULL, r, NULL);
      BIND_EXPR_TRY_BLOCK (r) = (flags & BCS_TRY_BLOCK) != 0;
      BIND_EXPR_BODY_BLOCK (r) = (flags & BCS_FN_BODY) != 0;
      TREE_SIDE_EFFECTS (r) = 1;
    }

  return r;
}

/* Finish a compound-statement, which is given by STMT.  */

void
finish_compound_stmt (tree stmt)
{
  if (TREE_CODE (stmt) == BIND_EXPR)
    {
      tree body = do_poplevel (BIND_EXPR_BODY (stmt));
      /* If the STATEMENT_LIST is empty and this BIND_EXPR isn't special,
	 discard the BIND_EXPR so it can be merged with the containing
	 STATEMENT_LIST.  */
      if (TREE_CODE (body) == STATEMENT_LIST
	  && STATEMENT_LIST_HEAD (body) == NULL
	  && !BIND_EXPR_BODY_BLOCK (stmt)
	  && !BIND_EXPR_TRY_BLOCK (stmt))
	stmt = body;
      else
	BIND_EXPR_BODY (stmt) = body;
    }
  else if (STATEMENT_LIST_NO_SCOPE (stmt))
    stmt = pop_stmt_list (stmt);
  else
    {
      /* Destroy any ObjC "super" receivers that may have been
	 created.  */
      objc_clear_super_receiver ();

      stmt = do_poplevel (stmt);
    }

  /* ??? See c_end_compound_stmt wrt statement expressions.  */
  add_stmt (stmt);
  finish_stmt ();
}

/* Finish an asm-statement, whose components are a STRING, some
   OUTPUT_OPERANDS, some INPUT_OPERANDS, some CLOBBERS and some
   LABELS.  Also note whether the asm-statement should be
   considered volatile.  */

tree
finish_asm_stmt (int volatile_p, tree string, tree output_operands,
		 tree input_operands, tree clobbers, tree labels)
{
  tree r;
  tree t;
  int ninputs = list_length (input_operands);
  int noutputs = list_length (output_operands);

  if (!processing_template_decl)
    {
      const char *constraint;
      const char **oconstraints;
      bool allows_mem, allows_reg, is_inout;
      tree operand;
      int i;

      oconstraints = XALLOCAVEC (const char *, noutputs);

      string = resolve_asm_operand_names (string, output_operands,
					  input_operands, labels);

      for (i = 0, t = output_operands; t; t = TREE_CHAIN (t), ++i)
	{
	  operand = TREE_VALUE (t);

	  /* ??? Really, this should not be here.  Users should be using a
	     proper lvalue, dammit.  But there's a long history of using
	     casts in the output operands.  In cases like longlong.h, this
	     becomes a primitive form of typechecking -- if the cast can be
	     removed, then the output operand had a type of the proper width;
	     otherwise we'll get an error.  Gross, but ...  */
	  STRIP_NOPS (operand);

	  operand = mark_lvalue_use (operand);

	  if (!lvalue_or_else (operand, lv_asm, tf_warning_or_error))
	    operand = error_mark_node;

	  if (operand != error_mark_node
	      && (TREE_READONLY (operand)
		  || CP_TYPE_CONST_P (TREE_TYPE (operand))
		  /* Functions are not modifiable, even though they are
		     lvalues.  */
		  || TREE_CODE (TREE_TYPE (operand)) == FUNCTION_TYPE
		  || TREE_CODE (TREE_TYPE (operand)) == METHOD_TYPE
		  /* If it's an aggregate and any field is const, then it is
		     effectively const.  */
		  || (CLASS_TYPE_P (TREE_TYPE (operand))
		      && C_TYPE_FIELDS_READONLY (TREE_TYPE (operand)))))
	    cxx_readonly_error (operand, lv_asm);

	  constraint = TREE_STRING_POINTER (TREE_VALUE (TREE_PURPOSE (t)));
	  oconstraints[i] = constraint;

	  if (parse_output_constraint (&constraint, i, ninputs, noutputs,
				       &allows_mem, &allows_reg, &is_inout))
	    {
	      /* If the operand is going to end up in memory,
		 mark it addressable.  */
	      if (!allows_reg && !cxx_mark_addressable (operand))
		operand = error_mark_node;
	    }
	  else
	    operand = error_mark_node;

	  TREE_VALUE (t) = operand;
	}

      for (i = 0, t = input_operands; t; ++i, t = TREE_CHAIN (t))
	{
	  constraint = TREE_STRING_POINTER (TREE_VALUE (TREE_PURPOSE (t)));
	  operand = decay_conversion (TREE_VALUE (t), tf_warning_or_error);

	  /* If the type of the operand hasn't been determined (e.g.,
	     because it involves an overloaded function), then issue
	     an error message.  There's no context available to
	     resolve the overloading.  */
	  if (TREE_TYPE (operand) == unknown_type_node)
	    {
	      error ("type of asm operand %qE could not be determined",
		     TREE_VALUE (t));
	      operand = error_mark_node;
	    }

	  if (parse_input_constraint (&constraint, i, ninputs, noutputs, 0,
				      oconstraints, &allows_mem, &allows_reg))
	    {
	      /* If the operand is going to end up in memory,
		 mark it addressable.  */
	      if (!allows_reg && allows_mem)
		{
		  /* Strip the nops as we allow this case.  FIXME, this really
		     should be rejected or made deprecated.  */
		  STRIP_NOPS (operand);
		  if (!cxx_mark_addressable (operand))
		    operand = error_mark_node;
		}
	    }
	  else
	    operand = error_mark_node;

	  TREE_VALUE (t) = operand;
	}
    }

  r = build_stmt (input_location, ASM_EXPR, string,
		  output_operands, input_operands,
		  clobbers, labels);
  ASM_VOLATILE_P (r) = volatile_p || noutputs == 0;
  r = maybe_cleanup_point_expr_void (r);
  return add_stmt (r);
}

/* Finish a label with the indicated NAME.  Returns the new label.  */

tree
finish_label_stmt (tree name)
{
  tree decl = define_label (input_location, name);

  if (decl == error_mark_node)
    return error_mark_node;

  add_stmt (build_stmt (input_location, LABEL_EXPR, decl));

  return decl;
}

/* Finish a series of declarations for local labels.  G++ allows users
   to declare "local" labels, i.e., labels with scope.  This extension
   is useful when writing code involving statement-expressions.  */

void
finish_label_decl (tree name)
{
  if (!at_function_scope_p ())
    {
      error ("__label__ declarations are only allowed in function scopes");
      return;
    }

  add_decl_expr (declare_local_label (name));
}

/* When DECL goes out of scope, make sure that CLEANUP is executed.  */

void
finish_decl_cleanup (tree decl, tree cleanup)
{
  push_cleanup (decl, cleanup, false);
}

/* If the current scope exits with an exception, run CLEANUP.  */

void
finish_eh_cleanup (tree cleanup)
{
  push_cleanup (NULL, cleanup, true);
}

/* The MEM_INITS is a list of mem-initializers, in reverse of the
   order they were written by the user.  Each node is as for
   emit_mem_initializers.  */

void
finish_mem_initializers (tree mem_inits)
{
  /* Reorder the MEM_INITS so that they are in the order they appeared
     in the source program.  */
  mem_inits = nreverse (mem_inits);

  if (processing_template_decl)
    {
      tree mem;

      for (mem = mem_inits; mem; mem = TREE_CHAIN (mem))
        {
          /* If the TREE_PURPOSE is a TYPE_PACK_EXPANSION, skip the
             check for bare parameter packs in the TREE_VALUE, because
             any parameter packs in the TREE_VALUE have already been
             bound as part of the TREE_PURPOSE.  See
             make_pack_expansion for more information.  */
          if (TREE_CODE (TREE_PURPOSE (mem)) != TYPE_PACK_EXPANSION
              && check_for_bare_parameter_packs (TREE_VALUE (mem)))
            TREE_VALUE (mem) = error_mark_node;
        }

      add_stmt (build_min_nt_loc (UNKNOWN_LOCATION,
				  CTOR_INITIALIZER, mem_inits));
    }
  else
    emit_mem_initializers (mem_inits);
}

/* Finish a parenthesized expression EXPR.  */

tree
finish_parenthesized_expr (tree expr)
{
  if (EXPR_P (expr))
    /* This inhibits warnings in c_common_truthvalue_conversion.  */
    TREE_NO_WARNING (expr) = 1;

  if (TREE_CODE (expr) == OFFSET_REF
      || TREE_CODE (expr) == SCOPE_REF)
    /* [expr.unary.op]/3 The qualified id of a pointer-to-member must not be
       enclosed in parentheses.  */
    PTRMEM_OK_P (expr) = 0;

  if (TREE_CODE (expr) == STRING_CST)
    PAREN_STRING_LITERAL_P (expr) = 1;

  return expr;
}

/* Finish a reference to a non-static data member (DECL) that is not
   preceded by `.' or `->'.  */

tree
finish_non_static_data_member (tree decl, tree object, tree qualifying_scope)
{
  gcc_assert (TREE_CODE (decl) == FIELD_DECL);

  if (!object)
    {
      tree scope = qualifying_scope;
      if (scope == NULL_TREE)
	scope = context_for_name_lookup (decl);
      object = maybe_dummy_object (scope, NULL);
    }

  if (object == error_mark_node)
    return error_mark_node;

  /* DR 613: Can use non-static data members without an associated
     object in sizeof/decltype/alignof.  */
  if (is_dummy_object (object) && cp_unevaluated_operand == 0
      && (!processing_template_decl || !current_class_ref))
    {
      if (current_function_decl
	  && DECL_STATIC_FUNCTION_P (current_function_decl))
	error ("invalid use of member %q+D in static member function", decl);
      else
	error ("invalid use of non-static data member %q+D", decl);
      error ("from this location");

      return error_mark_node;
    }

  if (current_class_ptr)
    TREE_USED (current_class_ptr) = 1;
  if (processing_template_decl && !qualifying_scope)
    {
      tree type = TREE_TYPE (decl);

      if (TREE_CODE (type) == REFERENCE_TYPE)
	/* Quals on the object don't matter.  */;
      else
	{
	  /* Set the cv qualifiers.  */
	  int quals = (current_class_ref
		       ? cp_type_quals (TREE_TYPE (current_class_ref))
		       : TYPE_UNQUALIFIED);

	  if (DECL_MUTABLE_P (decl))
	    quals &= ~TYPE_QUAL_CONST;

	  quals |= cp_type_quals (TREE_TYPE (decl));
	  type = cp_build_qualified_type (type, quals);
	}

      return (convert_from_reference
	      (build_min (COMPONENT_REF, type, object, decl, NULL_TREE)));
    }
  /* If PROCESSING_TEMPLATE_DECL is nonzero here, then
     QUALIFYING_SCOPE is also non-null.  Wrap this in a SCOPE_REF
     for now.  */
  else if (processing_template_decl)
    return build_qualified_name (TREE_TYPE (decl),
				 qualifying_scope,
				 decl,
				 /*template_p=*/false);
  else
    {
      tree access_type = TREE_TYPE (object);

      perform_or_defer_access_check (TYPE_BINFO (access_type), decl,
				     decl, tf_warning_or_error);

      /* If the data member was named `C::M', convert `*this' to `C'
	 first.  */
      if (qualifying_scope)
	{
	  tree binfo = NULL_TREE;
	  object = build_scoped_ref (object, qualifying_scope,
				     &binfo);
	}

      return build_class_member_access_expr (object, decl,
					     /*access_path=*/NULL_TREE,
					     /*preserve_reference=*/false,
					     tf_warning_or_error);
    }
}

/* If we are currently parsing a template and we encountered a typedef
   TYPEDEF_DECL that is being accessed though CONTEXT, this function
   adds the typedef to a list tied to the current template.
   At template instantiation time, that list is walked and access check
   performed for each typedef.
   LOCATION is the location of the usage point of TYPEDEF_DECL.  */

void
add_typedef_to_current_template_for_access_check (tree typedef_decl,
                                                  tree context,
						  location_t location)
{
    tree template_info = NULL;
    tree cs = current_scope ();

    if (!is_typedef_decl (typedef_decl)
	|| !context
	|| !CLASS_TYPE_P (context)
	|| !cs)
      return;

    if (CLASS_TYPE_P (cs) || TREE_CODE (cs) == FUNCTION_DECL)
      template_info = get_template_info (cs);

    if (template_info
	&& TI_TEMPLATE (template_info)
	&& !currently_open_class (context))
      append_type_to_template_for_access_check (cs, typedef_decl,
						context, location);
}

/* DECL was the declaration to which a qualified-id resolved.  Issue
   an error message if it is not accessible.  If OBJECT_TYPE is
   non-NULL, we have just seen `x->' or `x.' and OBJECT_TYPE is the
   type of `*x', or `x', respectively.  If the DECL was named as
   `A::B' then NESTED_NAME_SPECIFIER is `A'.  */

void
check_accessibility_of_qualified_id (tree decl,
				     tree object_type,
				     tree nested_name_specifier)
{
  tree scope;
  tree qualifying_type = NULL_TREE;

  /* If we are parsing a template declaration and if decl is a typedef,
     add it to a list tied to the template.
     At template instantiation time, that list will be walked and
     access check performed.  */
  add_typedef_to_current_template_for_access_check (decl,
						    nested_name_specifier
						    ? nested_name_specifier
						    : DECL_CONTEXT (decl),
						    input_location);

  /* If we're not checking, return immediately.  */
  if (deferred_access_no_check)
    return;

  /* Determine the SCOPE of DECL.  */
  scope = context_for_name_lookup (decl);
  /* If the SCOPE is not a type, then DECL is not a member.  */
  if (!TYPE_P (scope))
    return;
  /* Compute the scope through which DECL is being accessed.  */
  if (object_type
      /* OBJECT_TYPE might not be a class type; consider:

	   class A { typedef int I; };
	   I *p;
	   p->A::I::~I();

	 In this case, we will have "A::I" as the DECL, but "I" as the
	 OBJECT_TYPE.  */
      && CLASS_TYPE_P (object_type)
      && DERIVED_FROM_P (scope, object_type))
    /* If we are processing a `->' or `.' expression, use the type of the
       left-hand side.  */
    qualifying_type = object_type;
  else if (nested_name_specifier)
    {
      /* If the reference is to a non-static member of the
	 current class, treat it as if it were referenced through
	 `this'.  */
      if (DECL_NONSTATIC_MEMBER_P (decl)
	  && current_class_ptr
	  && DERIVED_FROM_P (scope, current_class_type))
	qualifying_type = current_class_type;
      /* Otherwise, use the type indicated by the
	 nested-name-specifier.  */
      else
	qualifying_type = nested_name_specifier;
    }
  else
    /* Otherwise, the name must be from the current class or one of
       its bases.  */
    qualifying_type = currently_open_derived_class (scope);

  if (qualifying_type 
      /* It is possible for qualifying type to be a TEMPLATE_TYPE_PARM
	 or similar in a default argument value.  */
      && CLASS_TYPE_P (qualifying_type)
      && !dependent_type_p (qualifying_type))
    perform_or_defer_access_check (TYPE_BINFO (qualifying_type), decl,
				   decl, tf_warning_or_error);
}

/* EXPR is the result of a qualified-id.  The QUALIFYING_CLASS was the
   class named to the left of the "::" operator.  DONE is true if this
   expression is a complete postfix-expression; it is false if this
   expression is followed by '->', '[', '(', etc.  ADDRESS_P is true
   iff this expression is the operand of '&'.  TEMPLATE_P is true iff
   the qualified-id was of the form "A::template B".  TEMPLATE_ARG_P
   is true iff this qualified name appears as a template argument.  */

tree
finish_qualified_id_expr (tree qualifying_class,
			  tree expr,
			  bool done,
			  bool address_p,
			  bool template_p,
			  bool template_arg_p)
{
  gcc_assert (TYPE_P (qualifying_class));

  if (error_operand_p (expr))
    return error_mark_node;

  if (DECL_P (expr) || BASELINK_P (expr))
    mark_used (expr);

  if (template_p)
    check_template_keyword (expr);

  /* If EXPR occurs as the operand of '&', use special handling that
     permits a pointer-to-member.  */
  if (address_p && done)
    {
      if (TREE_CODE (expr) == SCOPE_REF)
	expr = TREE_OPERAND (expr, 1);
      expr = build_offset_ref (qualifying_class, expr,
			       /*address_p=*/true);
      return expr;
    }

  /* Within the scope of a class, turn references to non-static
     members into expression of the form "this->...".  */
  if (template_arg_p)
    /* But, within a template argument, we do not want make the
       transformation, as there is no "this" pointer.  */
    ;
  else if (TREE_CODE (expr) == FIELD_DECL)
    {
      push_deferring_access_checks (dk_no_check);
      expr = finish_non_static_data_member (expr, NULL_TREE,
					    qualifying_class);
      pop_deferring_access_checks ();
    }
  else if (BASELINK_P (expr) && !processing_template_decl)
    {
      tree ob;

      /* See if any of the functions are non-static members.  */
      /* If so, the expression may be relative to 'this'.  */
      if (!shared_member_p (expr)
	  && (ob = maybe_dummy_object (qualifying_class, NULL),
	      !is_dummy_object (ob)))
	expr = (build_class_member_access_expr
		(ob,
		 expr,
		 BASELINK_ACCESS_BINFO (expr),
		 /*preserve_reference=*/false,
		 tf_warning_or_error));
      else if (done)
	/* The expression is a qualified name whose address is not
	   being taken.  */
	expr = build_offset_ref (qualifying_class, expr, /*address_p=*/false);
    }
  else if (BASELINK_P (expr))
    ;
  else
    {
      expr = convert_from_reference (expr);

      /* In a template, return a SCOPE_REF for most qualified-ids
	 so that we can check access at instantiation time.  But if
	 we're looking at a member of the current instantiation, we
	 know we have access and building up the SCOPE_REF confuses
	 non-type template argument handling.  */
      if (processing_template_decl
	  && !currently_open_class (qualifying_class))
	expr = build_qualified_name (TREE_TYPE (expr),
				     qualifying_class, expr,
				     template_p);
    }

  return expr;
}

/* Begin a statement-expression.  The value returned must be passed to
   finish_stmt_expr.  */

tree
begin_stmt_expr (void)
{
  return push_stmt_list ();
}

/* Process the final expression of a statement expression. EXPR can be
   NULL, if the final expression is empty.  Return a STATEMENT_LIST
   containing all the statements in the statement-expression, or
   ERROR_MARK_NODE if there was an error.  */

tree
finish_stmt_expr_expr (tree expr, tree stmt_expr)
{
  if (error_operand_p (expr))
    {
      /* The type of the statement-expression is the type of the last
         expression.  */
      TREE_TYPE (stmt_expr) = error_mark_node;
      return error_mark_node;
    }

  /* If the last statement does not have "void" type, then the value
     of the last statement is the value of the entire expression.  */
  if (expr)
    {
      tree type = TREE_TYPE (expr);

      if (processing_template_decl)
	{
	  expr = build_stmt (input_location, EXPR_STMT, expr);
	  expr = add_stmt (expr);
	  /* Mark the last statement so that we can recognize it as such at
	     template-instantiation time.  */
	  EXPR_STMT_STMT_EXPR_RESULT (expr) = 1;
	}
      else if (VOID_TYPE_P (type))
	{
	  /* Just treat this like an ordinary statement.  */
	  expr = finish_expr_stmt (expr);
	}
      else
	{
	  /* It actually has a value we need to deal with.  First, force it
	     to be an rvalue so that we won't need to build up a copy
	     constructor call later when we try to assign it to something.  */
	  expr = force_rvalue (expr, tf_warning_or_error);
	  if (error_operand_p (expr))
	    return error_mark_node;

	  /* Update for array-to-pointer decay.  */
	  type = TREE_TYPE (expr);

	  /* Wrap it in a CLEANUP_POINT_EXPR and add it to the list like a
	     normal statement, but don't convert to void or actually add
	     the EXPR_STMT.  */
	  if (TREE_CODE (expr) != CLEANUP_POINT_EXPR)
	    expr = maybe_cleanup_point_expr (expr);
	  add_stmt (expr);
	}

      /* The type of the statement-expression is the type of the last
	 expression.  */
      TREE_TYPE (stmt_expr) = type;
    }

  return stmt_expr;
}

/* Finish a statement-expression.  EXPR should be the value returned
   by the previous begin_stmt_expr.  Returns an expression
   representing the statement-expression.  */

tree
finish_stmt_expr (tree stmt_expr, bool has_no_scope)
{
  tree type;
  tree result;

  if (error_operand_p (stmt_expr))
    {
      pop_stmt_list (stmt_expr);
      return error_mark_node;
    }

  gcc_assert (TREE_CODE (stmt_expr) == STATEMENT_LIST);

  type = TREE_TYPE (stmt_expr);
  result = pop_stmt_list (stmt_expr);
  TREE_TYPE (result) = type;

  if (processing_template_decl)
    {
      result = build_min (STMT_EXPR, type, result);
      TREE_SIDE_EFFECTS (result) = 1;
      STMT_EXPR_NO_SCOPE (result) = has_no_scope;
    }
  else if (CLASS_TYPE_P (type))
    {
      /* Wrap the statement-expression in a TARGET_EXPR so that the
	 temporary object created by the final expression is destroyed at
	 the end of the full-expression containing the
	 statement-expression.  */
      result = force_target_expr (type, result, tf_warning_or_error);
    }

  return result;
}

/* Returns the expression which provides the value of STMT_EXPR.  */

tree
stmt_expr_value_expr (tree stmt_expr)
{
  tree t = STMT_EXPR_STMT (stmt_expr);

  if (TREE_CODE (t) == BIND_EXPR)
    t = BIND_EXPR_BODY (t);

  if (TREE_CODE (t) == STATEMENT_LIST && STATEMENT_LIST_TAIL (t))
    t = STATEMENT_LIST_TAIL (t)->stmt;

  if (TREE_CODE (t) == EXPR_STMT)
    t = EXPR_STMT_EXPR (t);

  return t;
}

/* Return TRUE iff EXPR_STMT is an empty list of
   expression statements.  */

bool
empty_expr_stmt_p (tree expr_stmt)
{
  tree body = NULL_TREE;

  if (expr_stmt == void_zero_node)
    return true;

  if (expr_stmt)
    {
      if (TREE_CODE (expr_stmt) == EXPR_STMT)
	body = EXPR_STMT_EXPR (expr_stmt);
      else if (TREE_CODE (expr_stmt) == STATEMENT_LIST)
	body = expr_stmt;
    }

  if (body)
    {
      if (TREE_CODE (body) == STATEMENT_LIST)
	return tsi_end_p (tsi_start (body));
      else
	return empty_expr_stmt_p (body);
    }
  return false;
}

/* Perform Koenig lookup.  FN is the postfix-expression representing
   the function (or functions) to call; ARGS are the arguments to the
   call; if INCLUDE_STD then the `std' namespace is automatically
   considered an associated namespace (used in range-based for loops).
   Returns the functions to be considered by overload resolution.  */

tree
perform_koenig_lookup (tree fn, VEC(tree,gc) *args, bool include_std,
		       tsubst_flags_t complain)
{
  tree identifier = NULL_TREE;
  tree functions = NULL_TREE;
  tree tmpl_args = NULL_TREE;
  bool template_id = false;

  if (TREE_CODE (fn) == TEMPLATE_ID_EXPR)
    {
      /* Use a separate flag to handle null args.  */
      template_id = true;
      tmpl_args = TREE_OPERAND (fn, 1);
      fn = TREE_OPERAND (fn, 0);
    }

  /* Find the name of the overloaded function.  */
  if (TREE_CODE (fn) == IDENTIFIER_NODE)
    identifier = fn;
  else if (is_overloaded_fn (fn))
    {
      functions = fn;
      identifier = DECL_NAME (get_first_fn (functions));
    }
  else if (DECL_P (fn))
    {
      functions = fn;
      identifier = DECL_NAME (fn);
    }

  /* A call to a namespace-scope function using an unqualified name.

     Do Koenig lookup -- unless any of the arguments are
     type-dependent.  */
  if (!any_type_dependent_arguments_p (args)
      && !any_dependent_template_arguments_p (tmpl_args))
    {
      fn = lookup_arg_dependent (identifier, functions, args, include_std);
      if (!fn)
	{
	  /* The unqualified name could not be resolved.  */
	  if (complain)
	    fn = unqualified_fn_lookup_error (identifier);
	  else
	    fn = identifier;
	}
    }

  if (fn && template_id)
    fn = build2 (TEMPLATE_ID_EXPR, unknown_type_node, fn, tmpl_args);
  
  return fn;
}

/* Generate an expression for `FN (ARGS)'.  This may change the
   contents of ARGS.

   If DISALLOW_VIRTUAL is true, the call to FN will be not generated
   as a virtual call, even if FN is virtual.  (This flag is set when
   encountering an expression where the function name is explicitly
   qualified.  For example a call to `X::f' never generates a virtual
   call.)

   Returns code for the call.  */

tree
finish_call_expr (tree fn, VEC(tree,gc) **args, bool disallow_virtual,
		  bool koenig_p, tsubst_flags_t complain)
{
  tree result;
  tree orig_fn;
  VEC(tree,gc) *orig_args = NULL;

  if (fn == error_mark_node)
    return error_mark_node;

  gcc_assert (!TYPE_P (fn));

  orig_fn = fn;

  if (processing_template_decl)
    {
      /* If the call expression is dependent, build a CALL_EXPR node
	 with no type; type_dependent_expression_p recognizes
	 expressions with no type as being dependent.  */
      if (type_dependent_expression_p (fn)
	  || any_type_dependent_arguments_p (*args)
	  /* For a non-static member function that doesn't have an
	     explicit object argument, we need to specifically
	     test the type dependency of the "this" pointer because it
	     is not included in *ARGS even though it is considered to
	     be part of the list of arguments.  Note that this is
	     related to CWG issues 515 and 1005.  */
	  || (TREE_CODE (fn) != COMPONENT_REF
	      && non_static_member_function_p (fn)
	      && current_class_ref
	      && type_dependent_expression_p (current_class_ref)))
	{
	  result = build_nt_call_vec (fn, *args);
	  SET_EXPR_LOCATION (result, EXPR_LOC_OR_HERE (fn));
	  KOENIG_LOOKUP_P (result) = koenig_p;
	  if (cfun)
	    {
	      do
		{
		  tree fndecl = OVL_CURRENT (fn);
		  if (TREE_CODE (fndecl) != FUNCTION_DECL
		      || !TREE_THIS_VOLATILE (fndecl))
		    break;
		  fn = OVL_NEXT (fn);
		}
	      while (fn);
	      if (!fn)
		current_function_returns_abnormally = 1;
	    }
	  return result;
	}
      orig_args = make_tree_vector_copy (*args);
      if (!BASELINK_P (fn)
	  && TREE_CODE (fn) != PSEUDO_DTOR_EXPR
	  && TREE_TYPE (fn) != unknown_type_node)
	fn = build_non_dependent_expr (fn);
      make_args_non_dependent (*args);
    }

  if (TREE_CODE (fn) == COMPONENT_REF)
    {
      tree member = TREE_OPERAND (fn, 1);
      if (BASELINK_P (member))
	{
	  tree object = TREE_OPERAND (fn, 0);
	  return build_new_method_call (object, member,
					args, NULL_TREE,
                                        (disallow_virtual
                                         ? LOOKUP_NORMAL | LOOKUP_NONVIRTUAL
					 : LOOKUP_NORMAL),
					/*fn_p=*/NULL,
					complain);
	}
    }

  if (is_overloaded_fn (fn))
    fn = baselink_for_fns (fn);

  result = NULL_TREE;
  if (BASELINK_P (fn))
    {
      tree object;

      /* A call to a member function.  From [over.call.func]:

	   If the keyword this is in scope and refers to the class of
	   that member function, or a derived class thereof, then the
	   function call is transformed into a qualified function call
	   using (*this) as the postfix-expression to the left of the
	   . operator.... [Otherwise] a contrived object of type T
	   becomes the implied object argument.

	In this situation:

	  struct A { void f(); };
	  struct B : public A {};
	  struct C : public A { void g() { B::f(); }};

	"the class of that member function" refers to `A'.  But 11.2
	[class.access.base] says that we need to convert 'this' to B* as
	part of the access, so we pass 'B' to maybe_dummy_object.  */

      object = maybe_dummy_object (BINFO_TYPE (BASELINK_ACCESS_BINFO (fn)),
				   NULL);

      if (processing_template_decl)
	{
	  if (type_dependent_expression_p (object))
	    {
	      tree ret = build_nt_call_vec (orig_fn, orig_args);
	      release_tree_vector (orig_args);
	      return ret;
	    }
	  object = build_non_dependent_expr (object);
	}

      result = build_new_method_call (object, fn, args, NULL_TREE,
				      (disallow_virtual
				       ? LOOKUP_NORMAL|LOOKUP_NONVIRTUAL
				       : LOOKUP_NORMAL),
				      /*fn_p=*/NULL,
				      complain);
    }
  else if (is_overloaded_fn (fn))
    {
      /* If the function is an overloaded builtin, resolve it.  */
      if (TREE_CODE (fn) == FUNCTION_DECL
	  && (DECL_BUILT_IN_CLASS (fn) == BUILT_IN_NORMAL
	      || DECL_BUILT_IN_CLASS (fn) == BUILT_IN_MD))
	result = resolve_overloaded_builtin (input_location, fn, *args);

      if (!result)
	{
	  if (warn_sizeof_pointer_memaccess
	      && !VEC_empty(tree, *args)
	      && !processing_template_decl)
	    {
	      location_t sizeof_arg_loc[3];
	      tree sizeof_arg[3];
	      unsigned int i;
	      for (i = 0; i < 3; i++)
		{
		  tree t;

		  sizeof_arg_loc[i] = UNKNOWN_LOCATION;
		  sizeof_arg[i] = NULL_TREE;
		  if (i >= VEC_length (tree, *args))
		    continue;
		  t = VEC_index (tree, *args, i);
		  if (TREE_CODE (t) != SIZEOF_EXPR)
		    continue;
		  if (SIZEOF_EXPR_TYPE_P (t))
		    sizeof_arg[i] = TREE_TYPE (TREE_OPERAND (t, 0));
		  else
		    sizeof_arg[i] = TREE_OPERAND (t, 0);
		  sizeof_arg_loc[i] = EXPR_LOCATION (t);
		}
	      sizeof_pointer_memaccess_warning
		(sizeof_arg_loc, fn, *args,
		 sizeof_arg, same_type_ignoring_top_level_qualifiers_p);
	    }

	  /* A call to a namespace-scope function.  */
	  result = build_new_function_call (fn, args, koenig_p, complain);
	}
    }
  else if (TREE_CODE (fn) == PSEUDO_DTOR_EXPR)
    {
      if (!VEC_empty (tree, *args))
	error ("arguments to destructor are not allowed");
      /* Mark the pseudo-destructor call as having side-effects so
	 that we do not issue warnings about its use.  */
      result = build1 (NOP_EXPR,
		       void_type_node,
		       TREE_OPERAND (fn, 0));
      TREE_SIDE_EFFECTS (result) = 1;
    }
  else if (CLASS_TYPE_P (TREE_TYPE (fn)))
    /* If the "function" is really an object of class type, it might
       have an overloaded `operator ()'.  */
    result = build_op_call (fn, args, complain);

  if (!result)
    /* A call where the function is unknown.  */
    result = cp_build_function_call_vec (fn, args, complain);

  if (processing_template_decl && result != error_mark_node)
    {
      if (TREE_CODE (result) == INDIRECT_REF)
	result = TREE_OPERAND (result, 0);
      result = build_call_vec (TREE_TYPE (result), orig_fn, orig_args);
      SET_EXPR_LOCATION (result, input_location);
      KOENIG_LOOKUP_P (result) = koenig_p;
      release_tree_vector (orig_args);
      result = convert_from_reference (result);
    }

  if (koenig_p)
    {
      /* Free garbage OVERLOADs from arg-dependent lookup.  */
      tree next = NULL_TREE;
      for (fn = orig_fn;
	   fn && TREE_CODE (fn) == OVERLOAD && OVL_ARG_DEPENDENT (fn);
	   fn = next)
	{
	  if (processing_template_decl)
	    /* In a template, we'll re-use them at instantiation time.  */
	    OVL_ARG_DEPENDENT (fn) = false;
	  else
	    {
	      next = OVL_CHAIN (fn);
	      ggc_free (fn);
	    }
	}
    }

  return result;
}

/* Finish a call to a postfix increment or decrement or EXPR.  (Which
   is indicated by CODE, which should be POSTINCREMENT_EXPR or
   POSTDECREMENT_EXPR.)  */

tree
finish_increment_expr (tree expr, enum tree_code code)
{
  return build_x_unary_op (input_location, code, expr, tf_warning_or_error);
}

/* Finish a use of `this'.  Returns an expression for `this'.  */

tree
finish_this_expr (void)
{
  tree result;

  if (current_class_ptr)
    {
      tree type = TREE_TYPE (current_class_ref);

      /* In a lambda expression, 'this' refers to the captured 'this'.  */
      if (LAMBDA_TYPE_P (type))
        result = lambda_expr_this_capture (CLASSTYPE_LAMBDA_EXPR (type));
      else
        result = current_class_ptr;

    }
  else if (current_function_decl
	   && DECL_STATIC_FUNCTION_P (current_function_decl))
    {
      error ("%<this%> is unavailable for static member functions");
      result = error_mark_node;
    }
  else
    {
      if (current_function_decl)
	error ("invalid use of %<this%> in non-member function");
      else
	error ("invalid use of %<this%> at top level");
      result = error_mark_node;
    }

  return result;
}

/* Finish a pseudo-destructor expression.  If SCOPE is NULL, the
   expression was of the form `OBJECT.~DESTRUCTOR' where DESTRUCTOR is
   the TYPE for the type given.  If SCOPE is non-NULL, the expression
   was of the form `OBJECT.SCOPE::~DESTRUCTOR'.  */

tree
finish_pseudo_destructor_expr (tree object, tree scope, tree destructor)
{
  if (object == error_mark_node || destructor == error_mark_node)
    return error_mark_node;

  gcc_assert (TYPE_P (destructor));

  if (!processing_template_decl)
    {
      if (scope == error_mark_node)
	{
	  error ("invalid qualifying scope in pseudo-destructor name");
	  return error_mark_node;
	}
      if (scope && TYPE_P (scope) && !check_dtor_name (scope, destructor))
	{
	  error ("qualified type %qT does not match destructor name ~%qT",
		 scope, destructor);
	  return error_mark_node;
	}


      /* [expr.pseudo] says both:

	   The type designated by the pseudo-destructor-name shall be
	   the same as the object type.

	 and:

	   The cv-unqualified versions of the object type and of the
	   type designated by the pseudo-destructor-name shall be the
	   same type.

	 We implement the more generous second sentence, since that is
	 what most other compilers do.  */
      if (!same_type_ignoring_top_level_qualifiers_p (TREE_TYPE (object),
						      destructor))
	{
	  error ("%qE is not of type %qT", object, destructor);
	  return error_mark_node;
	}
    }

  return build3 (PSEUDO_DTOR_EXPR, void_type_node, object, scope, destructor);
}

/* Finish an expression of the form CODE EXPR.  */

tree
finish_unary_op_expr (location_t loc, enum tree_code code, tree expr)
{
  tree result = build_x_unary_op (loc, code, expr, tf_warning_or_error);
  if (TREE_OVERFLOW_P (result) && !TREE_OVERFLOW_P (expr))
    overflow_warning (input_location, result);

  return result;
}

/* Finish a compound-literal expression.  TYPE is the type to which
   the CONSTRUCTOR in COMPOUND_LITERAL is being cast.  */

tree
finish_compound_literal (tree type, tree compound_literal,
			 tsubst_flags_t complain)
{
  if (type == error_mark_node)
    return error_mark_node;

  if (TREE_CODE (type) == REFERENCE_TYPE)
    {
      compound_literal
	= finish_compound_literal (TREE_TYPE (type), compound_literal,
				   complain);
      return cp_build_c_cast (type, compound_literal, complain);
    }

  if (!TYPE_OBJ_P (type))
    {
      if (complain & tf_error)
	error ("compound literal of non-object type %qT", type);
      return error_mark_node;
    }

  if (processing_template_decl)
    {
      TREE_TYPE (compound_literal) = type;
      /* Mark the expression as a compound literal.  */
      TREE_HAS_CONSTRUCTOR (compound_literal) = 1;
      return compound_literal;
    }

  type = complete_type (type);

  if (TYPE_NON_AGGREGATE_CLASS (type))
    {
      /* Trying to deal with a CONSTRUCTOR instead of a TREE_LIST
	 everywhere that deals with function arguments would be a pain, so
	 just wrap it in a TREE_LIST.  The parser set a flag so we know
	 that it came from T{} rather than T({}).  */
      CONSTRUCTOR_IS_DIRECT_INIT (compound_literal) = 1;
      compound_literal = build_tree_list (NULL_TREE, compound_literal);
      return build_functional_cast (type, compound_literal, complain);
    }

  if (TREE_CODE (type) == ARRAY_TYPE
      && check_array_initializer (NULL_TREE, type, compound_literal))
    return error_mark_node;
  compound_literal = reshape_init (type, compound_literal, complain);
  if (SCALAR_TYPE_P (type)
      && !BRACE_ENCLOSED_INITIALIZER_P (compound_literal)
      && (complain & tf_warning_or_error))
    check_narrowing (type, compound_literal);
  if (TREE_CODE (type) == ARRAY_TYPE
      && TYPE_DOMAIN (type) == NULL_TREE)
    {
      cp_complete_array_type_or_error (&type, compound_literal,
				       false, complain);
      if (type == error_mark_node)
	return error_mark_node;
    }
  compound_literal = digest_init (type, compound_literal, complain);
  if (TREE_CODE (compound_literal) == CONSTRUCTOR)
    TREE_HAS_CONSTRUCTOR (compound_literal) = true;
  /* Put static/constant array temporaries in static variables, but always
     represent class temporaries with TARGET_EXPR so we elide copies.  */
  if ((!at_function_scope_p () || CP_TYPE_CONST_P (type))
      && TREE_CODE (type) == ARRAY_TYPE
      && !TYPE_HAS_NONTRIVIAL_DESTRUCTOR (type)
      && initializer_constant_valid_p (compound_literal, type))
    {
      tree decl = create_temporary_var (type);
      DECL_INITIAL (decl) = compound_literal;
      TREE_STATIC (decl) = 1;
      if (literal_type_p (type) && CP_TYPE_CONST_NON_VOLATILE_P (type))
	{
	  /* 5.19 says that a constant expression can include an
	     lvalue-rvalue conversion applied to "a glvalue of literal type
	     that refers to a non-volatile temporary object initialized
	     with a constant expression".  Rather than try to communicate
	     that this VAR_DECL is a temporary, just mark it constexpr.  */
	  DECL_DECLARED_CONSTEXPR_P (decl) = true;
	  DECL_INITIALIZED_BY_CONSTANT_EXPRESSION_P (decl) = true;
	  TREE_CONSTANT (decl) = true;
	}
      cp_apply_type_quals_to_decl (cp_type_quals (type), decl);
      decl = pushdecl_top_level (decl);
      DECL_NAME (decl) = make_anon_name ();
      SET_DECL_ASSEMBLER_NAME (decl, DECL_NAME (decl));
      return decl;
    }
  else
    return get_target_expr_sfinae (compound_literal, complain);
}

/* Return the declaration for the function-name variable indicated by
   ID.  */

tree
finish_fname (tree id)
{
  tree decl;

  decl = fname_decl (input_location, C_RID_CODE (id), id);
  if (processing_template_decl && current_function_decl)
    decl = DECL_NAME (decl);
  return decl;
}

/* Finish a translation unit.  */

void
finish_translation_unit (void)
{
  /* In case there were missing closebraces,
     get us back to the global binding level.  */
  pop_everything ();
  while (current_namespace != global_namespace)
    pop_namespace ();

  /* Do file scope __FUNCTION__ et al.  */
  finish_fname_decls ();
}

/* Finish a template type parameter, specified as AGGR IDENTIFIER.
   Returns the parameter.  */

tree
finish_template_type_parm (tree aggr, tree identifier)
{
  if (aggr != class_type_node)
    {
      permerror (input_location, "template type parameters must use the keyword %<class%> or %<typename%>");
      aggr = class_type_node;
    }

  return build_tree_list (aggr, identifier);
}

/* Finish a template template parameter, specified as AGGR IDENTIFIER.
   Returns the parameter.  */

tree
finish_template_template_parm (tree aggr, tree identifier)
{
  tree decl = build_decl (input_location,
			  TYPE_DECL, identifier, NULL_TREE);
  tree tmpl = build_lang_decl (TEMPLATE_DECL, identifier, NULL_TREE);
  DECL_TEMPLATE_PARMS (tmpl) = current_template_parms;
  DECL_TEMPLATE_RESULT (tmpl) = decl;
  DECL_ARTIFICIAL (decl) = 1;
  end_template_decl ();

  gcc_assert (DECL_TEMPLATE_PARMS (tmpl));

  check_default_tmpl_args (decl, DECL_TEMPLATE_PARMS (tmpl), 
			   /*is_primary=*/true, /*is_partial=*/false,
			   /*is_friend=*/0);

  return finish_template_type_parm (aggr, tmpl);
}

/* ARGUMENT is the default-argument value for a template template
   parameter.  If ARGUMENT is invalid, issue error messages and return
   the ERROR_MARK_NODE.  Otherwise, ARGUMENT itself is returned.  */

tree
check_template_template_default_arg (tree argument)
{
  if (TREE_CODE (argument) != TEMPLATE_DECL
      && TREE_CODE (argument) != TEMPLATE_TEMPLATE_PARM
      && TREE_CODE (argument) != UNBOUND_CLASS_TEMPLATE)
    {
      if (TREE_CODE (argument) == TYPE_DECL)
	error ("invalid use of type %qT as a default value for a template "
	       "template-parameter", TREE_TYPE (argument));
      else
	error ("invalid default argument for a template template parameter");
      return error_mark_node;
    }

  return argument;
}

/* Begin a class definition, as indicated by T.  */

tree
begin_class_definition (tree t)
{
  if (error_operand_p (t) || error_operand_p (TYPE_MAIN_DECL (t)))
    return error_mark_node;

  if (processing_template_parmlist)
    {
      error ("definition of %q#T inside template parameter list", t);
      return error_mark_node;
    }

  /* According to the C++ ABI, decimal classes defined in ISO/IEC TR 24733
     are passed the same as decimal scalar types.  */
  if (TREE_CODE (t) == RECORD_TYPE
      && !processing_template_decl)
    {
      tree ns = TYPE_CONTEXT (t);
      if (ns && TREE_CODE (ns) == NAMESPACE_DECL
	  && DECL_CONTEXT (ns) == std_node
	  && DECL_NAME (ns)
	  && !strcmp (IDENTIFIER_POINTER (DECL_NAME (ns)), "decimal"))
	{
	  const char *n = TYPE_NAME_STRING (t);
	  if ((strcmp (n, "decimal32") == 0)
	      || (strcmp (n, "decimal64") == 0)
	      || (strcmp (n, "decimal128") == 0))
	    TYPE_TRANSPARENT_AGGR (t) = 1;
	}
    }

  /* A non-implicit typename comes from code like:

       template <typename T> struct A {
	 template <typename U> struct A<T>::B ...

     This is erroneous.  */
  else if (TREE_CODE (t) == TYPENAME_TYPE)
    {
      error ("invalid definition of qualified type %qT", t);
      t = error_mark_node;
    }

  if (t == error_mark_node || ! MAYBE_CLASS_TYPE_P (t))
    {
      t = make_class_type (RECORD_TYPE);
      pushtag (make_anon_name (), t, /*tag_scope=*/ts_current);
    }

  if (TYPE_BEING_DEFINED (t))
    {
      t = make_class_type (TREE_CODE (t));
      pushtag (TYPE_IDENTIFIER (t), t, /*tag_scope=*/ts_current);
    }
  maybe_process_partial_specialization (t);
  pushclass (t);
  TYPE_BEING_DEFINED (t) = 1;

  if (flag_pack_struct)
    {
      tree v;
      TYPE_PACKED (t) = 1;
      /* Even though the type is being defined for the first time
	 here, there might have been a forward declaration, so there
	 might be cv-qualified variants of T.  */
      for (v = TYPE_NEXT_VARIANT (t); v; v = TYPE_NEXT_VARIANT (v))
	TYPE_PACKED (v) = 1;
    }
  /* Reset the interface data, at the earliest possible
     moment, as it might have been set via a class foo;
     before.  */
  if (! TYPE_ANONYMOUS_P (t))
    {
      struct c_fileinfo *finfo = get_fileinfo (input_filename);
      CLASSTYPE_INTERFACE_ONLY (t) = finfo->interface_only;
      SET_CLASSTYPE_INTERFACE_UNKNOWN_X
	(t, finfo->interface_unknown);
    }
  reset_specialization();

  /* Make a declaration for this class in its own scope.  */
  build_self_reference ();

  return t;
}

/* Finish the member declaration given by DECL.  */

void
finish_member_declaration (tree decl)
{
  if (decl == error_mark_node || decl == NULL_TREE)
    return;

  if (decl == void_type_node)
    /* The COMPONENT was a friend, not a member, and so there's
       nothing for us to do.  */
    return;

  /* We should see only one DECL at a time.  */
  gcc_assert (DECL_CHAIN (decl) == NULL_TREE);

  /* Set up access control for DECL.  */
  TREE_PRIVATE (decl)
    = (current_access_specifier == access_private_node);
  TREE_PROTECTED (decl)
    = (current_access_specifier == access_protected_node);
  if (TREE_CODE (decl) == TEMPLATE_DECL)
    {
      TREE_PRIVATE (DECL_TEMPLATE_RESULT (decl)) = TREE_PRIVATE (decl);
      TREE_PROTECTED (DECL_TEMPLATE_RESULT (decl)) = TREE_PROTECTED (decl);
    }

  /* Mark the DECL as a member of the current class, unless it's
     a member of an enumeration.  */
  if (TREE_CODE (decl) != CONST_DECL)
    DECL_CONTEXT (decl) = current_class_type;

  /* Check for bare parameter packs in the member variable declaration.  */
  if (TREE_CODE (decl) == FIELD_DECL)
    {
      if (check_for_bare_parameter_packs (TREE_TYPE (decl)))
        TREE_TYPE (decl) = error_mark_node;
      if (check_for_bare_parameter_packs (DECL_ATTRIBUTES (decl)))
        DECL_ATTRIBUTES (decl) = NULL_TREE;
    }

  /* [dcl.link]

     A C language linkage is ignored for the names of class members
     and the member function type of class member functions.  */
  if (DECL_LANG_SPECIFIC (decl) && DECL_LANGUAGE (decl) == lang_c)
    SET_DECL_LANGUAGE (decl, lang_cplusplus);

  /* Put functions on the TYPE_METHODS list and everything else on the
     TYPE_FIELDS list.  Note that these are built up in reverse order.
     We reverse them (to obtain declaration order) in finish_struct.  */
  if (TREE_CODE (decl) == FUNCTION_DECL
      || DECL_FUNCTION_TEMPLATE_P (decl))
    {
      /* We also need to add this function to the
	 CLASSTYPE_METHOD_VEC.  */
      if (add_method (current_class_type, decl, NULL_TREE))
	{
	  DECL_CHAIN (decl) = TYPE_METHODS (current_class_type);
	  TYPE_METHODS (current_class_type) = decl;

	  maybe_add_class_template_decl_list (current_class_type, decl,
					      /*friend_p=*/0);
	}
    }
  /* Enter the DECL into the scope of the class.  */
  else if (pushdecl_class_level (decl))
    {
      if (TREE_CODE (decl) == USING_DECL)
	{
	  /* For now, ignore class-scope USING_DECLS, so that
	     debugging backends do not see them. */
	  DECL_IGNORED_P (decl) = 1;
	}

      /* All TYPE_DECLs go at the end of TYPE_FIELDS.  Ordinary fields
	 go at the beginning.  The reason is that lookup_field_1
	 searches the list in order, and we want a field name to
	 override a type name so that the "struct stat hack" will
	 work.  In particular:

	   struct S { enum E { }; int E } s;
	   s.E = 3;

	 is valid.  In addition, the FIELD_DECLs must be maintained in
	 declaration order so that class layout works as expected.
	 However, we don't need that order until class layout, so we
	 save a little time by putting FIELD_DECLs on in reverse order
	 here, and then reversing them in finish_struct_1.  (We could
	 also keep a pointer to the correct insertion points in the
	 list.)  */

      if (TREE_CODE (decl) == TYPE_DECL)
	TYPE_FIELDS (current_class_type)
	  = chainon (TYPE_FIELDS (current_class_type), decl);
      else
	{
	  DECL_CHAIN (decl) = TYPE_FIELDS (current_class_type);
	  TYPE_FIELDS (current_class_type) = decl;
	}

      maybe_add_class_template_decl_list (current_class_type, decl,
					  /*friend_p=*/0);
    }

  if (pch_file)
    note_decl_for_pch (decl);
}

/* DECL has been declared while we are building a PCH file.  Perform
   actions that we might normally undertake lazily, but which can be
   performed now so that they do not have to be performed in
   translation units which include the PCH file.  */

void
note_decl_for_pch (tree decl)
{
  gcc_assert (pch_file);

  /* There's a good chance that we'll have to mangle names at some
     point, even if only for emission in debugging information.  */
  if ((TREE_CODE (decl) == VAR_DECL
       || TREE_CODE (decl) == FUNCTION_DECL)
      && !processing_template_decl)
    mangle_decl (decl);
}

/* Finish processing a complete template declaration.  The PARMS are
   the template parameters.  */

void
finish_template_decl (tree parms)
{
  if (parms)
    end_template_decl ();
  else
    end_specialization ();
}

/* Finish processing a template-id (which names a type) of the form
   NAME < ARGS >.  Return the TYPE_DECL for the type named by the
   template-id.  If ENTERING_SCOPE is nonzero we are about to enter
   the scope of template-id indicated.  */

tree
finish_template_type (tree name, tree args, int entering_scope)
{
  tree type;

  type = lookup_template_class (name, args,
				NULL_TREE, NULL_TREE, entering_scope,
				tf_warning_or_error | tf_user);
  if (type == error_mark_node)
    return type;
  else if (CLASS_TYPE_P (type) && !alias_type_or_template_p (type))
    return TYPE_STUB_DECL (type);
  else
    return TYPE_NAME (type);
}

/* Finish processing a BASE_CLASS with the indicated ACCESS_SPECIFIER.
   Return a TREE_LIST containing the ACCESS_SPECIFIER and the
   BASE_CLASS, or NULL_TREE if an error occurred.  The
   ACCESS_SPECIFIER is one of
   access_{default,public,protected_private}_node.  For a virtual base
   we set TREE_TYPE.  */

tree
finish_base_specifier (tree base, tree access, bool virtual_p)
{
  tree result;

  if (base == error_mark_node)
    {
      error ("invalid base-class specification");
      result = NULL_TREE;
    }
  else if (! MAYBE_CLASS_TYPE_P (base))
    {
      error ("%qT is not a class type", base);
      result = NULL_TREE;
    }
  else
    {
      if (cp_type_quals (base) != 0)
	{
	  /* DR 484: Can a base-specifier name a cv-qualified
	     class type?  */
	  base = TYPE_MAIN_VARIANT (base);
	}
      result = build_tree_list (access, base);
      if (virtual_p)
	TREE_TYPE (result) = integer_type_node;
    }

  return result;
}

/* If FNS is a member function, a set of member functions, or a
   template-id referring to one or more member functions, return a
   BASELINK for FNS, incorporating the current access context.
   Otherwise, return FNS unchanged.  */

tree
baselink_for_fns (tree fns)
{
  tree scope;
  tree cl;

  if (BASELINK_P (fns) 
      || error_operand_p (fns))
    return fns;

  scope = ovl_scope (fns);
  if (!CLASS_TYPE_P (scope))
    return fns;

  cl = currently_open_derived_class (scope);
  if (!cl)
    cl = scope;
  cl = TYPE_BINFO (cl);
  return build_baselink (cl, cl, fns, /*optype=*/NULL_TREE);
}

/* Returns true iff DECL is an automatic variable from a function outside
   the current one.  */

static bool
outer_automatic_var_p (tree decl)
{
  return ((TREE_CODE (decl) == VAR_DECL || TREE_CODE (decl) == PARM_DECL)
	  && DECL_FUNCTION_SCOPE_P (decl)
	  && !TREE_STATIC (decl)
	  && DECL_CONTEXT (decl) != current_function_decl);
}

/* ID_EXPRESSION is a representation of parsed, but unprocessed,
   id-expression.  (See cp_parser_id_expression for details.)  SCOPE,
   if non-NULL, is the type or namespace used to explicitly qualify
   ID_EXPRESSION.  DECL is the entity to which that name has been
   resolved.

   *CONSTANT_EXPRESSION_P is true if we are presently parsing a
   constant-expression.  In that case, *NON_CONSTANT_EXPRESSION_P will
   be set to true if this expression isn't permitted in a
   constant-expression, but it is otherwise not set by this function.
   *ALLOW_NON_CONSTANT_EXPRESSION_P is true if we are parsing a
   constant-expression, but a non-constant expression is also
   permissible.

   DONE is true if this expression is a complete postfix-expression;
   it is false if this expression is followed by '->', '[', '(', etc.
   ADDRESS_P is true iff this expression is the operand of '&'.
   TEMPLATE_P is true iff the qualified-id was of the form
   "A::template B".  TEMPLATE_ARG_P is true iff this qualified name
   appears as a template argument.

   If an error occurs, and it is the kind of error that might cause
   the parser to abort a tentative parse, *ERROR_MSG is filled in.  It
   is the caller's responsibility to issue the message.  *ERROR_MSG
   will be a string with static storage duration, so the caller need
   not "free" it.

   Return an expression for the entity, after issuing appropriate
   diagnostics.  This function is also responsible for transforming a
   reference to a non-static member into a COMPONENT_REF that makes
   the use of "this" explicit.

   Upon return, *IDK will be filled in appropriately.  */
tree
finish_id_expression (tree id_expression,
		      tree decl,
		      tree scope,
		      cp_id_kind *idk,
		      bool integral_constant_expression_p,
		      bool allow_non_integral_constant_expression_p,
		      bool *non_integral_constant_expression_p,
		      bool template_p,
		      bool done,
		      bool address_p,
		      bool template_arg_p,
		      const char **error_msg,
		      location_t location)
{
  decl = strip_using_decl (decl);

  /* Initialize the output parameters.  */
  *idk = CP_ID_KIND_NONE;
  *error_msg = NULL;

  if (id_expression == error_mark_node)
    return error_mark_node;
  /* If we have a template-id, then no further lookup is
     required.  If the template-id was for a template-class, we
     will sometimes have a TYPE_DECL at this point.  */
  else if (TREE_CODE (decl) == TEMPLATE_ID_EXPR
	   || TREE_CODE (decl) == TYPE_DECL)
    ;
  /* Look up the name.  */
  else
    {
      if (decl == error_mark_node)
	{
	  /* Name lookup failed.  */
	  if (scope
	      && (!TYPE_P (scope)
		  || (!dependent_type_p (scope)
		      && !(TREE_CODE (id_expression) == IDENTIFIER_NODE
			   && IDENTIFIER_TYPENAME_P (id_expression)
			   && dependent_type_p (TREE_TYPE (id_expression))))))
	    {
	      /* If the qualifying type is non-dependent (and the name
		 does not name a conversion operator to a dependent
		 type), issue an error.  */
	      qualified_name_lookup_error (scope, id_expression, decl, location);
	      return error_mark_node;
	    }
	  else if (!scope)
	    {
	      /* It may be resolved via Koenig lookup.  */
	      *idk = CP_ID_KIND_UNQUALIFIED;
	      return id_expression;
	    }
	  else
	    decl = id_expression;
	}
      /* If DECL is a variable that would be out of scope under
	 ANSI/ISO rules, but in scope in the ARM, name lookup
	 will succeed.  Issue a diagnostic here.  */
      else
	decl = check_for_out_of_scope_variable (decl);

      /* Remember that the name was used in the definition of
	 the current class so that we can check later to see if
	 the meaning would have been different after the class
	 was entirely defined.  */
      if (!scope && decl != error_mark_node
	  && TREE_CODE (id_expression) == IDENTIFIER_NODE)
	maybe_note_name_used_in_class (id_expression, decl);

      /* Disallow uses of local variables from containing functions, except
	 within lambda-expressions.  */
      if (outer_automatic_var_p (decl)
	  /* It's not a use (3.2) if we're in an unevaluated context.  */
	  && !cp_unevaluated_operand)
	{
	  tree context = DECL_CONTEXT (decl);
	  tree containing_function = current_function_decl;
	  tree lambda_stack = NULL_TREE;
	  tree lambda_expr = NULL_TREE;
	  tree initializer = convert_from_reference (decl);

	  /* Mark it as used now even if the use is ill-formed.  */
	  mark_used (decl);

	  /* Core issue 696: "[At the July 2009 meeting] the CWG expressed
	     support for an approach in which a reference to a local
	     [constant] automatic variable in a nested class or lambda body
	     would enter the expression as an rvalue, which would reduce
	     the complexity of the problem"

	     FIXME update for final resolution of core issue 696.  */
	  if (decl_constant_var_p (decl))
	    return integral_constant_value (decl);

	  /* If we are in a lambda function, we can move out until we hit
	     1. the context,
	     2. a non-lambda function, or
	     3. a non-default capturing lambda function.  */
	  while (context != containing_function
		 && LAMBDA_FUNCTION_P (containing_function))
	    {
	      lambda_expr = CLASSTYPE_LAMBDA_EXPR
		(DECL_CONTEXT (containing_function));

	      if (LAMBDA_EXPR_DEFAULT_CAPTURE_MODE (lambda_expr)
		  == CPLD_NONE)
		break;

	      lambda_stack = tree_cons (NULL_TREE,
					lambda_expr,
					lambda_stack);

	      containing_function
		= decl_function_context (containing_function);
	    }

	  if (context == containing_function)
	    {
	      decl = add_default_capture (lambda_stack,
					  /*id=*/DECL_NAME (decl),
					  initializer);
	    }
	  else if (lambda_expr)
	    {
	      error ("%qD is not captured", decl);
	      return error_mark_node;
	    }
	  else
	    {
	      error (TREE_CODE (decl) == VAR_DECL
		     ? G_("use of %<auto%> variable from containing function")
		     : G_("use of parameter from containing function"));
	      error ("  %q+#D declared here", decl);
	      return error_mark_node;
	    }
	}

      /* Also disallow uses of function parameters outside the function
	 body, except inside an unevaluated context (i.e. decltype).  */
      if (TREE_CODE (decl) == PARM_DECL
	  && DECL_CONTEXT (decl) == NULL_TREE
	  && !cp_unevaluated_operand)
	{
	  error ("use of parameter %qD outside function body", decl);
	  return error_mark_node;
	}
    }

  /* If we didn't find anything, or what we found was a type,
     then this wasn't really an id-expression.  */
  if (TREE_CODE (decl) == TEMPLATE_DECL
      && !DECL_FUNCTION_TEMPLATE_P (decl))
    {
      *error_msg = "missing template arguments";
      return error_mark_node;
    }
  else if (TREE_CODE (decl) == TYPE_DECL
	   || TREE_CODE (decl) == NAMESPACE_DECL)
    {
      *error_msg = "expected primary-expression";
      return error_mark_node;
    }

  /* If the name resolved to a template parameter, there is no
     need to look it up again later.  */
  if ((TREE_CODE (decl) == CONST_DECL && DECL_TEMPLATE_PARM_P (decl))
      || TREE_CODE (decl) == TEMPLATE_PARM_INDEX)
    {
      tree r;

      *idk = CP_ID_KIND_NONE;
      if (TREE_CODE (decl) == TEMPLATE_PARM_INDEX)
	decl = TEMPLATE_PARM_DECL (decl);
      r = convert_from_reference (DECL_INITIAL (decl));

      if (integral_constant_expression_p
	  && !dependent_type_p (TREE_TYPE (decl))
	  && !(INTEGRAL_OR_ENUMERATION_TYPE_P (TREE_TYPE (r))))
	{
	  if (!allow_non_integral_constant_expression_p)
	    error ("template parameter %qD of type %qT is not allowed in "
		   "an integral constant expression because it is not of "
		   "integral or enumeration type", decl, TREE_TYPE (decl));
	  *non_integral_constant_expression_p = true;
	}
      return r;
    }
  else
    {
      bool dependent_p;

      /* If the declaration was explicitly qualified indicate
	 that.  The semantics of `A::f(3)' are different than
	 `f(3)' if `f' is virtual.  */
      *idk = (scope
	      ? CP_ID_KIND_QUALIFIED
	      : (TREE_CODE (decl) == TEMPLATE_ID_EXPR
		 ? CP_ID_KIND_TEMPLATE_ID
		 : CP_ID_KIND_UNQUALIFIED));


      /* [temp.dep.expr]

	 An id-expression is type-dependent if it contains an
	 identifier that was declared with a dependent type.

	 The standard is not very specific about an id-expression that
	 names a set of overloaded functions.  What if some of them
	 have dependent types and some of them do not?  Presumably,
	 such a name should be treated as a dependent name.  */
      /* Assume the name is not dependent.  */
      dependent_p = false;
      if (!processing_template_decl)
	/* No names are dependent outside a template.  */
	;
      else if (TREE_CODE (decl) == CONST_DECL)
	/* We don't want to treat enumerators as dependent.  */
	;
      /* A template-id where the name of the template was not resolved
	 is definitely dependent.  */
      else if (TREE_CODE (decl) == TEMPLATE_ID_EXPR
	       && (TREE_CODE (TREE_OPERAND (decl, 0))
		   == IDENTIFIER_NODE))
	dependent_p = true;
      /* For anything except an overloaded function, just check its
	 type.  */
      else if (!is_overloaded_fn (decl))
	dependent_p
	  = dependent_type_p (TREE_TYPE (decl));
      /* For a set of overloaded functions, check each of the
	 functions.  */
      else
	{
	  tree fns = decl;

	  if (BASELINK_P (fns))
	    fns = BASELINK_FUNCTIONS (fns);

	  /* For a template-id, check to see if the template
	     arguments are dependent.  */
	  if (TREE_CODE (fns) == TEMPLATE_ID_EXPR)
	    {
	      tree args = TREE_OPERAND (fns, 1);
	      dependent_p = any_dependent_template_arguments_p (args);
	      /* The functions are those referred to by the
		 template-id.  */
	      fns = TREE_OPERAND (fns, 0);
	    }

	  /* If there are no dependent template arguments, go through
	     the overloaded functions.  */
	  while (fns && !dependent_p)
	    {
	      tree fn = OVL_CURRENT (fns);

	      /* Member functions of dependent classes are
		 dependent.  */
	      if (TREE_CODE (fn) == FUNCTION_DECL
		  && type_dependent_expression_p (fn))
		dependent_p = true;
	      else if (TREE_CODE (fn) == TEMPLATE_DECL
		       && dependent_template_p (fn))
		dependent_p = true;

	      fns = OVL_NEXT (fns);
	    }
	}

      /* If the name was dependent on a template parameter, we will
	 resolve the name at instantiation time.  */
      if (dependent_p)
	{
	  /* Create a SCOPE_REF for qualified names, if the scope is
	     dependent.  */
	  if (scope)
	    {
	      if (TYPE_P (scope))
		{
		  if (address_p && done)
		    decl = finish_qualified_id_expr (scope, decl,
						     done, address_p,
						     template_p,
						     template_arg_p);
		  else
		    {
		      tree type = NULL_TREE;
		      if (DECL_P (decl) && !dependent_scope_p (scope))
			type = TREE_TYPE (decl);
		      decl = build_qualified_name (type,
						   scope,
						   id_expression,
						   template_p);
		    }
		}
	      if (TREE_TYPE (decl))
		decl = convert_from_reference (decl);
	      return decl;
	    }
	  /* A TEMPLATE_ID already contains all the information we
	     need.  */
	  if (TREE_CODE (id_expression) == TEMPLATE_ID_EXPR)
	    return id_expression;
	  *idk = CP_ID_KIND_UNQUALIFIED_DEPENDENT;
	  /* If we found a variable, then name lookup during the
	     instantiation will always resolve to the same VAR_DECL
	     (or an instantiation thereof).  */
	  if (TREE_CODE (decl) == VAR_DECL
	      || TREE_CODE (decl) == PARM_DECL)
	    {
	      mark_used (decl);
	      return convert_from_reference (decl);
	    }
	  /* The same is true for FIELD_DECL, but we also need to
	     make sure that the syntax is correct.  */
	  else if (TREE_CODE (decl) == FIELD_DECL)
	    {
	      /* Since SCOPE is NULL here, this is an unqualified name.
		 Access checking has been performed during name lookup
		 already.  Turn off checking to avoid duplicate errors.  */
	      push_deferring_access_checks (dk_no_check);
	      decl = finish_non_static_data_member
		       (decl, NULL_TREE,
			/*qualifying_scope=*/NULL_TREE);
	      pop_deferring_access_checks ();
	      return decl;
	    }
	  return id_expression;
	}

      if (TREE_CODE (decl) == NAMESPACE_DECL)
	{
	  error ("use of namespace %qD as expression", decl);
	  return error_mark_node;
	}
      else if (DECL_CLASS_TEMPLATE_P (decl))
	{
	  error ("use of class template %qT as expression", decl);
	  return error_mark_node;
	}
      else if (TREE_CODE (decl) == TREE_LIST)
	{
	  /* Ambiguous reference to base members.  */
	  error ("request for member %qD is ambiguous in "
		 "multiple inheritance lattice", id_expression);
	  print_candidates (decl);
	  return error_mark_node;
	}

      /* Mark variable-like entities as used.  Functions are similarly
	 marked either below or after overload resolution.  */
      if ((TREE_CODE (decl) == VAR_DECL
	   || TREE_CODE (decl) == PARM_DECL
	   || TREE_CODE (decl) == CONST_DECL
	   || TREE_CODE (decl) == RESULT_DECL)
	  && !mark_used (decl))
	return error_mark_node;

      /* Only certain kinds of names are allowed in constant
	 expression.  Template parameters have already
	 been handled above.  */
      if (! error_operand_p (decl)
	  && integral_constant_expression_p
	  && ! decl_constant_var_p (decl)
	  && TREE_CODE (decl) != CONST_DECL
	  && ! builtin_valid_in_constant_expr_p (decl))
	{
	  if (!allow_non_integral_constant_expression_p)
	    {
	      error ("%qD cannot appear in a constant-expression", decl);
	      return error_mark_node;
	    }
	  *non_integral_constant_expression_p = true;
	}

      tree wrap;
      if (TREE_CODE (decl) == VAR_DECL
	  && !cp_unevaluated_operand
	  && DECL_THREAD_LOCAL_P (decl)
	  && (wrap = get_tls_wrapper_fn (decl)))
	{
	  /* Replace an evaluated use of the thread_local variable with
	     a call to its wrapper.  */
	  decl = build_cxx_call (wrap, 0, NULL, tf_warning_or_error);
	}
      else if (scope)
	{
	  decl = (adjust_result_of_qualified_name_lookup
		  (decl, scope, current_nonlambda_class_type()));

	  if (TREE_CODE (decl) == FUNCTION_DECL)
	    mark_used (decl);

	  if (TYPE_P (scope))
	    decl = finish_qualified_id_expr (scope,
					     decl,
					     done,
					     address_p,
					     template_p,
					     template_arg_p);
	  else
	    decl = convert_from_reference (decl);
	}
      else if (TREE_CODE (decl) == FIELD_DECL)
	{
	  /* Since SCOPE is NULL here, this is an unqualified name.
	     Access checking has been performed during name lookup
	     already.  Turn off checking to avoid duplicate errors.  */
	  push_deferring_access_checks (dk_no_check);
	  decl = finish_non_static_data_member (decl, NULL_TREE,
						/*qualifying_scope=*/NULL_TREE);
	  pop_deferring_access_checks ();
	}
      else if (is_overloaded_fn (decl))
	{
	  tree first_fn;

	  first_fn = get_first_fn (decl);
	  if (TREE_CODE (first_fn) == TEMPLATE_DECL)
	    first_fn = DECL_TEMPLATE_RESULT (first_fn);

	  if (!really_overloaded_fn (decl)
	      && !mark_used (first_fn))
	    return error_mark_node;

	  if (!template_arg_p
	      && TREE_CODE (first_fn) == FUNCTION_DECL
	      && DECL_FUNCTION_MEMBER_P (first_fn)
	      && !shared_member_p (decl))
	    {
	      /* A set of member functions.  */
	      decl = maybe_dummy_object (DECL_CONTEXT (first_fn), 0);
	      return finish_class_member_access_expr (decl, id_expression,
						      /*template_p=*/false,
						      tf_warning_or_error);
	    }

	  decl = baselink_for_fns (decl);
	}
      else
	{
	  if (DECL_P (decl) && DECL_NONLOCAL (decl)
	      && DECL_CLASS_SCOPE_P (decl))
	    {
	      tree context = context_for_name_lookup (decl); 
	      if (context != current_class_type)
		{
		  tree path = currently_open_derived_class (context);
		  perform_or_defer_access_check (TYPE_BINFO (path),
						 decl, decl,
						 tf_warning_or_error);
		}
	    }

	  decl = convert_from_reference (decl);
	}
    }

  if (TREE_DEPRECATED (decl))
    warn_deprecated_use (decl, NULL_TREE);

  return decl;
}

/* Implement the __typeof keyword: Return the type of EXPR, suitable for
   use as a type-specifier.  */

tree
finish_typeof (tree expr)
{
  tree type;

  if (type_dependent_expression_p (expr))
    {
      type = cxx_make_type (TYPEOF_TYPE);
      TYPEOF_TYPE_EXPR (type) = expr;
      SET_TYPE_STRUCTURAL_EQUALITY (type);

      return type;
    }

  expr = mark_type_use (expr);

  type = unlowered_expr_type (expr);

  if (!type || type == unknown_type_node)
    {
      error ("type of %qE is unknown", expr);
      return error_mark_node;
    }

  return type;
}

/* Implement the __underlying_type keyword: Return the underlying
   type of TYPE, suitable for use as a type-specifier.  */

tree
finish_underlying_type (tree type)
{
  tree underlying_type;

  if (processing_template_decl)
    {
      underlying_type = cxx_make_type (UNDERLYING_TYPE);
      UNDERLYING_TYPE_TYPE (underlying_type) = type;
      SET_TYPE_STRUCTURAL_EQUALITY (underlying_type);

      return underlying_type;
    }

  complete_type (type);

  if (TREE_CODE (type) != ENUMERAL_TYPE)
    {
      error ("%qT is not an enumeration type", type);
      return error_mark_node;
    }

  underlying_type = ENUM_UNDERLYING_TYPE (type);

  /* Fixup necessary in this case because ENUM_UNDERLYING_TYPE
     includes TYPE_MIN_VALUE and TYPE_MAX_VALUE information.
     See finish_enum_value_list for details.  */
  if (!ENUM_FIXED_UNDERLYING_TYPE_P (type))
    underlying_type
      = c_common_type_for_mode (TYPE_MODE (underlying_type),
				TYPE_UNSIGNED (underlying_type));

  return underlying_type;
}

/* Implement the __direct_bases keyword: Return the direct base classes
   of type */

tree
calculate_direct_bases (tree type)
{
  VEC(tree, gc) *vector = make_tree_vector();
  tree bases_vec = NULL_TREE;
  VEC(tree, none) *base_binfos;
  tree binfo;
  unsigned i;

  complete_type (type);

  if (!NON_UNION_CLASS_TYPE_P (type))
    return make_tree_vec (0);

  base_binfos = BINFO_BASE_BINFOS (TYPE_BINFO (type));

  /* Virtual bases are initialized first */
  for (i = 0; VEC_iterate (tree, base_binfos, i, binfo); i++)
    {
      if (BINFO_VIRTUAL_P (binfo))
       {
         VEC_safe_push (tree, gc, vector, binfo);
       }
    }

  /* Now non-virtuals */
  for (i = 0; VEC_iterate (tree, base_binfos, i, binfo); i++)
    {
      if (!BINFO_VIRTUAL_P (binfo))
       {
         VEC_safe_push (tree, gc, vector, binfo);
       }
    }


  bases_vec = make_tree_vec (VEC_length (tree, vector));

  for (i = 0; i < VEC_length (tree, vector); ++i)
    {
      TREE_VEC_ELT (bases_vec, i) = BINFO_TYPE (VEC_index (tree, vector, i));
    }
  return bases_vec;
}

/* Implement the __bases keyword: Return the base classes
   of type */

/* Find morally non-virtual base classes by walking binfo hierarchy */
/* Virtual base classes are handled separately in finish_bases */

static tree
dfs_calculate_bases_pre (tree binfo, void * /*data_*/)
{
  /* Don't walk bases of virtual bases */
  return BINFO_VIRTUAL_P (binfo) ? dfs_skip_bases : NULL_TREE;
}

static tree
dfs_calculate_bases_post (tree binfo, void *data_)
{
  VEC(tree, gc) **data = (VEC(tree, gc) **) data_;
  if (!BINFO_VIRTUAL_P (binfo))
    {
      VEC_safe_push (tree, gc, *data, BINFO_TYPE (binfo));
    }
  return NULL_TREE;
}

/* Calculates the morally non-virtual base classes of a class */
static VEC(tree, gc) *
calculate_bases_helper (tree type)
{
  VEC(tree, gc) *vector = make_tree_vector();

  /* Now add non-virtual base classes in order of construction */
  dfs_walk_all (TYPE_BINFO (type),
                dfs_calculate_bases_pre, dfs_calculate_bases_post, &vector);
  return vector;
}

tree
calculate_bases (tree type)
{
  VEC(tree, gc) *vector = make_tree_vector();
  tree bases_vec = NULL_TREE;
  unsigned i;
  VEC(tree, gc) *vbases;
  VEC(tree, gc) *nonvbases;
  tree binfo;

  complete_type (type);

  if (!NON_UNION_CLASS_TYPE_P (type))
    return make_tree_vec (0);

  /* First go through virtual base classes */
  for (vbases = CLASSTYPE_VBASECLASSES (type), i = 0;
       VEC_iterate (tree, vbases, i, binfo); i++)
    {
      VEC(tree, gc) *vbase_bases = calculate_bases_helper (BINFO_TYPE (binfo));
      VEC_safe_splice (tree, gc, vector, vbase_bases);
      release_tree_vector (vbase_bases);
    }

  /* Now for the non-virtual bases */
  nonvbases = calculate_bases_helper (type);
  VEC_safe_splice (tree, gc, vector, nonvbases);
  release_tree_vector (nonvbases);

  /* Last element is entire class, so don't copy */
  bases_vec = make_tree_vec (VEC_length (tree, vector) - 1);

  for (i = 0; i < VEC_length (tree, vector) - 1; ++i)
    {
      TREE_VEC_ELT (bases_vec, i) = VEC_index (tree, vector, i);
    }
  release_tree_vector (vector);
  return bases_vec;
}

tree
finish_bases (tree type, bool direct)
{
  tree bases = NULL_TREE;

  if (!processing_template_decl)
    {
      /* Parameter packs can only be used in templates */
      error ("Parameter pack __bases only valid in template declaration");
      return error_mark_node;
    }

  bases = cxx_make_type (BASES);
  BASES_TYPE (bases) = type;
  BASES_DIRECT (bases) = direct;
  SET_TYPE_STRUCTURAL_EQUALITY (bases);

  return bases;
}

/* Perform C++-specific checks for __builtin_offsetof before calling
   fold_offsetof.  */

tree
finish_offsetof (tree expr)
{
  if (TREE_CODE (expr) == PSEUDO_DTOR_EXPR)
    {
      error ("cannot apply %<offsetof%> to destructor %<~%T%>",
	      TREE_OPERAND (expr, 2));
      return error_mark_node;
    }
  if (TREE_CODE (TREE_TYPE (expr)) == FUNCTION_TYPE
      || TREE_CODE (TREE_TYPE (expr)) == METHOD_TYPE
      || TREE_TYPE (expr) == unknown_type_node)
    {
      if (TREE_CODE (expr) == COMPONENT_REF
	  || TREE_CODE (expr) == COMPOUND_EXPR)
	expr = TREE_OPERAND (expr, 1);
      error ("cannot apply %<offsetof%> to member function %qD", expr);
      return error_mark_node;
    }
  if (REFERENCE_REF_P (expr))
    expr = TREE_OPERAND (expr, 0);
  if (TREE_CODE (expr) == COMPONENT_REF)
    {
      tree object = TREE_OPERAND (expr, 0);
      if (!complete_type_or_else (TREE_TYPE (object), object))
	return error_mark_node;
    }
  return fold_offsetof (expr);
}

/* Replace the AGGR_INIT_EXPR at *TP with an equivalent CALL_EXPR.  This
   function is broken out from the above for the benefit of the tree-ssa
   project.  */

void
simplify_aggr_init_expr (tree *tp)
{
  tree aggr_init_expr = *tp;

  /* Form an appropriate CALL_EXPR.  */
  tree fn = AGGR_INIT_EXPR_FN (aggr_init_expr);
  tree slot = AGGR_INIT_EXPR_SLOT (aggr_init_expr);
  tree type = TREE_TYPE (slot);

  tree call_expr;
  enum style_t { ctor, arg, pcc } style;

  if (AGGR_INIT_VIA_CTOR_P (aggr_init_expr))
    style = ctor;
#ifdef PCC_STATIC_STRUCT_RETURN
  else if (1)
    style = pcc;
#endif
  else
    {
      gcc_assert (TREE_ADDRESSABLE (type));
      style = arg;
    }

  call_expr = build_call_array_loc (input_location,
				    TREE_TYPE (TREE_TYPE (TREE_TYPE (fn))),
				    fn,
				    aggr_init_expr_nargs (aggr_init_expr),
				    AGGR_INIT_EXPR_ARGP (aggr_init_expr));
  TREE_NOTHROW (call_expr) = TREE_NOTHROW (aggr_init_expr);

  if (style == ctor)
    {
      /* Replace the first argument to the ctor with the address of the
	 slot.  */
      cxx_mark_addressable (slot);
      CALL_EXPR_ARG (call_expr, 0) =
	build1 (ADDR_EXPR, build_pointer_type (type), slot);
    }
  else if (style == arg)
    {
      /* Just mark it addressable here, and leave the rest to
	 expand_call{,_inline}.  */
      cxx_mark_addressable (slot);
      CALL_EXPR_RETURN_SLOT_OPT (call_expr) = true;
      call_expr = build2 (INIT_EXPR, TREE_TYPE (call_expr), slot, call_expr);
    }
  else if (style == pcc)
    {
      /* If we're using the non-reentrant PCC calling convention, then we
	 need to copy the returned value out of the static buffer into the
	 SLOT.  */
      push_deferring_access_checks (dk_no_check);
      call_expr = build_aggr_init (slot, call_expr,
				   DIRECT_BIND | LOOKUP_ONLYCONVERTING,
                                   tf_warning_or_error);
      pop_deferring_access_checks ();
      call_expr = build2 (COMPOUND_EXPR, TREE_TYPE (slot), call_expr, slot);
    }

  if (AGGR_INIT_ZERO_FIRST (aggr_init_expr))
    {
      tree init = build_zero_init (type, NULL_TREE,
				   /*static_storage_p=*/false);
      init = build2 (INIT_EXPR, void_type_node, slot, init);
      call_expr = build2 (COMPOUND_EXPR, TREE_TYPE (call_expr),
			  init, call_expr);
    }

  *tp = call_expr;
}

/* Emit all thunks to FN that should be emitted when FN is emitted.  */

void
emit_associated_thunks (tree fn)
{
  /* When we use vcall offsets, we emit thunks with the virtual
     functions to which they thunk. The whole point of vcall offsets
     is so that you can know statically the entire set of thunks that
     will ever be needed for a given virtual function, thereby
     enabling you to output all the thunks with the function itself.  */
  if (DECL_VIRTUAL_P (fn)
      /* Do not emit thunks for extern template instantiations.  */
      && ! DECL_REALLY_EXTERN (fn))
    {
      tree thunk;

      for (thunk = DECL_THUNKS (fn); thunk; thunk = DECL_CHAIN (thunk))
	{
	  if (!THUNK_ALIAS (thunk))
	    {
	      use_thunk (thunk, /*emit_p=*/1);
	      if (DECL_RESULT_THUNK_P (thunk))
		{
		  tree probe;

		  for (probe = DECL_THUNKS (thunk);
		       probe; probe = DECL_CHAIN (probe))
		    use_thunk (probe, /*emit_p=*/1);
		}
	    }
	  else
	    gcc_assert (!DECL_THUNKS (thunk));
	}
    }
}

/* Returns true iff FUN is an instantiation of a constexpr function
   template.  */

static inline bool
is_instantiation_of_constexpr (tree fun)
{
  return (DECL_TEMPLOID_INSTANTIATION (fun)
	  && DECL_DECLARED_CONSTEXPR_P (DECL_TEMPLATE_RESULT
					(DECL_TI_TEMPLATE (fun))));
}

/* Generate RTL for FN.  */

bool
expand_or_defer_fn_1 (tree fn)
{
  /* When the parser calls us after finishing the body of a template
     function, we don't really want to expand the body.  */
  if (processing_template_decl)
    {
      /* Normally, collection only occurs in rest_of_compilation.  So,
	 if we don't collect here, we never collect junk generated
	 during the processing of templates until we hit a
	 non-template function.  It's not safe to do this inside a
	 nested class, though, as the parser may have local state that
	 is not a GC root.  */
      if (!function_depth)
	ggc_collect ();
      return false;
    }

  gcc_assert (DECL_SAVED_TREE (fn));

  /* If this is a constructor or destructor body, we have to clone
     it.  */
  if (maybe_clone_body (fn))
    {
      /* We don't want to process FN again, so pretend we've written
	 it out, even though we haven't.  */
      TREE_ASM_WRITTEN (fn) = 1;
      /* If this is an instantiation of a constexpr function, keep
	 DECL_SAVED_TREE for explain_invalid_constexpr_fn.  */
      if (!is_instantiation_of_constexpr (fn))
	DECL_SAVED_TREE (fn) = NULL_TREE;
      return false;
    }

  /* We make a decision about linkage for these functions at the end
     of the compilation.  Until that point, we do not want the back
     end to output them -- but we do want it to see the bodies of
     these functions so that it can inline them as appropriate.  */
  if (DECL_DECLARED_INLINE_P (fn) || DECL_IMPLICIT_INSTANTIATION (fn))
    {
      if (DECL_INTERFACE_KNOWN (fn))
	/* We've already made a decision as to how this function will
	   be handled.  */;
      else if (!at_eof)
	{
	  DECL_EXTERNAL (fn) = 1;
	  DECL_NOT_REALLY_EXTERN (fn) = 1;
	  note_vague_linkage_fn (fn);
	  /* A non-template inline function with external linkage will
	     always be COMDAT.  As we must eventually determine the
	     linkage of all functions, and as that causes writes to
	     the data mapped in from the PCH file, it's advantageous
	     to mark the functions at this point.  */
	  if (!DECL_IMPLICIT_INSTANTIATION (fn))
	    {
	      /* This function must have external linkage, as
		 otherwise DECL_INTERFACE_KNOWN would have been
		 set.  */
	      gcc_assert (TREE_PUBLIC (fn));
	      comdat_linkage (fn);
	      DECL_INTERFACE_KNOWN (fn) = 1;
	    }
	}
      else
	import_export_decl (fn);

      /* If the user wants us to keep all inline functions, then mark
	 this function as needed so that finish_file will make sure to
	 output it later.  Similarly, all dllexport'd functions must
	 be emitted; there may be callers in other DLLs.  */
      if ((flag_keep_inline_functions
	   && DECL_DECLARED_INLINE_P (fn)
	   && !DECL_REALLY_EXTERN (fn))
	  || (flag_keep_inline_dllexport
	      && lookup_attribute ("dllexport", DECL_ATTRIBUTES (fn))))
	{
	  mark_needed (fn);
	  DECL_EXTERNAL (fn) = 0;
	}
    }

  /* There's no reason to do any of the work here if we're only doing
     semantic analysis; this code just generates RTL.  */
  if (flag_syntax_only)
    return false;

  return true;
}

void
expand_or_defer_fn (tree fn)
{
  if (expand_or_defer_fn_1 (fn))
    {
      function_depth++;

      /* Expand or defer, at the whim of the compilation unit manager.  */
      cgraph_finalize_function (fn, function_depth > 1);
      emit_associated_thunks (fn);

      function_depth--;
    }
}

struct nrv_data
{
  tree var;
  tree result;
  hash_table <pointer_hash <tree_node> > visited;
};

/* Helper function for walk_tree, used by finalize_nrv below.  */

static tree
finalize_nrv_r (tree* tp, int* walk_subtrees, void* data)
{
  struct nrv_data *dp = (struct nrv_data *)data;
  tree_node **slot;

  /* No need to walk into types.  There wouldn't be any need to walk into
     non-statements, except that we have to consider STMT_EXPRs.  */
  if (TYPE_P (*tp))
    *walk_subtrees = 0;
  /* Change all returns to just refer to the RESULT_DECL; this is a nop,
     but differs from using NULL_TREE in that it indicates that we care
     about the value of the RESULT_DECL.  */
  else if (TREE_CODE (*tp) == RETURN_EXPR)
    TREE_OPERAND (*tp, 0) = dp->result;
  /* Change all cleanups for the NRV to only run when an exception is
     thrown.  */
  else if (TREE_CODE (*tp) == CLEANUP_STMT
	   && CLEANUP_DECL (*tp) == dp->var)
    CLEANUP_EH_ONLY (*tp) = 1;
  /* Replace the DECL_EXPR for the NRV with an initialization of the
     RESULT_DECL, if needed.  */
  else if (TREE_CODE (*tp) == DECL_EXPR
	   && DECL_EXPR_DECL (*tp) == dp->var)
    {
      tree init;
      if (DECL_INITIAL (dp->var)
	  && DECL_INITIAL (dp->var) != error_mark_node)
	init = build2 (INIT_EXPR, void_type_node, dp->result,
		       DECL_INITIAL (dp->var));
      else
	init = build_empty_stmt (EXPR_LOCATION (*tp));
      DECL_INITIAL (dp->var) = NULL_TREE;
      SET_EXPR_LOCATION (init, EXPR_LOCATION (*tp));
      *tp = init;
    }
  /* And replace all uses of the NRV with the RESULT_DECL.  */
  else if (*tp == dp->var)
    *tp = dp->result;

  /* Avoid walking into the same tree more than once.  Unfortunately, we
     can't just use walk_tree_without duplicates because it would only call
     us for the first occurrence of dp->var in the function body.  */
  slot = dp->visited.find_slot (*tp, INSERT);
  if (*slot)
    *walk_subtrees = 0;
  else
    *slot = *tp;

  /* Keep iterating.  */
  return NULL_TREE;
}

/* Called from finish_function to implement the named return value
   optimization by overriding all the RETURN_EXPRs and pertinent
   CLEANUP_STMTs and replacing all occurrences of VAR with RESULT, the
   RESULT_DECL for the function.  */

void
finalize_nrv (tree *tp, tree var, tree result)
{
  struct nrv_data data;

  /* Copy name from VAR to RESULT.  */
  DECL_NAME (result) = DECL_NAME (var);
  /* Don't forget that we take its address.  */
  TREE_ADDRESSABLE (result) = TREE_ADDRESSABLE (var);
  /* Finally set DECL_VALUE_EXPR to avoid assigning
     a stack slot at -O0 for the original var and debug info
     uses RESULT location for VAR.  */
  SET_DECL_VALUE_EXPR (var, result);
  DECL_HAS_VALUE_EXPR_P (var) = 1;

  data.var = var;
  data.result = result;
  data.visited.create (37);
  cp_walk_tree (tp, finalize_nrv_r, &data, 0);
  data.visited.dispose ();
}

/* Create CP_OMP_CLAUSE_INFO for clause C.  Returns true if it is invalid.  */

bool
cxx_omp_create_clause_info (tree c, tree type, bool need_default_ctor,
			    bool need_copy_ctor, bool need_copy_assignment)
{
  int save_errorcount = errorcount;
  tree info, t;

  /* Always allocate 3 elements for simplicity.  These are the
     function decls for the ctor, dtor, and assignment op.
     This layout is known to the three lang hooks,
     cxx_omp_clause_default_init, cxx_omp_clause_copy_init,
     and cxx_omp_clause_assign_op.  */
  info = make_tree_vec (3);
  CP_OMP_CLAUSE_INFO (c) = info;

  if (need_default_ctor || need_copy_ctor)
    {
      if (need_default_ctor)
	t = get_default_ctor (type);
      else
	t = get_copy_ctor (type, tf_warning_or_error);

      if (t && !trivial_fn_p (t))
	TREE_VEC_ELT (info, 0) = t;
    }

  if ((need_default_ctor || need_copy_ctor)
      && TYPE_HAS_NONTRIVIAL_DESTRUCTOR (type))
    TREE_VEC_ELT (info, 1) = get_dtor (type, tf_warning_or_error);

  if (need_copy_assignment)
    {
      t = get_copy_assign (type);

      if (t && !trivial_fn_p (t))
	TREE_VEC_ELT (info, 2) = t;
    }

  return errorcount != save_errorcount;
}

/* For all elements of CLAUSES, validate them vs OpenMP constraints.
   Remove any elements from the list that are invalid.  */

tree
finish_omp_clauses (tree clauses)
{
  bitmap_head generic_head, firstprivate_head, lastprivate_head;
  tree c, t, *pc = &clauses;
  const char *name;

  bitmap_obstack_initialize (NULL);
  bitmap_initialize (&generic_head, &bitmap_default_obstack);
  bitmap_initialize (&firstprivate_head, &bitmap_default_obstack);
  bitmap_initialize (&lastprivate_head, &bitmap_default_obstack);

  for (pc = &clauses, c = clauses; c ; c = *pc)
    {
      bool remove = false;

      switch (OMP_CLAUSE_CODE (c))
	{
	case OMP_CLAUSE_SHARED:
	  name = "shared";
	  goto check_dup_generic;
	case OMP_CLAUSE_PRIVATE:
	  name = "private";
	  goto check_dup_generic;
	case OMP_CLAUSE_REDUCTION:
	  name = "reduction";
	  goto check_dup_generic;
	case OMP_CLAUSE_COPYPRIVATE:
	  name = "copyprivate";
	  goto check_dup_generic;
	case OMP_CLAUSE_COPYIN:
	  name = "copyin";
	  goto check_dup_generic;
	check_dup_generic:
	  t = OMP_CLAUSE_DECL (c);
	  if (TREE_CODE (t) != VAR_DECL && TREE_CODE (t) != PARM_DECL)
	    {
	      if (processing_template_decl)
		break;
	      if (DECL_P (t))
		error ("%qD is not a variable in clause %qs", t, name);
	      else
		error ("%qE is not a variable in clause %qs", t, name);
	      remove = true;
	    }
	  else if (bitmap_bit_p (&generic_head, DECL_UID (t))
		   || bitmap_bit_p (&firstprivate_head, DECL_UID (t))
		   || bitmap_bit_p (&lastprivate_head, DECL_UID (t)))
	    {
	      error ("%qD appears more than once in data clauses", t);
	      remove = true;
	    }
	  else
	    bitmap_set_bit (&generic_head, DECL_UID (t));
	  break;

	case OMP_CLAUSE_FIRSTPRIVATE:
	  t = OMP_CLAUSE_DECL (c);
	  if (TREE_CODE (t) != VAR_DECL && TREE_CODE (t) != PARM_DECL)
	    {
	      if (processing_template_decl)
		break;
	      if (DECL_P (t))
		error ("%qD is not a variable in clause %<firstprivate%>", t);
	      else
		error ("%qE is not a variable in clause %<firstprivate%>", t);
	      remove = true;
	    }
	  else if (bitmap_bit_p (&generic_head, DECL_UID (t))
		   || bitmap_bit_p (&firstprivate_head, DECL_UID (t)))
	    {
	      error ("%qD appears more than once in data clauses", t);
	      remove = true;
	    }
	  else
	    bitmap_set_bit (&firstprivate_head, DECL_UID (t));
	  break;

	case OMP_CLAUSE_LASTPRIVATE:
	  t = OMP_CLAUSE_DECL (c);
	  if (TREE_CODE (t) != VAR_DECL && TREE_CODE (t) != PARM_DECL)
	    {
	      if (processing_template_decl)
		break;
	      if (DECL_P (t))
		error ("%qD is not a variable in clause %<lastprivate%>", t);
	      else
		error ("%qE is not a variable in clause %<lastprivate%>", t);
	      remove = true;
	    }
	  else if (bitmap_bit_p (&generic_head, DECL_UID (t))
		   || bitmap_bit_p (&lastprivate_head, DECL_UID (t)))
	    {
	      error ("%qD appears more than once in data clauses", t);
	      remove = true;
	    }
	  else
	    bitmap_set_bit (&lastprivate_head, DECL_UID (t));
	  break;

	case OMP_CLAUSE_IF:
	  t = OMP_CLAUSE_IF_EXPR (c);
	  t = maybe_convert_cond (t);
	  if (t == error_mark_node)
	    remove = true;
	  else if (!processing_template_decl)
	    t = fold_build_cleanup_point_expr (TREE_TYPE (t), t);
	  OMP_CLAUSE_IF_EXPR (c) = t;
	  break;

	case OMP_CLAUSE_FINAL:
	  t = OMP_CLAUSE_FINAL_EXPR (c);
	  t = maybe_convert_cond (t);
	  if (t == error_mark_node)
	    remove = true;
	  else if (!processing_template_decl)
	    t = fold_build_cleanup_point_expr (TREE_TYPE (t), t);
	  OMP_CLAUSE_FINAL_EXPR (c) = t;
	  break;

	case OMP_CLAUSE_NUM_THREADS:
	  t = OMP_CLAUSE_NUM_THREADS_EXPR (c);
	  if (t == error_mark_node)
	    remove = true;
	  else if (!type_dependent_expression_p (t)
		   && !INTEGRAL_TYPE_P (TREE_TYPE (t)))
	    {
	      error ("num_threads expression must be integral");
	      remove = true;
	    }
	  else
	    {
	      t = mark_rvalue_use (t);
	      if (!processing_template_decl)
		t = fold_build_cleanup_point_expr (TREE_TYPE (t), t);
	      OMP_CLAUSE_NUM_THREADS_EXPR (c) = t;
	    }
	  break;

	case OMP_CLAUSE_SCHEDULE:
	  t = OMP_CLAUSE_SCHEDULE_CHUNK_EXPR (c);
	  if (t == NULL)
	    ;
	  else if (t == error_mark_node)
	    remove = true;
	  else if (!type_dependent_expression_p (t)
		   && !INTEGRAL_TYPE_P (TREE_TYPE (t)))
	    {
	      error ("schedule chunk size expression must be integral");
	      remove = true;
	    }
	  else
	    {
	      t = mark_rvalue_use (t);
	      if (!processing_template_decl)
		t = fold_build_cleanup_point_expr (TREE_TYPE (t), t);
	      OMP_CLAUSE_SCHEDULE_CHUNK_EXPR (c) = t;
	    }
	  break;

	case OMP_CLAUSE_NOWAIT:
	case OMP_CLAUSE_ORDERED:
	case OMP_CLAUSE_DEFAULT:
	case OMP_CLAUSE_UNTIED:
	case OMP_CLAUSE_COLLAPSE:
	case OMP_CLAUSE_MERGEABLE:
	  break;

	default:
	  gcc_unreachable ();
	}

      if (remove)
	*pc = OMP_CLAUSE_CHAIN (c);
      else
	pc = &OMP_CLAUSE_CHAIN (c);
    }

  for (pc = &clauses, c = clauses; c ; c = *pc)
    {
      enum omp_clause_code c_kind = OMP_CLAUSE_CODE (c);
      bool remove = false;
      bool need_complete_non_reference = false;
      bool need_default_ctor = false;
      bool need_copy_ctor = false;
      bool need_copy_assignment = false;
      bool need_implicitly_determined = false;
      tree type, inner_type;

      switch (c_kind)
	{
	case OMP_CLAUSE_SHARED:
	  name = "shared";
	  need_implicitly_determined = true;
	  break;
	case OMP_CLAUSE_PRIVATE:
	  name = "private";
	  need_complete_non_reference = true;
	  need_default_ctor = true;
	  need_implicitly_determined = true;
	  break;
	case OMP_CLAUSE_FIRSTPRIVATE:
	  name = "firstprivate";
	  need_complete_non_reference = true;
	  need_copy_ctor = true;
	  need_implicitly_determined = true;
	  break;
	case OMP_CLAUSE_LASTPRIVATE:
	  name = "lastprivate";
	  need_complete_non_reference = true;
	  need_copy_assignment = true;
	  need_implicitly_determined = true;
	  break;
	case OMP_CLAUSE_REDUCTION:
	  name = "reduction";
	  need_implicitly_determined = true;
	  break;
	case OMP_CLAUSE_COPYPRIVATE:
	  name = "copyprivate";
	  need_copy_assignment = true;
	  break;
	case OMP_CLAUSE_COPYIN:
	  name = "copyin";
	  need_copy_assignment = true;
	  break;
	default:
	  pc = &OMP_CLAUSE_CHAIN (c);
	  continue;
	}

      t = OMP_CLAUSE_DECL (c);
      if (processing_template_decl
	  && TREE_CODE (t) != VAR_DECL && TREE_CODE (t) != PARM_DECL)
	{
	  pc = &OMP_CLAUSE_CHAIN (c);
	  continue;
	}

      switch (c_kind)
	{
	case OMP_CLAUSE_LASTPRIVATE:
	  if (!bitmap_bit_p (&firstprivate_head, DECL_UID (t)))
	    need_default_ctor = true;
	  break;

	case OMP_CLAUSE_REDUCTION:
	  if (AGGREGATE_TYPE_P (TREE_TYPE (t))
	      || POINTER_TYPE_P (TREE_TYPE (t)))
	    {
	      error ("%qE has invalid type for %<reduction%>", t);
	      remove = true;
	    }
	  else if (FLOAT_TYPE_P (TREE_TYPE (t)))
	    {
	      enum tree_code r_code = OMP_CLAUSE_REDUCTION_CODE (c);
	      switch (r_code)
		{
		case PLUS_EXPR:
		case MULT_EXPR:
		case MINUS_EXPR:
		case MIN_EXPR:
		case MAX_EXPR:
		  break;
		default:
		  error ("%qE has invalid type for %<reduction(%s)%>",
			 t, operator_name_info[r_code].name);
		  remove = true;
		}
	    }
	  break;

	case OMP_CLAUSE_COPYIN:
	  if (TREE_CODE (t) != VAR_DECL || !DECL_THREAD_LOCAL_P (t))
	    {
	      error ("%qE must be %<threadprivate%> for %<copyin%>", t);
	      remove = true;
	    }
	  break;

	default:
	  break;
	}

      if (need_complete_non_reference || need_copy_assignment)
	{
	  t = require_complete_type (t);
	  if (t == error_mark_node)
	    remove = true;
	  else if (TREE_CODE (TREE_TYPE (t)) == REFERENCE_TYPE
		   && need_complete_non_reference)
	    {
	      error ("%qE has reference type for %qs", t, name);
	      remove = true;
	    }
	}
      if (need_implicitly_determined)
	{
	  const char *share_name = NULL;

	  if (TREE_CODE (t) == VAR_DECL && DECL_THREAD_LOCAL_P (t))
	    share_name = "threadprivate";
	  else switch (cxx_omp_predetermined_sharing (t))
	    {
	    case OMP_CLAUSE_DEFAULT_UNSPECIFIED:
	      break;
	    case OMP_CLAUSE_DEFAULT_SHARED:
	      /* const vars may be specified in firstprivate clause.  */
	      if (OMP_CLAUSE_CODE (c) == OMP_CLAUSE_FIRSTPRIVATE
		  && cxx_omp_const_qual_no_mutable (t))
		break;
	      share_name = "shared";
	      break;
	    case OMP_CLAUSE_DEFAULT_PRIVATE:
	      share_name = "private";
	      break;
	    default:
	      gcc_unreachable ();
	    }
	  if (share_name)
	    {
	      error ("%qE is predetermined %qs for %qs",
		     t, share_name, name);
	      remove = true;
	    }
	}

      /* We're interested in the base element, not arrays.  */
      inner_type = type = TREE_TYPE (t);
      while (TREE_CODE (inner_type) == ARRAY_TYPE)
	inner_type = TREE_TYPE (inner_type);

      /* Check for special function availability by building a call to one.
	 Save the results, because later we won't be in the right context
	 for making these queries.  */
      if (CLASS_TYPE_P (inner_type)
	  && COMPLETE_TYPE_P (inner_type)
	  && (need_default_ctor || need_copy_ctor || need_copy_assignment)
	  && !type_dependent_expression_p (t)
	  && cxx_omp_create_clause_info (c, inner_type, need_default_ctor,
					 need_copy_ctor, need_copy_assignment))
	remove = true;

      if (remove)
	*pc = OMP_CLAUSE_CHAIN (c);
      else
	pc = &OMP_CLAUSE_CHAIN (c);
    }

  bitmap_obstack_release (NULL);
  return clauses;
}

/* For all variables in the tree_list VARS, mark them as thread local.  */

void
finish_omp_threadprivate (tree vars)
{
  tree t;

  /* Mark every variable in VARS to be assigned thread local storage.  */
  for (t = vars; t; t = TREE_CHAIN (t))
    {
      tree v = TREE_PURPOSE (t);

      if (error_operand_p (v))
	;
      else if (TREE_CODE (v) != VAR_DECL)
	error ("%<threadprivate%> %qD is not file, namespace "
	       "or block scope variable", v);
      /* If V had already been marked threadprivate, it doesn't matter
	 whether it had been used prior to this point.  */
      else if (TREE_USED (v)
	  && (DECL_LANG_SPECIFIC (v) == NULL
	      || !CP_DECL_THREADPRIVATE_P (v)))
	error ("%qE declared %<threadprivate%> after first use", v);
      else if (! TREE_STATIC (v) && ! DECL_EXTERNAL (v))
	error ("automatic variable %qE cannot be %<threadprivate%>", v);
      else if (! COMPLETE_TYPE_P (TREE_TYPE (v)))
	error ("%<threadprivate%> %qE has incomplete type", v);
      else if (TREE_STATIC (v) && TYPE_P (CP_DECL_CONTEXT (v))
	       && CP_DECL_CONTEXT (v) != current_class_type)
	error ("%<threadprivate%> %qE directive not "
	       "in %qT definition", v, CP_DECL_CONTEXT (v));
      else
	{
	  /* Allocate a LANG_SPECIFIC structure for V, if needed.  */
	  if (DECL_LANG_SPECIFIC (v) == NULL)
	    {
	      retrofit_lang_decl (v);

	      /* Make sure that DECL_DISCRIMINATOR_P continues to be true
		 after the allocation of the lang_decl structure.  */
	      if (DECL_DISCRIMINATOR_P (v))
		DECL_LANG_SPECIFIC (v)->u.base.u2sel = 1;
	    }

	  if (! DECL_THREAD_LOCAL_P (v))
	    {
	      DECL_TLS_MODEL (v) = decl_default_tls_model (v);
	      /* If rtl has been already set for this var, call
		 make_decl_rtl once again, so that encode_section_info
		 has a chance to look at the new decl flags.  */
	      if (DECL_RTL_SET_P (v))
		make_decl_rtl (v);
	    }
	  CP_DECL_THREADPRIVATE_P (v) = 1;
	}
    }
}

/* Build an OpenMP structured block.  */

tree
begin_omp_structured_block (void)
{
  return do_pushlevel (sk_omp);
}

tree
finish_omp_structured_block (tree block)
{
  return do_poplevel (block);
}

/* Similarly, except force the retention of the BLOCK.  */

tree
begin_omp_parallel (void)
{
  keep_next_level (true);
  return begin_omp_structured_block ();
}

tree
finish_omp_parallel (tree clauses, tree body)
{
  tree stmt;

  body = finish_omp_structured_block (body);

  stmt = make_node (OMP_PARALLEL);
  TREE_TYPE (stmt) = void_type_node;
  OMP_PARALLEL_CLAUSES (stmt) = clauses;
  OMP_PARALLEL_BODY (stmt) = body;

  return add_stmt (stmt);
}

tree
begin_omp_task (void)
{
  keep_next_level (true);
  return begin_omp_structured_block ();
}

tree
finish_omp_task (tree clauses, tree body)
{
  tree stmt;

  body = finish_omp_structured_block (body);

  stmt = make_node (OMP_TASK);
  TREE_TYPE (stmt) = void_type_node;
  OMP_TASK_CLAUSES (stmt) = clauses;
  OMP_TASK_BODY (stmt) = body;

  return add_stmt (stmt);
}

/* Helper function for finish_omp_for.  Convert Ith random access iterator
   into integral iterator.  Return FALSE if successful.  */

static bool
handle_omp_for_class_iterator (int i, location_t locus, tree declv, tree initv,
			       tree condv, tree incrv, tree *body,
			       tree *pre_body, tree clauses)
{
  tree diff, iter_init, iter_incr = NULL, last;
  tree incr_var = NULL, orig_pre_body, orig_body, c;
  tree decl = TREE_VEC_ELT (declv, i);
  tree init = TREE_VEC_ELT (initv, i);
  tree cond = TREE_VEC_ELT (condv, i);
  tree incr = TREE_VEC_ELT (incrv, i);
  tree iter = decl;
  location_t elocus = locus;

  if (init && EXPR_HAS_LOCATION (init))
    elocus = EXPR_LOCATION (init);

  switch (TREE_CODE (cond))
    {
    case GT_EXPR:
    case GE_EXPR:
    case LT_EXPR:
    case LE_EXPR:
      if (TREE_OPERAND (cond, 1) == iter)
	cond = build2 (swap_tree_comparison (TREE_CODE (cond)),
		       TREE_TYPE (cond), iter, TREE_OPERAND (cond, 0));
      if (TREE_OPERAND (cond, 0) != iter)
	cond = error_mark_node;
      else
	{
	  tree tem = build_x_binary_op (EXPR_LOCATION (cond),
					TREE_CODE (cond),
					iter, ERROR_MARK,
					TREE_OPERAND (cond, 1), ERROR_MARK,
					NULL, tf_warning_or_error);
	  if (error_operand_p (tem))
	    return true;
	}
      break;
    default:
      cond = error_mark_node;
      break;
    }
  if (cond == error_mark_node)
    {
      error_at (elocus, "invalid controlling predicate");
      return true;
    }
  diff = build_x_binary_op (elocus, MINUS_EXPR, TREE_OPERAND (cond, 1),
			    ERROR_MARK, iter, ERROR_MARK, NULL,
			    tf_warning_or_error);
  if (error_operand_p (diff))
    return true;
  if (TREE_CODE (TREE_TYPE (diff)) != INTEGER_TYPE)
    {
      error_at (elocus, "difference between %qE and %qD does not have integer type",
		TREE_OPERAND (cond, 1), iter);
      return true;
    }

  switch (TREE_CODE (incr))
    {
    case PREINCREMENT_EXPR:
    case PREDECREMENT_EXPR:
    case POSTINCREMENT_EXPR:
    case POSTDECREMENT_EXPR:
      if (TREE_OPERAND (incr, 0) != iter)
	{
	  incr = error_mark_node;
	  break;
	}
      iter_incr = build_x_unary_op (EXPR_LOCATION (incr),
				    TREE_CODE (incr), iter,
				    tf_warning_or_error);
      if (error_operand_p (iter_incr))
	return true;
      else if (TREE_CODE (incr) == PREINCREMENT_EXPR
	       || TREE_CODE (incr) == POSTINCREMENT_EXPR)
	incr = integer_one_node;
      else
	incr = integer_minus_one_node;
      break;
    case MODIFY_EXPR:
      if (TREE_OPERAND (incr, 0) != iter)
	incr = error_mark_node;
      else if (TREE_CODE (TREE_OPERAND (incr, 1)) == PLUS_EXPR
	       || TREE_CODE (TREE_OPERAND (incr, 1)) == MINUS_EXPR)
	{
	  tree rhs = TREE_OPERAND (incr, 1);
	  if (TREE_OPERAND (rhs, 0) == iter)
	    {
	      if (TREE_CODE (TREE_TYPE (TREE_OPERAND (rhs, 1)))
		  != INTEGER_TYPE)
		incr = error_mark_node;
	      else
		{
		  iter_incr = build_x_modify_expr (EXPR_LOCATION (rhs),
						   iter, TREE_CODE (rhs),
						   TREE_OPERAND (rhs, 1),
						   tf_warning_or_error);
		  if (error_operand_p (iter_incr))
		    return true;
		  incr = TREE_OPERAND (rhs, 1);
		  incr = cp_convert (TREE_TYPE (diff), incr,
				     tf_warning_or_error);
		  if (TREE_CODE (rhs) == MINUS_EXPR)
		    {
		      incr = build1 (NEGATE_EXPR, TREE_TYPE (diff), incr);
		      incr = fold_if_not_in_template (incr);
		    }
		  if (TREE_CODE (incr) != INTEGER_CST
		      && (TREE_CODE (incr) != NOP_EXPR
			  || (TREE_CODE (TREE_OPERAND (incr, 0))
			      != INTEGER_CST)))
		    iter_incr = NULL;
		}
	    }
	  else if (TREE_OPERAND (rhs, 1) == iter)
	    {
	      if (TREE_CODE (TREE_TYPE (TREE_OPERAND (rhs, 0))) != INTEGER_TYPE
		  || TREE_CODE (rhs) != PLUS_EXPR)
		incr = error_mark_node;
	      else
		{
		  iter_incr = build_x_binary_op (EXPR_LOCATION (rhs),
						 PLUS_EXPR,
						 TREE_OPERAND (rhs, 0),
						 ERROR_MARK, iter,
						 ERROR_MARK, NULL,
						 tf_warning_or_error);
		  if (error_operand_p (iter_incr))
		    return true;
		  iter_incr = build_x_modify_expr (EXPR_LOCATION (rhs),
						   iter, NOP_EXPR,
						   iter_incr,
						   tf_warning_or_error);
		  if (error_operand_p (iter_incr))
		    return true;
		  incr = TREE_OPERAND (rhs, 0);
		  iter_incr = NULL;
		}
	    }
	  else
	    incr = error_mark_node;
	}
      else
	incr = error_mark_node;
      break;
    default:
      incr = error_mark_node;
      break;
    }

  if (incr == error_mark_node)
    {
      error_at (elocus, "invalid increment expression");
      return true;
    }

  incr = cp_convert (TREE_TYPE (diff), incr, tf_warning_or_error);
  for (c = clauses; c ; c = OMP_CLAUSE_CHAIN (c))
    if (OMP_CLAUSE_CODE (c) == OMP_CLAUSE_LASTPRIVATE
	&& OMP_CLAUSE_DECL (c) == iter)
      break;

  decl = create_temporary_var (TREE_TYPE (diff));
  pushdecl (decl);
  add_decl_expr (decl);
  last = create_temporary_var (TREE_TYPE (diff));
  pushdecl (last);
  add_decl_expr (last);
  if (c && iter_incr == NULL)
    {
      incr_var = create_temporary_var (TREE_TYPE (diff));
      pushdecl (incr_var);
      add_decl_expr (incr_var);
    }
  gcc_assert (stmts_are_full_exprs_p ());

  orig_pre_body = *pre_body;
  *pre_body = push_stmt_list ();
  if (orig_pre_body)
    add_stmt (orig_pre_body);
  if (init != NULL)
    finish_expr_stmt (build_x_modify_expr (elocus,
					   iter, NOP_EXPR, init,
					   tf_warning_or_error));
  init = build_int_cst (TREE_TYPE (diff), 0);
  if (c && iter_incr == NULL)
    {
      finish_expr_stmt (build_x_modify_expr (elocus,
					     incr_var, NOP_EXPR,
					     incr, tf_warning_or_error));
      incr = incr_var;
      iter_incr = build_x_modify_expr (elocus,
				       iter, PLUS_EXPR, incr,
				       tf_warning_or_error);
    }
  finish_expr_stmt (build_x_modify_expr (elocus,
					 last, NOP_EXPR, init,
					 tf_warning_or_error));
  *pre_body = pop_stmt_list (*pre_body);

  cond = cp_build_binary_op (elocus,
			     TREE_CODE (cond), decl, diff,
			     tf_warning_or_error);
  incr = build_modify_expr (elocus, decl, NULL_TREE, PLUS_EXPR,
			    elocus, incr, NULL_TREE);

  orig_body = *body;
  *body = push_stmt_list ();
  iter_init = build2 (MINUS_EXPR, TREE_TYPE (diff), decl, last);
  iter_init = build_x_modify_expr (elocus,
				   iter, PLUS_EXPR, iter_init,
				   tf_warning_or_error);
  iter_init = build1 (NOP_EXPR, void_type_node, iter_init);
  finish_expr_stmt (iter_init);
  finish_expr_stmt (build_x_modify_expr (elocus,
					 last, NOP_EXPR, decl,
					 tf_warning_or_error));
  add_stmt (orig_body);
  *body = pop_stmt_list (*body);

  if (c)
    {
      OMP_CLAUSE_LASTPRIVATE_STMT (c) = push_stmt_list ();
      finish_expr_stmt (iter_incr);
      OMP_CLAUSE_LASTPRIVATE_STMT (c)
	= pop_stmt_list (OMP_CLAUSE_LASTPRIVATE_STMT (c));
    }

  TREE_VEC_ELT (declv, i) = decl;
  TREE_VEC_ELT (initv, i) = init;
  TREE_VEC_ELT (condv, i) = cond;
  TREE_VEC_ELT (incrv, i) = incr;

  return false;
}

/* Build and validate an OMP_FOR statement.  CLAUSES, BODY, COND, INCR
   are directly for their associated operands in the statement.  DECL
   and INIT are a combo; if DECL is NULL then INIT ought to be a
   MODIFY_EXPR, and the DECL should be extracted.  PRE_BODY are
   optional statements that need to go before the loop into its
   sk_omp scope.  */

tree
finish_omp_for (location_t locus, tree declv, tree initv, tree condv,
		tree incrv, tree body, tree pre_body, tree clauses)
{
  tree omp_for = NULL, orig_incr = NULL;
  tree decl, init, cond, incr;
  location_t elocus;
  int i;

  gcc_assert (TREE_VEC_LENGTH (declv) == TREE_VEC_LENGTH (initv));
  gcc_assert (TREE_VEC_LENGTH (declv) == TREE_VEC_LENGTH (condv));
  gcc_assert (TREE_VEC_LENGTH (declv) == TREE_VEC_LENGTH (incrv));
  for (i = 0; i < TREE_VEC_LENGTH (declv); i++)
    {
      decl = TREE_VEC_ELT (declv, i);
      init = TREE_VEC_ELT (initv, i);
      cond = TREE_VEC_ELT (condv, i);
      incr = TREE_VEC_ELT (incrv, i);
      elocus = locus;

      if (decl == NULL)
	{
	  if (init != NULL)
	    switch (TREE_CODE (init))
	      {
	      case MODIFY_EXPR:
		decl = TREE_OPERAND (init, 0);
		init = TREE_OPERAND (init, 1);
		break;
	      case MODOP_EXPR:
		if (TREE_CODE (TREE_OPERAND (init, 1)) == NOP_EXPR)
		  {
		    decl = TREE_OPERAND (init, 0);
		    init = TREE_OPERAND (init, 2);
		  }
		break;
	      default:
		break;
	      }

	  if (decl == NULL)
	    {
	      error_at (locus,
			"expected iteration declaration or initialization");
	      return NULL;
	    }
	}

      if (init && EXPR_HAS_LOCATION (init))
	elocus = EXPR_LOCATION (init);

      if (cond == NULL)
	{
	  error_at (elocus, "missing controlling predicate");
	  return NULL;
	}

      if (incr == NULL)
	{
	  error_at (elocus, "missing increment expression");
	  return NULL;
	}

      TREE_VEC_ELT (declv, i) = decl;
      TREE_VEC_ELT (initv, i) = init;
    }

  if (dependent_omp_for_p (declv, initv, condv, incrv))
    {
      tree stmt;

      stmt = make_node (OMP_FOR);

      for (i = 0; i < TREE_VEC_LENGTH (declv); i++)
	{
	  /* This is really just a place-holder.  We'll be decomposing this
	     again and going through the cp_build_modify_expr path below when
	     we instantiate the thing.  */
	  TREE_VEC_ELT (initv, i)
	    = build2 (MODIFY_EXPR, void_type_node, TREE_VEC_ELT (declv, i),
		      TREE_VEC_ELT (initv, i));
	}

      TREE_TYPE (stmt) = void_type_node;
      OMP_FOR_INIT (stmt) = initv;
      OMP_FOR_COND (stmt) = condv;
      OMP_FOR_INCR (stmt) = incrv;
      OMP_FOR_BODY (stmt) = body;
      OMP_FOR_PRE_BODY (stmt) = pre_body;
      OMP_FOR_CLAUSES (stmt) = clauses;

      SET_EXPR_LOCATION (stmt, locus);
      return add_stmt (stmt);
    }

  if (processing_template_decl)
    orig_incr = make_tree_vec (TREE_VEC_LENGTH (incrv));

  for (i = 0; i < TREE_VEC_LENGTH (declv); )
    {
      decl = TREE_VEC_ELT (declv, i);
      init = TREE_VEC_ELT (initv, i);
      cond = TREE_VEC_ELT (condv, i);
      incr = TREE_VEC_ELT (incrv, i);
      if (orig_incr)
	TREE_VEC_ELT (orig_incr, i) = incr;
      elocus = locus;

      if (init && EXPR_HAS_LOCATION (init))
	elocus = EXPR_LOCATION (init);

      if (!DECL_P (decl))
	{
	  error_at (elocus, "expected iteration declaration or initialization");
	  return NULL;
	}

      if (incr && TREE_CODE (incr) == MODOP_EXPR)
	{
	  if (orig_incr)
	    TREE_VEC_ELT (orig_incr, i) = incr;
	  incr = cp_build_modify_expr (TREE_OPERAND (incr, 0),
				       TREE_CODE (TREE_OPERAND (incr, 1)),
				       TREE_OPERAND (incr, 2),
				       tf_warning_or_error);
	}

      if (CLASS_TYPE_P (TREE_TYPE (decl)))
	{
	  if (handle_omp_for_class_iterator (i, locus, declv, initv, condv,
					     incrv, &body, &pre_body, clauses))
	    return NULL;
	  continue;
	}

      if (!INTEGRAL_TYPE_P (TREE_TYPE (decl))
	  && TREE_CODE (TREE_TYPE (decl)) != POINTER_TYPE)
	{
	  error_at (elocus, "invalid type for iteration variable %qE", decl);
	  return NULL;
	}

      if (!processing_template_decl)
	{
	  init = fold_build_cleanup_point_expr (TREE_TYPE (init), init);
	  init = cp_build_modify_expr (decl, NOP_EXPR, init, tf_warning_or_error);
	}
      else
	init = build2 (MODIFY_EXPR, void_type_node, decl, init);
      if (cond
	  && TREE_SIDE_EFFECTS (cond)
	  && COMPARISON_CLASS_P (cond)
	  && !processing_template_decl)
	{
	  tree t = TREE_OPERAND (cond, 0);
	  if (TREE_SIDE_EFFECTS (t)
	      && t != decl
	      && (TREE_CODE (t) != NOP_EXPR
		  || TREE_OPERAND (t, 0) != decl))
	    TREE_OPERAND (cond, 0)
	      = fold_build_cleanup_point_expr (TREE_TYPE (t), t);

	  t = TREE_OPERAND (cond, 1);
	  if (TREE_SIDE_EFFECTS (t)
	      && t != decl
	      && (TREE_CODE (t) != NOP_EXPR
		  || TREE_OPERAND (t, 0) != decl))
	    TREE_OPERAND (cond, 1)
	      = fold_build_cleanup_point_expr (TREE_TYPE (t), t);
	}
      if (decl == error_mark_node || init == error_mark_node)
	return NULL;

      TREE_VEC_ELT (declv, i) = decl;
      TREE_VEC_ELT (initv, i) = init;
      TREE_VEC_ELT (condv, i) = cond;
      TREE_VEC_ELT (incrv, i) = incr;
      i++;
    }

  if (IS_EMPTY_STMT (pre_body))
    pre_body = NULL;

  omp_for = c_finish_omp_for (locus, declv, initv, condv, incrv,
			      body, pre_body);

  if (omp_for == NULL)
    return NULL;

  for (i = 0; i < TREE_VEC_LENGTH (OMP_FOR_INCR (omp_for)); i++)
    {
      decl = TREE_OPERAND (TREE_VEC_ELT (OMP_FOR_INIT (omp_for), i), 0);
      incr = TREE_VEC_ELT (OMP_FOR_INCR (omp_for), i);

      if (TREE_CODE (incr) != MODIFY_EXPR)
	continue;

      if (TREE_SIDE_EFFECTS (TREE_OPERAND (incr, 1))
	  && BINARY_CLASS_P (TREE_OPERAND (incr, 1))
	  && !processing_template_decl)
	{
	  tree t = TREE_OPERAND (TREE_OPERAND (incr, 1), 0);
	  if (TREE_SIDE_EFFECTS (t)
	      && t != decl
	      && (TREE_CODE (t) != NOP_EXPR
		  || TREE_OPERAND (t, 0) != decl))
	    TREE_OPERAND (TREE_OPERAND (incr, 1), 0)
	      = fold_build_cleanup_point_expr (TREE_TYPE (t), t);

	  t = TREE_OPERAND (TREE_OPERAND (incr, 1), 1);
	  if (TREE_SIDE_EFFECTS (t)
	      && t != decl
	      && (TREE_CODE (t) != NOP_EXPR
		  || TREE_OPERAND (t, 0) != decl))
	    TREE_OPERAND (TREE_OPERAND (incr, 1), 1)
	      = fold_build_cleanup_point_expr (TREE_TYPE (t), t);
	}

      if (orig_incr)
	TREE_VEC_ELT (OMP_FOR_INCR (omp_for), i) = TREE_VEC_ELT (orig_incr, i);
    }
  if (omp_for != NULL)
    OMP_FOR_CLAUSES (omp_for) = clauses;
  return omp_for;
}

void
finish_omp_atomic (enum tree_code code, enum tree_code opcode, tree lhs,
		   tree rhs, tree v, tree lhs1, tree rhs1)
{
  tree orig_lhs;
  tree orig_rhs;
  tree orig_v;
  tree orig_lhs1;
  tree orig_rhs1;
  bool dependent_p;
  tree stmt;

  orig_lhs = lhs;
  orig_rhs = rhs;
  orig_v = v;
  orig_lhs1 = lhs1;
  orig_rhs1 = rhs1;
  dependent_p = false;
  stmt = NULL_TREE;

  /* Even in a template, we can detect invalid uses of the atomic
     pragma if neither LHS nor RHS is type-dependent.  */
  if (processing_template_decl)
    {
      dependent_p = (type_dependent_expression_p (lhs)
		     || (rhs && type_dependent_expression_p (rhs))
		     || (v && type_dependent_expression_p (v))
		     || (lhs1 && type_dependent_expression_p (lhs1))
		     || (rhs1 && type_dependent_expression_p (rhs1)));
      if (!dependent_p)
	{
	  lhs = build_non_dependent_expr (lhs);
	  if (rhs)
	    rhs = build_non_dependent_expr (rhs);
	  if (v)
	    v = build_non_dependent_expr (v);
	  if (lhs1)
	    lhs1 = build_non_dependent_expr (lhs1);
	  if (rhs1)
	    rhs1 = build_non_dependent_expr (rhs1);
	}
    }
  if (!dependent_p)
    {
      stmt = c_finish_omp_atomic (input_location, code, opcode, lhs, rhs,
				  v, lhs1, rhs1);
      if (stmt == error_mark_node)
	return;
    }
  if (processing_template_decl)
    {
      if (code == OMP_ATOMIC_READ)
	{
	  stmt = build_min_nt_loc (EXPR_LOCATION (orig_lhs),
				   OMP_ATOMIC_READ, orig_lhs);
	  stmt = build2 (MODIFY_EXPR, void_type_node, orig_v, stmt);
	}
      else
	{
	  if (opcode == NOP_EXPR)
	    stmt = build2 (MODIFY_EXPR, void_type_node, orig_lhs, orig_rhs);
	  else 
	    stmt = build2 (opcode, void_type_node, orig_lhs, orig_rhs);
	  if (orig_rhs1)
	    stmt = build_min_nt_loc (EXPR_LOCATION (orig_rhs1),
				     COMPOUND_EXPR, orig_rhs1, stmt);
	  if (code != OMP_ATOMIC)
	    {
	      stmt = build_min_nt_loc (EXPR_LOCATION (orig_lhs1),
				       code, orig_lhs1, stmt);
	      stmt = build2 (MODIFY_EXPR, void_type_node, orig_v, stmt);
	    }
	}
      stmt = build2 (OMP_ATOMIC, void_type_node, integer_zero_node, stmt);
    }
  add_stmt (stmt);
}

void
finish_omp_barrier (void)
{
  tree fn = builtin_decl_explicit (BUILT_IN_GOMP_BARRIER);
  VEC(tree,gc) *vec = make_tree_vector ();
  tree stmt = finish_call_expr (fn, &vec, false, false, tf_warning_or_error);
  release_tree_vector (vec);
  finish_expr_stmt (stmt);
}

void
finish_omp_flush (void)
{
  tree fn = builtin_decl_explicit (BUILT_IN_SYNC_SYNCHRONIZE);
  VEC(tree,gc) *vec = make_tree_vector ();
  tree stmt = finish_call_expr (fn, &vec, false, false, tf_warning_or_error);
  release_tree_vector (vec);
  finish_expr_stmt (stmt);
}

void
finish_omp_taskwait (void)
{
  tree fn = builtin_decl_explicit (BUILT_IN_GOMP_TASKWAIT);
  VEC(tree,gc) *vec = make_tree_vector ();
  tree stmt = finish_call_expr (fn, &vec, false, false, tf_warning_or_error);
  release_tree_vector (vec);
  finish_expr_stmt (stmt);
}

void
finish_omp_taskyield (void)
{
  tree fn = builtin_decl_explicit (BUILT_IN_GOMP_TASKYIELD);
  VEC(tree,gc) *vec = make_tree_vector ();
  tree stmt = finish_call_expr (fn, &vec, false, false, tf_warning_or_error);
  release_tree_vector (vec);
  finish_expr_stmt (stmt);
}

/* Begin a __transaction_atomic or __transaction_relaxed statement.
   If PCOMPOUND is non-null, this is for a function-transaction-block, and we
   should create an extra compound stmt.  */

tree
begin_transaction_stmt (location_t loc, tree *pcompound, int flags)
{
  tree r;

  if (pcompound)
    *pcompound = begin_compound_stmt (0);

  r = build_stmt (loc, TRANSACTION_EXPR, NULL_TREE);

  /* Only add the statement to the function if support enabled.  */
  if (flag_tm)
    add_stmt (r);
  else
    error_at (loc, ((flags & TM_STMT_ATTR_RELAXED) != 0
		    ? G_("%<__transaction_relaxed%> without "
			 "transactional memory support enabled")
		    : G_("%<__transaction_atomic%> without "
			 "transactional memory support enabled")));

  TRANSACTION_EXPR_BODY (r) = push_stmt_list ();
  return r;
}

/* End a __transaction_atomic or __transaction_relaxed statement.
   If COMPOUND_STMT is non-null, this is for a function-transaction-block,
   and we should end the compound.  If NOEX is non-NULL, we wrap the body in
   a MUST_NOT_THROW_EXPR with NOEX as condition.  */

void
finish_transaction_stmt (tree stmt, tree compound_stmt, int flags, tree noex)
{
  TRANSACTION_EXPR_BODY (stmt) = pop_stmt_list (TRANSACTION_EXPR_BODY (stmt));
  TRANSACTION_EXPR_OUTER (stmt) = (flags & TM_STMT_ATTR_OUTER) != 0;
  TRANSACTION_EXPR_RELAXED (stmt) = (flags & TM_STMT_ATTR_RELAXED) != 0;
  TRANSACTION_EXPR_IS_STMT (stmt) = 1;

  /* noexcept specifications are not allowed for function transactions.  */
  gcc_assert (!(noex && compound_stmt));
  if (noex)
    {
      tree body = build_must_not_throw_expr (TRANSACTION_EXPR_BODY (stmt),
					     noex);
      SET_EXPR_LOCATION (body, EXPR_LOCATION (TRANSACTION_EXPR_BODY (stmt)));
      TREE_SIDE_EFFECTS (body) = 1;
      TRANSACTION_EXPR_BODY (stmt) = body;
    }

  if (compound_stmt)
    finish_compound_stmt (compound_stmt);
  finish_stmt ();
}

/* Build a __transaction_atomic or __transaction_relaxed expression.  If
   NOEX is non-NULL, we wrap the body in a MUST_NOT_THROW_EXPR with NOEX as
   condition.  */

tree
build_transaction_expr (location_t loc, tree expr, int flags, tree noex)
{
  tree ret;
  if (noex)
    {
      expr = build_must_not_throw_expr (expr, noex);
      SET_EXPR_LOCATION (expr, loc);
      TREE_SIDE_EFFECTS (expr) = 1;
    }
  ret = build1 (TRANSACTION_EXPR, TREE_TYPE (expr), expr);
  if (flags & TM_STMT_ATTR_RELAXED)
	TRANSACTION_EXPR_RELAXED (ret) = 1;
  SET_EXPR_LOCATION (ret, loc);
  return ret;
}

void
init_cp_semantics (void)
{
}

/* Build a STATIC_ASSERT for a static assertion with the condition
   CONDITION and the message text MESSAGE.  LOCATION is the location
   of the static assertion in the source code.  When MEMBER_P, this
   static assertion is a member of a class.  */
void 
finish_static_assert (tree condition, tree message, location_t location, 
                      bool member_p)
{
  if (message == NULL_TREE
      || message == error_mark_node
      || condition == NULL_TREE
      || condition == error_mark_node)
    return;

  if (check_for_bare_parameter_packs (condition))
    condition = error_mark_node;

  if (type_dependent_expression_p (condition) 
      || value_dependent_expression_p (condition))
    {
      /* We're in a template; build a STATIC_ASSERT and put it in
         the right place. */
      tree assertion;

      assertion = make_node (STATIC_ASSERT);
      STATIC_ASSERT_CONDITION (assertion) = condition;
      STATIC_ASSERT_MESSAGE (assertion) = message;
      STATIC_ASSERT_SOURCE_LOCATION (assertion) = location;

      if (member_p)
        maybe_add_class_template_decl_list (current_class_type, 
                                            assertion,
                                            /*friend_p=*/0);
      else
        add_stmt (assertion);

      return;
    }

  /* Fold the expression and convert it to a boolean value. */
  condition = fold_non_dependent_expr (condition);
  condition = cp_convert (boolean_type_node, condition, tf_warning_or_error);
  condition = maybe_constant_value (condition);

  if (TREE_CODE (condition) == INTEGER_CST && !integer_zerop (condition))
    /* Do nothing; the condition is satisfied. */
    ;
  else 
    {
      location_t saved_loc = input_location;

      input_location = location;
      if (TREE_CODE (condition) == INTEGER_CST 
          && integer_zerop (condition))
        /* Report the error. */
        error ("static assertion failed: %s", TREE_STRING_POINTER (message));
      else if (condition && condition != error_mark_node)
	{
	  error ("non-constant condition for static assertion");
	  cxx_constant_value (condition);
	}
      input_location = saved_loc;
    }
}

/* Implements the C++0x decltype keyword. Returns the type of EXPR,
   suitable for use as a type-specifier.

   ID_EXPRESSION_OR_MEMBER_ACCESS_P is true when EXPR was parsed as an
   id-expression or a class member access, FALSE when it was parsed as
   a full expression.  */

tree
finish_decltype_type (tree expr, bool id_expression_or_member_access_p,
		      tsubst_flags_t complain)
{
  tree type = NULL_TREE;

  if (!expr || error_operand_p (expr))
    return error_mark_node;

  if (TYPE_P (expr)
      || TREE_CODE (expr) == TYPE_DECL
      || (TREE_CODE (expr) == BIT_NOT_EXPR
	  && TYPE_P (TREE_OPERAND (expr, 0))))
    {
      if (complain & tf_error)
	error ("argument to decltype must be an expression");
      return error_mark_node;
    }

  /* Depending on the resolution of DR 1172, we may later need to distinguish
     instantiation-dependent but not type-dependent expressions so that, say,
     A<decltype(sizeof(T))>::U doesn't require 'typename'.  */
  if (instantiation_dependent_expression_p (expr))
    {
      type = cxx_make_type (DECLTYPE_TYPE);
      DECLTYPE_TYPE_EXPR (type) = expr;
      DECLTYPE_TYPE_ID_EXPR_OR_MEMBER_ACCESS_P (type)
        = id_expression_or_member_access_p;
      SET_TYPE_STRUCTURAL_EQUALITY (type);

      return type;
    }

  /* The type denoted by decltype(e) is defined as follows:  */

  expr = resolve_nondeduced_context (expr);

  if (type_unknown_p (expr))
    {
      if (complain & tf_error)
	error ("decltype cannot resolve address of overloaded function");
      return error_mark_node;
    }

  if (invalid_nonstatic_memfn_p (expr, complain))
    return error_mark_node;

  /* To get the size of a static data member declared as an array of
     unknown bound, we need to instantiate it.  */
  if (TREE_CODE (expr) == VAR_DECL
      && VAR_HAD_UNKNOWN_BOUND (expr)
      && DECL_TEMPLATE_INSTANTIATION (expr))
    instantiate_decl (expr, /*defer_ok*/true, /*expl_inst_mem*/false);

  if (id_expression_or_member_access_p)
    {
      /* If e is an id-expression or a class member access (5.2.5
         [expr.ref]), decltype(e) is defined as the type of the entity
         named by e. If there is no such entity, or e names a set of
         overloaded functions, the program is ill-formed.  */
      if (TREE_CODE (expr) == IDENTIFIER_NODE)
        expr = lookup_name (expr);

      if (TREE_CODE (expr) == INDIRECT_REF)
        /* This can happen when the expression is, e.g., "a.b". Just
           look at the underlying operand.  */
        expr = TREE_OPERAND (expr, 0);

      if (TREE_CODE (expr) == OFFSET_REF
          || TREE_CODE (expr) == MEMBER_REF)
        /* We're only interested in the field itself. If it is a
           BASELINK, we will need to see through it in the next
           step.  */
        expr = TREE_OPERAND (expr, 1);

      if (BASELINK_P (expr))
        /* See through BASELINK nodes to the underlying function.  */
        expr = BASELINK_FUNCTIONS (expr);

      switch (TREE_CODE (expr))
        {
        case FIELD_DECL:
          if (DECL_BIT_FIELD_TYPE (expr))
            {
              type = DECL_BIT_FIELD_TYPE (expr);
              break;
            }
          /* Fall through for fields that aren't bitfields.  */

        case FUNCTION_DECL:
        case VAR_DECL:
        case CONST_DECL:
        case PARM_DECL:
        case RESULT_DECL:
        case TEMPLATE_PARM_INDEX:
	  expr = mark_type_use (expr);
          type = TREE_TYPE (expr);
          break;

        case ERROR_MARK:
          type = error_mark_node;
          break;

        case COMPONENT_REF:
	  mark_type_use (expr);
          type = is_bitfield_expr_with_lowered_type (expr);
          if (!type)
            type = TREE_TYPE (TREE_OPERAND (expr, 1));
          break;

        case BIT_FIELD_REF:
          gcc_unreachable ();

        case INTEGER_CST:
	case PTRMEM_CST:
          /* We can get here when the id-expression refers to an
             enumerator or non-type template parameter.  */
          type = TREE_TYPE (expr);
          break;

        default:
	  gcc_unreachable ();
          return error_mark_node;
        }
    }
  else
    {
      /* Within a lambda-expression:

	 Every occurrence of decltype((x)) where x is a possibly
	 parenthesized id-expression that names an entity of
	 automatic storage duration is treated as if x were
	 transformed into an access to a corresponding data member
	 of the closure type that would have been declared if x
	 were a use of the denoted entity.  */
      if (outer_automatic_var_p (expr)
	  && current_function_decl
	  && LAMBDA_FUNCTION_P (current_function_decl))
	type = capture_decltype (expr);
      else if (error_operand_p (expr))
	type = error_mark_node;
      else if (expr == current_class_ptr)
	/* If the expression is just "this", we want the
	   cv-unqualified pointer for the "this" type.  */
	type = TYPE_MAIN_VARIANT (TREE_TYPE (expr));
      else
	{
	  /* Otherwise, where T is the type of e, if e is an lvalue,
	     decltype(e) is defined as T&; if an xvalue, T&&; otherwise, T. */
	  cp_lvalue_kind clk = lvalue_kind (expr);
	  type = unlowered_expr_type (expr);
	  gcc_assert (TREE_CODE (type) != REFERENCE_TYPE);

	  /* For vector types, pick a non-opaque variant.  */
	  if (TREE_CODE (type) == VECTOR_TYPE)
	    type = strip_typedefs (type);

	  if (clk != clk_none && !(clk & clk_class))
	    type = cp_build_reference_type (type, (clk & clk_rvalueref));
	}
    }

  return type;
}

/* Called from trait_expr_value to evaluate either __has_nothrow_assign or 
   __has_nothrow_copy, depending on assign_p.  */

static bool
classtype_has_nothrow_assign_or_copy_p (tree type, bool assign_p)
{
  tree fns;

  if (assign_p)
    {
      int ix;
      ix = lookup_fnfields_1 (type, ansi_assopname (NOP_EXPR));
      if (ix < 0)
	return false;
      fns = VEC_index (tree, CLASSTYPE_METHOD_VEC (type), ix);
    } 
  else if (TYPE_HAS_COPY_CTOR (type))
    {
      /* If construction of the copy constructor was postponed, create
	 it now.  */
      if (CLASSTYPE_LAZY_COPY_CTOR (type))
	lazily_declare_fn (sfk_copy_constructor, type);
      if (CLASSTYPE_LAZY_MOVE_CTOR (type))
	lazily_declare_fn (sfk_move_constructor, type);
      fns = CLASSTYPE_CONSTRUCTORS (type);
    }
  else
    return false;

  for (; fns; fns = OVL_NEXT (fns))
    {
      tree fn = OVL_CURRENT (fns);
 
      if (assign_p)
	{
	  if (copy_fn_p (fn) == 0)
	    continue;
	}
      else if (copy_fn_p (fn) <= 0)
	continue;

      if (!TYPE_NOTHROW_P (TREE_TYPE (fn)))
	return false;
    }

  return true;
}

/* Actually evaluates the trait.  */

static bool
trait_expr_value (cp_trait_kind kind, tree type1, tree type2)
{
  enum tree_code type_code1;
  tree t;

  type_code1 = TREE_CODE (type1);

  switch (kind)
    {
    case CPTK_HAS_NOTHROW_ASSIGN:
      type1 = strip_array_types (type1);
      return (!CP_TYPE_CONST_P (type1) && type_code1 != REFERENCE_TYPE
	      && (trait_expr_value (CPTK_HAS_TRIVIAL_ASSIGN, type1, type2)
		  || (CLASS_TYPE_P (type1)
		      && classtype_has_nothrow_assign_or_copy_p (type1,
								 true))));

    case CPTK_HAS_TRIVIAL_ASSIGN:
      /* ??? The standard seems to be missing the "or array of such a class
	 type" wording for this trait.  */
      type1 = strip_array_types (type1);
      return (!CP_TYPE_CONST_P (type1) && type_code1 != REFERENCE_TYPE
	      && (trivial_type_p (type1)
		    || (CLASS_TYPE_P (type1)
			&& TYPE_HAS_TRIVIAL_COPY_ASSIGN (type1))));

    case CPTK_HAS_NOTHROW_CONSTRUCTOR:
      type1 = strip_array_types (type1);
      return (trait_expr_value (CPTK_HAS_TRIVIAL_CONSTRUCTOR, type1, type2) 
	      || (CLASS_TYPE_P (type1)
		  && (t = locate_ctor (type1))
		  && TYPE_NOTHROW_P (TREE_TYPE (t))));

    case CPTK_HAS_TRIVIAL_CONSTRUCTOR:
      type1 = strip_array_types (type1);
      return (trivial_type_p (type1)
	      || (CLASS_TYPE_P (type1) && TYPE_HAS_TRIVIAL_DFLT (type1)));

    case CPTK_HAS_NOTHROW_COPY:
      type1 = strip_array_types (type1);
      return (trait_expr_value (CPTK_HAS_TRIVIAL_COPY, type1, type2)
	      || (CLASS_TYPE_P (type1)
		  && classtype_has_nothrow_assign_or_copy_p (type1, false)));

    case CPTK_HAS_TRIVIAL_COPY:
      /* ??? The standard seems to be missing the "or array of such a class
	 type" wording for this trait.  */
      type1 = strip_array_types (type1);
      return (trivial_type_p (type1) || type_code1 == REFERENCE_TYPE
	      || (CLASS_TYPE_P (type1) && TYPE_HAS_TRIVIAL_COPY_CTOR (type1)));

    case CPTK_HAS_TRIVIAL_DESTRUCTOR:
      type1 = strip_array_types (type1);
      return (trivial_type_p (type1) || type_code1 == REFERENCE_TYPE
	      || (CLASS_TYPE_P (type1)
		  && TYPE_HAS_TRIVIAL_DESTRUCTOR (type1)));

    case CPTK_HAS_VIRTUAL_DESTRUCTOR:
      return type_has_virtual_destructor (type1);

    case CPTK_IS_ABSTRACT:
      return (ABSTRACT_CLASS_TYPE_P (type1));

    case CPTK_IS_BASE_OF:
      return (NON_UNION_CLASS_TYPE_P (type1) && NON_UNION_CLASS_TYPE_P (type2)
	      && DERIVED_FROM_P (type1, type2));

    case CPTK_IS_CLASS:
      return (NON_UNION_CLASS_TYPE_P (type1));

    case CPTK_IS_CONVERTIBLE_TO:
      /* TODO  */
      return false;

    case CPTK_IS_EMPTY:
      return (NON_UNION_CLASS_TYPE_P (type1) && CLASSTYPE_EMPTY_P (type1));

    case CPTK_IS_ENUM:
      return (type_code1 == ENUMERAL_TYPE);

    case CPTK_IS_FINAL:
      return (CLASS_TYPE_P (type1) && CLASSTYPE_FINAL (type1));

    case CPTK_IS_LITERAL_TYPE:
      return (literal_type_p (type1));

    case CPTK_IS_POD:
      return (pod_type_p (type1));

    case CPTK_IS_POLYMORPHIC:
      return (CLASS_TYPE_P (type1) && TYPE_POLYMORPHIC_P (type1));

    case CPTK_IS_STD_LAYOUT:
      return (std_layout_type_p (type1));

    case CPTK_IS_TRIVIAL:
      return (trivial_type_p (type1));

    case CPTK_IS_UNION:
      return (type_code1 == UNION_TYPE);

    default:
      gcc_unreachable ();
      return false;
    }
}

/* If TYPE is an array of unknown bound, or (possibly cv-qualified)
   void, or a complete type, returns it, otherwise NULL_TREE.  */

static tree
check_trait_type (tree type)
{
  if (TREE_CODE (type) == ARRAY_TYPE && !TYPE_DOMAIN (type)
      && COMPLETE_TYPE_P (TREE_TYPE (type)))
    return type;

  if (VOID_TYPE_P (type))
    return type;

  return complete_type_or_else (strip_array_types (type), NULL_TREE);
}

/* Process a trait expression.  */

tree
finish_trait_expr (cp_trait_kind kind, tree type1, tree type2)
{
  gcc_assert (kind == CPTK_HAS_NOTHROW_ASSIGN
	      || kind == CPTK_HAS_NOTHROW_CONSTRUCTOR
	      || kind == CPTK_HAS_NOTHROW_COPY
	      || kind == CPTK_HAS_TRIVIAL_ASSIGN
	      || kind == CPTK_HAS_TRIVIAL_CONSTRUCTOR
	      || kind == CPTK_HAS_TRIVIAL_COPY
	      || kind == CPTK_HAS_TRIVIAL_DESTRUCTOR
	      || kind == CPTK_HAS_VIRTUAL_DESTRUCTOR	      
	      || kind == CPTK_IS_ABSTRACT
	      || kind == CPTK_IS_BASE_OF
	      || kind == CPTK_IS_CLASS
	      || kind == CPTK_IS_CONVERTIBLE_TO
	      || kind == CPTK_IS_EMPTY
	      || kind == CPTK_IS_ENUM
	      || kind == CPTK_IS_FINAL
	      || kind == CPTK_IS_LITERAL_TYPE
	      || kind == CPTK_IS_POD
	      || kind == CPTK_IS_POLYMORPHIC
	      || kind == CPTK_IS_STD_LAYOUT
	      || kind == CPTK_IS_TRIVIAL
	      || kind == CPTK_IS_UNION);

  if (kind == CPTK_IS_CONVERTIBLE_TO)
    {
      sorry ("__is_convertible_to");
      return error_mark_node;
    }

  if (type1 == error_mark_node
      || ((kind == CPTK_IS_BASE_OF || kind == CPTK_IS_CONVERTIBLE_TO)
	  && type2 == error_mark_node))
    return error_mark_node;

  if (processing_template_decl)
    {
      tree trait_expr = make_node (TRAIT_EXPR);
      TREE_TYPE (trait_expr) = boolean_type_node;
      TRAIT_EXPR_TYPE1 (trait_expr) = type1;
      TRAIT_EXPR_TYPE2 (trait_expr) = type2;
      TRAIT_EXPR_KIND (trait_expr) = kind;
      return trait_expr;
    }

  switch (kind)
    {
    case CPTK_HAS_NOTHROW_ASSIGN:
    case CPTK_HAS_TRIVIAL_ASSIGN:
    case CPTK_HAS_NOTHROW_CONSTRUCTOR:
    case CPTK_HAS_TRIVIAL_CONSTRUCTOR:
    case CPTK_HAS_NOTHROW_COPY:
    case CPTK_HAS_TRIVIAL_COPY:
    case CPTK_HAS_TRIVIAL_DESTRUCTOR:
    case CPTK_HAS_VIRTUAL_DESTRUCTOR:
    case CPTK_IS_ABSTRACT:
    case CPTK_IS_EMPTY:
    case CPTK_IS_FINAL:
    case CPTK_IS_LITERAL_TYPE:
    case CPTK_IS_POD:
    case CPTK_IS_POLYMORPHIC:
    case CPTK_IS_STD_LAYOUT:
    case CPTK_IS_TRIVIAL:
      if (!check_trait_type (type1))
	return error_mark_node;
      break;

    case CPTK_IS_BASE_OF:
      if (NON_UNION_CLASS_TYPE_P (type1) && NON_UNION_CLASS_TYPE_P (type2)
	  && !same_type_ignoring_top_level_qualifiers_p (type1, type2)
	  && !complete_type_or_else (type2, NULL_TREE))
	/* We already issued an error.  */
	return error_mark_node;
      break;

    case CPTK_IS_CLASS:
    case CPTK_IS_ENUM:
    case CPTK_IS_UNION:
      break;
    
    case CPTK_IS_CONVERTIBLE_TO:
    default:
      gcc_unreachable ();
    }

  return (trait_expr_value (kind, type1, type2)
	  ? boolean_true_node : boolean_false_node);
}

/* Do-nothing variants of functions to handle pragma FLOAT_CONST_DECIMAL64,
   which is ignored for C++.  */

void
set_float_const_decimal64 (void)
{
}

void
clear_float_const_decimal64 (void)
{
}

bool
float_const_decimal64_p (void)
{
  return 0;
}


/* Return true if T is a literal type.   */

bool
literal_type_p (tree t)
{
  if (SCALAR_TYPE_P (t)
      || TREE_CODE (t) == VECTOR_TYPE
      || TREE_CODE (t) == REFERENCE_TYPE)
    return true;
  if (CLASS_TYPE_P (t))
    {
      t = complete_type (t);
      gcc_assert (COMPLETE_TYPE_P (t) || errorcount);
      return CLASSTYPE_LITERAL_P (t);
    }
  if (TREE_CODE (t) == ARRAY_TYPE)
    return literal_type_p (strip_array_types (t));
  return false;
}

/* If DECL is a variable declared `constexpr', require its type
   be literal.  Return the DECL if OK, otherwise NULL.  */

tree
ensure_literal_type_for_constexpr_object (tree decl)
{
  tree type = TREE_TYPE (decl);
  if (TREE_CODE (decl) == VAR_DECL && DECL_DECLARED_CONSTEXPR_P (decl)
      && !processing_template_decl)
    {
      if (CLASS_TYPE_P (type) && !COMPLETE_TYPE_P (complete_type (type)))
	/* Don't complain here, we'll complain about incompleteness
	   when we try to initialize the variable.  */;
      else if (!literal_type_p (type))
	{
	  error ("the type %qT of constexpr variable %qD is not literal",
		 type, decl);
	  explain_non_literal_class (type);
	  return NULL;
	}
    }
  return decl;
}

/* Representation of entries in the constexpr function definition table.  */

typedef struct GTY(()) constexpr_fundef {
  tree decl;
  tree body;
} constexpr_fundef;

/* This table holds all constexpr function definitions seen in
   the current translation unit.  */

static GTY ((param_is (constexpr_fundef))) htab_t constexpr_fundef_table;

/* Utility function used for managing the constexpr function table.
   Return true if the entries pointed to by P and Q are for the
   same constexpr function.  */

static inline int
constexpr_fundef_equal (const void *p, const void *q)
{
  const constexpr_fundef *lhs = (const constexpr_fundef *) p;
  const constexpr_fundef *rhs = (const constexpr_fundef *) q;
  return lhs->decl == rhs->decl;
}

/* Utility function used for managing the constexpr function table.
   Return a hash value for the entry pointed to by Q.  */

static inline hashval_t
constexpr_fundef_hash (const void *p)
{
  const constexpr_fundef *fundef = (const constexpr_fundef *) p;
  return DECL_UID (fundef->decl);
}

/* Return a previously saved definition of function FUN.   */

static constexpr_fundef *
retrieve_constexpr_fundef (tree fun)
{
  constexpr_fundef fundef = { NULL, NULL };
  if (constexpr_fundef_table == NULL)
    return NULL;

  fundef.decl = fun;
  return (constexpr_fundef *) htab_find (constexpr_fundef_table, &fundef);
}

/* Check whether the parameter and return types of FUN are valid for a
   constexpr function, and complain if COMPLAIN.  */

static bool
is_valid_constexpr_fn (tree fun, bool complain)
{
  tree parm = FUNCTION_FIRST_USER_PARM (fun);
  bool ret = true;
  for (; parm != NULL; parm = TREE_CHAIN (parm))
    if (!literal_type_p (TREE_TYPE (parm)))
      {
	ret = false;
	if (complain)
	  {
	    error ("invalid type for parameter %d of constexpr "
		   "function %q+#D", DECL_PARM_INDEX (parm), fun);
	    explain_non_literal_class (TREE_TYPE (parm));
	  }
      }

  if (!DECL_CONSTRUCTOR_P (fun))
    {
      tree rettype = TREE_TYPE (TREE_TYPE (fun));
      if (!literal_type_p (rettype))
	{
	  ret = false;
	  if (complain)
	    {
	      error ("invalid return type %qT of constexpr function %q+D",
		     rettype, fun);
	      explain_non_literal_class (rettype);
	    }
	}

      if (DECL_NONSTATIC_MEMBER_FUNCTION_P (fun)
	  && !CLASSTYPE_LITERAL_P (DECL_CONTEXT (fun)))
	{
	  ret = false;
	  if (complain)
	    {
	      error ("enclosing class of constexpr non-static member "
		     "function %q+#D is not a literal type", fun);
	      explain_non_literal_class (DECL_CONTEXT (fun));
	    }
	}
    }
  else if (CLASSTYPE_VBASECLASSES (DECL_CONTEXT (fun)))
    {
      ret = false;
      if (complain)
	error ("%q#T has virtual base classes", DECL_CONTEXT (fun));
    }

  return ret;
}

/* Subroutine of  build_constexpr_constructor_member_initializers.
   The expression tree T represents a data member initialization
   in a (constexpr) constructor definition.  Build a pairing of
   the data member with its initializer, and prepend that pair
   to the existing initialization pair INITS.  */

static bool
build_data_member_initialization (tree t, VEC(constructor_elt,gc) **vec)
{
  tree member, init;
  if (TREE_CODE (t) == CLEANUP_POINT_EXPR)
    t = TREE_OPERAND (t, 0);
  if (TREE_CODE (t) == EXPR_STMT)
    t = TREE_OPERAND (t, 0);
  if (t == error_mark_node)
    return false;
  if (TREE_CODE (t) == STATEMENT_LIST)
    {
      tree_stmt_iterator i;
      for (i = tsi_start (t); !tsi_end_p (i); tsi_next (&i))
	{
	  if (! build_data_member_initialization (tsi_stmt (i), vec))
	    return false;
	}
      return true;
    }
  if (TREE_CODE (t) == CLEANUP_STMT)
    {
      /* We can't see a CLEANUP_STMT in a constructor for a literal class,
	 but we can in a constexpr constructor for a non-literal class.  Just
	 ignore it; either all the initialization will be constant, in which
	 case the cleanup can't run, or it can't be constexpr.
	 Still recurse into CLEANUP_BODY.  */
      return build_data_member_initialization (CLEANUP_BODY (t), vec);
    }
  if (TREE_CODE (t) == CONVERT_EXPR)
    t = TREE_OPERAND (t, 0);
  if (TREE_CODE (t) == INIT_EXPR
      || TREE_CODE (t) == MODIFY_EXPR)
    {
      member = TREE_OPERAND (t, 0);
      init = unshare_expr (TREE_OPERAND (t, 1));
    }
  else
    {
      gcc_assert (TREE_CODE (t) == CALL_EXPR);
      member = CALL_EXPR_ARG (t, 0);
      /* We don't use build_cplus_new here because it complains about
	 abstract bases.  Leaving the call unwrapped means that it has the
	 wrong type, but cxx_eval_constant_expression doesn't care.  */
      init = unshare_expr (t);
    }
  if (TREE_CODE (member) == INDIRECT_REF)
    member = TREE_OPERAND (member, 0);
  if (TREE_CODE (member) == NOP_EXPR)
    {
      tree op = member;
      STRIP_NOPS (op);
      if (TREE_CODE (op) == ADDR_EXPR)
	{
	  gcc_assert (same_type_ignoring_top_level_qualifiers_p
		      (TREE_TYPE (TREE_TYPE (op)),
		       TREE_TYPE (TREE_TYPE (member))));
	  /* Initializing a cv-qualified member; we need to look through
	     the const_cast.  */
	  member = op;
	}
      else if (op == current_class_ptr
	       && (same_type_ignoring_top_level_qualifiers_p
		   (TREE_TYPE (TREE_TYPE (member)),
		    current_class_type)))
	/* Delegating constructor.  */
	member = op;
      else
	{
	  /* This is an initializer for an empty base; keep it for now so
	     we can check it in cxx_eval_bare_aggregate.  */
	  gcc_assert (is_empty_class (TREE_TYPE (TREE_TYPE (member))));
	}
    }
  if (TREE_CODE (member) == ADDR_EXPR)
    member = TREE_OPERAND (member, 0);
  if (TREE_CODE (member) == COMPONENT_REF
      /* If we're initializing a member of a subaggregate, it's a vtable
	 pointer.  Leave it as COMPONENT_REF so we remember the path to get
	 to the vfield.  */
      && TREE_CODE (TREE_OPERAND (member, 0)) != COMPONENT_REF)
    member = TREE_OPERAND (member, 1);
  CONSTRUCTOR_APPEND_ELT (*vec, member, init);
  return true;
}

/* Make sure that there are no statements after LAST in the constructor
   body represented by LIST.  */

bool
check_constexpr_ctor_body (tree last, tree list)
{
  bool ok = true;
  if (TREE_CODE (list) == STATEMENT_LIST)
    {
      tree_stmt_iterator i = tsi_last (list);
      for (; !tsi_end_p (i); tsi_prev (&i))
	{
	  tree t = tsi_stmt (i);
	  if (t == last)
	    break;
	  if (TREE_CODE (t) == BIND_EXPR)
	    {
	      if (!check_constexpr_ctor_body (last, BIND_EXPR_BODY (t)))
		return false;
	      else
		continue;
	    }
	  /* We currently allow typedefs and static_assert.
	     FIXME allow them in the standard, too.  */
	  if (TREE_CODE (t) != STATIC_ASSERT)
	    {
	      ok = false;
	      break;
	    }
	}
    }
  else if (list != last
	   && TREE_CODE (list) != STATIC_ASSERT)
    ok = false;
  if (!ok)
    {
      error ("constexpr constructor does not have empty body");
      DECL_DECLARED_CONSTEXPR_P (current_function_decl) = false;
    }
  return ok;
}

/* VEC is a vector of constructor elements built up for the base and member
   initializers of a constructor for TYPE.  They need to be in increasing
   offset order, which they might not be yet if TYPE has a primary base
   which is not first in the base-clause.  */

static VEC(constructor_elt,gc) *
sort_constexpr_mem_initializers (tree type, VEC(constructor_elt,gc) *vec)
{
  tree pri = CLASSTYPE_PRIMARY_BINFO (type);
  constructor_elt elt;
  int i;

  if (pri == NULL_TREE
      || pri == BINFO_BASE_BINFO (TYPE_BINFO (type), 0))
    return vec;

  /* Find the element for the primary base and move it to the beginning of
     the vec.  */
<<<<<<< HEAD
  pri = BINFO_TYPE (pri);
  for (i = 1; ; ++i)
    if (TREE_TYPE (VEC_index (constructor_elt, vec, i)->index) == pri)
      break;

  elt = *VEC_index (constructor_elt, vec, i);
  for (; i > 0; --i)
    VEC_replace (constructor_elt, vec, i,
		 VEC_index (constructor_elt, vec, i-1));
  VEC_replace (constructor_elt, vec, 0, &elt);
=======
  VEC(constructor_elt,gc) &v = *vec;
  pri = BINFO_TYPE (pri);
  for (i = 1; ; ++i)
    if (TREE_TYPE (v[i].index) == pri)
      break;

  elt = v[i];
  for (; i > 0; --i)
    v[i] = v[i-1];
  v[0] = elt;
>>>>>>> 747e4b8f
  return vec;
}

/* Build compile-time evalable representations of member-initializer list
   for a constexpr constructor.  */

static tree
build_constexpr_constructor_member_initializers (tree type, tree body)
{
  VEC(constructor_elt,gc) *vec = NULL;
  bool ok = true;
  if (TREE_CODE (body) == MUST_NOT_THROW_EXPR
      || TREE_CODE (body) == EH_SPEC_BLOCK)
    body = TREE_OPERAND (body, 0);
  if (TREE_CODE (body) == STATEMENT_LIST)
    body = STATEMENT_LIST_HEAD (body)->stmt;
  body = BIND_EXPR_BODY (body);
  if (TREE_CODE (body) == CLEANUP_POINT_EXPR)
    {
      body = TREE_OPERAND (body, 0);
      if (TREE_CODE (body) == EXPR_STMT)
	body = TREE_OPERAND (body, 0);
      if (TREE_CODE (body) == INIT_EXPR
	  && (same_type_ignoring_top_level_qualifiers_p
	      (TREE_TYPE (TREE_OPERAND (body, 0)),
	       current_class_type)))
	{
	  /* Trivial copy.  */
	  return TREE_OPERAND (body, 1);
	}
      ok = build_data_member_initialization (body, &vec);
    }
  else if (TREE_CODE (body) == STATEMENT_LIST)
    {
      tree_stmt_iterator i;
      for (i = tsi_start (body); !tsi_end_p (i); tsi_next (&i))
	{
	  ok = build_data_member_initialization (tsi_stmt (i), &vec);
	  if (!ok)
	    break;
	}
    }
  else if (TREE_CODE (body) == TRY_BLOCK)
    {
      error ("body of %<constexpr%> constructor cannot be "
	     "a function-try-block");
      return error_mark_node;
    }
  else if (EXPR_P (body))
    ok = build_data_member_initialization (body, &vec);
  else
    gcc_assert (errorcount > 0);
  if (ok)
    {
      if (VEC_length (constructor_elt, vec) > 0)
	{
	  /* In a delegating constructor, return the target.  */
	  constructor_elt *ce = &VEC_index (constructor_elt, vec, 0);
	  if (ce->index == current_class_ptr)
	    {
	      body = ce->value;
	      VEC_free (constructor_elt, gc, vec);
	      return body;
	    }
	}
      vec = sort_constexpr_mem_initializers (type, vec);
      return build_constructor (type, vec);
    }
  else
    return error_mark_node;
}

/* Subroutine of register_constexpr_fundef.  BODY is the body of a function
   declared to be constexpr, or a sub-statement thereof.  Returns the
   return value if suitable, error_mark_node for a statement not allowed in
   a constexpr function, or NULL_TREE if no return value was found.  */

static tree
constexpr_fn_retval (tree body)
{
  switch (TREE_CODE (body))
    {
    case STATEMENT_LIST:
      {
	tree_stmt_iterator i;
	tree expr = NULL_TREE;
	for (i = tsi_start (body); !tsi_end_p (i); tsi_next (&i))
	  {
	    tree s = constexpr_fn_retval (tsi_stmt (i));
	    if (s == error_mark_node)
	      return error_mark_node;
	    else if (s == NULL_TREE)
	      /* Keep iterating.  */;
	    else if (expr)
	      /* Multiple return statements.  */
	      return error_mark_node;
	    else
	      expr = s;
	  }
	return expr;
      }

    case RETURN_EXPR:
      return unshare_expr (TREE_OPERAND (body, 0));

    case DECL_EXPR:
      if (TREE_CODE (DECL_EXPR_DECL (body)) == USING_DECL)
	return NULL_TREE;
      return error_mark_node;

    case CLEANUP_POINT_EXPR:
      return constexpr_fn_retval (TREE_OPERAND (body, 0));

    case USING_STMT:
      return NULL_TREE;

    default:
      return error_mark_node;
    }
}

/* Subroutine of register_constexpr_fundef.  BODY is the DECL_SAVED_TREE of
   FUN; do the necessary transformations to turn it into a single expression
   that we can store in the hash table.  */

static tree
massage_constexpr_body (tree fun, tree body)
{
  if (DECL_CONSTRUCTOR_P (fun))
    body = build_constexpr_constructor_member_initializers
      (DECL_CONTEXT (fun), body);
  else
    {
      if (TREE_CODE (body) == EH_SPEC_BLOCK)
        body = EH_SPEC_STMTS (body);
      if (TREE_CODE (body) == MUST_NOT_THROW_EXPR)
	body = TREE_OPERAND (body, 0);
      if (TREE_CODE (body) == BIND_EXPR)
	body = BIND_EXPR_BODY (body);
      body = constexpr_fn_retval (body);
    }
  return body;
}

/* FUN is a constexpr constructor with massaged body BODY.  Return true
   if some bases/fields are uninitialized, and complain if COMPLAIN.  */

static bool
cx_check_missing_mem_inits (tree fun, tree body, bool complain)
{
  bool bad;
  tree field;
  unsigned i, nelts;
  tree ctype;

  if (TREE_CODE (body) != CONSTRUCTOR)
    return false;

  nelts = CONSTRUCTOR_NELTS (body);
  ctype = DECL_CONTEXT (fun);
  field = TYPE_FIELDS (ctype);

  if (TREE_CODE (ctype) == UNION_TYPE)
    {
      if (nelts == 0 && next_initializable_field (field))
	{
	  if (complain)
	    error ("%<constexpr%> constructor for union %qT must "
		   "initialize exactly one non-static data member", ctype);
	  return true;
	}
      return false;
    }

  bad = false;
  for (i = 0; i <= nelts; ++i)
    {
      tree index;
      if (i == nelts)
	index = NULL_TREE;
      else
	{
	  index = CONSTRUCTOR_ELT (body, i)->index;
	  /* Skip base and vtable inits.  */
	  if (TREE_CODE (index) != FIELD_DECL
	      || DECL_ARTIFICIAL (index))
	    continue;
	}
      for (; field != index; field = DECL_CHAIN (field))
	{
	  tree ftype;
	  if (TREE_CODE (field) != FIELD_DECL
	      || (DECL_C_BIT_FIELD (field) && !DECL_NAME (field))
	      || DECL_ARTIFICIAL (field))
	    continue;
	  ftype = strip_array_types (TREE_TYPE (field));
	  if (type_has_constexpr_default_constructor (ftype))
	    {
	      /* It's OK to skip a member with a trivial constexpr ctor.
	         A constexpr ctor that isn't trivial should have been
	         added in by now.  */
	      gcc_checking_assert (!TYPE_HAS_COMPLEX_DFLT (ftype)
				   || errorcount != 0);
	      continue;
	    }
	  if (!complain)
	    return true;
	  error ("uninitialized member %qD in %<constexpr%> constructor",
		 field);
	  bad = true;
	}
      if (field == NULL_TREE)
	break;
      field = DECL_CHAIN (field);
    }

  return bad;
}

/* We are processing the definition of the constexpr function FUN.
   Check that its BODY fulfills the propriate requirements and
   enter it in the constexpr function definition table.
   For constructor BODY is actually the TREE_LIST of the
   member-initializer list.  */

tree
register_constexpr_fundef (tree fun, tree body)
{
  constexpr_fundef entry;
  constexpr_fundef **slot;

  if (!is_valid_constexpr_fn (fun, !DECL_GENERATED_P (fun)))
    return NULL;

  body = massage_constexpr_body (fun, body);
  if (body == NULL_TREE || body == error_mark_node)
    {
      if (!DECL_CONSTRUCTOR_P (fun))
	error ("body of constexpr function %qD not a return-statement", fun);
      return NULL;
    }

  if (!potential_rvalue_constant_expression (body))
    {
      if (!DECL_GENERATED_P (fun))
	require_potential_rvalue_constant_expression (body);
      return NULL;
    }

  if (DECL_CONSTRUCTOR_P (fun)
      && cx_check_missing_mem_inits (fun, body, !DECL_GENERATED_P (fun)))
    return NULL;

  /* Create the constexpr function table if necessary.  */
  if (constexpr_fundef_table == NULL)
    constexpr_fundef_table = htab_create_ggc (101,
                                              constexpr_fundef_hash,
                                              constexpr_fundef_equal,
                                              ggc_free);
  entry.decl = fun;
  entry.body = body;
  slot = (constexpr_fundef **)
    htab_find_slot (constexpr_fundef_table, &entry, INSERT);

  gcc_assert (*slot == NULL);
  *slot = ggc_alloc_constexpr_fundef ();
  **slot = entry;

  return fun;
}

/* FUN is a non-constexpr function called in a context that requires a
   constant expression.  If it comes from a constexpr template, explain why
   the instantiation isn't constexpr.  */

void
explain_invalid_constexpr_fn (tree fun)
{
  static struct pointer_set_t *diagnosed;
  tree body;
  location_t save_loc;
  /* Only diagnose defaulted functions or instantiations.  */
  if (!DECL_DEFAULTED_FN (fun)
      && !is_instantiation_of_constexpr (fun))
    return;
  if (diagnosed == NULL)
    diagnosed = pointer_set_create ();
  if (pointer_set_insert (diagnosed, fun) != 0)
    /* Already explained.  */
    return;

  save_loc = input_location;
  input_location = DECL_SOURCE_LOCATION (fun);
  inform (0, "%q+D is not usable as a constexpr function because:", fun);
  /* First check the declaration.  */
  if (is_valid_constexpr_fn (fun, true))
    {
      /* Then if it's OK, the body.  */
      if (DECL_DEFAULTED_FN (fun))
	explain_implicit_non_constexpr (fun);
      else
	{
	  body = massage_constexpr_body (fun, DECL_SAVED_TREE (fun));
	  require_potential_rvalue_constant_expression (body);
	  if (DECL_CONSTRUCTOR_P (fun))
	    cx_check_missing_mem_inits (fun, body, true);
	}
    }
  input_location = save_loc;
}

/* Objects of this type represent calls to constexpr functions
   along with the bindings of parameters to their arguments, for
   the purpose of compile time evaluation.  */

typedef struct GTY(()) constexpr_call {
  /* Description of the constexpr function definition.  */
  constexpr_fundef *fundef;
  /* Parameter bindings environment.  A TREE_LIST where each TREE_PURPOSE
     is a parameter _DECL and the TREE_VALUE is the value of the parameter.
     Note: This arrangement is made to accomodate the use of
     iterative_hash_template_arg (see pt.c).  If you change this
     representation, also change the hash calculation in
     cxx_eval_call_expression.  */
  tree bindings;
  /* Result of the call.
       NULL means the call is being evaluated.
       error_mark_node means that the evaluation was erroneous;
       otherwise, the actuall value of the call.  */
  tree result;
  /* The hash of this call; we remember it here to avoid having to
     recalculate it when expanding the hash table.  */
  hashval_t hash;
} constexpr_call;

/* A table of all constexpr calls that have been evaluated by the
   compiler in this translation unit.  */

static GTY ((param_is (constexpr_call))) htab_t constexpr_call_table;

static tree cxx_eval_constant_expression (const constexpr_call *, tree,
					  bool, bool, bool *);
static tree cxx_eval_vec_perm_expr (const constexpr_call *, tree, bool, bool,
				    bool *);


/* Compute a hash value for a constexpr call representation.  */

static hashval_t
constexpr_call_hash (const void *p)
{
  const constexpr_call *info = (const constexpr_call *) p;
  return info->hash;
}

/* Return 1 if the objects pointed to by P and Q represent calls
   to the same constexpr function with the same arguments.
   Otherwise, return 0.  */

static int
constexpr_call_equal (const void *p, const void *q)
{
  const constexpr_call *lhs = (const constexpr_call *) p;
  const constexpr_call *rhs = (const constexpr_call *) q;
  tree lhs_bindings;
  tree rhs_bindings;
  if (lhs == rhs)
    return 1;
  if (!constexpr_fundef_equal (lhs->fundef, rhs->fundef))
    return 0;
  lhs_bindings = lhs->bindings;
  rhs_bindings = rhs->bindings;
  while (lhs_bindings != NULL && rhs_bindings != NULL)
    {
      tree lhs_arg = TREE_VALUE (lhs_bindings);
      tree rhs_arg = TREE_VALUE (rhs_bindings);
      gcc_assert (TREE_TYPE (lhs_arg) == TREE_TYPE (rhs_arg));
      if (!cp_tree_equal (lhs_arg, rhs_arg))
        return 0;
      lhs_bindings = TREE_CHAIN (lhs_bindings);
      rhs_bindings = TREE_CHAIN (rhs_bindings);
    }
  return lhs_bindings == rhs_bindings;
}

/* Initialize the constexpr call table, if needed.  */

static void
maybe_initialize_constexpr_call_table (void)
{
  if (constexpr_call_table == NULL)
    constexpr_call_table = htab_create_ggc (101,
                                            constexpr_call_hash,
                                            constexpr_call_equal,
                                            ggc_free);
}

/* Return true if T designates the implied `this' parameter.  */

static inline bool
is_this_parameter (tree t)
{
  return t == current_class_ptr;
}

/* We have an expression tree T that represents a call, either CALL_EXPR
   or AGGR_INIT_EXPR.  If the call is lexically to a named function,
   retrun the _DECL for that function.  */

static tree
get_function_named_in_call (tree t)
{
  tree fun = NULL;
  switch (TREE_CODE (t))
    {
    case CALL_EXPR:
      fun = CALL_EXPR_FN (t);
      break;

    case AGGR_INIT_EXPR:
      fun = AGGR_INIT_EXPR_FN (t);
      break;

    default:
      gcc_unreachable();
      break;
    }
  if (TREE_CODE (fun) == ADDR_EXPR
      && TREE_CODE (TREE_OPERAND (fun, 0)) == FUNCTION_DECL)
    fun = TREE_OPERAND (fun, 0);
  return fun;
}

/* We have an expression tree T that represents a call, either CALL_EXPR
   or AGGR_INIT_EXPR.  Return the Nth argument.  */

static inline tree
get_nth_callarg (tree t, int n)
{
  switch (TREE_CODE (t))
    {
    case CALL_EXPR:
      return CALL_EXPR_ARG (t, n);

    case AGGR_INIT_EXPR:
      return AGGR_INIT_EXPR_ARG (t, n);

    default:
      gcc_unreachable ();
      return NULL;
    }
}

/* Look up the binding of the function parameter T in a constexpr
   function call context CALL.  */

static tree
lookup_parameter_binding (const constexpr_call *call, tree t)
{
  tree b = purpose_member (t, call->bindings);
  return TREE_VALUE (b);
}

/* Attempt to evaluate T which represents a call to a builtin function.
   We assume here that all builtin functions evaluate to scalar types
   represented by _CST nodes.  */

static tree
cxx_eval_builtin_function_call (const constexpr_call *call, tree t,
				bool allow_non_constant, bool addr,
				bool *non_constant_p)
{
  const int nargs = call_expr_nargs (t);
  tree *args = (tree *) alloca (nargs * sizeof (tree));
  tree new_call;
  int i;
  for (i = 0; i < nargs; ++i)
    {
      args[i] = cxx_eval_constant_expression (call, CALL_EXPR_ARG (t, i),
					      allow_non_constant, addr,
					      non_constant_p);
      if (allow_non_constant && *non_constant_p)
	return t;
    }
  if (*non_constant_p)
    return t;
  new_call = build_call_array_loc (EXPR_LOCATION (t), TREE_TYPE (t),
                                   CALL_EXPR_FN (t), nargs, args);
  return fold (new_call);
}

/* TEMP is the constant value of a temporary object of type TYPE.  Adjust
   the type of the value to match.  */

static tree
adjust_temp_type (tree type, tree temp)
{
  if (TREE_TYPE (temp) == type)
    return temp;
  /* Avoid wrapping an aggregate value in a NOP_EXPR.  */
  if (TREE_CODE (temp) == CONSTRUCTOR)
    return build_constructor (type, CONSTRUCTOR_ELTS (temp));
  gcc_assert (SCALAR_TYPE_P (type));
  return cp_fold_convert (type, temp);
}

/* Subroutine of cxx_eval_call_expression.
   We are processing a call expression (either CALL_EXPR or
   AGGR_INIT_EXPR) in the call context of OLD_CALL.  Evaluate
   all arguments and bind their values to correspondings
   parameters, making up the NEW_CALL context.  */

static void
cxx_bind_parameters_in_call (const constexpr_call *old_call, tree t,
                             constexpr_call *new_call,
			     bool allow_non_constant,
			     bool *non_constant_p)
{
  const int nargs = call_expr_nargs (t);
  tree fun = new_call->fundef->decl;
  tree parms = DECL_ARGUMENTS (fun);
  int i;
  for (i = 0; i < nargs; ++i)
    {
      tree x, arg;
      tree type = parms ? TREE_TYPE (parms) : void_type_node;
      /* For member function, the first argument is a pointer to the implied
         object.  And for an object contruction, don't bind `this' before
         it is fully constructed.  */
      if (i == 0 && DECL_CONSTRUCTOR_P (fun))
        goto next;
      x = get_nth_callarg (t, i);
      arg = cxx_eval_constant_expression (old_call, x, allow_non_constant,
					  TREE_CODE (type) == REFERENCE_TYPE,
					  non_constant_p);
      /* Don't VERIFY_CONSTANT here.  */
      if (*non_constant_p && allow_non_constant)
	return;
      /* Just discard ellipsis args after checking their constantitude.  */
      if (!parms)
	continue;
      if (*non_constant_p)
	/* Don't try to adjust the type of non-constant args.  */
	goto next;

      /* Make sure the binding has the same type as the parm.  */
      if (TREE_CODE (type) != REFERENCE_TYPE)
	arg = adjust_temp_type (type, arg);
      new_call->bindings = tree_cons (parms, arg, new_call->bindings);
    next:
      parms = TREE_CHAIN (parms);
    }
}

/* Variables and functions to manage constexpr call expansion context.
   These do not need to be marked for PCH or GC.  */

/* FIXME remember and print actual constant arguments.  */
static VEC(tree,heap) *call_stack = NULL;
static int call_stack_tick;
static int last_cx_error_tick;

static bool
push_cx_call_context (tree call)
{
  ++call_stack_tick;
  if (!EXPR_HAS_LOCATION (call))
    SET_EXPR_LOCATION (call, input_location);
  VEC_safe_push (tree, heap, call_stack, call);
  if (VEC_length (tree, call_stack) > (unsigned) max_constexpr_depth)
    return false;
  return true;
}

static void
pop_cx_call_context (void)
{
  ++call_stack_tick;
  VEC_pop (tree, call_stack);
}

VEC(tree,heap) *
cx_error_context (void)
{
  VEC(tree,heap) *r = NULL;
  if (call_stack_tick != last_cx_error_tick
      && !VEC_empty (tree, call_stack))
    r = call_stack;
  last_cx_error_tick = call_stack_tick;
  return r;
}

/* Subroutine of cxx_eval_constant_expression.
   Evaluate the call expression tree T in the context of OLD_CALL expression
   evaluation.  */

static tree
cxx_eval_call_expression (const constexpr_call *old_call, tree t,
			  bool allow_non_constant, bool addr,
			  bool *non_constant_p)
{
  location_t loc = EXPR_LOC_OR_HERE (t);
  tree fun = get_function_named_in_call (t);
  tree result;
  constexpr_call new_call = { NULL, NULL, NULL, 0 };
  constexpr_call **slot;
  constexpr_call *entry;
  bool depth_ok;

  if (TREE_CODE (fun) != FUNCTION_DECL)
    {
      /* Might be a constexpr function pointer.  */
      fun = cxx_eval_constant_expression (old_call, fun, allow_non_constant,
					  /*addr*/false, non_constant_p);
      if (TREE_CODE (fun) == ADDR_EXPR)
	fun = TREE_OPERAND (fun, 0);
    }
  if (TREE_CODE (fun) != FUNCTION_DECL)
    {
      if (!allow_non_constant && !*non_constant_p)
	error_at (loc, "expression %qE does not designate a constexpr "
		  "function", fun);
      *non_constant_p = true;
      return t;
    }
  if (DECL_CLONED_FUNCTION_P (fun))
    fun = DECL_CLONED_FUNCTION (fun);
  if (is_builtin_fn (fun))
    return cxx_eval_builtin_function_call (old_call, t, allow_non_constant,
					   addr, non_constant_p);
  if (!DECL_DECLARED_CONSTEXPR_P (fun))
    {
      if (!allow_non_constant)
	{
	  error_at (loc, "call to non-constexpr function %qD", fun);
	  explain_invalid_constexpr_fn (fun);
	}
      *non_constant_p = true;
      return t;
    }

  /* Shortcut trivial copy constructor/op=.  */
  if (call_expr_nargs (t) == 2 && trivial_fn_p (fun))
    {
      tree arg = convert_from_reference (get_nth_callarg (t, 1));
      return cxx_eval_constant_expression (old_call, arg, allow_non_constant,
					   addr, non_constant_p);
    }

  /* If in direct recursive call, optimize definition search.  */
  if (old_call != NULL && old_call->fundef->decl == fun)
    new_call.fundef = old_call->fundef;
  else
    {
      new_call.fundef = retrieve_constexpr_fundef (fun);
      if (new_call.fundef == NULL || new_call.fundef->body == NULL)
        {
	  if (!allow_non_constant)
	    {
	      if (DECL_INITIAL (fun))
		{
		  /* The definition of fun was somehow unsuitable.  */
		  error_at (loc, "%qD called in a constant expression", fun);
		  explain_invalid_constexpr_fn (fun);
		}
	      else
		error_at (loc, "%qD used before its definition", fun);
	    }
	  *non_constant_p = true;
          return t;
        }
    }
  cxx_bind_parameters_in_call (old_call, t, &new_call,
			       allow_non_constant, non_constant_p);
  if (*non_constant_p)
    return t;

  depth_ok = push_cx_call_context (t);

  new_call.hash
    = iterative_hash_template_arg (new_call.bindings,
				   constexpr_fundef_hash (new_call.fundef));

  /* If we have seen this call before, we are done.  */
  maybe_initialize_constexpr_call_table ();
  slot = (constexpr_call **)
    htab_find_slot (constexpr_call_table, &new_call, INSERT);
  entry = *slot;
  if (entry == NULL)
    {
      /* We need to keep a pointer to the entry, not just the slot, as the
	 slot can move in the call to cxx_eval_builtin_function_call.  */
      *slot = entry = ggc_alloc_constexpr_call ();
      *entry = new_call;
    }
  /* Calls which are in progress have their result set to NULL
     so that we can detect circular dependencies.  */
  else if (entry->result == NULL)
    {
      if (!allow_non_constant)
	error ("call has circular dependency");
      *non_constant_p = true;
      entry->result = result = error_mark_node;
    }

  if (!depth_ok)
    {
      if (!allow_non_constant)
	error ("constexpr evaluation depth exceeds maximum of %d (use "
	       "-fconstexpr-depth= to increase the maximum)",
	       max_constexpr_depth);
      *non_constant_p = true;
      entry->result = result = error_mark_node;
    }
  else
    {
      result = entry->result;
      if (!result || result == error_mark_node)
	result = (cxx_eval_constant_expression
		  (&new_call, new_call.fundef->body,
		   allow_non_constant, addr,
		   non_constant_p));
      if (result == error_mark_node)
	*non_constant_p = true;
      if (*non_constant_p)
	entry->result = result = error_mark_node;
      else
	{
	  /* If this was a call to initialize an object, set the type of
	     the CONSTRUCTOR to the type of that object.  */
	  if (DECL_CONSTRUCTOR_P (fun))
	    {
	      tree ob_arg = get_nth_callarg (t, 0);
	      STRIP_NOPS (ob_arg);
	      gcc_assert (TREE_CODE (TREE_TYPE (ob_arg)) == POINTER_TYPE
			  && CLASS_TYPE_P (TREE_TYPE (TREE_TYPE (ob_arg))));
	      result = adjust_temp_type (TREE_TYPE (TREE_TYPE (ob_arg)),
					 result);
	    }
	  entry->result = result;
	}
    }

  pop_cx_call_context ();
  return unshare_expr (result);
}

/* FIXME speed this up, it's taking 16% of compile time on sieve testcase.  */

bool
reduced_constant_expression_p (tree t)
{
  if (TREE_OVERFLOW_P (t))
    /* Integer overflow makes this not a constant expression.  */
    return false;
  /* FIXME are we calling this too much?  */
  return initializer_constant_valid_p (t, TREE_TYPE (t)) != NULL_TREE;
}

/* Some expressions may have constant operands but are not constant
   themselves, such as 1/0.  Call this function (or rather, the macro
   following it) to check for that condition.

   We only call this in places that require an arithmetic constant, not in
   places where we might have a non-constant expression that can be a
   component of a constant expression, such as the address of a constexpr
   variable that might be dereferenced later.  */

static bool
verify_constant (tree t, bool allow_non_constant, bool *non_constant_p)
{
  if (!*non_constant_p && !reduced_constant_expression_p (t))
    {
      if (!allow_non_constant)
	{
	  /* If T was already folded to a _CST with TREE_OVERFLOW set,
	     printing the folded constant isn't helpful.  */
	  if (TREE_OVERFLOW_P (t))
	    {
	      permerror (input_location, "overflow in constant expression");
	      /* If we're being permissive (and are in an enforcing
		 context), consider this constant.  */
	      if (flag_permissive)
		return false;
	    }
	  else
	    error ("%q+E is not a constant expression", t);
	}
      *non_constant_p = true;
    }
  return *non_constant_p;
}
#define VERIFY_CONSTANT(X)						\
do {									\
  if (verify_constant ((X), allow_non_constant, non_constant_p))	\
    return t;								\
 } while (0)

/* Subroutine of cxx_eval_constant_expression.
   Attempt to reduce the unary expression tree T to a compile time value.
   If successful, return the value.  Otherwise issue a diagnostic
   and return error_mark_node.  */

static tree
cxx_eval_unary_expression (const constexpr_call *call, tree t,
			   bool allow_non_constant, bool addr,
			   bool *non_constant_p)
{
  tree r;
  tree orig_arg = TREE_OPERAND (t, 0);
  tree arg = cxx_eval_constant_expression (call, orig_arg, allow_non_constant,
					   addr, non_constant_p);
  VERIFY_CONSTANT (arg);
  if (arg == orig_arg)
    return t;
  r = fold_build1 (TREE_CODE (t), TREE_TYPE (t), arg);
  VERIFY_CONSTANT (r);
  return r;
}

/* Subroutine of cxx_eval_constant_expression.
   Like cxx_eval_unary_expression, except for binary expressions.  */

static tree
cxx_eval_binary_expression (const constexpr_call *call, tree t,
			    bool allow_non_constant, bool addr,
			    bool *non_constant_p)
{
  tree r;
  tree orig_lhs = TREE_OPERAND (t, 0);
  tree orig_rhs = TREE_OPERAND (t, 1);
  tree lhs, rhs;
  lhs = cxx_eval_constant_expression (call, orig_lhs,
				      allow_non_constant, addr,
				      non_constant_p);
  VERIFY_CONSTANT (lhs);
  rhs = cxx_eval_constant_expression (call, orig_rhs,
				      allow_non_constant, addr,
				      non_constant_p);
  VERIFY_CONSTANT (rhs);
  if (lhs == orig_lhs && rhs == orig_rhs)
    return t;
  r = fold_build2 (TREE_CODE (t), TREE_TYPE (t), lhs, rhs);
  VERIFY_CONSTANT (r);
  return r;
}

/* Subroutine of cxx_eval_constant_expression.
   Attempt to evaluate condition expressions.  Dead branches are not
   looked into.  */

static tree
cxx_eval_conditional_expression (const constexpr_call *call, tree t,
				 bool allow_non_constant, bool addr,
				 bool *non_constant_p)
{
  tree val = cxx_eval_constant_expression (call, TREE_OPERAND (t, 0),
					   allow_non_constant, addr,
					   non_constant_p);
  VERIFY_CONSTANT (val);
  /* Don't VERIFY_CONSTANT the other operands.  */
  if (integer_zerop (val))
    return cxx_eval_constant_expression (call, TREE_OPERAND (t, 2),
					 allow_non_constant, addr,
					 non_constant_p);
  return cxx_eval_constant_expression (call, TREE_OPERAND (t, 1),
				       allow_non_constant, addr,
				       non_constant_p);
}

/* Subroutine of cxx_eval_constant_expression.
   Attempt to reduce a reference to an array slot.  */

static tree
cxx_eval_array_reference (const constexpr_call *call, tree t,
			  bool allow_non_constant, bool addr,
			  bool *non_constant_p)
{
  tree oldary = TREE_OPERAND (t, 0);
  tree ary = cxx_eval_constant_expression (call, oldary,
					   allow_non_constant, addr,
					   non_constant_p);
  tree index, oldidx;
  HOST_WIDE_INT i;
  tree elem_type;
  unsigned len, elem_nchars = 1;
  if (*non_constant_p)
    return t;
  oldidx = TREE_OPERAND (t, 1);
  index = cxx_eval_constant_expression (call, oldidx,
					allow_non_constant, false,
					non_constant_p);
  VERIFY_CONSTANT (index);
  if (addr && ary == oldary && index == oldidx)
    return t;
  else if (addr)
    return build4 (ARRAY_REF, TREE_TYPE (t), ary, index, NULL, NULL);
  elem_type = TREE_TYPE (TREE_TYPE (ary));
  if (TREE_CODE (ary) == CONSTRUCTOR)
    len = CONSTRUCTOR_NELTS (ary);
  else if (TREE_CODE (ary) == STRING_CST)
    {
      elem_nchars = (TYPE_PRECISION (elem_type)
		     / TYPE_PRECISION (char_type_node));
      len = (unsigned) TREE_STRING_LENGTH (ary) / elem_nchars;
    }
  else
    {
      /* We can't do anything with other tree codes, so use
	 VERIFY_CONSTANT to complain and fail.  */
      VERIFY_CONSTANT (ary);
      gcc_unreachable ();
    }
  if (compare_tree_int (index, len) >= 0)
    {
      if (tree_int_cst_lt (index, array_type_nelts_top (TREE_TYPE (ary))))
	{
	  /* If it's within the array bounds but doesn't have an explicit
	     initializer, it's value-initialized.  */
	  tree val = build_value_init (elem_type, tf_warning_or_error);
	  return cxx_eval_constant_expression (call, val,
					       allow_non_constant, addr,
					       non_constant_p);
	}

      if (!allow_non_constant)
	error ("array subscript out of bound");
      *non_constant_p = true;
      return t;
    }
  i = tree_low_cst (index, 0);
  if (TREE_CODE (ary) == CONSTRUCTOR)
    return VEC_index (constructor_elt, CONSTRUCTOR_ELTS (ary), i).value;
  else if (elem_nchars == 1)
    return build_int_cst (cv_unqualified (TREE_TYPE (TREE_TYPE (ary))),
			  TREE_STRING_POINTER (ary)[i]);
  else
    {
      tree type = cv_unqualified (TREE_TYPE (TREE_TYPE (ary)));
      return native_interpret_expr (type, (const unsigned char *)
					  TREE_STRING_POINTER (ary)
					  + i * elem_nchars, elem_nchars);
    }
  /* Don't VERIFY_CONSTANT here.  */
}

/* Subroutine of cxx_eval_constant_expression.
   Attempt to reduce a field access of a value of class type.  */

static tree
cxx_eval_component_reference (const constexpr_call *call, tree t,
			      bool allow_non_constant, bool addr,
			      bool *non_constant_p)
{
  unsigned HOST_WIDE_INT i;
  tree field;
  tree value;
  tree part = TREE_OPERAND (t, 1);
  tree orig_whole = TREE_OPERAND (t, 0);
  tree whole = cxx_eval_constant_expression (call, orig_whole,
					     allow_non_constant, addr,
					     non_constant_p);
  if (whole == orig_whole)
    return t;
  if (addr)
    return fold_build3 (COMPONENT_REF, TREE_TYPE (t),
			whole, part, NULL_TREE);
  /* Don't VERIFY_CONSTANT here; we only want to check that we got a
     CONSTRUCTOR.  */
  if (!*non_constant_p && TREE_CODE (whole) != CONSTRUCTOR)
    {
      if (!allow_non_constant)
	error ("%qE is not a constant expression", orig_whole);
      *non_constant_p = true;
    }
  if (DECL_MUTABLE_P (part))
    {
      if (!allow_non_constant)
	error ("mutable %qD is not usable in a constant expression", part);
      *non_constant_p = true;
    }
  if (*non_constant_p)
    return t;
  FOR_EACH_CONSTRUCTOR_ELT (CONSTRUCTOR_ELTS (whole), i, field, value)
    {
      if (field == part)
        return value;
    }
  if (TREE_CODE (TREE_TYPE (whole)) == UNION_TYPE
      && CONSTRUCTOR_NELTS (whole) > 0)
    {
      /* DR 1188 says we don't have to deal with this.  */
      if (!allow_non_constant)
	error ("accessing %qD member instead of initialized %qD member in "
	       "constant expression", part, CONSTRUCTOR_ELT (whole, 0)->index);
      *non_constant_p = true;
      return t;
    }

  /* If there's no explicit init for this field, it's value-initialized.  */
  value = build_value_init (TREE_TYPE (t), tf_warning_or_error);
  return cxx_eval_constant_expression (call, value,
				       allow_non_constant, addr,
				       non_constant_p);
}

/* Subroutine of cxx_eval_constant_expression.
   Attempt to reduce a field access of a value of class type that is
   expressed as a BIT_FIELD_REF.  */

static tree
cxx_eval_bit_field_ref (const constexpr_call *call, tree t,
			bool allow_non_constant, bool addr,
			bool *non_constant_p)
{
  tree orig_whole = TREE_OPERAND (t, 0);
  tree retval, fldval, utype, mask;
  bool fld_seen = false;
  HOST_WIDE_INT istart, isize;
  tree whole = cxx_eval_constant_expression (call, orig_whole,
					     allow_non_constant, addr,
					     non_constant_p);
  tree start, field, value;
  unsigned HOST_WIDE_INT i;

  if (whole == orig_whole)
    return t;
  /* Don't VERIFY_CONSTANT here; we only want to check that we got a
     CONSTRUCTOR.  */
  if (!*non_constant_p && TREE_CODE (whole) != CONSTRUCTOR)
    {
      if (!allow_non_constant)
	error ("%qE is not a constant expression", orig_whole);
      *non_constant_p = true;
    }
  if (*non_constant_p)
    return t;

  start = TREE_OPERAND (t, 2);
  istart = tree_low_cst (start, 0);
  isize = tree_low_cst (TREE_OPERAND (t, 1), 0);
  utype = TREE_TYPE (t);
  if (!TYPE_UNSIGNED (utype))
    utype = build_nonstandard_integer_type (TYPE_PRECISION (utype), 1);
  retval = build_int_cst (utype, 0);
  FOR_EACH_CONSTRUCTOR_ELT (CONSTRUCTOR_ELTS (whole), i, field, value)
    {
      tree bitpos = bit_position (field);
      if (bitpos == start && DECL_SIZE (field) == TREE_OPERAND (t, 1))
	return value;
      if (TREE_CODE (TREE_TYPE (field)) == INTEGER_TYPE
	  && TREE_CODE (value) == INTEGER_CST
	  && host_integerp (bitpos, 0)
	  && host_integerp (DECL_SIZE (field), 0))
	{
	  HOST_WIDE_INT bit = tree_low_cst (bitpos, 0);
	  HOST_WIDE_INT sz = tree_low_cst (DECL_SIZE (field), 0);
	  HOST_WIDE_INT shift;
	  if (bit >= istart && bit + sz <= istart + isize)
	    {
	      fldval = fold_convert (utype, value);
	      mask = build_int_cst_type (utype, -1);
	      mask = fold_build2 (LSHIFT_EXPR, utype, mask,
				  size_int (TYPE_PRECISION (utype) - sz));
	      mask = fold_build2 (RSHIFT_EXPR, utype, mask,
				  size_int (TYPE_PRECISION (utype) - sz));
	      fldval = fold_build2 (BIT_AND_EXPR, utype, fldval, mask);
	      shift = bit - istart;
	      if (BYTES_BIG_ENDIAN)
		shift = TYPE_PRECISION (utype) - shift - sz;
	      fldval = fold_build2 (LSHIFT_EXPR, utype, fldval,
				    size_int (shift));
	      retval = fold_build2 (BIT_IOR_EXPR, utype, retval, fldval);
	      fld_seen = true;
	    }
	}
    }
  if (fld_seen)
    return fold_convert (TREE_TYPE (t), retval);
  gcc_unreachable ();
  return error_mark_node;
}

/* Subroutine of cxx_eval_constant_expression.
   Evaluate a short-circuited logical expression T in the context
   of a given constexpr CALL.  BAILOUT_VALUE is the value for
   early return.  CONTINUE_VALUE is used here purely for
   sanity check purposes.  */

static tree
cxx_eval_logical_expression (const constexpr_call *call, tree t,
                             tree bailout_value, tree continue_value,
			     bool allow_non_constant, bool addr,
			     bool *non_constant_p)
{
  tree r;
  tree lhs = cxx_eval_constant_expression (call, TREE_OPERAND (t, 0),
					   allow_non_constant, addr,
					   non_constant_p);
  VERIFY_CONSTANT (lhs);
  if (tree_int_cst_equal (lhs, bailout_value))
    return lhs;
  gcc_assert (tree_int_cst_equal (lhs, continue_value));
  r = cxx_eval_constant_expression (call, TREE_OPERAND (t, 1),
				    allow_non_constant, addr, non_constant_p);
  VERIFY_CONSTANT (r);
  return r;
}

/* REF is a COMPONENT_REF designating a particular field.  V is a vector of
   CONSTRUCTOR elements to initialize (part of) an object containing that
   field.  Return a pointer to the constructor_elt corresponding to the
   initialization of the field.  */

static constructor_elt *
base_field_constructor_elt (VEC(constructor_elt,gc) *v, tree ref)
{
  tree aggr = TREE_OPERAND (ref, 0);
  tree field = TREE_OPERAND (ref, 1);
  HOST_WIDE_INT i;
  constructor_elt *ce;

  gcc_assert (TREE_CODE (ref) == COMPONENT_REF);

  if (TREE_CODE (aggr) == COMPONENT_REF)
    {
      constructor_elt *base_ce
	= base_field_constructor_elt (v, aggr);
      v = CONSTRUCTOR_ELTS (base_ce->value);
    }

  for (i = 0; VEC_iterate (constructor_elt, v, i, ce); ++i)
    if (ce->index == field)
      return ce;

  gcc_unreachable ();
  return NULL;
}

/* Subroutine of cxx_eval_constant_expression.
   The expression tree T denotes a C-style array or a C-style
   aggregate.  Reduce it to a constant expression.  */

static tree
cxx_eval_bare_aggregate (const constexpr_call *call, tree t,
			 bool allow_non_constant, bool addr,
			 bool *non_constant_p)
{
  VEC(constructor_elt,gc) *v = CONSTRUCTOR_ELTS (t);
  VEC(constructor_elt,gc) *n = VEC_alloc (constructor_elt, gc,
					  VEC_length (constructor_elt, v));
  constructor_elt *ce;
  HOST_WIDE_INT i;
  bool changed = false;
  gcc_assert (!BRACE_ENCLOSED_INITIALIZER_P (t));
  for (i = 0; VEC_iterate (constructor_elt, v, i, ce); ++i)
    {
      tree elt = cxx_eval_constant_expression (call, ce->value,
					       allow_non_constant, addr,
					       non_constant_p);
      /* Don't VERIFY_CONSTANT here.  */
      if (allow_non_constant && *non_constant_p)
	goto fail;
      if (elt != ce->value)
	changed = true;
      if (TREE_CODE (ce->index) == COMPONENT_REF)
	{
	  /* This is an initialization of a vfield inside a base
	     subaggregate that we already initialized; push this
	     initialization into the previous initialization.  */
	  constructor_elt *inner = base_field_constructor_elt (n, ce->index);
	  inner->value = elt;
	}
      else if (TREE_CODE (ce->index) == NOP_EXPR)
	{
	  /* This is an initializer for an empty base; now that we've
	     checked that it's constant, we can ignore it.  */
	  gcc_assert (is_empty_class (TREE_TYPE (TREE_TYPE (ce->index))));
	}
      else
	CONSTRUCTOR_APPEND_ELT (n, ce->index, elt);
    }
  if (*non_constant_p || !changed)
    {
    fail:
      VEC_free (constructor_elt, gc, n);
      return t;
    }
  t = build_constructor (TREE_TYPE (t), n);
  TREE_CONSTANT (t) = true;
  return t;
}

/* Subroutine of cxx_eval_constant_expression.
   The expression tree T is a VEC_INIT_EXPR which denotes the desired
   initialization of a non-static data member of array type.  Reduce it to a
   CONSTRUCTOR.

   Note that apart from value-initialization (when VALUE_INIT is true),
   this is only intended to support value-initialization and the
   initializations done by defaulted constructors for classes with
   non-static data members of array type.  In this case, VEC_INIT_EXPR_INIT
   will either be NULL_TREE for the default constructor, or a COMPONENT_REF
   for the copy/move constructor.  */

static tree
cxx_eval_vec_init_1 (const constexpr_call *call, tree atype, tree init,
		     bool value_init, bool allow_non_constant, bool addr,
		     bool *non_constant_p)
{
  tree elttype = TREE_TYPE (atype);
  int max = tree_low_cst (array_type_nelts (atype), 0);
  VEC(constructor_elt,gc) *n = VEC_alloc (constructor_elt, gc, max + 1);
  bool pre_init = false;
  int i;

  /* For the default constructor, build up a call to the default
     constructor of the element type.  We only need to handle class types
     here, as for a constructor to be constexpr, all members must be
     initialized, which for a defaulted default constructor means they must
     be of a class type with a constexpr default constructor.  */
  if (TREE_CODE (elttype) == ARRAY_TYPE)
    /* We only do this at the lowest level.  */;
  else if (value_init)
    {
      init = build_value_init (elttype, tf_warning_or_error);
      init = cxx_eval_constant_expression
	    (call, init, allow_non_constant, addr, non_constant_p);
      pre_init = true;
    }
  else if (!init)
    {
      VEC(tree,gc) *argvec = make_tree_vector ();
      init = build_special_member_call (NULL_TREE, complete_ctor_identifier,
					&argvec, elttype, LOOKUP_NORMAL,
					tf_warning_or_error);
      release_tree_vector (argvec);
      init = cxx_eval_constant_expression (call, init, allow_non_constant,
					   addr, non_constant_p);
      pre_init = true;
    }

  if (*non_constant_p && !allow_non_constant)
    goto fail;

  for (i = 0; i <= max; ++i)
    {
      tree idx = build_int_cst (size_type_node, i);
      tree eltinit;
      if (TREE_CODE (elttype) == ARRAY_TYPE)
	{
	  /* A multidimensional array; recurse.  */
	  if (value_init || init == NULL_TREE)
	    eltinit = NULL_TREE;
	  else
	    eltinit = cp_build_array_ref (input_location, init, idx,
					  tf_warning_or_error);
	  eltinit = cxx_eval_vec_init_1 (call, elttype, eltinit, value_init,
					 allow_non_constant, addr,
					 non_constant_p);
	}
      else if (pre_init)
	{
	  /* Initializing an element using value or default initialization
	     we just pre-built above.  */
	  if (i == 0)
	    eltinit = init;
	  else
	    eltinit = unshare_expr (init);
	}
      else
	{
	  /* Copying an element.  */
	  VEC(tree,gc) *argvec;
	  gcc_assert (same_type_ignoring_top_level_qualifiers_p
		      (atype, TREE_TYPE (init)));
	  eltinit = cp_build_array_ref (input_location, init, idx,
					tf_warning_or_error);
	  if (!real_lvalue_p (init))
	    eltinit = move (eltinit);
	  argvec = make_tree_vector ();
	  VEC_quick_push (tree, argvec, eltinit);
	  eltinit = (build_special_member_call
		     (NULL_TREE, complete_ctor_identifier, &argvec,
		      elttype, LOOKUP_NORMAL, tf_warning_or_error));
	  release_tree_vector (argvec);
	  eltinit = cxx_eval_constant_expression
	    (call, eltinit, allow_non_constant, addr, non_constant_p);
	}
      if (*non_constant_p && !allow_non_constant)
	goto fail;
      CONSTRUCTOR_APPEND_ELT (n, idx, eltinit);
    }

  if (!*non_constant_p)
    {
      init = build_constructor (atype, n);
      TREE_CONSTANT (init) = true;
      return init;
    }

 fail:
  VEC_free (constructor_elt, gc, n);
  return init;
}

static tree
cxx_eval_vec_init (const constexpr_call *call, tree t,
		   bool allow_non_constant, bool addr,
		   bool *non_constant_p)
{
  tree atype = TREE_TYPE (t);
  tree init = VEC_INIT_EXPR_INIT (t);
  tree r = cxx_eval_vec_init_1 (call, atype, init,
				VEC_INIT_EXPR_VALUE_INIT (t),
				allow_non_constant, addr, non_constant_p);
  if (*non_constant_p)
    return t;
  else
    return r;
}

/* A less strict version of fold_indirect_ref_1, which requires cv-quals to
   match.  We want to be less strict for simple *& folding; if we have a
   non-const temporary that we access through a const pointer, that should
   work.  We handle this here rather than change fold_indirect_ref_1
   because we're dealing with things like ADDR_EXPR of INTEGER_CST which
   don't really make sense outside of constant expression evaluation.  Also
   we want to allow folding to COMPONENT_REF, which could cause trouble
   with TBAA in fold_indirect_ref_1.

   Try to keep this function synced with fold_indirect_ref_1.  */

static tree
cxx_fold_indirect_ref (location_t loc, tree type, tree op0, bool *empty_base)
{
  tree sub, subtype;

  sub = op0;
  STRIP_NOPS (sub);
  subtype = TREE_TYPE (sub);
  if (!POINTER_TYPE_P (subtype))
    return NULL_TREE;

  if (TREE_CODE (sub) == ADDR_EXPR)
    {
      tree op = TREE_OPERAND (sub, 0);
      tree optype = TREE_TYPE (op);

      /* *&CONST_DECL -> to the value of the const decl.  */
      if (TREE_CODE (op) == CONST_DECL)
	return DECL_INITIAL (op);
      /* *&p => p;  make sure to handle *&"str"[cst] here.  */
      if (same_type_ignoring_top_level_qualifiers_p (optype, type))
	{
	  tree fop = fold_read_from_constant_string (op);
	  if (fop)
	    return fop;
	  else
	    return op;
	}
      /* *(foo *)&fooarray => fooarray[0] */
      else if (TREE_CODE (optype) == ARRAY_TYPE
	       && (same_type_ignoring_top_level_qualifiers_p
		   (type, TREE_TYPE (optype))))
	{
	  tree type_domain = TYPE_DOMAIN (optype);
	  tree min_val = size_zero_node;
	  if (type_domain && TYPE_MIN_VALUE (type_domain))
	    min_val = TYPE_MIN_VALUE (type_domain);
	  return build4_loc (loc, ARRAY_REF, type, op, min_val,
			     NULL_TREE, NULL_TREE);
	}
      /* *(foo *)&complexfoo => __real__ complexfoo */
      else if (TREE_CODE (optype) == COMPLEX_TYPE
	       && (same_type_ignoring_top_level_qualifiers_p
		   (type, TREE_TYPE (optype))))
	return fold_build1_loc (loc, REALPART_EXPR, type, op);
      /* *(foo *)&vectorfoo => BIT_FIELD_REF<vectorfoo,...> */
      else if (TREE_CODE (optype) == VECTOR_TYPE
	       && (same_type_ignoring_top_level_qualifiers_p
		   (type, TREE_TYPE (optype))))
	{
	  tree part_width = TYPE_SIZE (type);
	  tree index = bitsize_int (0);
	  return fold_build3_loc (loc, BIT_FIELD_REF, type, op, part_width, index);
	}
      /* Also handle conversion to an empty base class, which
	 is represented with a NOP_EXPR.  */
      else if (is_empty_class (type)
	       && CLASS_TYPE_P (optype)
	       && DERIVED_FROM_P (type, optype))
	{
	  *empty_base = true;
	  return op;
	}
      /* *(foo *)&struct_with_foo_field => COMPONENT_REF */
      else if (RECORD_OR_UNION_TYPE_P (optype))
	{
	  tree field = TYPE_FIELDS (optype);
	  for (; field; field = DECL_CHAIN (field))
	    if (TREE_CODE (field) == FIELD_DECL
		&& integer_zerop (byte_position (field))
		&& (same_type_ignoring_top_level_qualifiers_p
		    (TREE_TYPE (field), type)))
	      {
		return fold_build3 (COMPONENT_REF, type, op, field, NULL_TREE);
		break;
	      }
	}
    }
  else if (TREE_CODE (sub) == POINTER_PLUS_EXPR
	   && TREE_CODE (TREE_OPERAND (sub, 1)) == INTEGER_CST)
    {
      tree op00 = TREE_OPERAND (sub, 0);
      tree op01 = TREE_OPERAND (sub, 1);

      STRIP_NOPS (op00);
      if (TREE_CODE (op00) == ADDR_EXPR)
	{
	  tree op00type;
	  op00 = TREE_OPERAND (op00, 0);
	  op00type = TREE_TYPE (op00);

	  /* ((foo*)&vectorfoo)[1] => BIT_FIELD_REF<vectorfoo,...> */
	  if (TREE_CODE (op00type) == VECTOR_TYPE
	      && (same_type_ignoring_top_level_qualifiers_p
		  (type, TREE_TYPE (op00type))))
	    {
	      HOST_WIDE_INT offset = tree_low_cst (op01, 0);
	      tree part_width = TYPE_SIZE (type);
	      unsigned HOST_WIDE_INT part_widthi = tree_low_cst (part_width, 0)/BITS_PER_UNIT;
	      unsigned HOST_WIDE_INT indexi = offset * BITS_PER_UNIT;
	      tree index = bitsize_int (indexi);

	      if (offset/part_widthi <= TYPE_VECTOR_SUBPARTS (op00type))
		return fold_build3_loc (loc,
					BIT_FIELD_REF, type, op00,
					part_width, index);

	    }
	  /* ((foo*)&complexfoo)[1] => __imag__ complexfoo */
	  else if (TREE_CODE (op00type) == COMPLEX_TYPE
		   && (same_type_ignoring_top_level_qualifiers_p
		       (type, TREE_TYPE (op00type))))
	    {
	      tree size = TYPE_SIZE_UNIT (type);
	      if (tree_int_cst_equal (size, op01))
		return fold_build1_loc (loc, IMAGPART_EXPR, type, op00);
	    }
	  /* ((foo *)&fooarray)[1] => fooarray[1] */
	  else if (TREE_CODE (op00type) == ARRAY_TYPE
		   && (same_type_ignoring_top_level_qualifiers_p
		       (type, TREE_TYPE (op00type))))
	    {
	      tree type_domain = TYPE_DOMAIN (op00type);
	      tree min_val = size_zero_node;
	      if (type_domain && TYPE_MIN_VALUE (type_domain))
		min_val = TYPE_MIN_VALUE (type_domain);
	      op01 = size_binop_loc (loc, EXACT_DIV_EXPR, op01,
				     TYPE_SIZE_UNIT (type));
	      op01 = size_binop_loc (loc, PLUS_EXPR, op01, min_val);
	      return build4_loc (loc, ARRAY_REF, type, op00, op01,
				 NULL_TREE, NULL_TREE);
	    }
	  /* ((foo *)&struct_with_foo_field)[1] => COMPONENT_REF */
	  else if (RECORD_OR_UNION_TYPE_P (op00type))
	    {
	      tree field = TYPE_FIELDS (op00type);
	      for (; field; field = DECL_CHAIN (field))
		if (TREE_CODE (field) == FIELD_DECL
		    && tree_int_cst_equal (byte_position (field), op01)
		    && (same_type_ignoring_top_level_qualifiers_p
			(TREE_TYPE (field), type)))
		  {
		    return fold_build3 (COMPONENT_REF, type, op00,
				     field, NULL_TREE);
		    break;
		  }
	    }
	}
    }
  /* *(foo *)fooarrptreturn> (*fooarrptr)[0] */
  else if (TREE_CODE (TREE_TYPE (subtype)) == ARRAY_TYPE
	   && (same_type_ignoring_top_level_qualifiers_p
	       (type, TREE_TYPE (TREE_TYPE (subtype)))))
    {
      tree type_domain;
      tree min_val = size_zero_node;
      sub = cxx_fold_indirect_ref (loc, TREE_TYPE (subtype), sub, NULL);
      if (!sub)
	sub = build1_loc (loc, INDIRECT_REF, TREE_TYPE (subtype), sub);
      type_domain = TYPE_DOMAIN (TREE_TYPE (sub));
      if (type_domain && TYPE_MIN_VALUE (type_domain))
	min_val = TYPE_MIN_VALUE (type_domain);
      return build4_loc (loc, ARRAY_REF, type, sub, min_val, NULL_TREE,
			 NULL_TREE);
    }

  return NULL_TREE;
}

static tree
cxx_eval_indirect_ref (const constexpr_call *call, tree t,
		       bool allow_non_constant, bool addr,
		       bool *non_constant_p)
{
  tree orig_op0 = TREE_OPERAND (t, 0);
  tree op0 = cxx_eval_constant_expression (call, orig_op0, allow_non_constant,
					   /*addr*/false, non_constant_p);
  bool empty_base = false;
  tree r;

  /* Don't VERIFY_CONSTANT here.  */
  if (*non_constant_p)
    return t;

  r = cxx_fold_indirect_ref (EXPR_LOCATION (t), TREE_TYPE (t), op0,
			     &empty_base);

  if (r)
    r = cxx_eval_constant_expression (call, r, allow_non_constant,
				      addr, non_constant_p);
  else
    {
      tree sub = op0;
      STRIP_NOPS (sub);
      if (TREE_CODE (sub) == POINTER_PLUS_EXPR)
	{
	  sub = TREE_OPERAND (sub, 0);
	  STRIP_NOPS (sub);
	}
      if (TREE_CODE (sub) == ADDR_EXPR)
	{
	  /* We couldn't fold to a constant value.  Make sure it's not
	     something we should have been able to fold.  */
	  gcc_assert (!same_type_ignoring_top_level_qualifiers_p
		      (TREE_TYPE (TREE_TYPE (sub)), TREE_TYPE (t)));
	  /* DR 1188 says we don't have to deal with this.  */
	  if (!allow_non_constant)
	    error ("accessing value of %qE through a %qT glvalue in a "
		   "constant expression", build_fold_indirect_ref (sub),
		   TREE_TYPE (t));
	  *non_constant_p = true;
	  return t;
	}
    }

  /* If we're pulling out the value of an empty base, make sure
     that the whole object is constant and then return an empty
     CONSTRUCTOR.  */
  if (empty_base)
    {
      VERIFY_CONSTANT (r);
      r = build_constructor (TREE_TYPE (t), NULL);
      TREE_CONSTANT (r) = true;
    }

  if (r == NULL_TREE)
    {
      if (!addr)
	VERIFY_CONSTANT (t);
      return t;
    }
  return r;
}

/* Complain about R, a VAR_DECL, not being usable in a constant expression.
   Shared between potential_constant_expression and
   cxx_eval_constant_expression.  */

static void
non_const_var_error (tree r)
{
  tree type = TREE_TYPE (r);
  error ("the value of %qD is not usable in a constant "
	 "expression", r);
  /* Avoid error cascade.  */
  if (DECL_INITIAL (r) == error_mark_node)
    return;
  if (DECL_DECLARED_CONSTEXPR_P (r))
    inform (DECL_SOURCE_LOCATION (r),
	    "%qD used in its own initializer", r);
  else if (INTEGRAL_OR_ENUMERATION_TYPE_P (type))
    {
      if (!CP_TYPE_CONST_P (type))
	inform (DECL_SOURCE_LOCATION (r),
		"%q#D is not const", r);
      else if (CP_TYPE_VOLATILE_P (type))
	inform (DECL_SOURCE_LOCATION (r),
		"%q#D is volatile", r);
      else if (!DECL_INITIAL (r)
	       || !TREE_CONSTANT (DECL_INITIAL (r)))
	inform (DECL_SOURCE_LOCATION (r),
		"%qD was not initialized with a constant "
		"expression", r);
      else
	gcc_unreachable ();
    }
  else
    {
      if (cxx_dialect >= cxx0x && !DECL_DECLARED_CONSTEXPR_P (r))
	inform (DECL_SOURCE_LOCATION (r),
		"%qD was not declared %<constexpr%>", r);
      else
	inform (DECL_SOURCE_LOCATION (r),
		"%qD does not have integral or enumeration type",
		r);
    }
}

/* Evaluate VEC_PERM_EXPR (v1, v2, mask).  */
static tree
cxx_eval_vec_perm_expr (const constexpr_call *call, tree t, 
			bool allow_non_constant, bool addr,
			bool * non_constant_p)
{
  int i;
  tree args[3];
  tree val;
  tree elttype = TREE_TYPE (t);

  for (i = 0; i < 3; i++)
    {
      args[i] = cxx_eval_constant_expression (call, TREE_OPERAND (t, i),
					      allow_non_constant, addr,
					      non_constant_p);
      if (*non_constant_p)
      	goto fail;
    }

  gcc_assert (TREE_CODE (TREE_TYPE (args[0])) == VECTOR_TYPE);
  gcc_assert (TREE_CODE (TREE_TYPE (args[1])) == VECTOR_TYPE);
  gcc_assert (TREE_CODE (TREE_TYPE (args[2])) == VECTOR_TYPE);

  val = fold_ternary_loc (EXPR_LOCATION (t), VEC_PERM_EXPR, elttype, 
			  args[0], args[1], args[2]);
  if (val != NULL_TREE)
    return val;

 fail:
  return t;
}

/* Attempt to reduce the expression T to a constant value.
   On failure, issue diagnostic and return error_mark_node.  */
/* FIXME unify with c_fully_fold */

static tree
cxx_eval_constant_expression (const constexpr_call *call, tree t,
			      bool allow_non_constant, bool addr,
			      bool *non_constant_p)
{
  tree r = t;

  if (t == error_mark_node)
    {
      *non_constant_p = true;
      return t;
    }
  if (CONSTANT_CLASS_P (t))
    {
      if (TREE_CODE (t) == PTRMEM_CST)
	t = cplus_expand_constant (t);
      return t;
    }
  if (TREE_CODE (t) != NOP_EXPR
      && reduced_constant_expression_p (t))
    return fold (t);

  switch (TREE_CODE (t))
    {
    case VAR_DECL:
      if (addr)
	return t;
      /* else fall through. */
    case CONST_DECL:
      r = integral_constant_value (t);
      if (TREE_CODE (r) == TARGET_EXPR
	  && TREE_CODE (TARGET_EXPR_INITIAL (r)) == CONSTRUCTOR)
	r = TARGET_EXPR_INITIAL (r);
      if (DECL_P (r))
	{
	  if (!allow_non_constant)
	    non_const_var_error (r);
	  *non_constant_p = true;
	}
      break;

    case FUNCTION_DECL:
    case TEMPLATE_DECL:
    case LABEL_DECL:
      return t;

    case PARM_DECL:
      if (call && DECL_CONTEXT (t) == call->fundef->decl)
	{
	  if (DECL_ARTIFICIAL (t) && DECL_CONSTRUCTOR_P (DECL_CONTEXT (t)))
	    {
	      if (!allow_non_constant)
		sorry ("use of the value of the object being constructed "
		       "in a constant expression");
	      *non_constant_p = true;
	    }
	  else
	    r = lookup_parameter_binding (call, t);
	}
      else if (addr)
	/* Defer in case this is only used for its type.  */;
      else
	{
	  if (!allow_non_constant)
	    error ("%qE is not a constant expression", t);
	  *non_constant_p = true;
	}
      break;

    case CALL_EXPR:
    case AGGR_INIT_EXPR:
      r = cxx_eval_call_expression (call, t, allow_non_constant, addr,
				    non_constant_p);
      break;

    case TARGET_EXPR:
      if (!literal_type_p (TREE_TYPE (t)))
	{
	  if (!allow_non_constant)
	    {
	      error ("temporary of non-literal type %qT in a "
		     "constant expression", TREE_TYPE (t));
	      explain_non_literal_class (TREE_TYPE (t));
	    }
	  *non_constant_p = true;
	  break;
	}
      /* else fall through.  */
    case INIT_EXPR:
      /* Pass false for 'addr' because these codes indicate
	 initialization of a temporary.  */
      r = cxx_eval_constant_expression (call, TREE_OPERAND (t, 1),
					allow_non_constant, false,
					non_constant_p);
      if (!*non_constant_p)
	/* Adjust the type of the result to the type of the temporary.  */
	r = adjust_temp_type (TREE_TYPE (t), r);
      break;

    case SCOPE_REF:
      r = cxx_eval_constant_expression (call, TREE_OPERAND (t, 1),
					allow_non_constant, addr,
					non_constant_p);
      break;

    case RETURN_EXPR:
    case NON_LVALUE_EXPR:
    case TRY_CATCH_EXPR:
    case CLEANUP_POINT_EXPR:
    case MUST_NOT_THROW_EXPR:
    case SAVE_EXPR:
      r = cxx_eval_constant_expression (call, TREE_OPERAND (t, 0),
					allow_non_constant, addr,
					non_constant_p);
      break;

      /* These differ from cxx_eval_unary_expression in that this doesn't
	 check for a constant operand or result; an address can be
	 constant without its operand being, and vice versa.  */
    case INDIRECT_REF:
      r = cxx_eval_indirect_ref (call, t, allow_non_constant, addr,
				 non_constant_p);
      break;

    case ADDR_EXPR:
      {
	tree oldop = TREE_OPERAND (t, 0);
	tree op = cxx_eval_constant_expression (call, oldop,
						allow_non_constant,
						/*addr*/true,
						non_constant_p);
	/* Don't VERIFY_CONSTANT here.  */
	if (*non_constant_p)
	  return t;
	/* This function does more aggressive folding than fold itself.  */
	r = build_fold_addr_expr_with_type (op, TREE_TYPE (t));
	if (TREE_CODE (r) == ADDR_EXPR && TREE_OPERAND (r, 0) == oldop)
	  return t;
	break;
      }

    case REALPART_EXPR:
    case IMAGPART_EXPR:
    case CONJ_EXPR:
    case FIX_TRUNC_EXPR:
    case FLOAT_EXPR:
    case NEGATE_EXPR:
    case ABS_EXPR:
    case BIT_NOT_EXPR:
    case TRUTH_NOT_EXPR:
    case FIXED_CONVERT_EXPR:
      r = cxx_eval_unary_expression (call, t, allow_non_constant, addr,
				     non_constant_p);
      break;

    case SIZEOF_EXPR:
      if (SIZEOF_EXPR_TYPE_P (t))
	r = cxx_sizeof_or_alignof_type (TREE_TYPE (TREE_OPERAND (t, 0)),
					SIZEOF_EXPR, false);
      else if (TYPE_P (TREE_OPERAND (t, 0)))
	r = cxx_sizeof_or_alignof_type (TREE_OPERAND (t, 0), SIZEOF_EXPR,
					false);
      else
	r = cxx_sizeof_or_alignof_expr (TREE_OPERAND (t, 0), SIZEOF_EXPR,
					false);
      if (r == error_mark_node)
	r = size_one_node;
      VERIFY_CONSTANT (r);
      break;

    case COMPOUND_EXPR:
      {
	/* check_return_expr sometimes wraps a TARGET_EXPR in a
	   COMPOUND_EXPR; don't get confused.  Also handle EMPTY_CLASS_EXPR
	   introduced by build_call_a.  */
	tree op0 = TREE_OPERAND (t, 0);
	tree op1 = TREE_OPERAND (t, 1);
	STRIP_NOPS (op1);
	if ((TREE_CODE (op0) == TARGET_EXPR && op1 == TARGET_EXPR_SLOT (op0))
	    || TREE_CODE (op1) == EMPTY_CLASS_EXPR)
	  r = cxx_eval_constant_expression (call, op0, allow_non_constant,
					    addr, non_constant_p);
	else
	  {
	    /* Check that the LHS is constant and then discard it.  */
	    cxx_eval_constant_expression (call, op0, allow_non_constant,
					  false, non_constant_p);
	    op1 = TREE_OPERAND (t, 1);
	    r = cxx_eval_constant_expression (call, op1, allow_non_constant,
					      addr, non_constant_p);
	  }
      }
      break;

    case POINTER_PLUS_EXPR:
    case PLUS_EXPR:
    case MINUS_EXPR:
    case MULT_EXPR:
    case TRUNC_DIV_EXPR:
    case CEIL_DIV_EXPR:
    case FLOOR_DIV_EXPR:
    case ROUND_DIV_EXPR:
    case TRUNC_MOD_EXPR:
    case CEIL_MOD_EXPR:
    case ROUND_MOD_EXPR:
    case RDIV_EXPR:
    case EXACT_DIV_EXPR:
    case MIN_EXPR:
    case MAX_EXPR:
    case LSHIFT_EXPR:
    case RSHIFT_EXPR:
    case LROTATE_EXPR:
    case RROTATE_EXPR:
    case BIT_IOR_EXPR:
    case BIT_XOR_EXPR:
    case BIT_AND_EXPR:
    case TRUTH_XOR_EXPR:
    case LT_EXPR:
    case LE_EXPR:
    case GT_EXPR:
    case GE_EXPR:
    case EQ_EXPR:
    case NE_EXPR:
    case UNORDERED_EXPR:
    case ORDERED_EXPR:
    case UNLT_EXPR:
    case UNLE_EXPR:
    case UNGT_EXPR:
    case UNGE_EXPR:
    case UNEQ_EXPR:
    case RANGE_EXPR:
    case COMPLEX_EXPR:
      r = cxx_eval_binary_expression (call, t, allow_non_constant, addr,
				      non_constant_p);
      break;

      /* fold can introduce non-IF versions of these; still treat them as
	 short-circuiting.  */
    case TRUTH_AND_EXPR:
    case TRUTH_ANDIF_EXPR:
      r = cxx_eval_logical_expression (call, t, boolean_false_node,
				       boolean_true_node,
				       allow_non_constant, addr,
				       non_constant_p);
      break;

    case TRUTH_OR_EXPR:
    case TRUTH_ORIF_EXPR:
      r = cxx_eval_logical_expression (call, t, boolean_true_node,
				       boolean_false_node,
				       allow_non_constant, addr,
				       non_constant_p);
      break;

    case ARRAY_REF:
      r = cxx_eval_array_reference (call, t, allow_non_constant, addr,
				    non_constant_p);
      break;

    case COMPONENT_REF:
      r = cxx_eval_component_reference (call, t, allow_non_constant, addr,
					non_constant_p);
      break;

    case BIT_FIELD_REF:
      r = cxx_eval_bit_field_ref (call, t, allow_non_constant, addr,
				  non_constant_p);
      break;

    case COND_EXPR:
    case VEC_COND_EXPR:
      r = cxx_eval_conditional_expression (call, t, allow_non_constant, addr,
					   non_constant_p);
      break;

    case CONSTRUCTOR:
      r = cxx_eval_bare_aggregate (call, t, allow_non_constant, addr,
				   non_constant_p);
      break;

    case VEC_INIT_EXPR:
      /* We can get this in a defaulted constructor for a class with a
	 non-static data member of array type.  Either the initializer will
	 be NULL, meaning default-initialization, or it will be an lvalue
	 or xvalue of the same type, meaning direct-initialization from the
	 corresponding member.  */
      r = cxx_eval_vec_init (call, t, allow_non_constant, addr,
			     non_constant_p);
      break;

    case VEC_PERM_EXPR:
      r = cxx_eval_vec_perm_expr (call, t, allow_non_constant, addr,
				  non_constant_p);
      break;

    case CONVERT_EXPR:
    case VIEW_CONVERT_EXPR:
    case NOP_EXPR:
      {
	tree oldop = TREE_OPERAND (t, 0);
	tree op = cxx_eval_constant_expression (call, oldop,
						allow_non_constant, addr,
						non_constant_p);
	if (*non_constant_p)
	  return t;
	if (op == oldop)
	  /* We didn't fold at the top so we could check for ptr-int
	     conversion.  */
	  return fold (t);
	r = fold_build1 (TREE_CODE (t), TREE_TYPE (t), op);
	/* Conversion of an out-of-range value has implementation-defined
	   behavior; the language considers it different from arithmetic
	   overflow, which is undefined.  */
	if (TREE_OVERFLOW_P (r) && !TREE_OVERFLOW_P (op))
	  TREE_OVERFLOW (r) = false;
      }
      break;

    case EMPTY_CLASS_EXPR:
      /* This is good enough for a function argument that might not get
	 used, and they can't do anything with it, so just return it.  */
      return t;

    case LAMBDA_EXPR:
    case PREINCREMENT_EXPR:
    case POSTINCREMENT_EXPR:
    case PREDECREMENT_EXPR:
    case POSTDECREMENT_EXPR:
    case NEW_EXPR:
    case VEC_NEW_EXPR:
    case DELETE_EXPR:
    case VEC_DELETE_EXPR:
    case THROW_EXPR:
    case MODIFY_EXPR:
    case MODOP_EXPR:
      /* GCC internal stuff.  */
    case VA_ARG_EXPR:
    case OBJ_TYPE_REF:
    case WITH_CLEANUP_EXPR:
    case STATEMENT_LIST:
    case BIND_EXPR:
    case NON_DEPENDENT_EXPR:
    case BASELINK:
    case EXPR_STMT:
    case OFFSET_REF:
      if (!allow_non_constant)
        error_at (EXPR_LOC_OR_HERE (t),
		  "expression %qE is not a constant-expression", t);
      *non_constant_p = true;
      break;

    default:
      internal_error ("unexpected expression %qE of kind %s", t,
		      tree_code_name[TREE_CODE (t)]);
      *non_constant_p = true;
      break;
    }

  if (r == error_mark_node)
    *non_constant_p = true;

  if (*non_constant_p)
    return t;
  else
    return r;
}

static tree
cxx_eval_outermost_constant_expr (tree t, bool allow_non_constant)
{
  bool non_constant_p = false;
  tree r = cxx_eval_constant_expression (NULL, t, allow_non_constant,
					 false, &non_constant_p);

  verify_constant (r, allow_non_constant, &non_constant_p);

  if (TREE_CODE (t) != CONSTRUCTOR
      && cp_has_mutable_p (TREE_TYPE (t)))
    {
      /* We allow a mutable type if the original expression was a
	 CONSTRUCTOR so that we can do aggregate initialization of
	 constexpr variables.  */
      if (!allow_non_constant)
	error ("%qT cannot be the type of a complete constant expression "
	       "because it has mutable sub-objects", TREE_TYPE (t));
      non_constant_p = true;
    }

  /* Technically we should check this for all subexpressions, but that
     runs into problems with our internal representation of pointer
     subtraction and the 5.19 rules are still in flux.  */
  if (CONVERT_EXPR_CODE_P (TREE_CODE (r))
      && ARITHMETIC_TYPE_P (TREE_TYPE (r))
      && TREE_CODE (TREE_OPERAND (r, 0)) == ADDR_EXPR)
    {
      if (!allow_non_constant)
	error ("conversion from pointer type %qT "
	       "to arithmetic type %qT in a constant-expression",
	       TREE_TYPE (TREE_OPERAND (r, 0)), TREE_TYPE (r));
      non_constant_p = true;
    }

  if (non_constant_p && !allow_non_constant)
    return error_mark_node;
  else if (non_constant_p && TREE_CONSTANT (t))
    {
      /* This isn't actually constant, so unset TREE_CONSTANT.  */
      if (EXPR_P (t) || TREE_CODE (t) == CONSTRUCTOR)
	r = copy_node (t);
      else
	r = build_nop (TREE_TYPE (t), t);
      TREE_CONSTANT (r) = false;
      return r;
    }
  else if (non_constant_p || r == t)
    return t;
  else if (TREE_CODE (r) == CONSTRUCTOR && CLASS_TYPE_P (TREE_TYPE (r)))
    {
      if (TREE_CODE (t) == TARGET_EXPR
	  && TARGET_EXPR_INITIAL (t) == r)
	return t;
      else
	{
	  r = get_target_expr (r);
	  TREE_CONSTANT (r) = true;
	  return r;
	}
    }
  else
    return r;
}

/* Returns true if T is a valid subexpression of a constant expression,
   even if it isn't itself a constant expression.  */

bool
is_sub_constant_expr (tree t)
{
  bool non_constant_p = false;
  cxx_eval_constant_expression (NULL, t, true, false, &non_constant_p);
  return !non_constant_p;
}

/* If T represents a constant expression returns its reduced value.
   Otherwise return error_mark_node.  If T is dependent, then
   return NULL.  */

tree
cxx_constant_value (tree t)
{
  return cxx_eval_outermost_constant_expr (t, false);
}

/* If T is a constant expression, returns its reduced value.
   Otherwise, if T does not have TREE_CONSTANT set, returns T.
   Otherwise, returns a version of T without TREE_CONSTANT.  */

tree
maybe_constant_value (tree t)
{
  tree r;

  if (type_dependent_expression_p (t)
      || type_unknown_p (t)
      || BRACE_ENCLOSED_INITIALIZER_P (t)
      || !potential_constant_expression (t)
      || value_dependent_expression_p (t))
    {
      if (TREE_OVERFLOW_P (t))
	{
	  t = build_nop (TREE_TYPE (t), t);
	  TREE_CONSTANT (t) = false;
	}
      return t;
    }

  r = cxx_eval_outermost_constant_expr (t, true);
#ifdef ENABLE_CHECKING
  /* cp_tree_equal looks through NOPs, so allow them.  */
  gcc_assert (r == t
	      || CONVERT_EXPR_P (t)
	      || (TREE_CONSTANT (t) && !TREE_CONSTANT (r))
	      || !cp_tree_equal (r, t));
#endif
  return r;
}

/* Like maybe_constant_value, but returns a CONSTRUCTOR directly, rather
   than wrapped in a TARGET_EXPR.  */

tree
maybe_constant_init (tree t)
{
  t = maybe_constant_value (t);
  if (TREE_CODE (t) == TARGET_EXPR)
    {
      tree init = TARGET_EXPR_INITIAL (t);
      if (TREE_CODE (init) == CONSTRUCTOR
	  && TREE_CONSTANT (init))
	t = init;
    }
  return t;
}

#if 0
/* FIXME see ADDR_EXPR section in potential_constant_expression_1.  */
/* Return true if the object referred to by REF has automatic or thread
   local storage.  */

enum { ck_ok, ck_bad, ck_unknown };
static int
check_automatic_or_tls (tree ref)
{
  enum machine_mode mode;
  HOST_WIDE_INT bitsize, bitpos;
  tree offset;
  int volatilep = 0, unsignedp = 0;
  tree decl = get_inner_reference (ref, &bitsize, &bitpos, &offset,
				   &mode, &unsignedp, &volatilep, false);
  duration_kind dk;

  /* If there isn't a decl in the middle, we don't know the linkage here,
     and this isn't a constant expression anyway.  */
  if (!DECL_P (decl))
    return ck_unknown;
  dk = decl_storage_duration (decl);
  return (dk == dk_auto || dk == dk_thread) ? ck_bad : ck_ok;
}
#endif

/* Return true if T denotes a potentially constant expression.  Issue
   diagnostic as appropriate under control of FLAGS.  If WANT_RVAL is true,
   an lvalue-rvalue conversion is implied.

   C++0x [expr.const] used to say

   6 An expression is a potential constant expression if it is
     a constant expression where all occurences of function
     parameters are replaced by arbitrary constant expressions
     of the appropriate type.

   2  A conditional expression is a constant expression unless it
      involves one of the following as a potentially evaluated
      subexpression (3.2), but subexpressions of logical AND (5.14),
      logical OR (5.15), and conditional (5.16) operations that are
      not evaluated are not considered.   */

static bool
potential_constant_expression_1 (tree t, bool want_rval, tsubst_flags_t flags)
{
  enum { any = false, rval = true };
  int i;
  tree tmp;

  if (t == error_mark_node)
    return false;
  if (t == NULL_TREE)
    return true;
  if (TREE_THIS_VOLATILE (t))
    {
      if (flags & tf_error)
        error ("expression %qE has side-effects", t);
      return false;
    }
  if (CONSTANT_CLASS_P (t))
    {
      if (TREE_OVERFLOW (t))
	{
	  if (flags & tf_error)
	    {
	      permerror (EXPR_LOC_OR_HERE (t),
			 "overflow in constant expression");
	      if (flag_permissive)
		return true;
	    }
	  return false;
	}
      return true;
    }

  switch (TREE_CODE (t))
    {
    case FUNCTION_DECL:
    case BASELINK:
    case TEMPLATE_DECL:
    case OVERLOAD:
    case TEMPLATE_ID_EXPR:
    case LABEL_DECL:
    case CONST_DECL:
    case SIZEOF_EXPR:
    case ALIGNOF_EXPR:
    case OFFSETOF_EXPR:
    case NOEXCEPT_EXPR:
    case TEMPLATE_PARM_INDEX:
    case TRAIT_EXPR:
    case IDENTIFIER_NODE:
    case USERDEF_LITERAL:
      /* We can see a FIELD_DECL in a pointer-to-member expression.  */
    case FIELD_DECL:
    case PARM_DECL:
    case USING_DECL:
      return true;

    case AGGR_INIT_EXPR:
    case CALL_EXPR:
      /* -- an invocation of a function other than a constexpr function
            or a constexpr constructor.  */
      {
        tree fun = get_function_named_in_call (t);
        const int nargs = call_expr_nargs (t);
	i = 0;

	if (is_overloaded_fn (fun))
	  {
	    if (TREE_CODE (fun) == FUNCTION_DECL)
	      {
		if (builtin_valid_in_constant_expr_p (fun))
		  return true;
		if (!DECL_DECLARED_CONSTEXPR_P (fun)
		    /* Allow any built-in function; if the expansion
		       isn't constant, we'll deal with that then.  */
		    && !is_builtin_fn (fun))
		  {
		    if (flags & tf_error)
		      {
			error_at (EXPR_LOC_OR_HERE (t),
				  "call to non-constexpr function %qD", fun);
			explain_invalid_constexpr_fn (fun);
		      }
		    return false;
		  }
		/* A call to a non-static member function takes the address
		   of the object as the first argument.  But in a constant
		   expression the address will be folded away, so look
		   through it now.  */
		if (DECL_NONSTATIC_MEMBER_FUNCTION_P (fun)
		    && !DECL_CONSTRUCTOR_P (fun))
		  {
		    tree x = get_nth_callarg (t, 0);
		    if (is_this_parameter (x))
		      {
			if (DECL_CONSTRUCTOR_P (DECL_CONTEXT (x)))
			  {
			    if (flags & tf_error)
			      sorry ("calling a member function of the "
				     "object being constructed in a constant "
				     "expression");
			    return false;
			  }
			/* Otherwise OK.  */;
		      }
		    else if (!potential_constant_expression_1 (x, rval, flags))
		      return false;
		    i = 1;
		  }
	      }
	    else
	      fun = get_first_fn (fun);
	    /* Skip initial arguments to base constructors.  */
	    if (DECL_BASE_CONSTRUCTOR_P (fun))
	      i = num_artificial_parms_for (fun);
	    fun = DECL_ORIGIN (fun);
	  }
	else
          {
	    if (potential_constant_expression_1 (fun, rval, flags))
	      /* Might end up being a constant function pointer.  */;
	    else
	      return false;
          }
        for (; i < nargs; ++i)
          {
            tree x = get_nth_callarg (t, i);
	    if (!potential_constant_expression_1 (x, rval, flags))
	      return false;
          }
        return true;
      }

    case NON_LVALUE_EXPR:
      /* -- an lvalue-to-rvalue conversion (4.1) unless it is applied to
            -- an lvalue of integral type that refers to a non-volatile
               const variable or static data member initialized with
               constant expressions, or

            -- an lvalue of literal type that refers to non-volatile
               object defined with constexpr, or that refers to a
               sub-object of such an object;  */
      return potential_constant_expression_1 (TREE_OPERAND (t, 0), rval, flags);

    case VAR_DECL:
      if (want_rval && !decl_constant_var_p (t)
	  && !dependent_type_p (TREE_TYPE (t)))
        {
          if (flags & tf_error)
            non_const_var_error (t);
          return false;
        }
      return true;

    case NOP_EXPR:
    case CONVERT_EXPR:
    case VIEW_CONVERT_EXPR:
      /* -- a reinterpret_cast.  FIXME not implemented, and this rule
	 may change to something more specific to type-punning (DR 1312).  */
      {
        tree from = TREE_OPERAND (t, 0);
        return (potential_constant_expression_1
		(from, TREE_CODE (t) != VIEW_CONVERT_EXPR, flags));
      }

    case ADDR_EXPR:
      /* -- a unary operator & that is applied to an lvalue that
            designates an object with thread or automatic storage
            duration;  */
      t = TREE_OPERAND (t, 0);
#if 0
      /* FIXME adjust when issue 1197 is fully resolved.  For now don't do
         any checking here, as we might dereference the pointer later.  If
         we remove this code, also remove check_automatic_or_tls.  */
      i = check_automatic_or_tls (t);
      if (i == ck_ok)
	return true;
      if (i == ck_bad)
        {
          if (flags & tf_error)
            error ("address-of an object %qE with thread local or "
                   "automatic storage is not a constant expression", t);
          return false;
        }
#endif
      return potential_constant_expression_1 (t, any, flags);

    case COMPONENT_REF:
    case BIT_FIELD_REF:
    case ARROW_EXPR:
    case OFFSET_REF:
      /* -- a class member access unless its postfix-expression is
            of literal type or of pointer to literal type.  */
      /* This test would be redundant, as it follows from the
	 postfix-expression being a potential constant expression.  */
      return potential_constant_expression_1 (TREE_OPERAND (t, 0),
					      want_rval, flags);

    case EXPR_PACK_EXPANSION:
      return potential_constant_expression_1 (PACK_EXPANSION_PATTERN (t),
					      want_rval, flags);

    case INDIRECT_REF:
      {
        tree x = TREE_OPERAND (t, 0);
        STRIP_NOPS (x);
        if (is_this_parameter (x))
	  {
	    if (want_rval && DECL_CONTEXT (x)
		&& DECL_CONSTRUCTOR_P (DECL_CONTEXT (x)))
	      {
		if (flags & tf_error)
		  sorry ("use of the value of the object being constructed "
			 "in a constant expression");
		return false;
	      }
	    return true;
	  }
	return potential_constant_expression_1 (x, rval, flags);
      }

    case LAMBDA_EXPR:
    case DYNAMIC_CAST_EXPR:
    case PSEUDO_DTOR_EXPR:
    case PREINCREMENT_EXPR:
    case POSTINCREMENT_EXPR:
    case PREDECREMENT_EXPR:
    case POSTDECREMENT_EXPR:
    case NEW_EXPR:
    case VEC_NEW_EXPR:
    case DELETE_EXPR:
    case VEC_DELETE_EXPR:
    case THROW_EXPR:
    case MODIFY_EXPR:
    case MODOP_EXPR:
      /* GCC internal stuff.  */
    case VA_ARG_EXPR:
    case OBJ_TYPE_REF:
    case WITH_CLEANUP_EXPR:
    case CLEANUP_POINT_EXPR:
    case MUST_NOT_THROW_EXPR:
    case TRY_CATCH_EXPR:
    case STATEMENT_LIST:
      /* Don't bother trying to define a subset of statement-expressions to
	 be constant-expressions, at least for now.  */
    case STMT_EXPR:
    case EXPR_STMT:
    case BIND_EXPR:
    case TRANSACTION_EXPR:
    case IF_STMT:
    case DO_STMT:
    case FOR_STMT:
    case WHILE_STMT:
      if (flags & tf_error)
        error ("expression %qE is not a constant-expression", t);
      return false;

    case TYPEID_EXPR:
      /* -- a typeid expression whose operand is of polymorphic
            class type;  */
      {
        tree e = TREE_OPERAND (t, 0);
        if (!TYPE_P (e) && !type_dependent_expression_p (e)
	    && TYPE_POLYMORPHIC_P (TREE_TYPE (e)))
          {
            if (flags & tf_error)
              error ("typeid-expression is not a constant expression "
                     "because %qE is of polymorphic type", e);
            return false;
          }
        return true;
      }

    case MINUS_EXPR:
      /* -- a subtraction where both operands are pointers.   */
      if (TYPE_PTR_P (TREE_OPERAND (t, 0))
          && TYPE_PTR_P (TREE_OPERAND (t, 1)))
        {
          if (flags & tf_error)
            error ("difference of two pointer expressions is not "
                   "a constant expression");
          return false;
        }
      want_rval = true;
      goto binary;

    case LT_EXPR:
    case LE_EXPR:
    case GT_EXPR:
    case GE_EXPR:
    case EQ_EXPR:
    case NE_EXPR:
      /* -- a relational or equality operator where at least
            one of the operands is a pointer.  */
      if (TYPE_PTR_P (TREE_OPERAND (t, 0))
          || TYPE_PTR_P (TREE_OPERAND (t, 1)))
        {
          if (flags & tf_error)
            error ("pointer comparison expression is not a "
                   "constant expression");
          return false;
        }
      want_rval = true;
      goto binary;

    case BIT_NOT_EXPR:
      /* A destructor.  */
      if (TYPE_P (TREE_OPERAND (t, 0)))
	return true;
      /* else fall through.  */

    case REALPART_EXPR:
    case IMAGPART_EXPR:
    case CONJ_EXPR:
    case SAVE_EXPR:
    case FIX_TRUNC_EXPR:
    case FLOAT_EXPR:
    case NEGATE_EXPR:
    case ABS_EXPR:
    case TRUTH_NOT_EXPR:
    case FIXED_CONVERT_EXPR:
    case UNARY_PLUS_EXPR:
      return potential_constant_expression_1 (TREE_OPERAND (t, 0), rval,
					      flags);

    case CAST_EXPR:
    case CONST_CAST_EXPR:
    case STATIC_CAST_EXPR:
    case REINTERPRET_CAST_EXPR:
    case IMPLICIT_CONV_EXPR:
      return (potential_constant_expression_1
	      (TREE_OPERAND (t, 0),
	       TREE_CODE (TREE_TYPE (t)) != REFERENCE_TYPE, flags));

    case PAREN_EXPR:
    case NON_DEPENDENT_EXPR:
      /* For convenience.  */
    case RETURN_EXPR:
      return potential_constant_expression_1 (TREE_OPERAND (t, 0),
					      want_rval, flags);

    case SCOPE_REF:
      return potential_constant_expression_1 (TREE_OPERAND (t, 1),
					      want_rval, flags);

    case TARGET_EXPR:
      if (!literal_type_p (TREE_TYPE (t)))
	{
	  if (flags & tf_error)
	    {
	      error ("temporary of non-literal type %qT in a "
		     "constant expression", TREE_TYPE (t));
	      explain_non_literal_class (TREE_TYPE (t));
	    }
	  return false;
	}
    case INIT_EXPR:
      return potential_constant_expression_1 (TREE_OPERAND (t, 1),
					      rval, flags);

    case CONSTRUCTOR:
      {
        VEC(constructor_elt, gc) *v = CONSTRUCTOR_ELTS (t);
        constructor_elt *ce;
        for (i = 0; VEC_iterate (constructor_elt, v, i, ce); ++i)
	  if (!potential_constant_expression_1 (ce->value, want_rval, flags))
	    return false;
	return true;
      }

    case TREE_LIST:
      {
	gcc_assert (TREE_PURPOSE (t) == NULL_TREE
		    || DECL_P (TREE_PURPOSE (t)));
	if (!potential_constant_expression_1 (TREE_VALUE (t), want_rval,
					      flags))
	  return false;
	if (TREE_CHAIN (t) == NULL_TREE)
	  return true;
	return potential_constant_expression_1 (TREE_CHAIN (t), want_rval,
						flags);
      }

    case TRUNC_DIV_EXPR:
    case CEIL_DIV_EXPR:
    case FLOOR_DIV_EXPR:
    case ROUND_DIV_EXPR:
    case TRUNC_MOD_EXPR:
    case CEIL_MOD_EXPR:
    case ROUND_MOD_EXPR:
      {
	tree denom = TREE_OPERAND (t, 1);
	/* We can't call maybe_constant_value on an expression
	   that hasn't been through fold_non_dependent_expr yet.  */
	if (!processing_template_decl)
	  denom = maybe_constant_value (denom);
	if (integer_zerop (denom))
	  {
	    if (flags & tf_error)
	      error ("division by zero is not a constant-expression");
	    return false;
	  }
	else
	  {
	    want_rval = true;
	    goto binary;
	  }
      }

    case COMPOUND_EXPR:
      {
	/* check_return_expr sometimes wraps a TARGET_EXPR in a
	   COMPOUND_EXPR; don't get confused.  Also handle EMPTY_CLASS_EXPR
	   introduced by build_call_a.  */
	tree op0 = TREE_OPERAND (t, 0);
	tree op1 = TREE_OPERAND (t, 1);
	STRIP_NOPS (op1);
	if ((TREE_CODE (op0) == TARGET_EXPR && op1 == TARGET_EXPR_SLOT (op0))
	    || TREE_CODE (op1) == EMPTY_CLASS_EXPR)
	  return potential_constant_expression_1 (op0, want_rval, flags);
	else
	  goto binary;
      }

      /* If the first operand is the non-short-circuit constant, look at
	 the second operand; otherwise we only care about the first one for
	 potentiality.  */
    case TRUTH_AND_EXPR:
    case TRUTH_ANDIF_EXPR:
      tmp = boolean_true_node;
      goto truth;
    case TRUTH_OR_EXPR:
    case TRUTH_ORIF_EXPR:
      tmp = boolean_false_node;
    truth:
      {
	tree op = TREE_OPERAND (t, 0);
	if (!potential_constant_expression_1 (op, rval, flags))
	  return false;
	if (!processing_template_decl)
	  op = maybe_constant_value (op);
	if (tree_int_cst_equal (op, tmp))
	  return potential_constant_expression_1 (TREE_OPERAND (t, 1), rval, flags);
	else
	  return true;
      }

    case PLUS_EXPR:
    case MULT_EXPR:
    case POINTER_PLUS_EXPR:
    case RDIV_EXPR:
    case EXACT_DIV_EXPR:
    case MIN_EXPR:
    case MAX_EXPR:
    case LSHIFT_EXPR:
    case RSHIFT_EXPR:
    case LROTATE_EXPR:
    case RROTATE_EXPR:
    case BIT_IOR_EXPR:
    case BIT_XOR_EXPR:
    case BIT_AND_EXPR:
    case TRUTH_XOR_EXPR:
    case UNORDERED_EXPR:
    case ORDERED_EXPR:
    case UNLT_EXPR:
    case UNLE_EXPR:
    case UNGT_EXPR:
    case UNGE_EXPR:
    case UNEQ_EXPR:
    case LTGT_EXPR:
    case RANGE_EXPR:
    case COMPLEX_EXPR:
      want_rval = true;
      /* Fall through.  */
    case ARRAY_REF:
    case ARRAY_RANGE_REF:
    case MEMBER_REF:
    case DOTSTAR_EXPR:
    binary:
      for (i = 0; i < 2; ++i)
	if (!potential_constant_expression_1 (TREE_OPERAND (t, i),
					      want_rval, flags))
	  return false;
      return true;

    case FMA_EXPR:
    case VEC_PERM_EXPR:
     for (i = 0; i < 3; ++i)
      if (!potential_constant_expression_1 (TREE_OPERAND (t, i),
					    true, flags))
	return false;
     return true;

    case COND_EXPR:
    case VEC_COND_EXPR:
      /* If the condition is a known constant, we know which of the legs we
	 care about; otherwise we only require that the condition and
	 either of the legs be potentially constant.  */
      tmp = TREE_OPERAND (t, 0);
      if (!potential_constant_expression_1 (tmp, rval, flags))
	return false;
      if (!processing_template_decl)
	tmp = maybe_constant_value (tmp);
      if (integer_zerop (tmp))
	return potential_constant_expression_1 (TREE_OPERAND (t, 2),
						want_rval, flags);
      else if (TREE_CODE (tmp) == INTEGER_CST)
	return potential_constant_expression_1 (TREE_OPERAND (t, 1),
						want_rval, flags);
      for (i = 1; i < 3; ++i)
	if (potential_constant_expression_1 (TREE_OPERAND (t, i),
					     want_rval, tf_none))
	  return true;
      if (flags & tf_error)
        error ("expression %qE is not a constant-expression", t);
      return false;

    case VEC_INIT_EXPR:
      if (VEC_INIT_EXPR_IS_CONSTEXPR (t))
	return true;
      if (flags & tf_error)
	{
	  error ("non-constant array initialization");
	  diagnose_non_constexpr_vec_init (t);
	}
      return false;

    default:
      if (objc_is_property_ref (t))
	return false;

      sorry ("unexpected AST of kind %s", tree_code_name[TREE_CODE (t)]);
      gcc_unreachable();
      return false;
    }
}

/* The main entry point to the above.  */

bool
potential_constant_expression (tree t)
{
  return potential_constant_expression_1 (t, false, tf_none);
}

/* As above, but require a constant rvalue.  */

bool
potential_rvalue_constant_expression (tree t)
{
  return potential_constant_expression_1 (t, true, tf_none);
}

/* Like above, but complain about non-constant expressions.  */

bool
require_potential_constant_expression (tree t)
{
  return potential_constant_expression_1 (t, false, tf_warning_or_error);
}

/* Cross product of the above.  */

bool
require_potential_rvalue_constant_expression (tree t)
{
  return potential_constant_expression_1 (t, true, tf_warning_or_error);
}

/* Constructor for a lambda expression.  */

tree
build_lambda_expr (void)
{
  tree lambda = make_node (LAMBDA_EXPR);
  LAMBDA_EXPR_DEFAULT_CAPTURE_MODE (lambda) = CPLD_NONE;
  LAMBDA_EXPR_CAPTURE_LIST         (lambda) = NULL_TREE;
  LAMBDA_EXPR_THIS_CAPTURE         (lambda) = NULL_TREE;
  LAMBDA_EXPR_PENDING_PROXIES      (lambda) = NULL;
  LAMBDA_EXPR_RETURN_TYPE          (lambda) = NULL_TREE;
  LAMBDA_EXPR_MUTABLE_P            (lambda) = false;
  return lambda;
}

/* Create the closure object for a LAMBDA_EXPR.  */

tree
build_lambda_object (tree lambda_expr)
{
  /* Build aggregate constructor call.
     - cp_parser_braced_list
     - cp_parser_functional_cast  */
  VEC(constructor_elt,gc) *elts = NULL;
  tree node, expr, type;
  location_t saved_loc;

  if (processing_template_decl)
    return lambda_expr;

  /* Make sure any error messages refer to the lambda-introducer.  */
  saved_loc = input_location;
  input_location = LAMBDA_EXPR_LOCATION (lambda_expr);

  for (node = LAMBDA_EXPR_CAPTURE_LIST (lambda_expr);
       node;
       node = TREE_CHAIN (node))
    {
      tree field = TREE_PURPOSE (node);
      tree val = TREE_VALUE (node);

      if (field == error_mark_node)
	{
	  expr = error_mark_node;
	  goto out;
	}

      if (DECL_P (val))
	mark_used (val);

      /* Mere mortals can't copy arrays with aggregate initialization, so
	 do some magic to make it work here.  */
      if (TREE_CODE (TREE_TYPE (field)) == ARRAY_TYPE)
	val = build_array_copy (val);
      else if (DECL_NORMAL_CAPTURE_P (field)
	       && TREE_CODE (TREE_TYPE (field)) != REFERENCE_TYPE)
	{
	  /* "the entities that are captured by copy are used to
	     direct-initialize each corresponding non-static data
	     member of the resulting closure object."

	     There's normally no way to express direct-initialization
	     from an element of a CONSTRUCTOR, so we build up a special
	     TARGET_EXPR to bypass the usual copy-initialization.  */
	  val = force_rvalue (val, tf_warning_or_error);
	  if (TREE_CODE (val) == TARGET_EXPR)
	    TARGET_EXPR_DIRECT_INIT_P (val) = true;
	}

      CONSTRUCTOR_APPEND_ELT (elts, DECL_NAME (field), val);
    }

  expr = build_constructor (init_list_type_node, elts);
  CONSTRUCTOR_IS_DIRECT_INIT (expr) = 1;

  /* N2927: "[The closure] class type is not an aggregate."
     But we briefly treat it as an aggregate to make this simpler.  */
  type = LAMBDA_EXPR_CLOSURE (lambda_expr);
  CLASSTYPE_NON_AGGREGATE (type) = 0;
  expr = finish_compound_literal (type, expr, tf_warning_or_error);
  CLASSTYPE_NON_AGGREGATE (type) = 1;

 out:
  input_location = saved_loc;
  return expr;
}

/* Return an initialized RECORD_TYPE for LAMBDA.
   LAMBDA must have its explicit captures already.  */

tree
begin_lambda_type (tree lambda)
{
  tree type;

  {
    /* Unique name.  This is just like an unnamed class, but we cannot use
       make_anon_name because of certain checks against TYPE_ANONYMOUS_P.  */
    tree name;
    name = make_lambda_name ();

    /* Create the new RECORD_TYPE for this lambda.  */
    type = xref_tag (/*tag_code=*/record_type,
                     name,
                     /*scope=*/ts_within_enclosing_non_class,
                     /*template_header_p=*/false);
  }

  /* Designate it as a struct so that we can use aggregate initialization.  */
  CLASSTYPE_DECLARED_CLASS (type) = false;

  /* Cross-reference the expression and the type.  */
  LAMBDA_EXPR_CLOSURE (lambda) = type;
  CLASSTYPE_LAMBDA_EXPR (type) = lambda;

  /* Clear base types.  */
  xref_basetypes (type, /*bases=*/NULL_TREE);

  /* Start the class.  */
  type = begin_class_definition (type);
  if (type == error_mark_node)
    return error_mark_node;

  return type;
}

/* Returns the type to use for the return type of the operator() of a
   closure class.  */

tree
lambda_return_type (tree expr)
{
  if (expr == NULL_TREE)
    return void_type_node;
  if (type_unknown_p (expr)
      || BRACE_ENCLOSED_INITIALIZER_P (expr))
    {
      cxx_incomplete_type_error (expr, TREE_TYPE (expr));
      return void_type_node;
    }
  gcc_checking_assert (!type_dependent_expression_p (expr));
  return cv_unqualified (type_decays_to (unlowered_expr_type (expr)));
}

/* Given a LAMBDA_EXPR or closure type LAMBDA, return the op() of the
   closure type.  */

tree
lambda_function (tree lambda)
{
  tree type;
  if (TREE_CODE (lambda) == LAMBDA_EXPR)
    type = LAMBDA_EXPR_CLOSURE (lambda);
  else
    type = lambda;
  gcc_assert (LAMBDA_TYPE_P (type));
  /* Don't let debug_tree cause instantiation.  */
  if (CLASSTYPE_TEMPLATE_INSTANTIATION (type)
      && !COMPLETE_OR_OPEN_TYPE_P (type))
    return NULL_TREE;
  lambda = lookup_member (type, ansi_opname (CALL_EXPR),
			  /*protect=*/0, /*want_type=*/false,
			  tf_warning_or_error);
  if (lambda)
    lambda = BASELINK_FUNCTIONS (lambda);
  return lambda;
}

/* Returns the type to use for the FIELD_DECL corresponding to the
   capture of EXPR.
   The caller should add REFERENCE_TYPE for capture by reference.  */

tree
lambda_capture_field_type (tree expr)
{
  tree type;
  if (type_dependent_expression_p (expr))
    {
      type = cxx_make_type (DECLTYPE_TYPE);
      DECLTYPE_TYPE_EXPR (type) = expr;
      DECLTYPE_FOR_LAMBDA_CAPTURE (type) = true;
      SET_TYPE_STRUCTURAL_EQUALITY (type);
    }
  else
    type = non_reference (unlowered_expr_type (expr));
  return type;
}

/* Insert the deduced return type for an auto function.  */

void
apply_deduced_return_type (tree fco, tree return_type)
{
  tree result;

  if (return_type == error_mark_node)
    return;

  if (LAMBDA_FUNCTION_P (fco))
    {
      tree lambda = CLASSTYPE_LAMBDA_EXPR (current_class_type);
      LAMBDA_EXPR_RETURN_TYPE (lambda) = return_type;
    }

  if (DECL_CONV_FN_P (fco))
    DECL_NAME (fco) = mangle_conv_op_name_for_type (return_type);

  TREE_TYPE (fco) = change_return_type (return_type, TREE_TYPE (fco));

  result = DECL_RESULT (fco);
  if (result == NULL_TREE)
    return;
  if (TREE_TYPE (result) == return_type)
    return;

  /* We already have a DECL_RESULT from start_preparsed_function.
     Now we need to redo the work it and allocate_struct_function
     did to reflect the new type.  */
  gcc_assert (current_function_decl == fco);
  result = build_decl (input_location, RESULT_DECL, NULL_TREE,
		       TYPE_MAIN_VARIANT (return_type));
  DECL_ARTIFICIAL (result) = 1;
  DECL_IGNORED_P (result) = 1;
  cp_apply_type_quals_to_decl (cp_type_quals (return_type),
                               result);

  DECL_RESULT (fco) = result;

  if (!processing_template_decl)
    {
      bool aggr = aggregate_value_p (result, fco);
#ifdef PCC_STATIC_STRUCT_RETURN
      cfun->returns_pcc_struct = aggr;
#endif
      cfun->returns_struct = aggr;
    }

}

/* DECL is a local variable or parameter from the surrounding scope of a
   lambda-expression.  Returns the decltype for a use of the capture field
   for DECL even if it hasn't been captured yet.  */

static tree
capture_decltype (tree decl)
{
  tree lam = CLASSTYPE_LAMBDA_EXPR (DECL_CONTEXT (current_function_decl));
  /* FIXME do lookup instead of list walk? */
  tree cap = value_member (decl, LAMBDA_EXPR_CAPTURE_LIST (lam));
  tree type;

  if (cap)
    type = TREE_TYPE (TREE_PURPOSE (cap));
  else
    switch (LAMBDA_EXPR_DEFAULT_CAPTURE_MODE (lam))
      {
      case CPLD_NONE:
	error ("%qD is not captured", decl);
	return error_mark_node;

      case CPLD_COPY:
	type = TREE_TYPE (decl);
	if (TREE_CODE (type) == REFERENCE_TYPE
	    && TREE_CODE (TREE_TYPE (type)) != FUNCTION_TYPE)
	  type = TREE_TYPE (type);
	break;

      case CPLD_REFERENCE:
	type = TREE_TYPE (decl);
	if (TREE_CODE (type) != REFERENCE_TYPE)
	  type = build_reference_type (TREE_TYPE (decl));
	break;

      default:
	gcc_unreachable ();
      }

  if (TREE_CODE (type) != REFERENCE_TYPE)
    {
      if (!LAMBDA_EXPR_MUTABLE_P (lam))
	type = cp_build_qualified_type (type, (cp_type_quals (type)
					       |TYPE_QUAL_CONST));
      type = build_reference_type (type);
    }
  return type;
}

/* Returns true iff DECL is a lambda capture proxy variable created by
   build_capture_proxy.  */

bool
is_capture_proxy (tree decl)
{
  return (TREE_CODE (decl) == VAR_DECL
	  && DECL_HAS_VALUE_EXPR_P (decl)
	  && !DECL_ANON_UNION_VAR_P (decl)
	  && LAMBDA_FUNCTION_P (DECL_CONTEXT (decl)));
}

/* Returns true iff DECL is a capture proxy for a normal capture
   (i.e. without explicit initializer).  */

bool
is_normal_capture_proxy (tree decl)
{
  if (!is_capture_proxy (decl))
    /* It's not a capture proxy.  */
    return false;

  /* It is a capture proxy, is it a normal capture?  */
  tree val = DECL_VALUE_EXPR (decl);
  if (val == error_mark_node)
    return true;

  gcc_assert (TREE_CODE (val) == COMPONENT_REF);
  val = TREE_OPERAND (val, 1);
  return DECL_NORMAL_CAPTURE_P (val);
}

/* VAR is a capture proxy created by build_capture_proxy; add it to the
   current function, which is the operator() for the appropriate lambda.  */

void
insert_capture_proxy (tree var)
{
  cp_binding_level *b;
  int skip;
  tree stmt_list;

  /* Put the capture proxy in the extra body block so that it won't clash
     with a later local variable.  */
  b = current_binding_level;
  for (skip = 0; ; ++skip)
    {
      cp_binding_level *n = b->level_chain;
      if (n->kind == sk_function_parms)
	break;
      b = n;
    }
  pushdecl_with_scope (var, b, false);

  /* And put a DECL_EXPR in the STATEMENT_LIST for the same block.  */
  var = build_stmt (DECL_SOURCE_LOCATION (var), DECL_EXPR, var);
  stmt_list = VEC_index (tree, stmt_list_stack,
			 VEC_length (tree, stmt_list_stack) - 1 - skip);
  gcc_assert (stmt_list);
  append_to_statement_list_force (var, &stmt_list);
}

/* We've just finished processing a lambda; if the containing scope is also
   a lambda, insert any capture proxies that were created while processing
   the nested lambda.  */

void
insert_pending_capture_proxies (void)
{
  tree lam;
  VEC(tree,gc) *proxies;
  unsigned i;

  if (!current_function_decl || !LAMBDA_FUNCTION_P (current_function_decl))
    return;

  lam = CLASSTYPE_LAMBDA_EXPR (DECL_CONTEXT (current_function_decl));
  proxies = LAMBDA_EXPR_PENDING_PROXIES (lam);
  for (i = 0; i < VEC_length (tree, proxies); ++i)
    {
      tree var = VEC_index (tree, proxies, i);
      insert_capture_proxy (var);
    }
  release_tree_vector (LAMBDA_EXPR_PENDING_PROXIES (lam));
  LAMBDA_EXPR_PENDING_PROXIES (lam) = NULL;
}

/* Given REF, a COMPONENT_REF designating a field in the lambda closure,
   return the type we want the proxy to have: the type of the field itself,
   with added const-qualification if the lambda isn't mutable and the
   capture is by value.  */

tree
lambda_proxy_type (tree ref)
{
  tree type;
  if (REFERENCE_REF_P (ref))
    ref = TREE_OPERAND (ref, 0);
  type = TREE_TYPE (ref);
  if (!dependent_type_p (type))
    return type;
  type = cxx_make_type (DECLTYPE_TYPE);
  DECLTYPE_TYPE_EXPR (type) = ref;
  DECLTYPE_FOR_LAMBDA_PROXY (type) = true;
  SET_TYPE_STRUCTURAL_EQUALITY (type);
  return type;
}

/* MEMBER is a capture field in a lambda closure class.  Now that we're
   inside the operator(), build a placeholder var for future lookups and
   debugging.  */

tree
build_capture_proxy (tree member)
{
  tree var, object, fn, closure, name, lam, type;

  closure = DECL_CONTEXT (member);
  fn = lambda_function (closure);
  lam = CLASSTYPE_LAMBDA_EXPR (closure);

  /* The proxy variable forwards to the capture field.  */
  object = build_fold_indirect_ref (DECL_ARGUMENTS (fn));
  object = finish_non_static_data_member (member, object, NULL_TREE);
  if (REFERENCE_REF_P (object))
    object = TREE_OPERAND (object, 0);

  /* Remove the __ inserted by add_capture.  */
  name = get_identifier (IDENTIFIER_POINTER (DECL_NAME (member)) + 2);

  type = lambda_proxy_type (object);
  var = build_decl (input_location, VAR_DECL, name, type);
  SET_DECL_VALUE_EXPR (var, object);
  DECL_HAS_VALUE_EXPR_P (var) = 1;
  DECL_ARTIFICIAL (var) = 1;
  TREE_USED (var) = 1;
  DECL_CONTEXT (var) = fn;

  if (name == this_identifier)
    {
      gcc_assert (LAMBDA_EXPR_THIS_CAPTURE (lam) == member);
      LAMBDA_EXPR_THIS_CAPTURE (lam) = var;
    }

  if (fn == current_function_decl)
    insert_capture_proxy (var);
  else
    VEC_safe_push (tree, gc, LAMBDA_EXPR_PENDING_PROXIES (lam), var);

  return var;
}

/* From an ID and INITIALIZER, create a capture (by reference if
   BY_REFERENCE_P is true), add it to the capture-list for LAMBDA,
   and return it.  */

tree
add_capture (tree lambda, tree id, tree initializer, bool by_reference_p,
	     bool explicit_init_p)
{
  char *buf;
  tree type, member, name;

  type = lambda_capture_field_type (initializer);
  if (by_reference_p)
    {
      type = build_reference_type (type);
      if (!real_lvalue_p (initializer))
	error ("cannot capture %qE by reference", initializer);
    }
  else
    /* Capture by copy requires a complete type.  */
    type = complete_type (type);

  /* Add __ to the beginning of the field name so that user code
     won't find the field with name lookup.  We can't just leave the name
     unset because template instantiation uses the name to find
     instantiated fields.  */
  buf = (char *) alloca (IDENTIFIER_LENGTH (id) + 3);
  buf[1] = buf[0] = '_';
  memcpy (buf + 2, IDENTIFIER_POINTER (id),
	  IDENTIFIER_LENGTH (id) + 1);
  name = get_identifier (buf);

  /* If TREE_TYPE isn't set, we're still in the introducer, so check
     for duplicates.  */
  if (!LAMBDA_EXPR_CLOSURE (lambda))
    {
      if (IDENTIFIER_MARKED (name))
	{
	  pedwarn (input_location, 0,
		   "already captured %qD in lambda expression", id);
	  return NULL_TREE;
	}
      IDENTIFIER_MARKED (name) = true;
    }

  /* Make member variable.  */
  member = build_lang_decl (FIELD_DECL, name, type);

  if (!explicit_init_p)
    /* Normal captures are invisible to name lookup but uses are replaced
       with references to the capture field; we implement this by only
       really making them invisible in unevaluated context; see
       qualify_lookup.  For now, let's make explicitly initialized captures
       always visible.  */
    DECL_NORMAL_CAPTURE_P (member) = true;

  if (id == this_identifier)
    LAMBDA_EXPR_THIS_CAPTURE (lambda) = member;

  /* Add it to the appropriate closure class if we've started it.  */
  if (current_class_type
      && current_class_type == LAMBDA_EXPR_CLOSURE (lambda))
    finish_member_declaration (member);

  LAMBDA_EXPR_CAPTURE_LIST (lambda)
    = tree_cons (member, initializer, LAMBDA_EXPR_CAPTURE_LIST (lambda));

  if (LAMBDA_EXPR_CLOSURE (lambda))
    return build_capture_proxy (member);
  /* For explicit captures we haven't started the function yet, so we wait
     and build the proxy from cp_parser_lambda_body.  */
  return NULL_TREE;
}

/* Register all the capture members on the list CAPTURES, which is the
   LAMBDA_EXPR_CAPTURE_LIST for the lambda after the introducer.  */

void
register_capture_members (tree captures)
{
  if (captures == NULL_TREE)
    return;

  register_capture_members (TREE_CHAIN (captures));
  /* We set this in add_capture to avoid duplicates.  */
  IDENTIFIER_MARKED (DECL_NAME (TREE_PURPOSE (captures))) = false;
  finish_member_declaration (TREE_PURPOSE (captures));
}

/* Similar to add_capture, except this works on a stack of nested lambdas.
   BY_REFERENCE_P in this case is derived from the default capture mode.
   Returns the capture for the lambda at the bottom of the stack.  */

tree
add_default_capture (tree lambda_stack, tree id, tree initializer)
{
  bool this_capture_p = (id == this_identifier);

  tree var = NULL_TREE;

  tree saved_class_type = current_class_type;

  tree node;

  for (node = lambda_stack;
       node;
       node = TREE_CHAIN (node))
    {
      tree lambda = TREE_VALUE (node);

      current_class_type = LAMBDA_EXPR_CLOSURE (lambda);
      var = add_capture (lambda,
                            id,
                            initializer,
                            /*by_reference_p=*/
			    (!this_capture_p
			     && (LAMBDA_EXPR_DEFAULT_CAPTURE_MODE (lambda)
				 == CPLD_REFERENCE)),
			    /*explicit_init_p=*/false);
      initializer = convert_from_reference (var);
    }

  current_class_type = saved_class_type;

  return var;
}

/* Return the capture pertaining to a use of 'this' in LAMBDA, in the form of an
   INDIRECT_REF, possibly adding it through default capturing.  */

tree
lambda_expr_this_capture (tree lambda)
{
  tree result;

  tree this_capture = LAMBDA_EXPR_THIS_CAPTURE (lambda);

  /* Try to default capture 'this' if we can.  */
  if (!this_capture
      && LAMBDA_EXPR_DEFAULT_CAPTURE_MODE (lambda) != CPLD_NONE)
    {
      tree containing_function = TYPE_CONTEXT (LAMBDA_EXPR_CLOSURE (lambda));
      tree lambda_stack = tree_cons (NULL_TREE, lambda, NULL_TREE);
      tree init = NULL_TREE;

      /* If we are in a lambda function, we can move out until we hit:
           1. a non-lambda function,
           2. a lambda function capturing 'this', or
           3. a non-default capturing lambda function.  */
      while (LAMBDA_FUNCTION_P (containing_function))
        {
          tree lambda
            = CLASSTYPE_LAMBDA_EXPR (DECL_CONTEXT (containing_function));

          if (LAMBDA_EXPR_THIS_CAPTURE (lambda))
	    {
	      /* An outer lambda has already captured 'this'.  */
	      init = LAMBDA_EXPR_THIS_CAPTURE (lambda);
	      break;
	    }

	  if (LAMBDA_EXPR_DEFAULT_CAPTURE_MODE (lambda) == CPLD_NONE)
	    /* An outer lambda won't let us capture 'this'.  */
	    break;

          lambda_stack = tree_cons (NULL_TREE,
                                    lambda,
                                    lambda_stack);

          containing_function = decl_function_context (containing_function);
        }

      if (!init && DECL_NONSTATIC_MEMBER_FUNCTION_P (containing_function)
	  && !LAMBDA_FUNCTION_P (containing_function))
	/* First parameter is 'this'.  */
	init = DECL_ARGUMENTS (containing_function);

      if (init)
	this_capture = add_default_capture (lambda_stack,
					    /*id=*/this_identifier,
					    init);
    }

  if (!this_capture)
    {
      error ("%<this%> was not captured for this lambda function");
      result = error_mark_node;
    }
  else
    {
      /* To make sure that current_class_ref is for the lambda.  */
      gcc_assert (TYPE_MAIN_VARIANT (TREE_TYPE (current_class_ref))
		  == LAMBDA_EXPR_CLOSURE (lambda));

      result = this_capture;

      /* If 'this' is captured, each use of 'this' is transformed into an
	 access to the corresponding unnamed data member of the closure
	 type cast (_expr.cast_ 5.4) to the type of 'this'. [ The cast
	 ensures that the transformed expression is an rvalue. ] */
      result = rvalue (result);
    }

  return result;
}

/* Returns the method basetype of the innermost non-lambda function, or
   NULL_TREE if none.  */

tree
nonlambda_method_basetype (void)
{
  tree fn, type;
  if (!current_class_ref)
    return NULL_TREE;

  type = current_class_type;
  if (!LAMBDA_TYPE_P (type))
    return type;

  /* Find the nearest enclosing non-lambda function.  */
  fn = TYPE_NAME (type);
  do
    fn = decl_function_context (fn);
  while (fn && LAMBDA_FUNCTION_P (fn));

  if (!fn || !DECL_NONSTATIC_MEMBER_FUNCTION_P (fn))
    return NULL_TREE;

  return TYPE_METHOD_BASETYPE (TREE_TYPE (fn));
}

/* If the closure TYPE has a static op(), also add a conversion to function
   pointer.  */

void
maybe_add_lambda_conv_op (tree type)
{
  bool nested = (current_function_decl != NULL_TREE);
  tree callop = lambda_function (type);
  tree rettype, name, fntype, fn, body, compound_stmt;
  tree thistype, stattype, statfn, convfn, call, arg;
  VEC (tree, gc) *argvec;

  if (LAMBDA_EXPR_CAPTURE_LIST (CLASSTYPE_LAMBDA_EXPR (type)) != NULL_TREE)
    return;

  if (processing_template_decl)
    return;

  stattype = build_function_type (TREE_TYPE (TREE_TYPE (callop)),
				  FUNCTION_ARG_CHAIN (callop));

  /* First build up the conversion op.  */

  rettype = build_pointer_type (stattype);
  name = mangle_conv_op_name_for_type (rettype);
  thistype = cp_build_qualified_type (type, TYPE_QUAL_CONST);
  fntype = build_method_type_directly (thistype, rettype, void_list_node);
  fn = convfn = build_lang_decl (FUNCTION_DECL, name, fntype);
  DECL_SOURCE_LOCATION (fn) = DECL_SOURCE_LOCATION (callop);

  if (TARGET_PTRMEMFUNC_VBIT_LOCATION == ptrmemfunc_vbit_in_pfn
      && DECL_ALIGN (fn) < 2 * BITS_PER_UNIT)
    DECL_ALIGN (fn) = 2 * BITS_PER_UNIT;

  SET_OVERLOADED_OPERATOR_CODE (fn, TYPE_EXPR);
  grokclassfn (type, fn, NO_SPECIAL);
  set_linkage_according_to_type (type, fn);
  rest_of_decl_compilation (fn, toplevel_bindings_p (), at_eof);
  DECL_IN_AGGR_P (fn) = 1;
  DECL_ARTIFICIAL (fn) = 1;
  DECL_NOT_REALLY_EXTERN (fn) = 1;
  DECL_DECLARED_INLINE_P (fn) = 1;
  DECL_ARGUMENTS (fn) = build_this_parm (fntype, TYPE_QUAL_CONST);

  add_method (type, fn, NULL_TREE);

  /* Generic thunk code fails for varargs; we'll complain in mark_used if
     the conversion op is used.  */
  if (varargs_function_p (callop))
    {
      DECL_DELETED_FN (fn) = 1;
      return;
    }

  /* Now build up the thunk to be returned.  */

  name = get_identifier ("_FUN");
  fn = statfn = build_lang_decl (FUNCTION_DECL, name, stattype);
  DECL_SOURCE_LOCATION (fn) = DECL_SOURCE_LOCATION (callop);
  if (TARGET_PTRMEMFUNC_VBIT_LOCATION == ptrmemfunc_vbit_in_pfn
      && DECL_ALIGN (fn) < 2 * BITS_PER_UNIT)
    DECL_ALIGN (fn) = 2 * BITS_PER_UNIT;
  grokclassfn (type, fn, NO_SPECIAL);
  set_linkage_according_to_type (type, fn);
  rest_of_decl_compilation (fn, toplevel_bindings_p (), at_eof);
  DECL_IN_AGGR_P (fn) = 1;
  DECL_ARTIFICIAL (fn) = 1;
  DECL_NOT_REALLY_EXTERN (fn) = 1;
  DECL_DECLARED_INLINE_P (fn) = 1;
  DECL_STATIC_FUNCTION_P (fn) = 1;
  DECL_ARGUMENTS (fn) = copy_list (DECL_CHAIN (DECL_ARGUMENTS (callop)));
  for (arg = DECL_ARGUMENTS (fn); arg; arg = DECL_CHAIN (arg))
    DECL_CONTEXT (arg) = fn;

  add_method (type, fn, NULL_TREE);

  if (nested)
    push_function_context ();
  else
    /* Still increment function_depth so that we don't GC in the
       middle of an expression.  */
    ++function_depth;

  /* Generate the body of the thunk.  */

  start_preparsed_function (statfn, NULL_TREE,
			    SF_PRE_PARSED | SF_INCLASS_INLINE);
  if (DECL_ONE_ONLY (statfn))
    {
      /* Put the thunk in the same comdat group as the call op.  */
      symtab_add_to_same_comdat_group
	 ((symtab_node) cgraph_get_create_node (statfn),
          (symtab_node) cgraph_get_create_node (callop));
    }
  body = begin_function_body ();
  compound_stmt = begin_compound_stmt (0);

  arg = build1 (NOP_EXPR, TREE_TYPE (DECL_ARGUMENTS (callop)),
		null_pointer_node);
  argvec = make_tree_vector ();
  VEC_quick_push (tree, argvec, arg);
  for (arg = DECL_ARGUMENTS (statfn); arg; arg = DECL_CHAIN (arg))
    {
      mark_exp_read (arg);
      VEC_safe_push (tree, gc, argvec, arg);
    }
  call = build_call_a (callop, VEC_length (tree, argvec),
		       VEC_address (tree, argvec));
  CALL_FROM_THUNK_P (call) = 1;
  if (MAYBE_CLASS_TYPE_P (TREE_TYPE (call)))
    call = build_cplus_new (TREE_TYPE (call), call, tf_warning_or_error);
  call = convert_from_reference (call);
  finish_return_stmt (call);

  finish_compound_stmt (compound_stmt);
  finish_function_body (body);

  expand_or_defer_fn (finish_function (2));

  /* Generate the body of the conversion op.  */

  start_preparsed_function (convfn, NULL_TREE,
			    SF_PRE_PARSED | SF_INCLASS_INLINE);
  body = begin_function_body ();
  compound_stmt = begin_compound_stmt (0);

  finish_return_stmt (decay_conversion (statfn, tf_warning_or_error));

  finish_compound_stmt (compound_stmt);
  finish_function_body (body);

  expand_or_defer_fn (finish_function (2));

  if (nested)
    pop_function_context ();
  else
    --function_depth;
}

/* Returns true iff VAL is a lambda-related declaration which should
   be ignored by unqualified lookup.  */

bool
is_lambda_ignored_entity (tree val)
{
  /* In unevaluated context, look past normal capture proxies.  */
  if (cp_unevaluated_operand && is_normal_capture_proxy (val))
    return true;

  /* Always ignore lambda fields, their names are only for debugging.  */
  if (TREE_CODE (val) == FIELD_DECL
      && CLASSTYPE_LAMBDA_EXPR (DECL_CONTEXT (val)))
    return true;

  /* None of the lookups that use qualify_lookup want the op() from the
     lambda; they want the one from the enclosing class.  */
  if (TREE_CODE (val) == FUNCTION_DECL && LAMBDA_FUNCTION_P (val))
    return true;

  return false;
}

#include "gt-cp-semantics.h"<|MERGE_RESOLUTION|>--- conflicted
+++ resolved
@@ -5957,18 +5957,6 @@
 
   /* Find the element for the primary base and move it to the beginning of
      the vec.  */
-<<<<<<< HEAD
-  pri = BINFO_TYPE (pri);
-  for (i = 1; ; ++i)
-    if (TREE_TYPE (VEC_index (constructor_elt, vec, i)->index) == pri)
-      break;
-
-  elt = *VEC_index (constructor_elt, vec, i);
-  for (; i > 0; --i)
-    VEC_replace (constructor_elt, vec, i,
-		 VEC_index (constructor_elt, vec, i-1));
-  VEC_replace (constructor_elt, vec, 0, &elt);
-=======
   VEC(constructor_elt,gc) &v = *vec;
   pri = BINFO_TYPE (pri);
   for (i = 1; ; ++i)
@@ -5979,7 +5967,6 @@
   for (; i > 0; --i)
     v[i] = v[i-1];
   v[0] = elt;
->>>>>>> 747e4b8f
   return vec;
 }
 
