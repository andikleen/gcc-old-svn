/* Process declarations and variables for C++ compiler.
   Copyright (C) 1988, 1992, 1993, 1994, 1995, 1996, 1997, 1998, 1999, 2000,
   2001, 2002, 2003, 2004, 2005, 2006, 2007, 2008, 2009, 2010
   Free Software Foundation, Inc.
   Contributed by Michael Tiemann (tiemann@cygnus.com)

This file is part of GCC.

GCC is free software; you can redistribute it and/or modify
it under the terms of the GNU General Public License as published by
the Free Software Foundation; either version 3, or (at your option)
any later version.

GCC is distributed in the hope that it will be useful,
but WITHOUT ANY WARRANTY; without even the implied warranty of
MERCHANTABILITY or FITNESS FOR A PARTICULAR PURPOSE.  See the
GNU General Public License for more details.

You should have received a copy of the GNU General Public License
along with GCC; see the file COPYING3.  If not see
<http://www.gnu.org/licenses/>.  */


/* Process declarations and symbol lookup for C++ front end.
   Also constructs types; the standard scalar types at initialization,
   and structure, union, array and enum types when they are declared.  */

/* ??? not all decl nodes are given the most useful possible
   line numbers.  For example, the CONST_DECLs for enum values.  */

#include "config.h"
#include "system.h"
#include "coretypes.h"
#include "tm.h"
#include "tree.h"
#include "flags.h"
#include "cp-tree.h"
#include "tree-iterator.h"
#include "tree-inline.h"
#include "decl.h"
#include "intl.h"
#include "output.h"
#include "toplev.h"
#include "hashtab.h"
#include "tm_p.h"
#include "target.h"
#include "c-family/c-common.h"
#include "c-family/c-pragma.h"
#include "diagnostic.h"
#include "intl.h"
#include "debug.h"
#include "timevar.h"
#include "pointer-set.h"
#include "splay-tree.h"
#include "plugin.h"

/* Possible cases of bad specifiers type used by bad_specifiers. */
enum bad_spec_place {
  BSP_VAR,    /* variable */
  BSP_PARM,   /* parameter */
  BSP_TYPE,   /* type */
  BSP_FIELD   /* field */
};

static tree grokparms (tree parmlist, tree *);
static const char *redeclaration_error_message (tree, tree);

static int decl_jump_unsafe (tree);
static void require_complete_types_for_parms (tree);
static int ambi_op_p (enum tree_code);
static int unary_op_p (enum tree_code);
static void push_local_name (tree);
static tree grok_reference_init (tree, tree, tree, tree *);
static tree grokvardecl (tree, tree, const cp_decl_specifier_seq *,
			 int, int, tree);
static void record_unknown_type (tree, const char *);
static tree builtin_function_1 (tree, tree, bool);
static tree build_library_fn_1 (tree, enum tree_code, tree);
static int member_function_or_else (tree, tree, enum overload_flags);
static void bad_specifiers (tree, enum bad_spec_place, int, int, int, int,
			    int);
static void check_for_uninitialized_const_var (tree);
static hashval_t typename_hash (const void *);
static int typename_compare (const void *, const void *);
static tree local_variable_p_walkfn (tree *, int *, void *);
static tree record_builtin_java_type (const char *, int);
static const char *tag_name (enum tag_types);
static tree lookup_and_check_tag (enum tag_types, tree, tag_scope, bool);
static int walk_namespaces_r (tree, walk_namespaces_fn, void *);
static void maybe_deduce_size_from_array_init (tree, tree);
static void layout_var_decl (tree);
static tree check_initializer (tree, tree, int, tree *);
static void make_rtl_for_nonlocal_decl (tree, tree, const char *);
static void save_function_data (tree);
static bool check_function_type (tree, tree);
static void finish_constructor_body (void);
static void begin_destructor_body (void);
static void finish_destructor_body (void);
static void record_key_method_defined (tree);
static tree create_array_type_for_decl (tree, tree, tree);
static tree get_atexit_node (void);
static tree get_dso_handle_node (void);
static tree start_cleanup_fn (void);
static void end_cleanup_fn (void);
static tree cp_make_fname_decl (location_t, tree, int);
static void initialize_predefined_identifiers (void);
static tree check_special_function_return_type
	(special_function_kind, tree, tree);
static tree push_cp_library_fn (enum tree_code, tree);
static tree build_cp_library_fn (tree, enum tree_code, tree);
static void store_parm_decls (tree);
static void initialize_local_var (tree, tree);
static void expand_static_init (tree, tree);

/* The following symbols are subsumed in the cp_global_trees array, and
   listed here individually for documentation purposes.

   C++ extensions
	tree wchar_decl_node;

	tree vtable_entry_type;
	tree delta_type_node;
	tree __t_desc_type_node;

	tree class_type_node;
	tree unknown_type_node;

   Array type `vtable_entry_type[]'

	tree vtbl_type_node;
	tree vtbl_ptr_type_node;

   Namespaces,

	tree std_node;
	tree abi_node;

   A FUNCTION_DECL which can call `abort'.  Not necessarily the
   one that the user will declare, but sufficient to be called
   by routines that want to abort the program.

	tree abort_fndecl;

   The FUNCTION_DECL for the default `::operator delete'.

	tree global_delete_fndecl;

   Used by RTTI
	tree type_info_type_node, tinfo_decl_id, tinfo_decl_type;
	tree tinfo_var_id;  */

tree cp_global_trees[CPTI_MAX];

/* Indicates that there is a type value in some namespace, although
   that is not necessarily in scope at the moment.  */

tree global_type_node;

/* The node that holds the "name" of the global scope.  */
tree global_scope_name;

#define local_names cp_function_chain->x_local_names

/* A list of objects which have constructors or destructors
   which reside in the global scope.  The decl is stored in
   the TREE_VALUE slot and the initializer is stored
   in the TREE_PURPOSE slot.  */
tree static_aggregates;

/* -- end of C++ */

/* A node for the integer constant 2.  */

tree integer_two_node;

/* Used only for jumps to as-yet undefined labels, since jumps to
   defined labels can have their validity checked immediately.  */

struct GTY(()) named_label_use_entry {
  struct named_label_use_entry *next;
  /* The binding level to which this entry is *currently* attached.
     This is initially the binding level in which the goto appeared,
     but is modified as scopes are closed.  */
  struct cp_binding_level *binding_level;
  /* The head of the names list that was current when the goto appeared,
     or the inner scope popped.  These are the decls that will *not* be
     skipped when jumping to the label.  */
  tree names_in_scope;
  /* The location of the goto, for error reporting.  */
  location_t o_goto_locus;
  /* True if an OpenMP structured block scope has been closed since
     the goto appeared.  This means that the branch from the label will
     illegally exit an OpenMP scope.  */
  bool in_omp_scope;
};

/* A list of all LABEL_DECLs in the function that have names.  Here so
   we can clear out their names' definitions at the end of the
   function, and so we can check the validity of jumps to these labels.  */

struct GTY(()) named_label_entry {
  /* The decl itself.  */
  tree label_decl;

  /* The binding level to which the label is *currently* attached.
     This is initially set to the binding level in which the label
     is defined, but is modified as scopes are closed.  */
  struct cp_binding_level *binding_level;
  /* The head of the names list that was current when the label was
     defined, or the inner scope popped.  These are the decls that will
     be skipped when jumping to the label.  */
  tree names_in_scope;
  /* A vector of all decls from all binding levels that would be
     crossed by a backward branch to the label.  */
  VEC(tree,gc) *bad_decls;

  /* A list of uses of the label, before the label is defined.  */
  struct named_label_use_entry *uses;

  /* The following bits are set after the label is defined, and are
     updated as scopes are popped.  They indicate that a backward jump
     to the label will illegally enter a scope of the given flavor.  */
  bool in_try_scope;
  bool in_catch_scope;
  bool in_omp_scope;
};

#define named_labels cp_function_chain->x_named_labels

/* The number of function bodies which we are currently processing.
   (Zero if we are at namespace scope, one inside the body of a
   function, two inside the body of a function in a local class, etc.)  */
int function_depth;

/* To avoid unwanted recursion, finish_function defers all mark_used calls
   encountered during its execution until it finishes.  */
bool defer_mark_used_calls;
VEC(tree, gc) *deferred_mark_used_calls;

/* States indicating how grokdeclarator() should handle declspecs marked
   with __attribute__((deprecated)).  An object declared as
   __attribute__((deprecated)) suppresses warnings of uses of other
   deprecated items.  */
enum deprecated_states deprecated_state = DEPRECATED_NORMAL;


/* A list of VAR_DECLs whose type was incomplete at the time the
   variable was declared.  */

typedef struct GTY(()) incomplete_var_d {
  tree decl;
  tree incomplete_type;
} incomplete_var;
<<<<<<< HEAD

DEF_VEC_O(incomplete_var);
DEF_VEC_ALLOC_O(incomplete_var,gc);

=======

DEF_VEC_O(incomplete_var);
DEF_VEC_ALLOC_O(incomplete_var,gc);

>>>>>>> 3bd7a983
static GTY(()) VEC(incomplete_var,gc) *incomplete_vars;

/* Returns the kind of template specialization we are currently
   processing, given that it's declaration contained N_CLASS_SCOPES
   explicit scope qualifications.  */

tmpl_spec_kind
current_tmpl_spec_kind (int n_class_scopes)
{
  int n_template_parm_scopes = 0;
  int seen_specialization_p = 0;
  int innermost_specialization_p = 0;
  struct cp_binding_level *b;

  /* Scan through the template parameter scopes.  */
  for (b = current_binding_level;
       b->kind == sk_template_parms;
       b = b->level_chain)
    {
      /* If we see a specialization scope inside a parameter scope,
	 then something is wrong.  That corresponds to a declaration
	 like:

	    template <class T> template <> ...

	 which is always invalid since [temp.expl.spec] forbids the
	 specialization of a class member template if the enclosing
	 class templates are not explicitly specialized as well.  */
      if (b->explicit_spec_p)
	{
	  if (n_template_parm_scopes == 0)
	    innermost_specialization_p = 1;
	  else
	    seen_specialization_p = 1;
	}
      else if (seen_specialization_p == 1)
	return tsk_invalid_member_spec;

      ++n_template_parm_scopes;
    }

  /* Handle explicit instantiations.  */
  if (processing_explicit_instantiation)
    {
      if (n_template_parm_scopes != 0)
	/* We've seen a template parameter list during an explicit
	   instantiation.  For example:

	     template <class T> template void f(int);

	   This is erroneous.  */
	return tsk_invalid_expl_inst;
      else
	return tsk_expl_inst;
    }

  if (n_template_parm_scopes < n_class_scopes)
    /* We've not seen enough template headers to match all the
       specialized classes present.  For example:

	 template <class T> void R<T>::S<T>::f(int);

       This is invalid; there needs to be one set of template
       parameters for each class.  */
    return tsk_insufficient_parms;
  else if (n_template_parm_scopes == n_class_scopes)
    /* We're processing a non-template declaration (even though it may
       be a member of a template class.)  For example:

	 template <class T> void S<T>::f(int);

       The `class T' matches the `S<T>', leaving no template headers
       corresponding to the `f'.  */
    return tsk_none;
  else if (n_template_parm_scopes > n_class_scopes + 1)
    /* We've got too many template headers.  For example:

	 template <> template <class T> void f (T);

       There need to be more enclosing classes.  */
    return tsk_excessive_parms;
  else
    /* This must be a template.  It's of the form:

	 template <class T> template <class U> void S<T>::f(U);

       This is a specialization if the innermost level was a
       specialization; otherwise it's just a definition of the
       template.  */
    return innermost_specialization_p ? tsk_expl_spec : tsk_template;
}

/* Exit the current scope.  */

void
finish_scope (void)
{
  poplevel (0, 0, 0);
}

/* When a label goes out of scope, check to see if that label was used
   in a valid manner, and issue any appropriate warnings or errors.  */

static void
pop_label (tree label, tree old_value)
{
  if (!processing_template_decl)
    {
      if (DECL_INITIAL (label) == NULL_TREE)
	{
	  location_t location;

	  error ("label %q+D used but not defined", label);
	  location = input_location; /* FIXME want (input_filename, (line)0) */
	  /* Avoid crashing later.  */
	  define_label (location, DECL_NAME (label));
	}
      else 
	warn_for_unused_label (label);
    }

  SET_IDENTIFIER_LABEL_VALUE (DECL_NAME (label), old_value);
}

/* At the end of a function, all labels declared within the function
   go out of scope.  BLOCK is the top-level block for the
   function.  */

static int
pop_labels_1 (void **slot, void *data)
{
  struct named_label_entry *ent = (struct named_label_entry *) *slot;
  tree block = (tree) data;

  pop_label (ent->label_decl, NULL_TREE);

  /* Put the labels into the "variables" of the top-level block,
     so debugger can see them.  */
  DECL_CHAIN (ent->label_decl) = BLOCK_VARS (block);
  BLOCK_VARS (block) = ent->label_decl;

  htab_clear_slot (named_labels, slot);

  return 1;
}

static void
pop_labels (tree block)
{
  if (named_labels)
    {
      htab_traverse (named_labels, pop_labels_1, block);
      named_labels = NULL;
    }
}

/* At the end of a block with local labels, restore the outer definition.  */

static void
pop_local_label (tree label, tree old_value)
{
  struct named_label_entry dummy;
  void **slot;

  pop_label (label, old_value);

  dummy.label_decl = label;
  slot = htab_find_slot (named_labels, &dummy, NO_INSERT);
  htab_clear_slot (named_labels, slot);
}

/* The following two routines are used to interface to Objective-C++.
   The binding level is purposely treated as an opaque type.  */

void *
objc_get_current_scope (void)
{
  return current_binding_level;
}

/* The following routine is used by the NeXT-style SJLJ exceptions;
   variables get marked 'volatile' so as to not be clobbered by
   _setjmp()/_longjmp() calls.  All variables in the current scope,
   as well as parent scopes up to (but not including) ENCLOSING_BLK
   shall be thusly marked.  */

void
objc_mark_locals_volatile (void *enclosing_blk)
{
  struct cp_binding_level *scope;

  for (scope = current_binding_level;
       scope && scope != enclosing_blk;
       scope = scope->level_chain)
    {
      tree decl;

      for (decl = scope->names; decl; decl = TREE_CHAIN (decl))
	objc_volatilize_decl (decl);

      /* Do not climb up past the current function.  */
      if (scope->kind == sk_function_parms)
	break;
    }
}

/* Update data for defined and undefined labels when leaving a scope.  */

static int
poplevel_named_label_1 (void **slot, void *data)
{
  struct named_label_entry *ent = (struct named_label_entry *) *slot;
  struct cp_binding_level *bl = (struct cp_binding_level *) data;
  struct cp_binding_level *obl = bl->level_chain;

  if (ent->binding_level == bl)
    {
      tree decl;

      for (decl = ent->names_in_scope; decl; decl = DECL_CHAIN (decl))
	if (decl_jump_unsafe (decl))
	  VEC_safe_push (tree, gc, ent->bad_decls, decl);

      ent->binding_level = obl;
      ent->names_in_scope = obl->names;
      switch (bl->kind)
	{
	case sk_try:
	  ent->in_try_scope = true;
	  break;
	case sk_catch:
	  ent->in_catch_scope = true;
	  break;
	case sk_omp:
	  ent->in_omp_scope = true;
	  break;
	default:
	  break;
	}
    }
  else if (ent->uses)
    {
      struct named_label_use_entry *use;

      for (use = ent->uses; use ; use = use->next)
	if (use->binding_level == bl)
	  {
	    use->binding_level = obl;
	    use->names_in_scope = obl->names;
	    if (bl->kind == sk_omp)
	      use->in_omp_scope = true;
	  }
    }

  return 1;
}

/* Saved errorcount to avoid -Wunused-but-set-{parameter,variable} warnings
   when errors were reported, except for -Werror-unused-but-set-*.  */
static int unused_but_set_errorcount;

/* Exit a binding level.
   Pop the level off, and restore the state of the identifier-decl mappings
   that were in effect when this level was entered.

   If KEEP == 1, this level had explicit declarations, so
   and create a "block" (a BLOCK node) for the level
   to record its declarations and subblocks for symbol table output.

   If FUNCTIONBODY is nonzero, this level is the body of a function,
   so create a block as if KEEP were set and also clear out all
   label names.

   If REVERSE is nonzero, reverse the order of decls before putting
   them into the BLOCK.  */

tree
poplevel (int keep, int reverse, int functionbody)
{
  tree link;
  /* The chain of decls was accumulated in reverse order.
     Put it into forward order, just for cleanliness.  */
  tree decls;
  tree subblocks;
  tree block;
  tree decl;
  int leaving_for_scope;
  scope_kind kind;

  timevar_push (TV_NAME_LOOKUP);
 restart:

  block = NULL_TREE;

  gcc_assert (current_binding_level->kind != sk_class);

  if (current_binding_level->kind == sk_cleanup)
    functionbody = 0;
  subblocks = functionbody >= 0 ? current_binding_level->blocks : 0;

  gcc_assert (!VEC_length(cp_class_binding,
			  current_binding_level->class_shadowed));

  /* We used to use KEEP == 2 to indicate that the new block should go
     at the beginning of the list of blocks at this binding level,
     rather than the end.  This hack is no longer used.  */
  gcc_assert (keep == 0 || keep == 1);

  if (current_binding_level->keep)
    keep = 1;

  /* Any uses of undefined labels, and any defined labels, now operate
     under constraints of next binding contour.  */
  if (cfun && !functionbody && named_labels)
    htab_traverse (named_labels, poplevel_named_label_1,
		   current_binding_level);

  /* Get the decls in the order they were written.
     Usually current_binding_level->names is in reverse order.
     But parameter decls were previously put in forward order.  */

  if (reverse)
    current_binding_level->names
      = decls = nreverse (current_binding_level->names);
  else
    decls = current_binding_level->names;

  /* If there were any declarations or structure tags in that level,
     or if this level is a function body,
     create a BLOCK to record them for the life of this function.  */
  block = NULL_TREE;
  if (keep == 1 || functionbody)
    block = make_node (BLOCK);
  if (block != NULL_TREE)
    {
      BLOCK_VARS (block) = decls;
      BLOCK_SUBBLOCKS (block) = subblocks;
    }

  /* In each subblock, record that this is its superior.  */
  if (keep >= 0)
    for (link = subblocks; link; link = BLOCK_CHAIN (link))
      BLOCK_SUPERCONTEXT (link) = block;

  /* We still support the old for-scope rules, whereby the variables
     in a for-init statement were in scope after the for-statement
     ended.  We only use the new rules if flag_new_for_scope is
     nonzero.  */
  leaving_for_scope
    = current_binding_level->kind == sk_for && flag_new_for_scope == 1;

  /* Before we remove the declarations first check for unused variables.  */
  if ((warn_unused_variable || warn_unused_but_set_variable)
      && !processing_template_decl)
    for (decl = getdecls (); decl; decl = TREE_CHAIN (decl))
      if (TREE_CODE (decl) == VAR_DECL
	  && (! TREE_USED (decl) || !DECL_READ_P (decl))
	  && ! DECL_IN_SYSTEM_HEADER (decl)
	  && DECL_NAME (decl) && ! DECL_ARTIFICIAL (decl))
	{
	  if (! TREE_USED (decl))
	    warning (OPT_Wunused_variable, "unused variable %q+D", decl);
	  else if (DECL_CONTEXT (decl) == current_function_decl
		   && TREE_TYPE (decl) != error_mark_node
		   && TREE_CODE (TREE_TYPE (decl)) != REFERENCE_TYPE
		   && errorcount == unused_but_set_errorcount
		   && (!CLASS_TYPE_P (TREE_TYPE (decl))
		       || !TYPE_HAS_NONTRIVIAL_DESTRUCTOR (TREE_TYPE (decl))))
	    {
	      warning (OPT_Wunused_but_set_variable,
		       "variable %q+D set but not used", decl); 
	      unused_but_set_errorcount = errorcount;
	    }
	}

  /* Remove declarations for all the DECLs in this level.  */
  for (link = decls; link; link = TREE_CHAIN (link))
    {
      if (leaving_for_scope && TREE_CODE (link) == VAR_DECL
	  && DECL_NAME (link))
	{
	  tree name = DECL_NAME (link);
	  cxx_binding *ob;
	  tree ns_binding;

	  ob = outer_binding (name,
			      IDENTIFIER_BINDING (name),
			      /*class_p=*/true);
	  if (!ob)
	    ns_binding = IDENTIFIER_NAMESPACE_VALUE (name);
	  else
	    ns_binding = NULL_TREE;

	  if (ob && ob->scope == current_binding_level->level_chain)
	    /* We have something like:

		 int i;
		 for (int i; ;);

	       and we are leaving the `for' scope.  There's no reason to
	       keep the binding of the inner `i' in this case.  */
	    pop_binding (name, link);
	  else if ((ob && (TREE_CODE (ob->value) == TYPE_DECL))
		   || (ns_binding && TREE_CODE (ns_binding) == TYPE_DECL))
	    /* Here, we have something like:

		 typedef int I;

		 void f () {
		   for (int I; ;);
		 }

	       We must pop the for-scope binding so we know what's a
	       type and what isn't.  */
	    pop_binding (name, link);
	  else
	    {
	      /* Mark this VAR_DECL as dead so that we can tell we left it
		 there only for backward compatibility.  */
	      DECL_DEAD_FOR_LOCAL (link) = 1;

	      /* Keep track of what should have happened when we
		 popped the binding.  */
	      if (ob && ob->value)
		{
		  SET_DECL_SHADOWED_FOR_VAR (link, ob->value);
		  DECL_HAS_SHADOWED_FOR_VAR_P (link) = 1;
		}

	      /* Add it to the list of dead variables in the next
		 outermost binding to that we can remove these when we
		 leave that binding.  */
	      current_binding_level->level_chain->dead_vars_from_for
		= tree_cons (NULL_TREE, link,
			     current_binding_level->level_chain->
			     dead_vars_from_for);

	      /* Although we don't pop the cxx_binding, we do clear
		 its SCOPE since the scope is going away now.  */
	      IDENTIFIER_BINDING (name)->scope
		= current_binding_level->level_chain;
	    }
	}
      else
	{
	  tree name;

	  /* Remove the binding.  */
	  decl = link;

	  if (TREE_CODE (decl) == TREE_LIST)
	    decl = TREE_VALUE (decl);
	  name = decl;

	  if (TREE_CODE (name) == OVERLOAD)
	    name = OVL_FUNCTION (name);

	  gcc_assert (DECL_P (name));
	  pop_binding (DECL_NAME (name), decl);
	}
    }

  /* Remove declarations for any `for' variables from inner scopes
     that we kept around.  */
  for (link = current_binding_level->dead_vars_from_for;
       link; link = TREE_CHAIN (link))
    pop_binding (DECL_NAME (TREE_VALUE (link)), TREE_VALUE (link));

  /* Restore the IDENTIFIER_TYPE_VALUEs.  */
  for (link = current_binding_level->type_shadowed;
       link; link = TREE_CHAIN (link))
    SET_IDENTIFIER_TYPE_VALUE (TREE_PURPOSE (link), TREE_VALUE (link));

  /* Restore the IDENTIFIER_LABEL_VALUEs for local labels.  */
  for (link = current_binding_level->shadowed_labels;
       link;
       link = TREE_CHAIN (link))
    pop_local_label (TREE_VALUE (link), TREE_PURPOSE (link));

  /* There may be OVERLOADs (wrapped in TREE_LISTs) on the BLOCK_VARs
     list if a `using' declaration put them there.  The debugging
     back ends won't understand OVERLOAD, so we remove them here.
     Because the BLOCK_VARS are (temporarily) shared with
     CURRENT_BINDING_LEVEL->NAMES we must do this fixup after we have
     popped all the bindings.  */
  if (block)
    {
      tree* d;

      for (d = &BLOCK_VARS (block); *d; )
	{
	  if (TREE_CODE (*d) == TREE_LIST)
	    *d = TREE_CHAIN (*d);
	  else
	    d = &DECL_CHAIN (*d);
	}
    }

  /* If the level being exited is the top level of a function,
     check over all the labels.  */
  if (functionbody)
    {
      /* Since this is the top level block of a function, the vars are
	 the function's parameters.  Don't leave them in the BLOCK
	 because they are found in the FUNCTION_DECL instead.  */
      BLOCK_VARS (block) = 0;
      pop_labels (block);
    }

  kind = current_binding_level->kind;
  if (kind == sk_cleanup)
    {
      tree stmt;

      /* If this is a temporary binding created for a cleanup, then we'll
	 have pushed a statement list level.  Pop that, create a new
	 BIND_EXPR for the block, and insert it into the stream.  */
      stmt = pop_stmt_list (current_binding_level->statement_list);
      stmt = c_build_bind_expr (input_location, block, stmt);
      add_stmt (stmt);
    }

  leave_scope ();
  if (functionbody)
    {
      /* The current function is being defined, so its DECL_INITIAL
	 should be error_mark_node.  */
      gcc_assert (DECL_INITIAL (current_function_decl) == error_mark_node);
      DECL_INITIAL (current_function_decl) = block;
    }
  else if (block)
    current_binding_level->blocks
      = chainon (current_binding_level->blocks, block);

  /* If we did not make a block for the level just exited,
     any blocks made for inner levels
     (since they cannot be recorded as subblocks in that level)
     must be carried forward so they will later become subblocks
     of something else.  */
  else if (subblocks)
    current_binding_level->blocks
      = chainon (current_binding_level->blocks, subblocks);

  /* Each and every BLOCK node created here in `poplevel' is important
     (e.g. for proper debugging information) so if we created one
     earlier, mark it as "used".  */
  if (block)
    TREE_USED (block) = 1;

  /* All temporary bindings created for cleanups are popped silently.  */
  if (kind == sk_cleanup)
    goto restart;

  POP_TIMEVAR_AND_RETURN (TV_NAME_LOOKUP, block);
}

/* Walk all the namespaces contained NAMESPACE, including NAMESPACE
   itself, calling F for each.  The DATA is passed to F as well.  */

static int
walk_namespaces_r (tree name_space, walk_namespaces_fn f, void* data)
{
  int result = 0;
  tree current = NAMESPACE_LEVEL (name_space)->namespaces;

  result |= (*f) (name_space, data);

  for (; current; current = DECL_CHAIN (current))
    result |= walk_namespaces_r (current, f, data);

  return result;
}

/* Walk all the namespaces, calling F for each.  The DATA is passed to
   F as well.  */

int
walk_namespaces (walk_namespaces_fn f, void* data)
{
  return walk_namespaces_r (global_namespace, f, data);
}

/* Call wrapup_globals_declarations for the globals in NAMESPACE.  If
   DATA is non-NULL, this is the last time we will call
   wrapup_global_declarations for this NAMESPACE.  */

int
wrapup_globals_for_namespace (tree name_space, void* data)
{
  struct cp_binding_level *level = NAMESPACE_LEVEL (name_space);
  VEC(tree,gc) *statics = level->static_decls;
  tree *vec = VEC_address (tree, statics);
  tree decl;
  int len = VEC_length (tree, statics);
  int last_time = (data != 0);

  /* Check undefined IFUNC symbols.  */
  for (decl = level->names; decl; decl = TREE_CHAIN (decl))
    if (TREE_CODE (decl) == FUNCTION_DECL
	&& DECL_INITIAL (decl) == 0
	&& DECL_EXTERNAL (decl)
	&& ! TREE_NO_WARNING (decl)
	&& DECL_IS_IFUNC (decl))
    {
      error_at (input_location,
		"indirect function %q+F never defined", decl);
      TREE_NO_WARNING (decl) = 1;
    }

  if (last_time)
    {
      check_global_declarations (vec, len);
      emit_debug_global_declarations (vec, len);
      return 0;
    }

  /* Write out any globals that need to be output.  */
  return wrapup_global_declarations (vec, len);
}


/* In C++, you don't have to write `struct S' to refer to `S'; you
   can just use `S'.  We accomplish this by creating a TYPE_DECL as
   if the user had written `typedef struct S S'.  Create and return
   the TYPE_DECL for TYPE.  */

tree
create_implicit_typedef (tree name, tree type)
{
  tree decl;

  decl = build_decl (input_location, TYPE_DECL, name, type);
  DECL_ARTIFICIAL (decl) = 1;
  /* There are other implicit type declarations, like the one *within*
     a class that allows you to write `S::S'.  We must distinguish
     amongst these.  */
  SET_DECL_IMPLICIT_TYPEDEF_P (decl);
  TYPE_NAME (type) = decl;
  TYPE_STUB_DECL (type) = decl;

  return decl;
}

/* Remember a local name for name-mangling purposes.  */

static void
push_local_name (tree decl)
{
  size_t i, nelts;
  tree t, name;

  timevar_push (TV_NAME_LOOKUP);

  name = DECL_NAME (decl);

  nelts = VEC_length (tree, local_names);
  for (i = 0; i < nelts; i++)
    {
      t = VEC_index (tree, local_names, i);
      if (DECL_NAME (t) == name)
	{
	  if (!DECL_LANG_SPECIFIC (decl))
	    retrofit_lang_decl (decl);
	  DECL_LANG_SPECIFIC (decl)->u.base.u2sel = 1;
	  if (DECL_LANG_SPECIFIC (t))
	    DECL_DISCRIMINATOR (decl) = DECL_DISCRIMINATOR (t) + 1;
	  else
	    DECL_DISCRIMINATOR (decl) = 1;

	  VEC_replace (tree, local_names, i, decl);
	  timevar_pop (TV_NAME_LOOKUP);
	  return;
	}
    }

  VEC_safe_push (tree, gc, local_names, decl);
  timevar_pop (TV_NAME_LOOKUP);
}

/* Subroutine of duplicate_decls: return truthvalue of whether
   or not types of these decls match.

   For C++, we must compare the parameter list so that `int' can match
   `int&' in a parameter position, but `int&' is not confused with
   `const int&'.  */

int
decls_match (tree newdecl, tree olddecl)
{
  int types_match;

  if (newdecl == olddecl)
    return 1;

  if (TREE_CODE (newdecl) != TREE_CODE (olddecl))
    /* If the two DECLs are not even the same kind of thing, we're not
       interested in their types.  */
    return 0;

  if (TREE_CODE (newdecl) == FUNCTION_DECL)
    {
      tree f1 = TREE_TYPE (newdecl);
      tree f2 = TREE_TYPE (olddecl);
      tree p1 = TYPE_ARG_TYPES (f1);
      tree p2 = TYPE_ARG_TYPES (f2);

      /* Specializations of different templates are different functions
	 even if they have the same type.  */
      tree t1 = (DECL_USE_TEMPLATE (newdecl)
		 ? DECL_TI_TEMPLATE (newdecl)
		 : NULL_TREE);
      tree t2 = (DECL_USE_TEMPLATE (olddecl)
		 ? DECL_TI_TEMPLATE (olddecl)
		 : NULL_TREE);
      if (t1 != t2)
	return 0;

      if (CP_DECL_CONTEXT (newdecl) != CP_DECL_CONTEXT (olddecl)
	  && ! (DECL_EXTERN_C_P (newdecl)
		&& DECL_EXTERN_C_P (olddecl)))
	return 0;

#ifdef NO_IMPLICIT_EXTERN_C
      /* A new declaration doesn't match a built-in one unless it
	 is also extern "C".  */
      if (DECL_IS_BUILTIN (olddecl)
	  && DECL_EXTERN_C_P (olddecl) && !DECL_EXTERN_C_P (newdecl))
	return 0;
#endif

      if (TREE_CODE (f1) != TREE_CODE (f2))
	return 0;

      if (same_type_p (TREE_TYPE (f1), TREE_TYPE (f2)))
	{
	  if (p2 == NULL_TREE && DECL_EXTERN_C_P (olddecl)
	      && (DECL_BUILT_IN (olddecl)
#ifndef NO_IMPLICIT_EXTERN_C
		  || (DECL_IN_SYSTEM_HEADER (newdecl) && !DECL_CLASS_SCOPE_P (newdecl))
		  || (DECL_IN_SYSTEM_HEADER (olddecl) && !DECL_CLASS_SCOPE_P (olddecl))
#endif
	      ))
	    {
	      types_match = self_promoting_args_p (p1);
	      if (p1 == void_list_node)
		TREE_TYPE (newdecl) = TREE_TYPE (olddecl);
	    }
#ifndef NO_IMPLICIT_EXTERN_C
	  else if (p1 == NULL_TREE
		   && (DECL_EXTERN_C_P (olddecl)
		       && DECL_IN_SYSTEM_HEADER (olddecl)
		       && !DECL_CLASS_SCOPE_P (olddecl))
		   && (DECL_EXTERN_C_P (newdecl)
		       && DECL_IN_SYSTEM_HEADER (newdecl)
		       && !DECL_CLASS_SCOPE_P (newdecl)))
	    {
	      types_match = self_promoting_args_p (p2);
	      TREE_TYPE (newdecl) = TREE_TYPE (olddecl);
	    }
#endif
	  else
	    types_match = compparms (p1, p2);
	}
      else
	types_match = 0;
    }
  else if (TREE_CODE (newdecl) == TEMPLATE_DECL)
    {
      if (TREE_CODE (DECL_TEMPLATE_RESULT (newdecl))
	  != TREE_CODE (DECL_TEMPLATE_RESULT (olddecl)))
	return 0;

      if (!comp_template_parms (DECL_TEMPLATE_PARMS (newdecl),
				DECL_TEMPLATE_PARMS (olddecl)))
	return 0;

      if (TREE_CODE (DECL_TEMPLATE_RESULT (newdecl)) == TYPE_DECL)
	types_match = same_type_p (TREE_TYPE (DECL_TEMPLATE_RESULT (olddecl)),
				   TREE_TYPE (DECL_TEMPLATE_RESULT (newdecl)));
      else
	types_match = decls_match (DECL_TEMPLATE_RESULT (olddecl),
				   DECL_TEMPLATE_RESULT (newdecl));
    }
  else
    {
      /* Need to check scope for variable declaration (VAR_DECL).
	 For typedef (TYPE_DECL), scope is ignored.  */
      if (TREE_CODE (newdecl) == VAR_DECL
	  && CP_DECL_CONTEXT (newdecl) != CP_DECL_CONTEXT (olddecl)
	  /* [dcl.link]
	     Two declarations for an object with C language linkage
	     with the same name (ignoring the namespace that qualify
	     it) that appear in different namespace scopes refer to
	     the same object.  */
	  && !(DECL_EXTERN_C_P (olddecl) && DECL_EXTERN_C_P (newdecl)))
	return 0;

      if (TREE_TYPE (newdecl) == error_mark_node)
	types_match = TREE_TYPE (olddecl) == error_mark_node;
      else if (TREE_TYPE (olddecl) == NULL_TREE)
	types_match = TREE_TYPE (newdecl) == NULL_TREE;
      else if (TREE_TYPE (newdecl) == NULL_TREE)
	types_match = 0;
      else
	types_match = comptypes (TREE_TYPE (newdecl),
				 TREE_TYPE (olddecl),
				 COMPARE_REDECLARATION);
    }

  return types_match;
}

/* If NEWDECL is `static' and an `extern' was seen previously,
   warn about it.  OLDDECL is the previous declaration.

   Note that this does not apply to the C++ case of declaring
   a variable `extern const' and then later `const'.

   Don't complain about built-in functions, since they are beyond
   the user's control.  */

void
warn_extern_redeclared_static (tree newdecl, tree olddecl)
{
  if (TREE_CODE (newdecl) == TYPE_DECL
      || TREE_CODE (newdecl) == TEMPLATE_DECL
      || TREE_CODE (newdecl) == CONST_DECL
      || TREE_CODE (newdecl) == NAMESPACE_DECL)
    return;

  /* Don't get confused by static member functions; that's a different
     use of `static'.  */
  if (TREE_CODE (newdecl) == FUNCTION_DECL
      && DECL_STATIC_FUNCTION_P (newdecl))
    return;

  /* If the old declaration was `static', or the new one isn't, then
     then everything is OK.  */
  if (DECL_THIS_STATIC (olddecl) || !DECL_THIS_STATIC (newdecl))
    return;

  /* It's OK to declare a builtin function as `static'.  */
  if (TREE_CODE (olddecl) == FUNCTION_DECL
      && DECL_ARTIFICIAL (olddecl))
    return;

  permerror (input_location, "%qD was declared %<extern%> and later %<static%>", newdecl);
  permerror (input_location, "previous declaration of %q+D", olddecl);
}

/* NEW_DECL is a redeclaration of OLD_DECL; both are functions or
   function templates.  If their exception specifications do not
   match, issue a diagnostic.  */

static void
check_redeclaration_exception_specification (tree new_decl,
					     tree old_decl)
{
  tree new_type;
  tree old_type;
  tree new_exceptions;
  tree old_exceptions;

  new_type = TREE_TYPE (new_decl);
  new_exceptions = TYPE_RAISES_EXCEPTIONS (new_type);
  old_type = TREE_TYPE (old_decl);
  old_exceptions = TYPE_RAISES_EXCEPTIONS (old_type);

  /* [except.spec]

     If any declaration of a function has an exception-specification,
     all declarations, including the definition and an explicit
     specialization, of that function shall have an
     exception-specification with the same set of type-ids.  */
  if ((pedantic || ! DECL_IN_SYSTEM_HEADER (old_decl))
      && ! DECL_IS_BUILTIN (old_decl)
      && flag_exceptions
      && !comp_except_specs (new_exceptions, old_exceptions, ce_normal))
    {
      error ("declaration of %qF has a different exception specifier",
	     new_decl);
      error ("from previous declaration %q+F", old_decl);
    }
}

#define GNU_INLINE_P(fn) (DECL_DECLARED_INLINE_P (fn)			\
			  && lookup_attribute ("gnu_inline",		\
					       DECL_ATTRIBUTES (fn)))

/* If NEWDECL is a redeclaration of OLDDECL, merge the declarations.
   If the redeclaration is invalid, a diagnostic is issued, and the
   error_mark_node is returned.  Otherwise, OLDDECL is returned.

   If NEWDECL is not a redeclaration of OLDDECL, NULL_TREE is
   returned.

   NEWDECL_IS_FRIEND is true if NEWDECL was declared as a friend.  */

tree
duplicate_decls (tree newdecl, tree olddecl, bool newdecl_is_friend)
{
  unsigned olddecl_uid = DECL_UID (olddecl);
  int olddecl_friend = 0, types_match = 0, hidden_friend = 0;
  int new_defines_function = 0;
  tree new_template_info;

  if (newdecl == olddecl)
    return olddecl;

  types_match = decls_match (newdecl, olddecl);

  /* If either the type of the new decl or the type of the old decl is an
     error_mark_node, then that implies that we have already issued an
     error (earlier) for some bogus type specification, and in that case,
     it is rather pointless to harass the user with yet more error message
     about the same declaration, so just pretend the types match here.  */
  if (TREE_TYPE (newdecl) == error_mark_node
      || TREE_TYPE (olddecl) == error_mark_node)
    return error_mark_node;

  if (DECL_P (olddecl)
      && TREE_CODE (newdecl) == FUNCTION_DECL
      && TREE_CODE (olddecl) == FUNCTION_DECL
      && (DECL_UNINLINABLE (newdecl) || DECL_UNINLINABLE (olddecl)))
    {
      if (DECL_DECLARED_INLINE_P (newdecl)
	  && DECL_UNINLINABLE (newdecl)
	  && lookup_attribute ("noinline", DECL_ATTRIBUTES (newdecl)))
	/* Already warned elsewhere.  */;
      else if (DECL_DECLARED_INLINE_P (olddecl)
	       && DECL_UNINLINABLE (olddecl)
	       && lookup_attribute ("noinline", DECL_ATTRIBUTES (olddecl)))
	/* Already warned.  */;
      else if (DECL_DECLARED_INLINE_P (newdecl)
	       && DECL_UNINLINABLE (olddecl)
	       && lookup_attribute ("noinline", DECL_ATTRIBUTES (olddecl)))
	{
	  warning (OPT_Wattributes, "function %q+D redeclared as inline",
		   newdecl);
	  warning (OPT_Wattributes, "previous declaration of %q+D "
		   "with attribute noinline", olddecl);
	}
      else if (DECL_DECLARED_INLINE_P (olddecl)
	       && DECL_UNINLINABLE (newdecl)
	       && lookup_attribute ("noinline", DECL_ATTRIBUTES (newdecl)))
	{
	  warning (OPT_Wattributes, "function %q+D redeclared with "
		   "attribute noinline", newdecl);
	  warning (OPT_Wattributes, "previous declaration of %q+D was inline",
		   olddecl);
	}
    }

  /* Check for redeclaration and other discrepancies.  */
  if (TREE_CODE (olddecl) == FUNCTION_DECL
      && DECL_ARTIFICIAL (olddecl))
    {
      gcc_assert (!DECL_HIDDEN_FRIEND_P (olddecl));
      if (TREE_CODE (newdecl) != FUNCTION_DECL)
	{
	  /* Avoid warnings redeclaring built-ins which have not been
	     explicitly declared.  */
	  if (DECL_ANTICIPATED (olddecl))
	    return NULL_TREE;

	  /* If you declare a built-in or predefined function name as static,
	     the old definition is overridden, but optionally warn this was a
	     bad choice of name.  */
	  if (! TREE_PUBLIC (newdecl))
	    {
	      warning (OPT_Wshadow, 
                       DECL_BUILT_IN (olddecl)
                       ? G_("shadowing built-in function %q#D")
                       : G_("shadowing library function %q#D"), olddecl);
	      /* Discard the old built-in function.  */
	      return NULL_TREE;
	    }
	  /* If the built-in is not ansi, then programs can override
	     it even globally without an error.  */
	  else if (! DECL_BUILT_IN (olddecl))
	    warning (0, "library function %q#D redeclared as non-function %q#D",
		     olddecl, newdecl);
	  else
	    {
	      error ("declaration of %q#D", newdecl);
	      error ("conflicts with built-in declaration %q#D",
		     olddecl);
	    }
	  return NULL_TREE;
	}
      else if (!types_match)
	{
	  /* Avoid warnings redeclaring built-ins which have not been
	     explicitly declared.  */
	  if (DECL_ANTICIPATED (olddecl))
	    {
	      /* Deal with fileptr_type_node.  FILE type is not known
		 at the time we create the builtins.  */
	      tree t1, t2;

	      for (t1 = TYPE_ARG_TYPES (TREE_TYPE (newdecl)),
		   t2 = TYPE_ARG_TYPES (TREE_TYPE (olddecl));
		   t1 || t2;
		   t1 = TREE_CHAIN (t1), t2 = TREE_CHAIN (t2))
		if (!t1 || !t2)
		  break;
		else if (TREE_VALUE (t2) == fileptr_type_node)
		  {
		    tree t = TREE_VALUE (t1);

		    if (TREE_CODE (t) == POINTER_TYPE
			&& TYPE_NAME (TREE_TYPE (t))
			&& DECL_NAME (TYPE_NAME (TREE_TYPE (t)))
			   == get_identifier ("FILE")
			&& compparms (TREE_CHAIN (t1), TREE_CHAIN (t2)))
		      {
			tree oldargs = TYPE_ARG_TYPES (TREE_TYPE (olddecl));

			TYPE_ARG_TYPES (TREE_TYPE (olddecl))
			  = TYPE_ARG_TYPES (TREE_TYPE (newdecl));
			types_match = decls_match (newdecl, olddecl);
			if (types_match)
			  return duplicate_decls (newdecl, olddecl,
						  newdecl_is_friend);
			TYPE_ARG_TYPES (TREE_TYPE (olddecl)) = oldargs;
		      }
		  }
		else if (! same_type_p (TREE_VALUE (t1), TREE_VALUE (t2)))
		  break;
	    }
	  else if ((DECL_EXTERN_C_P (newdecl)
		    && DECL_EXTERN_C_P (olddecl))
		   || compparms (TYPE_ARG_TYPES (TREE_TYPE (newdecl)),
				 TYPE_ARG_TYPES (TREE_TYPE (olddecl))))
	    {
	      /* A near match; override the builtin.  */

	      if (TREE_PUBLIC (newdecl))
		{
		  warning (0, "new declaration %q#D", newdecl);
		  warning (0, "ambiguates built-in declaration %q#D",
			   olddecl);
		}
	      else
		warning (OPT_Wshadow, 
                         DECL_BUILT_IN (olddecl)
                         ? G_("shadowing built-in function %q#D")
                         : G_("shadowing library function %q#D"), olddecl);
	    }
	  else
	    /* Discard the old built-in function.  */
	    return NULL_TREE;

	  /* Replace the old RTL to avoid problems with inlining.  */
	  COPY_DECL_RTL (newdecl, olddecl);
	}
      /* Even if the types match, prefer the new declarations type for
	 built-ins which have not been explicitly declared, for
	 exception lists, etc...  */
      else if (DECL_IS_BUILTIN (olddecl))
	{
	  tree type = TREE_TYPE (newdecl);
	  tree attribs = (*targetm.merge_type_attributes)
	    (TREE_TYPE (olddecl), type);

	  type = cp_build_type_attribute_variant (type, attribs);
	  TREE_TYPE (newdecl) = TREE_TYPE (olddecl) = type;
	}

      /* If a function is explicitly declared "throw ()", propagate that to
	 the corresponding builtin.  */
      if (DECL_BUILT_IN_CLASS (olddecl) == BUILT_IN_NORMAL
	  && DECL_ANTICIPATED (olddecl)
	  && TREE_NOTHROW (newdecl)
	  && !TREE_NOTHROW (olddecl)
	  && built_in_decls [DECL_FUNCTION_CODE (olddecl)] != NULL_TREE
	  && built_in_decls [DECL_FUNCTION_CODE (olddecl)] != olddecl
	  && types_match)
	TREE_NOTHROW (built_in_decls [DECL_FUNCTION_CODE (olddecl)]) = 1;

      /* Whether or not the builtin can throw exceptions has no
	 bearing on this declarator.  */
      TREE_NOTHROW (olddecl) = 0;

      if (DECL_THIS_STATIC (newdecl) && !DECL_THIS_STATIC (olddecl))
	{
	  /* If a builtin function is redeclared as `static', merge
	     the declarations, but make the original one static.  */
	  DECL_THIS_STATIC (olddecl) = 1;
	  TREE_PUBLIC (olddecl) = 0;

	  /* Make the old declaration consistent with the new one so
	     that all remnants of the builtin-ness of this function
	     will be banished.  */
	  SET_DECL_LANGUAGE (olddecl, DECL_LANGUAGE (newdecl));
	  COPY_DECL_RTL (newdecl, olddecl);
	}
    }
  else if (TREE_CODE (olddecl) != TREE_CODE (newdecl))
    {
      /* C++ Standard, 3.3, clause 4:
	 "[Note: a namespace name or a class template name must be unique
	 in its declarative region (7.3.2, clause 14). ]"  */
      if (TREE_CODE (olddecl) != NAMESPACE_DECL
	  && TREE_CODE (newdecl) != NAMESPACE_DECL
	  && (TREE_CODE (olddecl) != TEMPLATE_DECL
	      || TREE_CODE (DECL_TEMPLATE_RESULT (olddecl)) != TYPE_DECL)
	  && (TREE_CODE (newdecl) != TEMPLATE_DECL
	      || TREE_CODE (DECL_TEMPLATE_RESULT (newdecl)) != TYPE_DECL))
	{
	  if ((TREE_CODE (olddecl) == TYPE_DECL && DECL_ARTIFICIAL (olddecl)
	       && TREE_CODE (newdecl) != TYPE_DECL)
	      || (TREE_CODE (newdecl) == TYPE_DECL && DECL_ARTIFICIAL (newdecl)
		  && TREE_CODE (olddecl) != TYPE_DECL))
	    {
	      /* We do nothing special here, because C++ does such nasty
		 things with TYPE_DECLs.  Instead, just let the TYPE_DECL
		 get shadowed, and know that if we need to find a TYPE_DECL
		 for a given name, we can look in the IDENTIFIER_TYPE_VALUE
		 slot of the identifier.  */
	      return NULL_TREE;
	    }
	    
	    if ((TREE_CODE (newdecl) == FUNCTION_DECL
		 && DECL_FUNCTION_TEMPLATE_P (olddecl))
		|| (TREE_CODE (olddecl) == FUNCTION_DECL
		    && DECL_FUNCTION_TEMPLATE_P (newdecl)))
	      return NULL_TREE;
	}

      error ("%q#D redeclared as different kind of symbol", newdecl);
      if (TREE_CODE (olddecl) == TREE_LIST)
	olddecl = TREE_VALUE (olddecl);
      error ("previous declaration of %q+#D", olddecl);

      return error_mark_node;
    }
  else if (!types_match)
    {
      if (CP_DECL_CONTEXT (newdecl) != CP_DECL_CONTEXT (olddecl))
	/* These are certainly not duplicate declarations; they're
	   from different scopes.  */
	return NULL_TREE;

      if (TREE_CODE (newdecl) == TEMPLATE_DECL)
	{
	  /* The name of a class template may not be declared to refer to
	     any other template, class, function, object, namespace, value,
	     or type in the same scope.  */
	  if (TREE_CODE (DECL_TEMPLATE_RESULT (olddecl)) == TYPE_DECL
	      || TREE_CODE (DECL_TEMPLATE_RESULT (newdecl)) == TYPE_DECL)
	    {
	      error ("declaration of template %q#D", newdecl);
	      error ("conflicts with previous declaration %q+#D", olddecl);
	    }
	  else if (TREE_CODE (DECL_TEMPLATE_RESULT (olddecl)) == FUNCTION_DECL
		   && TREE_CODE (DECL_TEMPLATE_RESULT (newdecl)) == FUNCTION_DECL
		   && compparms (TYPE_ARG_TYPES (TREE_TYPE (DECL_TEMPLATE_RESULT (olddecl))),
				 TYPE_ARG_TYPES (TREE_TYPE (DECL_TEMPLATE_RESULT (newdecl))))
		   && comp_template_parms (DECL_TEMPLATE_PARMS (newdecl),
					   DECL_TEMPLATE_PARMS (olddecl))
		   /* Template functions can be disambiguated by
		      return type.  */
		   && same_type_p (TREE_TYPE (TREE_TYPE (newdecl)),
				   TREE_TYPE (TREE_TYPE (olddecl))))
	    {
	      error ("new declaration %q#D", newdecl);
	      error ("ambiguates old declaration %q+#D", olddecl);
	    }
	  return NULL_TREE;
	}
      if (TREE_CODE (newdecl) == FUNCTION_DECL)
	{
	  if (DECL_EXTERN_C_P (newdecl) && DECL_EXTERN_C_P (olddecl))
	    {
	      error ("declaration of C function %q#D conflicts with",
		     newdecl);
	      error ("previous declaration %q+#D here", olddecl);
	    }
	  else if (compparms (TYPE_ARG_TYPES (TREE_TYPE (newdecl)),
			      TYPE_ARG_TYPES (TREE_TYPE (olddecl))))
	    {
	      error ("new declaration %q#D", newdecl);
	      error ("ambiguates old declaration %q+#D", olddecl);
              return error_mark_node;
	    }
	  else
	    return NULL_TREE;
	}
      else
	{
	  error ("conflicting declaration %q#D", newdecl);
	  error ("%q+D has a previous declaration as %q#D", olddecl, olddecl);
	  return error_mark_node;
	}
    }
  else if (TREE_CODE (newdecl) == FUNCTION_DECL
	    && ((DECL_TEMPLATE_SPECIALIZATION (olddecl)
		 && (!DECL_TEMPLATE_INFO (newdecl)
		     || (DECL_TI_TEMPLATE (newdecl)
			 != DECL_TI_TEMPLATE (olddecl))))
		|| (DECL_TEMPLATE_SPECIALIZATION (newdecl)
		    && (!DECL_TEMPLATE_INFO (olddecl)
			|| (DECL_TI_TEMPLATE (olddecl)
			    != DECL_TI_TEMPLATE (newdecl))))))
    /* It's OK to have a template specialization and a non-template
       with the same type, or to have specializations of two
       different templates with the same type.  Note that if one is a
       specialization, and the other is an instantiation of the same
       template, that we do not exit at this point.  That situation
       can occur if we instantiate a template class, and then
       specialize one of its methods.  This situation is valid, but
       the declarations must be merged in the usual way.  */
    return NULL_TREE;
  else if (TREE_CODE (newdecl) == FUNCTION_DECL
	   && ((DECL_TEMPLATE_INSTANTIATION (olddecl)
		&& !DECL_USE_TEMPLATE (newdecl))
	       || (DECL_TEMPLATE_INSTANTIATION (newdecl)
		   && !DECL_USE_TEMPLATE (olddecl))))
    /* One of the declarations is a template instantiation, and the
       other is not a template at all.  That's OK.  */
    return NULL_TREE;
  else if (TREE_CODE (newdecl) == NAMESPACE_DECL)
    {
      /* In [namespace.alias] we have:

	   In a declarative region, a namespace-alias-definition can be
	   used to redefine a namespace-alias declared in that declarative
	   region to refer only to the namespace to which it already
	   refers.

	 Therefore, if we encounter a second alias directive for the same
	 alias, we can just ignore the second directive.  */
      if (DECL_NAMESPACE_ALIAS (newdecl)
	  && (DECL_NAMESPACE_ALIAS (newdecl)
	      == DECL_NAMESPACE_ALIAS (olddecl)))
	return olddecl;
      /* [namespace.alias]

	 A namespace-name or namespace-alias shall not be declared as
	 the name of any other entity in the same declarative region.
	 A namespace-name defined at global scope shall not be
	 declared as the name of any other entity in any global scope
	 of the program.  */
      error ("declaration of namespace %qD conflicts with", newdecl);
      error ("previous declaration of namespace %q+D here", olddecl);
      return error_mark_node;
    }
  else
    {
      const char *errmsg = redeclaration_error_message (newdecl, olddecl);
      if (errmsg)
	{
	  error_at (DECL_SOURCE_LOCATION (newdecl), errmsg, newdecl);
	  if (DECL_NAME (olddecl) != NULL_TREE)
	    error ((DECL_INITIAL (olddecl) && namespace_bindings_p ())
			 ? "%q+#D previously defined here"
			 : "%q+#D previously declared here", olddecl);
	  return error_mark_node;
	}
      else if (TREE_CODE (olddecl) == FUNCTION_DECL
	       && DECL_INITIAL (olddecl) != NULL_TREE
	       && TYPE_ARG_TYPES (TREE_TYPE (olddecl)) == NULL_TREE
	       && TYPE_ARG_TYPES (TREE_TYPE (newdecl)) != NULL_TREE)
	{
	  /* Prototype decl follows defn w/o prototype.  */
	  warning_at (input_location, 0, "prototype for %q+#D", newdecl);
	  warning_at (DECL_SOURCE_LOCATION (olddecl), 0,
		      "follows non-prototype definition here");
	}
      else if ((TREE_CODE (olddecl) == FUNCTION_DECL
		|| TREE_CODE (olddecl) == VAR_DECL)
	       && DECL_LANGUAGE (newdecl) != DECL_LANGUAGE (olddecl))
	{
	  /* [dcl.link]
	     If two declarations of the same function or object
	     specify different linkage-specifications ..., the program
	     is ill-formed.... Except for functions with C++ linkage,
	     a function declaration without a linkage specification
	     shall not precede the first linkage specification for
	     that function.  A function can be declared without a
	     linkage specification after an explicit linkage
	     specification has been seen; the linkage explicitly
	     specified in the earlier declaration is not affected by
	     such a function declaration.

	     DR 563 raises the question why the restrictions on
	     functions should not also apply to objects.  Older
	     versions of G++ silently ignore the linkage-specification
	     for this example:

	       namespace N { 
                 extern int i;
   	         extern "C" int i;
               }

             which is clearly wrong.  Therefore, we now treat objects
	     like functions.  */
	  if (current_lang_depth () == 0)
	    {
	      /* There is no explicit linkage-specification, so we use
		 the linkage from the previous declaration.  */
	      if (!DECL_LANG_SPECIFIC (newdecl))
		retrofit_lang_decl (newdecl);
	      SET_DECL_LANGUAGE (newdecl, DECL_LANGUAGE (olddecl));
	    }
	  else
	    {
	      error ("previous declaration of %q+#D with %qL linkage",
		     olddecl, DECL_LANGUAGE (olddecl));
	      error ("conflicts with new declaration with %qL linkage",
		     DECL_LANGUAGE (newdecl));
	    }
	}

      if (DECL_LANG_SPECIFIC (olddecl) && DECL_USE_TEMPLATE (olddecl))
	;
      else if (TREE_CODE (olddecl) == FUNCTION_DECL)
	{
	  tree t1 = TYPE_ARG_TYPES (TREE_TYPE (olddecl));
	  tree t2 = TYPE_ARG_TYPES (TREE_TYPE (newdecl));
	  int i = 1;

	  if (TREE_CODE (TREE_TYPE (newdecl)) == METHOD_TYPE)
	    t1 = TREE_CHAIN (t1), t2 = TREE_CHAIN (t2);

	  for (; t1 && t1 != void_list_node;
	       t1 = TREE_CHAIN (t1), t2 = TREE_CHAIN (t2), i++)
	    if (TREE_PURPOSE (t1) && TREE_PURPOSE (t2))
	      {
		if (1 == simple_cst_equal (TREE_PURPOSE (t1),
					   TREE_PURPOSE (t2)))
		  {
		    permerror (input_location, "default argument given for parameter %d of %q#D",
			       i, newdecl);
		    permerror (input_location, "after previous specification in %q+#D", olddecl);
		  }
		else
		  {
		    error ("default argument given for parameter %d of %q#D",
			   i, newdecl);
		    error ("after previous specification in %q+#D",
				 olddecl);
		  }
	      }
	}
    }

  /* Do not merge an implicit typedef with an explicit one.  In:

       class A;
       ...
       typedef class A A __attribute__ ((foo));

     the attribute should apply only to the typedef.  */
  if (TREE_CODE (olddecl) == TYPE_DECL
      && (DECL_IMPLICIT_TYPEDEF_P (olddecl)
	  || DECL_IMPLICIT_TYPEDEF_P (newdecl)))
    return NULL_TREE;

  /* If new decl is `static' and an `extern' was seen previously,
     warn about it.  */
  warn_extern_redeclared_static (newdecl, olddecl);

  /* We have committed to returning 1 at this point.  */
  if (TREE_CODE (newdecl) == FUNCTION_DECL)
    {
      /* Now that functions must hold information normally held
	 by field decls, there is extra work to do so that
	 declaration information does not get destroyed during
	 definition.  */
      if (DECL_VINDEX (olddecl))
	DECL_VINDEX (newdecl) = DECL_VINDEX (olddecl);
      if (DECL_CONTEXT (olddecl))
	DECL_CONTEXT (newdecl) = DECL_CONTEXT (olddecl);
      DECL_STATIC_CONSTRUCTOR (newdecl) |= DECL_STATIC_CONSTRUCTOR (olddecl);
      DECL_STATIC_DESTRUCTOR (newdecl) |= DECL_STATIC_DESTRUCTOR (olddecl);
      DECL_PURE_VIRTUAL_P (newdecl) |= DECL_PURE_VIRTUAL_P (olddecl);
      DECL_VIRTUAL_P (newdecl) |= DECL_VIRTUAL_P (olddecl);
      DECL_INVALID_OVERRIDER_P (newdecl) |= DECL_INVALID_OVERRIDER_P (olddecl);
      DECL_THIS_STATIC (newdecl) |= DECL_THIS_STATIC (olddecl);
      if (DECL_OVERLOADED_OPERATOR_P (olddecl) != ERROR_MARK)
	SET_OVERLOADED_OPERATOR_CODE
	  (newdecl, DECL_OVERLOADED_OPERATOR_P (olddecl));
      new_defines_function = DECL_INITIAL (newdecl) != NULL_TREE;

      /* Optionally warn about more than one declaration for the same
	 name, but don't warn about a function declaration followed by a
	 definition.  */
      if (warn_redundant_decls && ! DECL_ARTIFICIAL (olddecl)
	  && !(new_defines_function && DECL_INITIAL (olddecl) == NULL_TREE)
	  /* Don't warn about extern decl followed by definition.  */
	  && !(DECL_EXTERNAL (olddecl) && ! DECL_EXTERNAL (newdecl))
	  /* Don't warn about friends, let add_friend take care of it.  */
	  && ! (newdecl_is_friend || DECL_FRIEND_P (olddecl)))
	{
	  warning (OPT_Wredundant_decls, "redundant redeclaration of %qD in same scope", newdecl);
	  warning (OPT_Wredundant_decls, "previous declaration of %q+D", olddecl);
	}

      if (DECL_DELETED_FN (newdecl))
	{
	  error ("deleted definition of %qD", newdecl);
	  error ("after previous declaration %q+D", olddecl);
	}

      /* The IFUNC information must be on definition since it may
	 change the function return type inside the function body.  */
      if (new_defines_function
	  && DECL_IS_IFUNC (olddecl)
	  && !DECL_IS_IFUNC (newdecl))
	{
	  error ("definition of function %q+D conflicts with",
		 newdecl);
	  error ("previous declaration of indirect function %q+D here",
		 olddecl);
	  return error_mark_node;
	}

      /* Merge the IFUNC information.  */
      if (DECL_IS_IFUNC (olddecl))
	DECL_IS_IFUNC (newdecl) = 1;
      else if (DECL_IS_IFUNC (newdecl))
	DECL_IS_IFUNC (olddecl) = 1;
    }

  /* Deal with C++: must preserve virtual function table size.  */
  if (TREE_CODE (olddecl) == TYPE_DECL)
    {
      tree newtype = TREE_TYPE (newdecl);
      tree oldtype = TREE_TYPE (olddecl);

      if (newtype != error_mark_node && oldtype != error_mark_node
	  && TYPE_LANG_SPECIFIC (newtype) && TYPE_LANG_SPECIFIC (oldtype))
	CLASSTYPE_FRIEND_CLASSES (newtype)
	  = CLASSTYPE_FRIEND_CLASSES (oldtype);

      DECL_ORIGINAL_TYPE (newdecl) = DECL_ORIGINAL_TYPE (olddecl);
    }

  /* Copy all the DECL_... slots specified in the new decl
     except for any that we copy here from the old type.  */
  DECL_ATTRIBUTES (newdecl)
    = (*targetm.merge_decl_attributes) (olddecl, newdecl);

  if (TREE_CODE (newdecl) == TEMPLATE_DECL)
    {
      tree old_result;
      tree new_result;
      old_result = DECL_TEMPLATE_RESULT (olddecl);
      new_result = DECL_TEMPLATE_RESULT (newdecl);
      TREE_TYPE (olddecl) = TREE_TYPE (old_result);
      DECL_TEMPLATE_SPECIALIZATIONS (olddecl)
	= chainon (DECL_TEMPLATE_SPECIALIZATIONS (olddecl),
		   DECL_TEMPLATE_SPECIALIZATIONS (newdecl));

      DECL_ATTRIBUTES (old_result)
	= (*targetm.merge_decl_attributes) (old_result, new_result);

      if (DECL_FUNCTION_TEMPLATE_P (newdecl))
	{
	  if (GNU_INLINE_P (old_result) != GNU_INLINE_P (new_result)
	      && DECL_INITIAL (new_result))
	    {
	      if (DECL_INITIAL (old_result))
		DECL_UNINLINABLE (old_result) = 1;
	      else
		DECL_UNINLINABLE (old_result) = DECL_UNINLINABLE (new_result);
	      DECL_EXTERNAL (old_result) = DECL_EXTERNAL (new_result);
	      DECL_NOT_REALLY_EXTERN (old_result)
		= DECL_NOT_REALLY_EXTERN (new_result);
	      DECL_INTERFACE_KNOWN (old_result)
		= DECL_INTERFACE_KNOWN (new_result);
	      DECL_DECLARED_INLINE_P (old_result)
		= DECL_DECLARED_INLINE_P (new_result);
	      DECL_DISREGARD_INLINE_LIMITS (old_result)
	        |= DECL_DISREGARD_INLINE_LIMITS (new_result);

	    }
	  else
	    {
	      DECL_DECLARED_INLINE_P (old_result)
		|= DECL_DECLARED_INLINE_P (new_result);
	      DECL_DISREGARD_INLINE_LIMITS (old_result)
	        |= DECL_DISREGARD_INLINE_LIMITS (new_result);
	      check_redeclaration_exception_specification (newdecl, olddecl);
	    }
	}

      /* If the new declaration is a definition, update the file and
	 line information on the declaration, and also make
	 the old declaration the same definition.  */
      if (DECL_INITIAL (new_result) != NULL_TREE)
	{
	  DECL_SOURCE_LOCATION (olddecl)
	    = DECL_SOURCE_LOCATION (old_result)
	    = DECL_SOURCE_LOCATION (newdecl);
	  DECL_INITIAL (old_result) = DECL_INITIAL (new_result);
	  if (DECL_FUNCTION_TEMPLATE_P (newdecl))
	    {
	      tree parm;
	      DECL_ARGUMENTS (old_result)
		= DECL_ARGUMENTS (new_result);
	      for (parm = DECL_ARGUMENTS (old_result); parm;
		   parm = DECL_CHAIN (parm))
		DECL_CONTEXT (parm) = old_result;
	    }
	}

      return olddecl;
    }

  if (types_match)
    {
      /* Automatically handles default parameters.  */
      tree oldtype = TREE_TYPE (olddecl);
      tree newtype;

      /* Merge the data types specified in the two decls.  */
      newtype = merge_types (TREE_TYPE (newdecl), TREE_TYPE (olddecl));

      /* If merge_types produces a non-typedef type, just use the old type.  */
      if (TREE_CODE (newdecl) == TYPE_DECL
	  && newtype == DECL_ORIGINAL_TYPE (newdecl))
	newtype = oldtype;

      if (TREE_CODE (newdecl) == VAR_DECL)
	{
	  DECL_THIS_EXTERN (newdecl) |= DECL_THIS_EXTERN (olddecl);
	  DECL_INITIALIZED_P (newdecl) |= DECL_INITIALIZED_P (olddecl);
	  DECL_NONTRIVIALLY_INITIALIZED_P (newdecl)
	    |= DECL_NONTRIVIALLY_INITIALIZED_P (olddecl);
	  DECL_INITIALIZED_BY_CONSTANT_EXPRESSION_P (newdecl)
	    |= DECL_INITIALIZED_BY_CONSTANT_EXPRESSION_P (olddecl);

	  /* Merge the threadprivate attribute from OLDDECL into NEWDECL.  */
	  if (DECL_LANG_SPECIFIC (olddecl)
	      && CP_DECL_THREADPRIVATE_P (olddecl))
	    {
	      /* Allocate a LANG_SPECIFIC structure for NEWDECL, if needed.  */
	      if (!DECL_LANG_SPECIFIC (newdecl))
		retrofit_lang_decl (newdecl);

	      DECL_TLS_MODEL (newdecl) = DECL_TLS_MODEL (olddecl);
	      CP_DECL_THREADPRIVATE_P (newdecl) = 1;
	    }
	}

      /* Do this after calling `merge_types' so that default
	 parameters don't confuse us.  */
      else if (TREE_CODE (newdecl) == FUNCTION_DECL)
	check_redeclaration_exception_specification (newdecl, olddecl);
      TREE_TYPE (newdecl) = TREE_TYPE (olddecl) = newtype;

      if (TREE_CODE (newdecl) == FUNCTION_DECL)
	check_default_args (newdecl);

      /* Lay the type out, unless already done.  */
      if (! same_type_p (newtype, oldtype)
	  && TREE_TYPE (newdecl) != error_mark_node
	  && !(processing_template_decl && uses_template_parms (newdecl)))
	layout_type (TREE_TYPE (newdecl));

      if ((TREE_CODE (newdecl) == VAR_DECL
	   || TREE_CODE (newdecl) == PARM_DECL
	   || TREE_CODE (newdecl) == RESULT_DECL
	   || TREE_CODE (newdecl) == FIELD_DECL
	   || TREE_CODE (newdecl) == TYPE_DECL)
	  && !(processing_template_decl && uses_template_parms (newdecl)))
	layout_decl (newdecl, 0);

      /* Merge the type qualifiers.  */
      if (TREE_READONLY (newdecl))
	TREE_READONLY (olddecl) = 1;
      if (TREE_THIS_VOLATILE (newdecl))
	TREE_THIS_VOLATILE (olddecl) = 1;
      if (TREE_NOTHROW (newdecl))
	TREE_NOTHROW (olddecl) = 1;

      /* Merge deprecatedness.  */
      if (TREE_DEPRECATED (newdecl))
	TREE_DEPRECATED (olddecl) = 1;

      /* Preserve function specific target and optimization options */
      if (TREE_CODE (newdecl) == FUNCTION_DECL)
	{
	  if (DECL_FUNCTION_SPECIFIC_TARGET (olddecl)
	      && !DECL_FUNCTION_SPECIFIC_TARGET (newdecl))
	    DECL_FUNCTION_SPECIFIC_TARGET (newdecl)
	      = DECL_FUNCTION_SPECIFIC_TARGET (olddecl);

	  if (DECL_FUNCTION_SPECIFIC_OPTIMIZATION (olddecl)
	      && !DECL_FUNCTION_SPECIFIC_OPTIMIZATION (newdecl))
	    DECL_FUNCTION_SPECIFIC_OPTIMIZATION (newdecl)
	      = DECL_FUNCTION_SPECIFIC_OPTIMIZATION (olddecl);
	}

      /* Merge the initialization information.  */
      if (DECL_INITIAL (newdecl) == NULL_TREE
	  && DECL_INITIAL (olddecl) != NULL_TREE)
	{
	  DECL_INITIAL (newdecl) = DECL_INITIAL (olddecl);
	  DECL_SOURCE_LOCATION (newdecl) = DECL_SOURCE_LOCATION (olddecl);
	  if (TREE_CODE (newdecl) == FUNCTION_DECL)
	    {
	      DECL_SAVED_TREE (newdecl) = DECL_SAVED_TREE (olddecl);
	      DECL_STRUCT_FUNCTION (newdecl) = DECL_STRUCT_FUNCTION (olddecl);
	    }
	}

      /* Merge the section attribute.
	 We want to issue an error if the sections conflict but that must be
	 done later in decl_attributes since we are called before attributes
	 are assigned.  */
      if (DECL_SECTION_NAME (newdecl) == NULL_TREE)
	DECL_SECTION_NAME (newdecl) = DECL_SECTION_NAME (olddecl);

      if (TREE_CODE (newdecl) == FUNCTION_DECL)
	{
	  DECL_NO_INSTRUMENT_FUNCTION_ENTRY_EXIT (newdecl)
	    |= DECL_NO_INSTRUMENT_FUNCTION_ENTRY_EXIT (olddecl);
	  DECL_NO_LIMIT_STACK (newdecl) |= DECL_NO_LIMIT_STACK (olddecl);
	  TREE_THIS_VOLATILE (newdecl) |= TREE_THIS_VOLATILE (olddecl);
	  TREE_NOTHROW (newdecl) |= TREE_NOTHROW (olddecl);
	  DECL_IS_MALLOC (newdecl) |= DECL_IS_MALLOC (olddecl);
	  DECL_IS_OPERATOR_NEW (newdecl) |= DECL_IS_OPERATOR_NEW (olddecl);
	  DECL_PURE_P (newdecl) |= DECL_PURE_P (olddecl);
	  TREE_READONLY (newdecl) |= TREE_READONLY (olddecl);
	  DECL_LOOPING_CONST_OR_PURE_P (newdecl) 
	    |= DECL_LOOPING_CONST_OR_PURE_P (olddecl);
	  /* Keep the old RTL.  */
	  COPY_DECL_RTL (olddecl, newdecl);
	}
      else if (TREE_CODE (newdecl) == VAR_DECL
	       && (DECL_SIZE (olddecl) || !DECL_SIZE (newdecl)))
	{
	  /* Keep the old RTL.  We cannot keep the old RTL if the old
	     declaration was for an incomplete object and the new
	     declaration is not since many attributes of the RTL will
	     change.  */
	  COPY_DECL_RTL (olddecl, newdecl);
	}
    }
  /* If cannot merge, then use the new type and qualifiers,
     and don't preserve the old rtl.  */
  else
    {
      /* Clean out any memory we had of the old declaration.  */
      tree oldstatic = value_member (olddecl, static_aggregates);
      if (oldstatic)
	TREE_VALUE (oldstatic) = error_mark_node;

      TREE_TYPE (olddecl) = TREE_TYPE (newdecl);
      TREE_READONLY (olddecl) = TREE_READONLY (newdecl);
      TREE_THIS_VOLATILE (olddecl) = TREE_THIS_VOLATILE (newdecl);
      TREE_SIDE_EFFECTS (olddecl) = TREE_SIDE_EFFECTS (newdecl);
    }

  /* Merge the storage class information.  */
  merge_weak (newdecl, olddecl);

  if (DECL_ONE_ONLY (olddecl))
    DECL_COMDAT_GROUP (newdecl) = DECL_COMDAT_GROUP (olddecl);

  DECL_DEFER_OUTPUT (newdecl) |= DECL_DEFER_OUTPUT (olddecl);
  TREE_PUBLIC (newdecl) = TREE_PUBLIC (olddecl);
  TREE_STATIC (olddecl) = TREE_STATIC (newdecl) |= TREE_STATIC (olddecl);
  if (! DECL_EXTERNAL (olddecl))
    DECL_EXTERNAL (newdecl) = 0;

  new_template_info = NULL_TREE;
  if (DECL_LANG_SPECIFIC (newdecl) && DECL_LANG_SPECIFIC (olddecl))
    {
      bool new_redefines_gnu_inline = false;

      if (new_defines_function
	  && ((DECL_INTERFACE_KNOWN (olddecl)
	       && TREE_CODE (olddecl) == FUNCTION_DECL)
	      || (TREE_CODE (olddecl) == TEMPLATE_DECL
		  && (TREE_CODE (DECL_TEMPLATE_RESULT (olddecl))
		      == FUNCTION_DECL))))
	{
	  tree fn = olddecl;

	  if (TREE_CODE (fn) == TEMPLATE_DECL)
	    fn = DECL_TEMPLATE_RESULT (olddecl);

	  new_redefines_gnu_inline = GNU_INLINE_P (fn) && DECL_INITIAL (fn);
	}

      if (!new_redefines_gnu_inline)
	{
	  DECL_INTERFACE_KNOWN (newdecl) |= DECL_INTERFACE_KNOWN (olddecl);
	  DECL_NOT_REALLY_EXTERN (newdecl) |= DECL_NOT_REALLY_EXTERN (olddecl);
	  DECL_COMDAT (newdecl) |= DECL_COMDAT (olddecl);
	}
      DECL_TEMPLATE_INSTANTIATED (newdecl)
	|= DECL_TEMPLATE_INSTANTIATED (olddecl);
      DECL_ODR_USED (newdecl) |= DECL_ODR_USED (olddecl);

      /* If the OLDDECL is an instantiation and/or specialization,
	 then the NEWDECL must be too.  But, it may not yet be marked
	 as such if the caller has created NEWDECL, but has not yet
	 figured out that it is a redeclaration.  */
      if (!DECL_USE_TEMPLATE (newdecl))
	DECL_USE_TEMPLATE (newdecl) = DECL_USE_TEMPLATE (olddecl);

      /* Don't really know how much of the language-specific
	 values we should copy from old to new.  */
      DECL_IN_AGGR_P (newdecl) = DECL_IN_AGGR_P (olddecl);
      DECL_REPO_AVAILABLE_P (newdecl) = DECL_REPO_AVAILABLE_P (olddecl);
      DECL_INITIALIZED_IN_CLASS_P (newdecl)
	|= DECL_INITIALIZED_IN_CLASS_P (olddecl);

      if (LANG_DECL_HAS_MIN (newdecl))
	{
	  DECL_LANG_SPECIFIC (newdecl)->u.min.u2 =
	    DECL_LANG_SPECIFIC (olddecl)->u.min.u2;
	  if (DECL_TEMPLATE_INFO (newdecl))
	    new_template_info = DECL_TEMPLATE_INFO (newdecl);
	  DECL_TEMPLATE_INFO (newdecl) = DECL_TEMPLATE_INFO (olddecl);
	}
      /* Only functions have these fields.  */
      if (TREE_CODE (newdecl) == FUNCTION_DECL
	  || DECL_FUNCTION_TEMPLATE_P (newdecl))
	{
	  DECL_NONCONVERTING_P (newdecl) = DECL_NONCONVERTING_P (olddecl);
	  olddecl_friend = DECL_FRIEND_P (olddecl);
	  hidden_friend = (DECL_ANTICIPATED (olddecl)
			   && DECL_HIDDEN_FRIEND_P (olddecl)
			   && newdecl_is_friend);
	  DECL_BEFRIENDING_CLASSES (newdecl)
	    = chainon (DECL_BEFRIENDING_CLASSES (newdecl),
		       DECL_BEFRIENDING_CLASSES (olddecl));
	  /* DECL_THUNKS is only valid for virtual functions,
	     otherwise it is a DECL_FRIEND_CONTEXT.  */
	  if (DECL_VIRTUAL_P (newdecl))
	    DECL_THUNKS (newdecl) = DECL_THUNKS (olddecl);
	}
      /* Only variables have this field.  */
      else if (TREE_CODE (newdecl) == VAR_DECL
	       && VAR_HAD_UNKNOWN_BOUND (olddecl))
	SET_VAR_HAD_UNKNOWN_BOUND (newdecl);
    }

  if (TREE_CODE (newdecl) == FUNCTION_DECL)
    {
      tree parm;

      /* Merge parameter attributes. */
      tree oldarg, newarg;
      for (oldarg = DECL_ARGUMENTS(olddecl), 
               newarg = DECL_ARGUMENTS(newdecl);
           oldarg && newarg;
           oldarg = DECL_CHAIN(oldarg), newarg = DECL_CHAIN(newarg)) {
          DECL_ATTRIBUTES (newarg)
              = (*targetm.merge_decl_attributes) (oldarg, newarg);
          DECL_ATTRIBUTES (oldarg) = DECL_ATTRIBUTES (newarg);
      }
      
      if (DECL_TEMPLATE_INSTANTIATION (olddecl)
	  && !DECL_TEMPLATE_INSTANTIATION (newdecl))
	{
	  /* If newdecl is not a specialization, then it is not a
	     template-related function at all.  And that means that we
	     should have exited above, returning 0.  */
	  gcc_assert (DECL_TEMPLATE_SPECIALIZATION (newdecl));

	  if (DECL_ODR_USED (olddecl))
	    /* From [temp.expl.spec]:

	       If a template, a member template or the member of a class
	       template is explicitly specialized then that
	       specialization shall be declared before the first use of
	       that specialization that would cause an implicit
	       instantiation to take place, in every translation unit in
	       which such a use occurs.  */
	    error ("explicit specialization of %qD after first use",
		      olddecl);

	  SET_DECL_TEMPLATE_SPECIALIZATION (olddecl);

	  /* Don't propagate visibility from the template to the
	     specialization here.  We'll do that in determine_visibility if
	     appropriate.  */
	  DECL_VISIBILITY_SPECIFIED (olddecl) = 0;

	  /* [temp.expl.spec/14] We don't inline explicit specialization
	     just because the primary template says so.  */
	}
      else if (new_defines_function && DECL_INITIAL (olddecl))
	{
	  /* Never inline re-defined extern inline functions.
	     FIXME: this could be better handled by keeping both
	     function as separate declarations.  */
	  DECL_UNINLINABLE (newdecl) = 1;
	}
      else
	{
	  if (DECL_PENDING_INLINE_INFO (newdecl) == 0)
	    DECL_PENDING_INLINE_INFO (newdecl) = DECL_PENDING_INLINE_INFO (olddecl);

	  DECL_DECLARED_INLINE_P (newdecl) |= DECL_DECLARED_INLINE_P (olddecl);

	  DECL_UNINLINABLE (newdecl) = DECL_UNINLINABLE (olddecl)
	    = (DECL_UNINLINABLE (newdecl) || DECL_UNINLINABLE (olddecl));

	  DECL_DISREGARD_INLINE_LIMITS (newdecl)
	    = DECL_DISREGARD_INLINE_LIMITS (olddecl)
	    = (DECL_DISREGARD_INLINE_LIMITS (newdecl)
	       || DECL_DISREGARD_INLINE_LIMITS (olddecl));
	}

      /* Preserve abstractness on cloned [cd]tors.  */
      DECL_ABSTRACT (newdecl) = DECL_ABSTRACT (olddecl);

      /* Update newdecl's parms to point at olddecl.  */
      for (parm = DECL_ARGUMENTS (newdecl); parm;
	   parm = DECL_CHAIN (parm))
	DECL_CONTEXT (parm) = olddecl;

      if (! types_match)
	{
	  SET_DECL_LANGUAGE (olddecl, DECL_LANGUAGE (newdecl));
	  COPY_DECL_ASSEMBLER_NAME (newdecl, olddecl);
	  COPY_DECL_RTL (newdecl, olddecl);
	}
      if (! types_match || new_defines_function)
	{
	  /* These need to be copied so that the names are available.
	     Note that if the types do match, we'll preserve inline
	     info and other bits, but if not, we won't.  */
	  DECL_ARGUMENTS (olddecl) = DECL_ARGUMENTS (newdecl);
	  DECL_RESULT (olddecl) = DECL_RESULT (newdecl);
	}
      if (new_defines_function)
	/* If defining a function declared with other language
	   linkage, use the previously declared language linkage.  */
	SET_DECL_LANGUAGE (newdecl, DECL_LANGUAGE (olddecl));
      else if (types_match)
	{
	  /* If redeclaring a builtin function, and not a definition,
	     it stays built in.  */
	  if (DECL_BUILT_IN (olddecl))
	    {
	      DECL_BUILT_IN_CLASS (newdecl) = DECL_BUILT_IN_CLASS (olddecl);
	      DECL_FUNCTION_CODE (newdecl) = DECL_FUNCTION_CODE (olddecl);
	      /* If we're keeping the built-in definition, keep the rtl,
		 regardless of declaration matches.  */
	      COPY_DECL_RTL (olddecl, newdecl);
	    }

	  DECL_RESULT (newdecl) = DECL_RESULT (olddecl);
	  /* Don't clear out the arguments if we're just redeclaring a
	     function.  */
	  if (DECL_ARGUMENTS (olddecl))
	    DECL_ARGUMENTS (newdecl) = DECL_ARGUMENTS (olddecl);
	}
    }
  else if (TREE_CODE (newdecl) == NAMESPACE_DECL)
    NAMESPACE_LEVEL (newdecl) = NAMESPACE_LEVEL (olddecl);

  /* Now preserve various other info from the definition.  */
  TREE_ADDRESSABLE (newdecl) = TREE_ADDRESSABLE (olddecl);
  TREE_ASM_WRITTEN (newdecl) = TREE_ASM_WRITTEN (olddecl);
  DECL_COMMON (newdecl) = DECL_COMMON (olddecl);
  COPY_DECL_ASSEMBLER_NAME (olddecl, newdecl);

  /* Warn about conflicting visibility specifications.  */
  if (DECL_VISIBILITY_SPECIFIED (olddecl)
      && DECL_VISIBILITY_SPECIFIED (newdecl)
      && DECL_VISIBILITY (newdecl) != DECL_VISIBILITY (olddecl))
    {
      warning_at (input_location, OPT_Wattributes,
		  "%q+D: visibility attribute ignored because it", newdecl);
      warning_at (DECL_SOURCE_LOCATION (olddecl), OPT_Wattributes,
		  "conflicts with previous declaration here");
    }
  /* Choose the declaration which specified visibility.  */
  if (DECL_VISIBILITY_SPECIFIED (olddecl))
    {
      DECL_VISIBILITY (newdecl) = DECL_VISIBILITY (olddecl);
      DECL_VISIBILITY_SPECIFIED (newdecl) = 1;
    }
  /* Init priority used to be merged from newdecl to olddecl by the memcpy,
     so keep this behavior.  */
  if (TREE_CODE (newdecl) == VAR_DECL && DECL_HAS_INIT_PRIORITY_P (newdecl))
    {
      SET_DECL_INIT_PRIORITY (olddecl, DECL_INIT_PRIORITY (newdecl));
      DECL_HAS_INIT_PRIORITY_P (olddecl) = 1;
    }

  /* The DECL_LANG_SPECIFIC information in OLDDECL will be replaced
     with that from NEWDECL below.  */
  if (DECL_LANG_SPECIFIC (olddecl))
    {
      gcc_assert (DECL_LANG_SPECIFIC (olddecl)
		  != DECL_LANG_SPECIFIC (newdecl));
      ggc_free (DECL_LANG_SPECIFIC (olddecl));
    }

  /* Merge the USED information.  */
  if (TREE_USED (olddecl))
    TREE_USED (newdecl) = 1;
  else if (TREE_USED (newdecl))
    TREE_USED (olddecl) = 1;
  if (TREE_CODE (newdecl) == VAR_DECL)
    {
      if (DECL_READ_P (olddecl))
	DECL_READ_P (newdecl) = 1;
      else if (DECL_READ_P (newdecl))
	DECL_READ_P (olddecl) = 1;
    }
  if (DECL_PRESERVE_P (olddecl))
    DECL_PRESERVE_P (newdecl) = 1;
  else if (DECL_PRESERVE_P (newdecl))
    DECL_PRESERVE_P (olddecl) = 1;

  if (TREE_CODE (newdecl) == FUNCTION_DECL)
    {
      int function_size;

      function_size = sizeof (struct tree_decl_common);

      memcpy ((char *) olddecl + sizeof (struct tree_common),
	      (char *) newdecl + sizeof (struct tree_common),
	      function_size - sizeof (struct tree_common));

      memcpy ((char *) olddecl + sizeof (struct tree_decl_common),
	      (char *) newdecl + sizeof (struct tree_decl_common),
	      sizeof (struct tree_function_decl) - sizeof (struct tree_decl_common));
      if (new_template_info)
	/* If newdecl is a template instantiation, it is possible that
	   the following sequence of events has occurred:

	   o A friend function was declared in a class template.  The
	   class template was instantiated.

	   o The instantiation of the friend declaration was
	   recorded on the instantiation list, and is newdecl.

	   o Later, however, instantiate_class_template called pushdecl
	   on the newdecl to perform name injection.  But, pushdecl in
	   turn called duplicate_decls when it discovered that another
	   declaration of a global function with the same name already
	   existed.

	   o Here, in duplicate_decls, we decided to clobber newdecl.

	   If we're going to do that, we'd better make sure that
	   olddecl, and not newdecl, is on the list of
	   instantiations so that if we try to do the instantiation
	   again we won't get the clobbered declaration.  */
	reregister_specialization (newdecl,
				   new_template_info,
				   olddecl);
    }
  else
    {
      size_t size = tree_code_size (TREE_CODE (olddecl));
      memcpy ((char *) olddecl + sizeof (struct tree_common),
	      (char *) newdecl + sizeof (struct tree_common),
	      sizeof (struct tree_decl_common) - sizeof (struct tree_common));
      switch (TREE_CODE (olddecl))
	{
	case LABEL_DECL:
	case VAR_DECL:
	case RESULT_DECL:
	case PARM_DECL:
	case FIELD_DECL:
	case TYPE_DECL:
	case CONST_DECL:
	  {
	    memcpy ((char *) olddecl + sizeof (struct tree_decl_common),
		    (char *) newdecl + sizeof (struct tree_decl_common),
		    size - sizeof (struct tree_decl_common)
		    + TREE_CODE_LENGTH (TREE_CODE (newdecl)) * sizeof (char *));
	  }
	  break;
	default:
	  memcpy ((char *) olddecl + sizeof (struct tree_decl_common),
		  (char *) newdecl + sizeof (struct tree_decl_common),
		  sizeof (struct tree_decl_non_common) - sizeof (struct tree_decl_common)
		  + TREE_CODE_LENGTH (TREE_CODE (newdecl)) * sizeof (char *));
	  break;
	}
    }
  DECL_UID (olddecl) = olddecl_uid;
  if (olddecl_friend)
    DECL_FRIEND_P (olddecl) = 1;
  if (hidden_friend)
    {
      DECL_ANTICIPATED (olddecl) = 1;
      DECL_HIDDEN_FRIEND_P (olddecl) = 1;
    }

  /* NEWDECL contains the merged attribute lists.
     Update OLDDECL to be the same.  */
  DECL_ATTRIBUTES (olddecl) = DECL_ATTRIBUTES (newdecl);

  /* If OLDDECL had its DECL_RTL instantiated, re-invoke make_decl_rtl
    so that encode_section_info has a chance to look at the new decl
    flags and attributes.  */
  if (DECL_RTL_SET_P (olddecl)
      && (TREE_CODE (olddecl) == FUNCTION_DECL
	  || (TREE_CODE (olddecl) == VAR_DECL
	      && TREE_STATIC (olddecl))))
    make_decl_rtl (olddecl);

  /* The NEWDECL will no longer be needed.  Because every out-of-class
     declaration of a member results in a call to duplicate_decls,
     freeing these nodes represents in a significant savings.  */
  ggc_free (newdecl);

  return olddecl;
}

/* Return zero if the declaration NEWDECL is valid
   when the declaration OLDDECL (assumed to be for the same name)
   has already been seen.
   Otherwise return an error message format string with a %s
   where the identifier should go.  */

static const char *
redeclaration_error_message (tree newdecl, tree olddecl)
{
  if (TREE_CODE (newdecl) == TYPE_DECL)
    {
      /* Because C++ can put things into name space for free,
	 constructs like "typedef struct foo { ... } foo"
	 would look like an erroneous redeclaration.  */
      if (same_type_p (TREE_TYPE (newdecl), TREE_TYPE (olddecl)))
	return NULL;
      else
	return G_("redefinition of %q#D");
    }
  else if (TREE_CODE (newdecl) == FUNCTION_DECL)
    {
      /* If this is a pure function, its olddecl will actually be
	 the original initialization to `0' (which we force to call
	 abort()).  Don't complain about redefinition in this case.  */
      if (DECL_LANG_SPECIFIC (olddecl) && DECL_PURE_VIRTUAL_P (olddecl)
	  && DECL_INITIAL (olddecl) == NULL_TREE)
	return NULL;

      /* If both functions come from different namespaces, this is not
	 a redeclaration - this is a conflict with a used function.  */
      if (DECL_NAMESPACE_SCOPE_P (olddecl)
	  && DECL_CONTEXT (olddecl) != DECL_CONTEXT (newdecl)
	  && ! decls_match (olddecl, newdecl))
	return G_("%qD conflicts with used function");

      /* We'll complain about linkage mismatches in
	 warn_extern_redeclared_static.  */

      /* Defining the same name twice is no good.  */
      if (DECL_INITIAL (olddecl) != NULL_TREE
	  && DECL_INITIAL (newdecl) != NULL_TREE)
	{
	  if (DECL_NAME (olddecl) == NULL_TREE)
	    return G_("%q#D not declared in class");
	  else if (!GNU_INLINE_P (olddecl)
		   || GNU_INLINE_P (newdecl))
	    return G_("redefinition of %q#D");
	}

      if (DECL_DECLARED_INLINE_P (olddecl) && DECL_DECLARED_INLINE_P (newdecl))
	{
	  bool olda = GNU_INLINE_P (olddecl);
	  bool newa = GNU_INLINE_P (newdecl);

	  if (olda != newa)
	    {
	      if (newa)
		return G_("%q+D redeclared inline with "
			  "%<gnu_inline%> attribute");
	      else
		return G_("%q+D redeclared inline without "
			  "%<gnu_inline%> attribute");
	    }
	}

      return NULL;
    }
  else if (TREE_CODE (newdecl) == TEMPLATE_DECL)
    {
      tree nt, ot;

      if (TREE_CODE (DECL_TEMPLATE_RESULT (newdecl)) == TYPE_DECL)
	{
	  if (COMPLETE_TYPE_P (TREE_TYPE (newdecl))
	      && COMPLETE_TYPE_P (TREE_TYPE (olddecl)))
	    return G_("redefinition of %q#D");
	  return NULL;
	}

      if (TREE_CODE (DECL_TEMPLATE_RESULT (newdecl)) != FUNCTION_DECL
	  || (DECL_TEMPLATE_RESULT (newdecl)
	      == DECL_TEMPLATE_RESULT (olddecl)))
	return NULL;

      nt = DECL_TEMPLATE_RESULT (newdecl);
      if (DECL_TEMPLATE_INFO (nt))
	nt = DECL_TEMPLATE_RESULT (template_for_substitution (nt));
      ot = DECL_TEMPLATE_RESULT (olddecl);
      if (DECL_TEMPLATE_INFO (ot))
	ot = DECL_TEMPLATE_RESULT (template_for_substitution (ot));
      if (DECL_INITIAL (nt) && DECL_INITIAL (ot)
	  && (!GNU_INLINE_P (ot) || GNU_INLINE_P (nt)))
	return G_("redefinition of %q#D");

      if (DECL_DECLARED_INLINE_P (ot) && DECL_DECLARED_INLINE_P (nt))
	{
	  bool olda = GNU_INLINE_P (ot);
	  bool newa = GNU_INLINE_P (nt);

	  if (olda != newa)
	    {
	      if (newa)
		return G_("%q+D redeclared inline with "
			  "%<gnu_inline%> attribute");
	      else
		return G_("%q+D redeclared inline without "
		     	  "%<gnu_inline%> attribute");
	    }
	}

      /* Core issue #226 (C++0x): 
           
           If a friend function template declaration specifies a
           default template-argument, that declaration shall be a
           definition and shall be the only declaration of the
           function template in the translation unit.  */
      if ((cxx_dialect != cxx98) 
          && TREE_CODE (ot) == FUNCTION_DECL && DECL_FRIEND_P (ot)
          && !check_default_tmpl_args (nt, DECL_TEMPLATE_PARMS (newdecl), 
                                       /*is_primary=*/1, /*is_partial=*/0,
                                       /*is_friend_decl=*/2))
        return G_("redeclaration of friend %q#D "
	 	  "may not have default template arguments");

      return NULL;
    }
  else if (TREE_CODE (newdecl) == VAR_DECL
	   && DECL_THREAD_LOCAL_P (newdecl) != DECL_THREAD_LOCAL_P (olddecl)
	   && (! DECL_LANG_SPECIFIC (olddecl)
	       || ! CP_DECL_THREADPRIVATE_P (olddecl)
	       || DECL_THREAD_LOCAL_P (newdecl)))
    {
      /* Only variables can be thread-local, and all declarations must
	 agree on this property.  */
      if (DECL_THREAD_LOCAL_P (newdecl))
	return G_("thread-local declaration of %q#D follows "
	          "non-thread-local declaration");
      else
	return G_("non-thread-local declaration of %q#D follows "
	          "thread-local declaration");
    }
  else if (toplevel_bindings_p () || DECL_NAMESPACE_SCOPE_P (newdecl))
    {
      /* The objects have been declared at namespace scope.  If either
	 is a member of an anonymous union, then this is an invalid
	 redeclaration.  For example:

	   int i;
	   union { int i; };

	   is invalid.  */
      if ((TREE_CODE (newdecl) == VAR_DECL && DECL_ANON_UNION_VAR_P (newdecl))
	  || (TREE_CODE (olddecl) == VAR_DECL && DECL_ANON_UNION_VAR_P (olddecl)))
	return G_("redeclaration of %q#D");
      /* If at least one declaration is a reference, there is no
	 conflict.  For example:

	   int i = 3;
	   extern int i;

	 is valid.  */
      if (DECL_EXTERNAL (newdecl) || DECL_EXTERNAL (olddecl))
	return NULL;
      /* Reject two definitions.  */
      return G_("redefinition of %q#D");
    }
  else
    {
      /* Objects declared with block scope:  */
      /* Reject two definitions, and reject a definition
	 together with an external reference.  */
      if (!(DECL_EXTERNAL (newdecl) && DECL_EXTERNAL (olddecl)))
	return G_("redeclaration of %q#D");
      return NULL;
    }
}

/* Hash and equality functions for the named_label table.  */

static hashval_t
named_label_entry_hash (const void *data)
{
  const struct named_label_entry *ent = (const struct named_label_entry *) data;
  return DECL_UID (ent->label_decl);
}

static int
named_label_entry_eq (const void *a, const void *b)
{
  const struct named_label_entry *ent_a = (const struct named_label_entry *) a;
  const struct named_label_entry *ent_b = (const struct named_label_entry *) b;
  return ent_a->label_decl == ent_b->label_decl;
}

/* Create a new label, named ID.  */

static tree
make_label_decl (tree id, int local_p)
{
  struct named_label_entry *ent;
  void **slot;
  tree decl;

  decl = build_decl (input_location, LABEL_DECL, id, void_type_node);

  DECL_CONTEXT (decl) = current_function_decl;
  DECL_MODE (decl) = VOIDmode;
  C_DECLARED_LABEL_FLAG (decl) = local_p;

  /* Say where one reference is to the label, for the sake of the
     error if it is not defined.  */
  DECL_SOURCE_LOCATION (decl) = input_location;

  /* Record the fact that this identifier is bound to this label.  */
  SET_IDENTIFIER_LABEL_VALUE (id, decl);

  /* Create the label htab for the function on demand.  */
  if (!named_labels)
    named_labels = htab_create_ggc (13, named_label_entry_hash,
				    named_label_entry_eq, NULL);

  /* Record this label on the list of labels used in this function.
     We do this before calling make_label_decl so that we get the
     IDENTIFIER_LABEL_VALUE before the new label is declared.  */
  ent = ggc_alloc_cleared_named_label_entry ();
  ent->label_decl = decl;

  slot = htab_find_slot (named_labels, ent, INSERT);
  gcc_assert (*slot == NULL);
  *slot = ent;

  return decl;
}

/* Look for a label named ID in the current function.  If one cannot
   be found, create one.  (We keep track of used, but undefined,
   labels, and complain about them at the end of a function.)  */

tree
lookup_label (tree id)
{
  tree decl;

  timevar_push (TV_NAME_LOOKUP);
  /* You can't use labels at global scope.  */
  if (current_function_decl == NULL_TREE)
    {
      error ("label %qE referenced outside of any function", id);
      POP_TIMEVAR_AND_RETURN (TV_NAME_LOOKUP, NULL_TREE);
    }

  /* See if we've already got this label.  */
  decl = IDENTIFIER_LABEL_VALUE (id);
  if (decl != NULL_TREE && DECL_CONTEXT (decl) == current_function_decl)
    POP_TIMEVAR_AND_RETURN (TV_NAME_LOOKUP, decl);

  decl = make_label_decl (id, /*local_p=*/0);
  POP_TIMEVAR_AND_RETURN (TV_NAME_LOOKUP, decl);
}

/* Declare a local label named ID.  */

tree
declare_local_label (tree id)
{
  tree decl, shadow;

  /* Add a new entry to the SHADOWED_LABELS list so that when we leave
     this scope we can restore the old value of IDENTIFIER_TYPE_VALUE.  */
  shadow = tree_cons (IDENTIFIER_LABEL_VALUE (id), NULL_TREE,
		      current_binding_level->shadowed_labels);
  current_binding_level->shadowed_labels = shadow;

  decl = make_label_decl (id, /*local_p=*/1);
  TREE_VALUE (shadow) = decl;

  return decl;
}

/* Returns nonzero if it is ill-formed to jump past the declaration of
   DECL.  Returns 2 if it's also a real problem.  */

static int
decl_jump_unsafe (tree decl)
{
  /* [stmt.dcl]/3: A program that jumps from a point where a local variable
     with automatic storage duration is not in scope to a point where it is
     in scope is ill-formed unless the variable has scalar type, class type
     with a trivial default constructor and a trivial destructor, a
     cv-qualified version of one of these types, or an array of one of the
     preceding types and is declared without an initializer (8.5).  */
  tree type = TREE_TYPE (decl);

  if (TREE_CODE (decl) != VAR_DECL || TREE_STATIC (decl)
      || type == error_mark_node)
    return 0;

  type = strip_array_types (type);

  if (type_has_nontrivial_default_init (TREE_TYPE (decl))
      || DECL_NONTRIVIALLY_INITIALIZED_P (decl))
    return 2;

  if (TYPE_HAS_NONTRIVIAL_DESTRUCTOR (TREE_TYPE (decl)))
    return 1;

  return 0;
}

/* A subroutine of check_previous_goto_1 to identify a branch to the user.  */

static void
identify_goto (tree decl, const location_t *locus)
{
  if (decl)
    permerror (input_location, "jump to label %qD", decl);
  else
    permerror (input_location, "jump to case label");
  if (locus)
    permerror (*locus, "  from here");
}

/* Check that a single previously seen jump to a newly defined label
   is OK.  DECL is the LABEL_DECL or 0; LEVEL is the binding_level for
   the jump context; NAMES are the names in scope in LEVEL at the jump
   context; LOCUS is the source position of the jump or 0.  Returns
   true if all is well.  */

static bool
check_previous_goto_1 (tree decl, struct cp_binding_level* level, tree names,
		       bool exited_omp, const location_t *locus)
{
  struct cp_binding_level *b;
  bool identified = false, saw_eh = false, saw_omp = false;

  if (exited_omp)
    {
      identify_goto (decl, locus);
      error ("  exits OpenMP structured block");
      identified = saw_omp = true;
    }

  for (b = current_binding_level; b ; b = b->level_chain)
    {
      tree new_decls, old_decls = (b == level ? names : NULL_TREE);

      for (new_decls = b->names; new_decls != old_decls;
	   new_decls = DECL_CHAIN (new_decls))
	{
	  int problem = decl_jump_unsafe (new_decls);
	  if (! problem)
	    continue;

	  if (!identified)
	    {
	      identify_goto (decl, locus);
	      identified = true;
	    }
	  if (problem > 1)
	    error ("  crosses initialization of %q+#D", new_decls);
	  else
	    permerror (input_location, "  enters scope of %q+#D which has "
		       "non-trivial destructor", new_decls);
	}

      if (b == level)
	break;
      if ((b->kind == sk_try || b->kind == sk_catch) && !saw_eh)
	{
	  if (!identified)
	    {
	      identify_goto (decl, locus);
	      identified = true;
	    }
	  if (b->kind == sk_try)
	    error ("  enters try block");
	  else
	    error ("  enters catch block");
	  saw_eh = true;
	}
      if (b->kind == sk_omp && !saw_omp)
	{
	  if (!identified)
	    {
	      identify_goto (decl, locus);
	      identified = true;
	    }
	  error ("  enters OpenMP structured block");
	  saw_omp = true;
	}
    }

  return !identified;
}

static void
check_previous_goto (tree decl, struct named_label_use_entry *use)
{
  check_previous_goto_1 (decl, use->binding_level,
			 use->names_in_scope, use->in_omp_scope,
			 &use->o_goto_locus);
}

static bool
check_switch_goto (struct cp_binding_level* level)
{
  return check_previous_goto_1 (NULL_TREE, level, level->names, false, NULL);
}

/* Check that a new jump to a label DECL is OK.  Called by
   finish_goto_stmt.  */

void
check_goto (tree decl)
{
  struct named_label_entry *ent, dummy;
  bool saw_catch = false, identified = false;
  tree bad;
  unsigned ix;

  /* We can't know where a computed goto is jumping.
     So we assume that it's OK.  */
  if (TREE_CODE (decl) != LABEL_DECL)
    return;

  /* We didn't record any information about this label when we created it,
     and there's not much point since it's trivial to analyze as a return.  */
  if (decl == cdtor_label)
    return;

  dummy.label_decl = decl;
  ent = (struct named_label_entry *) htab_find (named_labels, &dummy);
  gcc_assert (ent != NULL);

  /* If the label hasn't been defined yet, defer checking.  */
  if (! DECL_INITIAL (decl))
    {
      struct named_label_use_entry *new_use;

      /* Don't bother creating another use if the last goto had the
	 same data, and will therefore create the same set of errors.  */
      if (ent->uses
	  && ent->uses->names_in_scope == current_binding_level->names)
	return;

      new_use = ggc_alloc_named_label_use_entry ();
      new_use->binding_level = current_binding_level;
      new_use->names_in_scope = current_binding_level->names;
      new_use->o_goto_locus = input_location;
      new_use->in_omp_scope = false;

      new_use->next = ent->uses;
      ent->uses = new_use;
      return;
    }

  if (ent->in_try_scope || ent->in_catch_scope
      || ent->in_omp_scope || !VEC_empty (tree, ent->bad_decls))
    {
      permerror (input_location, "jump to label %q+D", decl);
      permerror (input_location, "  from here");
      identified = true;
    }

  for (ix = 0; VEC_iterate (tree, ent->bad_decls, ix, bad); ix++)
    {
      int u = decl_jump_unsafe (bad);

      if (u > 1 && DECL_ARTIFICIAL (bad))
	{
	  /* Can't skip init of __exception_info.  */
	  error_at (DECL_SOURCE_LOCATION (bad), "  enters catch block");
	  saw_catch = true;
	}
      else if (u > 1)
	error ("  skips initialization of %q+#D", bad);
      else
	permerror (input_location, "  enters scope of %q+#D which has "
		   "non-trivial destructor", bad);
    }

  if (ent->in_try_scope)
    error ("  enters try block");
  else if (ent->in_catch_scope && !saw_catch)
    error ("  enters catch block");

  if (ent->in_omp_scope)
    error ("  enters OpenMP structured block");
  else if (flag_openmp)
    {
      struct cp_binding_level *b;
      for (b = current_binding_level; b ; b = b->level_chain)
	{
	  if (b == ent->binding_level)
	    break;
	  if (b->kind == sk_omp)
	    {
	      if (!identified)
		{
		  permerror (input_location, "jump to label %q+D", decl);
		  permerror (input_location, "  from here");
		  identified = true;
		}
	      error ("  exits OpenMP structured block");
	      break;
	    }
	}
    }
}

/* Check that a return is ok wrt OpenMP structured blocks.
   Called by finish_return_stmt.  Returns true if all is well.  */

bool
check_omp_return (void)
{
  struct cp_binding_level *b;
  for (b = current_binding_level; b ; b = b->level_chain)
    if (b->kind == sk_omp)
      {
	error ("invalid exit from OpenMP structured block");
	return false;
      }
  return true;
}

/* Define a label, specifying the location in the source file.
   Return the LABEL_DECL node for the label.  */

tree
define_label (location_t location, tree name)
{
  struct named_label_entry *ent, dummy;
  struct cp_binding_level *p;
  tree decl;

  timevar_push (TV_NAME_LOOKUP);

  decl = lookup_label (name);

  dummy.label_decl = decl;
  ent = (struct named_label_entry *) htab_find (named_labels, &dummy);
  gcc_assert (ent != NULL);

  /* After labels, make any new cleanups in the function go into their
     own new (temporary) binding contour.  */
  for (p = current_binding_level;
       p->kind != sk_function_parms;
       p = p->level_chain)
    p->more_cleanups_ok = 0;

  if (name == get_identifier ("wchar_t"))
    permerror (input_location, "label named wchar_t");

  if (DECL_INITIAL (decl) != NULL_TREE)
    {
      error ("duplicate label %qD", decl);
      POP_TIMEVAR_AND_RETURN (TV_NAME_LOOKUP, error_mark_node);
    }
  else
    {
      struct named_label_use_entry *use;

      /* Mark label as having been defined.  */
      DECL_INITIAL (decl) = error_mark_node;
      /* Say where in the source.  */
      DECL_SOURCE_LOCATION (decl) = location;

      ent->binding_level = current_binding_level;
      ent->names_in_scope = current_binding_level->names;

      for (use = ent->uses; use ; use = use->next)
	check_previous_goto (decl, use);
      ent->uses = NULL;
    }

  POP_TIMEVAR_AND_RETURN (TV_NAME_LOOKUP, decl);
}

struct cp_switch
{
  struct cp_binding_level *level;
  struct cp_switch *next;
  /* The SWITCH_STMT being built.  */
  tree switch_stmt;
  /* A splay-tree mapping the low element of a case range to the high
     element, or NULL_TREE if there is no high element.  Used to
     determine whether or not a new case label duplicates an old case
     label.  We need a tree, rather than simply a hash table, because
     of the GNU case range extension.  */
  splay_tree cases;
};

/* A stack of the currently active switch statements.  The innermost
   switch statement is on the top of the stack.  There is no need to
   mark the stack for garbage collection because it is only active
   during the processing of the body of a function, and we never
   collect at that point.  */

static struct cp_switch *switch_stack;

/* Called right after a switch-statement condition is parsed.
   SWITCH_STMT is the switch statement being parsed.  */

void
push_switch (tree switch_stmt)
{
  struct cp_switch *p = XNEW (struct cp_switch);
  p->level = current_binding_level;
  p->next = switch_stack;
  p->switch_stmt = switch_stmt;
  p->cases = splay_tree_new (case_compare, NULL, NULL);
  switch_stack = p;
}

void
pop_switch (void)
{
  struct cp_switch *cs = switch_stack;
  location_t switch_location;

  /* Emit warnings as needed.  */
  if (EXPR_HAS_LOCATION (cs->switch_stmt))
    switch_location = EXPR_LOCATION (cs->switch_stmt);
  else
    switch_location = input_location;
  if (!processing_template_decl)
    c_do_switch_warnings (cs->cases, switch_location,
			  SWITCH_STMT_TYPE (cs->switch_stmt),
			  SWITCH_STMT_COND (cs->switch_stmt));

  splay_tree_delete (cs->cases);
  switch_stack = switch_stack->next;
  free (cs);
}

/* Note that we've seen a definition of a case label, and complain if this
   is a bad place for one.  */

tree
finish_case_label (location_t loc, tree low_value, tree high_value)
{
  tree cond, r;
  struct cp_binding_level *p;

  if (processing_template_decl)
    {
      tree label;

      /* For templates, just add the case label; we'll do semantic
	 analysis at instantiation-time.  */
      label = build_decl (loc, LABEL_DECL, NULL_TREE, NULL_TREE);
      return add_stmt (build_case_label (loc, low_value, high_value, label));
    }

  /* Find the condition on which this switch statement depends.  */
  cond = SWITCH_STMT_COND (switch_stack->switch_stmt);
  if (cond && TREE_CODE (cond) == TREE_LIST)
    cond = TREE_VALUE (cond);

  if (!check_switch_goto (switch_stack->level))
    return error_mark_node;

  r = c_add_case_label (loc, switch_stack->cases, cond,
			SWITCH_STMT_TYPE (switch_stack->switch_stmt),
			low_value, high_value);

  /* After labels, make any new cleanups in the function go into their
     own new (temporary) binding contour.  */
  for (p = current_binding_level;
       p->kind != sk_function_parms;
       p = p->level_chain)
    p->more_cleanups_ok = 0;

  return r;
}

/* Hash a TYPENAME_TYPE.  K is really of type `tree'.  */

static hashval_t
typename_hash (const void* k)
{
  hashval_t hash;
  const_tree const t = (const_tree) k;

  hash = (htab_hash_pointer (TYPE_CONTEXT (t))
	  ^ htab_hash_pointer (DECL_NAME (TYPE_NAME (t))));

  return hash;
}

typedef struct typename_info {
  tree scope;
  tree name;
  tree template_id;
  bool enum_p;
  bool class_p;
} typename_info;

/* Compare two TYPENAME_TYPEs.  K1 is really of type `tree', K2 is
   really of type `typename_info*'  */

static int
typename_compare (const void * k1, const void * k2)
{
  const_tree const t1 = (const_tree) k1;
  const typename_info *const t2 = (const typename_info *) k2;

  return (DECL_NAME (TYPE_NAME (t1)) == t2->name
	  && TYPE_CONTEXT (t1) == t2->scope
	  && TYPENAME_TYPE_FULLNAME (t1) == t2->template_id
	  && TYPENAME_IS_ENUM_P (t1) == t2->enum_p
	  && TYPENAME_IS_CLASS_P (t1) == t2->class_p);
}

/* Build a TYPENAME_TYPE.  If the type is `typename T::t', CONTEXT is
   the type of `T', NAME is the IDENTIFIER_NODE for `t'.

   Returns the new TYPENAME_TYPE.  */

static GTY ((param_is (union tree_node))) htab_t typename_htab;

static tree
build_typename_type (tree context, tree name, tree fullname,
		     enum tag_types tag_type)
{
  tree t;
  tree d;
  typename_info ti;
  void **e;
  hashval_t hash;

  if (typename_htab == NULL)
    typename_htab = htab_create_ggc (61, &typename_hash,
				     &typename_compare, NULL);

  ti.scope = FROB_CONTEXT (context);
  ti.name = name;
  ti.template_id = fullname;
  ti.enum_p = tag_type == enum_type;
  ti.class_p = (tag_type == class_type
		|| tag_type == record_type
		|| tag_type == union_type);
  hash =  (htab_hash_pointer (ti.scope)
	   ^ htab_hash_pointer (ti.name));

  /* See if we already have this type.  */
  e = htab_find_slot_with_hash (typename_htab, &ti, hash, INSERT);
  if (*e)
    t = (tree) *e;
  else
    {
      /* Build the TYPENAME_TYPE.  */
      t = cxx_make_type (TYPENAME_TYPE);
      TYPE_CONTEXT (t) = ti.scope;
      TYPENAME_TYPE_FULLNAME (t) = ti.template_id;
      TYPENAME_IS_ENUM_P (t) = ti.enum_p;
      TYPENAME_IS_CLASS_P (t) = ti.class_p;

      /* Build the corresponding TYPE_DECL.  */
      d = build_decl (input_location, TYPE_DECL, name, t);
      TYPE_NAME (TREE_TYPE (d)) = d;
      TYPE_STUB_DECL (TREE_TYPE (d)) = d;
      DECL_CONTEXT (d) = FROB_CONTEXT (context);
      DECL_ARTIFICIAL (d) = 1;

      /* Store it in the hash table.  */
      *e = t;

      /* TYPENAME_TYPEs must always be compared structurally, because
	 they may or may not resolve down to another type depending on
	 the currently open classes. */
      SET_TYPE_STRUCTURAL_EQUALITY (t);
    }

  return t;
}

/* Resolve `typename CONTEXT::NAME'.  TAG_TYPE indicates the tag
   provided to name the type.  Returns an appropriate type, unless an
   error occurs, in which case error_mark_node is returned.  If we
   locate a non-artificial TYPE_DECL and TF_KEEP_TYPE_DECL is set, we
   return that, rather than the _TYPE it corresponds to, in other
   cases we look through the type decl.  If TF_ERROR is set, complain
   about errors, otherwise be quiet.  */

tree
make_typename_type (tree context, tree name, enum tag_types tag_type,
		    tsubst_flags_t complain)
{
  tree fullname;
  tree t;
  bool want_template;

  if (name == error_mark_node
      || context == NULL_TREE
      || context == error_mark_node)
    return error_mark_node;

  if (TYPE_P (name))
    {
      if (!(TYPE_LANG_SPECIFIC (name)
	    && (CLASSTYPE_IS_TEMPLATE (name)
		|| CLASSTYPE_USE_TEMPLATE (name))))
	name = TYPE_IDENTIFIER (name);
      else
	/* Create a TEMPLATE_ID_EXPR for the type.  */
	name = build_nt (TEMPLATE_ID_EXPR,
			 CLASSTYPE_TI_TEMPLATE (name),
			 CLASSTYPE_TI_ARGS (name));
    }
  else if (TREE_CODE (name) == TYPE_DECL)
    name = DECL_NAME (name);

  fullname = name;

  if (TREE_CODE (name) == TEMPLATE_ID_EXPR)
    {
      name = TREE_OPERAND (name, 0);
      if (TREE_CODE (name) == TEMPLATE_DECL)
	name = TREE_OPERAND (fullname, 0) = DECL_NAME (name);
      else if (TREE_CODE (name) == OVERLOAD)
	{
	  error ("%qD is not a type", name);
	  return error_mark_node;
	}
    }
  if (TREE_CODE (name) == TEMPLATE_DECL)
    {
      error ("%qD used without template parameters", name);
      return error_mark_node;
    }
  gcc_assert (TREE_CODE (name) == IDENTIFIER_NODE);
  gcc_assert (TYPE_P (context));

  if (!MAYBE_CLASS_TYPE_P (context))
    {
      if (complain & tf_error)
	error ("%q#T is not a class", context);
      return error_mark_node;
    }
  
  /* When the CONTEXT is a dependent type,  NAME could refer to a
     dependent base class of CONTEXT.  But look inside it anyway
     if CONTEXT is a currently open scope, in case it refers to a
     member of the current instantiation or a non-dependent base;
     lookup will stop when we hit a dependent base.  */
  if (!dependent_scope_p (context))
    /* We should only set WANT_TYPE when we're a nested typename type.
       Then we can give better diagnostics if we find a non-type.  */
    t = lookup_field (context, name, 2, /*want_type=*/true);
  else
    t = NULL_TREE;

  if ((!t || TREE_CODE (t) == TREE_LIST) && dependent_type_p (context))
    return build_typename_type (context, name, fullname, tag_type);

  want_template = TREE_CODE (fullname) == TEMPLATE_ID_EXPR;
  
  if (!t)
    {
      if (complain & tf_error)
	error (want_template ? "no class template named %q#T in %q#T"
	       : "no type named %q#T in %q#T", name, context);
      return error_mark_node;
    }
  
  /* Pull out the template from an injected-class-name (or multiple).  */
  if (want_template)
    t = maybe_get_template_decl_from_type_decl (t);

  if (TREE_CODE (t) == TREE_LIST)
    {
      if (complain & tf_error)
	{
	  error ("lookup of %qT in %qT is ambiguous", name, context);
	  print_candidates (t);
	}
      return error_mark_node;
    }

  if (want_template && !DECL_CLASS_TEMPLATE_P (t))
    {
      if (complain & tf_error)
	error ("%<typename %T::%D%> names %q#T, which is not a class template",
	       context, name, t);
      return error_mark_node;
    }
  if (!want_template && TREE_CODE (t) != TYPE_DECL)
    {
      if (complain & tf_error)
	error ("%<typename %T::%D%> names %q#T, which is not a type",
	       context, name, t);
      return error_mark_node;
    }
  
  if (complain & tf_error)
    perform_or_defer_access_check (TYPE_BINFO (context), t, t);

  /* If we are currently parsing a template and if T is a typedef accessed
     through CONTEXT then we need to remember and check access of T at
     template instantiation time.  */
  add_typedef_to_current_template_for_access_check (t, context, input_location);

  if (want_template)
    return lookup_template_class (t, TREE_OPERAND (fullname, 1),
				  NULL_TREE, context,
				  /*entering_scope=*/0,
				  tf_warning_or_error | tf_user);
  
  if (DECL_ARTIFICIAL (t) || !(complain & tf_keep_type_decl))
    t = TREE_TYPE (t);
  
  return t;
}

/* Resolve `CONTEXT::template NAME'.  Returns a TEMPLATE_DECL if the name
   can be resolved or an UNBOUND_CLASS_TEMPLATE, unless an error occurs,
   in which case error_mark_node is returned.

   If PARM_LIST is non-NULL, also make sure that the template parameter
   list of TEMPLATE_DECL matches.

   If COMPLAIN zero, don't complain about any errors that occur.  */

tree
make_unbound_class_template (tree context, tree name, tree parm_list,
			     tsubst_flags_t complain)
{
  tree t;
  tree d;

  if (TYPE_P (name))
    name = TYPE_IDENTIFIER (name);
  else if (DECL_P (name))
    name = DECL_NAME (name);
  gcc_assert (TREE_CODE (name) == IDENTIFIER_NODE);

  if (!dependent_type_p (context)
      || currently_open_class (context))
    {
      tree tmpl = NULL_TREE;

      if (MAYBE_CLASS_TYPE_P (context))
	tmpl = lookup_field (context, name, 0, false);

      if (!tmpl || !DECL_CLASS_TEMPLATE_P (tmpl))
	{
	  if (complain & tf_error)
	    error ("no class template named %q#T in %q#T", name, context);
	  return error_mark_node;
	}

      if (parm_list
	  && !comp_template_parms (DECL_TEMPLATE_PARMS (tmpl), parm_list))
	{
	  if (complain & tf_error)
	    {
	      error ("template parameters do not match template");
	      error ("%q+D declared here", tmpl);
	    }
	  return error_mark_node;
	}

      if (complain & tf_error)
	perform_or_defer_access_check (TYPE_BINFO (context), tmpl, tmpl);

      return tmpl;
    }

  /* Build the UNBOUND_CLASS_TEMPLATE.  */
  t = cxx_make_type (UNBOUND_CLASS_TEMPLATE);
  TYPE_CONTEXT (t) = FROB_CONTEXT (context);
  TREE_TYPE (t) = NULL_TREE;
  SET_TYPE_STRUCTURAL_EQUALITY (t);

  /* Build the corresponding TEMPLATE_DECL.  */
  d = build_decl (input_location, TEMPLATE_DECL, name, t);
  TYPE_NAME (TREE_TYPE (d)) = d;
  TYPE_STUB_DECL (TREE_TYPE (d)) = d;
  DECL_CONTEXT (d) = FROB_CONTEXT (context);
  DECL_ARTIFICIAL (d) = 1;
  DECL_TEMPLATE_PARMS (d) = parm_list;

  return t;
}



/* Push the declarations of builtin types into the namespace.
   RID_INDEX is the index of the builtin type in the array
   RID_POINTERS.  NAME is the name used when looking up the builtin
   type.  TYPE is the _TYPE node for the builtin type.  */

void
record_builtin_type (enum rid rid_index,
		     const char* name,
		     tree type)
{
  tree rname = NULL_TREE, tname = NULL_TREE;
  tree tdecl = NULL_TREE;

  if ((int) rid_index < (int) RID_MAX)
    rname = ridpointers[(int) rid_index];
  if (name)
    tname = get_identifier (name);

  /* The calls to SET_IDENTIFIER_GLOBAL_VALUE below should be
     eliminated.  Built-in types should not be looked up name; their
     names are keywords that the parser can recognize.  However, there
     is code in c-common.c that uses identifier_global_value to look
     up built-in types by name.  */
  if (tname)
    {
      tdecl = build_decl (BUILTINS_LOCATION, TYPE_DECL, tname, type);
      DECL_ARTIFICIAL (tdecl) = 1;
      SET_IDENTIFIER_GLOBAL_VALUE (tname, tdecl);
    }
  if (rname)
    {
      if (!tdecl)
	{
	  tdecl = build_decl (BUILTINS_LOCATION, TYPE_DECL, rname, type);
	  DECL_ARTIFICIAL (tdecl) = 1;
	}
      SET_IDENTIFIER_GLOBAL_VALUE (rname, tdecl);
    }

  if (!TYPE_NAME (type))
    TYPE_NAME (type) = tdecl;

  if (tdecl)
    debug_hooks->type_decl (tdecl, 0);
}

/* Record one of the standard Java types.
 * Declare it as having the given NAME.
 * If SIZE > 0, it is the size of one of the integral types;
 * otherwise it is the negative of the size of one of the other types.  */

static tree
record_builtin_java_type (const char* name, int size)
{
  tree type, decl;
  if (size > 0)
    type = build_nonstandard_integer_type (size, 0);
  else if (size > -32)
    {
      tree stype;
      /* "__java_char" or ""__java_boolean".  */
      type = build_nonstandard_integer_type (-size, 1);
      /* Get the signed type cached and attached to the unsigned type,
	 so it doesn't get garbage-collected at "random" times,
	 causing potential codegen differences out of different UIDs
	 and different alias set numbers.  */
      stype = build_nonstandard_integer_type (-size, 0);
      TREE_CHAIN (type) = stype;
      /*if (size == -1)	TREE_SET_CODE (type, BOOLEAN_TYPE);*/
    }
  else
    { /* "__java_float" or ""__java_double".  */
      type = make_node (REAL_TYPE);
      TYPE_PRECISION (type) = - size;
      layout_type (type);
    }
  record_builtin_type (RID_MAX, name, type);
  decl = TYPE_NAME (type);

  /* Suppress generate debug symbol entries for these types,
     since for normal C++ they are just clutter.
     However, push_lang_context undoes this if extern "Java" is seen.  */
  DECL_IGNORED_P (decl) = 1;

  TYPE_FOR_JAVA (type) = 1;
  return type;
}

/* Push a type into the namespace so that the back ends ignore it.  */

static void
record_unknown_type (tree type, const char* name)
{
  tree decl = pushdecl (build_decl (UNKNOWN_LOCATION,
				    TYPE_DECL, get_identifier (name), type));
  /* Make sure the "unknown type" typedecl gets ignored for debug info.  */
  DECL_IGNORED_P (decl) = 1;
  TYPE_DECL_SUPPRESS_DEBUG (decl) = 1;
  TYPE_SIZE (type) = TYPE_SIZE (void_type_node);
  TYPE_ALIGN (type) = 1;
  TYPE_USER_ALIGN (type) = 0;
  SET_TYPE_MODE (type, TYPE_MODE (void_type_node));
}

/* A string for which we should create an IDENTIFIER_NODE at
   startup.  */

typedef struct predefined_identifier
{
  /* The name of the identifier.  */
  const char *const name;
  /* The place where the IDENTIFIER_NODE should be stored.  */
  tree *const node;
  /* Nonzero if this is the name of a constructor or destructor.  */
  const int ctor_or_dtor_p;
} predefined_identifier;

/* Create all the predefined identifiers.  */

static void
initialize_predefined_identifiers (void)
{
  const predefined_identifier *pid;

  /* A table of identifiers to create at startup.  */
  static const predefined_identifier predefined_identifiers[] = {
    { "C++", &lang_name_cplusplus, 0 },
    { "C", &lang_name_c, 0 },
    { "Java", &lang_name_java, 0 },
    /* Some of these names have a trailing space so that it is
       impossible for them to conflict with names written by users.  */
    { "__ct ", &ctor_identifier, 1 },
    { "__base_ctor ", &base_ctor_identifier, 1 },
    { "__comp_ctor ", &complete_ctor_identifier, 1 },
    { "__dt ", &dtor_identifier, 1 },
    { "__comp_dtor ", &complete_dtor_identifier, 1 },
    { "__base_dtor ", &base_dtor_identifier, 1 },
    { "__deleting_dtor ", &deleting_dtor_identifier, 1 },
    { IN_CHARGE_NAME, &in_charge_identifier, 0 },
    { "nelts", &nelts_identifier, 0 },
    { THIS_NAME, &this_identifier, 0 },
    { VTABLE_DELTA_NAME, &delta_identifier, 0 },
    { VTABLE_PFN_NAME, &pfn_identifier, 0 },
    { "_vptr", &vptr_identifier, 0 },
    { "__vtt_parm", &vtt_parm_identifier, 0 },
    { "::", &global_scope_name, 0 },
    { "std", &std_identifier, 0 },
    { NULL, NULL, 0 }
  };

  for (pid = predefined_identifiers; pid->name; ++pid)
    {
      *pid->node = get_identifier (pid->name);
      if (pid->ctor_or_dtor_p)
	IDENTIFIER_CTOR_OR_DTOR_P (*pid->node) = 1;
    }
}

/* Create the predefined scalar types of C,
   and some nodes representing standard constants (0, 1, (void *)0).
   Initialize the global binding level.
   Make definitions for built-in primitive functions.  */

void
cxx_init_decl_processing (void)
{
  tree void_ftype;
  tree void_ftype_ptr;

  build_common_tree_nodes (flag_signed_char);

  /* Create all the identifiers we need.  */
  initialize_predefined_identifiers ();

  /* Create the global variables.  */
  push_to_top_level ();

  current_function_decl = NULL_TREE;
  current_binding_level = NULL;
  /* Enter the global namespace.  */
  gcc_assert (global_namespace == NULL_TREE);
  global_namespace = build_lang_decl (NAMESPACE_DECL, global_scope_name,
				      void_type_node);
  TREE_PUBLIC (global_namespace) = 1;
  begin_scope (sk_namespace, global_namespace);

  current_lang_name = NULL_TREE;

  if (flag_visibility_ms_compat)
    default_visibility = VISIBILITY_HIDDEN;

  /* Initially, C.  */
  current_lang_name = lang_name_c;

  /* Create the `std' namespace.  */
  push_namespace (std_identifier);
  std_node = current_namespace;
  pop_namespace ();

  c_common_nodes_and_builtins ();

  java_byte_type_node = record_builtin_java_type ("__java_byte", 8);
  java_short_type_node = record_builtin_java_type ("__java_short", 16);
  java_int_type_node = record_builtin_java_type ("__java_int", 32);
  java_long_type_node = record_builtin_java_type ("__java_long", 64);
  java_float_type_node = record_builtin_java_type ("__java_float", -32);
  java_double_type_node = record_builtin_java_type ("__java_double", -64);
  java_char_type_node = record_builtin_java_type ("__java_char", -16);
  java_boolean_type_node = record_builtin_java_type ("__java_boolean", -1);

  integer_two_node = build_int_cst (NULL_TREE, 2);

  record_builtin_type (RID_BOOL, "bool", boolean_type_node);
  truthvalue_type_node = boolean_type_node;
  truthvalue_false_node = boolean_false_node;
  truthvalue_true_node = boolean_true_node;

  empty_except_spec = build_tree_list (NULL_TREE, NULL_TREE);
  noexcept_true_spec = build_tree_list (boolean_true_node, NULL_TREE);
  noexcept_false_spec = build_tree_list (boolean_false_node, NULL_TREE);

#if 0
  record_builtin_type (RID_MAX, NULL, string_type_node);
#endif

  delta_type_node = ptrdiff_type_node;
  vtable_index_type = ptrdiff_type_node;

  vtt_parm_type = build_pointer_type (const_ptr_type_node);
  void_ftype = build_function_type_list (void_type_node, NULL_TREE);
  void_ftype_ptr = build_function_type_list (void_type_node,
					     ptr_type_node, NULL_TREE);
  void_ftype_ptr
    = build_exception_variant (void_ftype_ptr, empty_except_spec);

  /* C++ extensions */

  unknown_type_node = make_node (LANG_TYPE);
  record_unknown_type (unknown_type_node, "unknown type");

  /* Indirecting an UNKNOWN_TYPE node yields an UNKNOWN_TYPE node.  */
  TREE_TYPE (unknown_type_node) = unknown_type_node;

  /* Looking up TYPE_POINTER_TO and TYPE_REFERENCE_TO yield the same
     result.  */
  TYPE_POINTER_TO (unknown_type_node) = unknown_type_node;
  TYPE_REFERENCE_TO (unknown_type_node) = unknown_type_node;

  init_list_type_node = make_node (LANG_TYPE);
  record_unknown_type (init_list_type_node, "init list");

  {
    /* Make sure we get a unique function type, so we can give
       its pointer type a name.  (This wins for gdb.) */
    tree vfunc_type = make_node (FUNCTION_TYPE);
    TREE_TYPE (vfunc_type) = integer_type_node;
    TYPE_ARG_TYPES (vfunc_type) = NULL_TREE;
    layout_type (vfunc_type);

    vtable_entry_type = build_pointer_type (vfunc_type);
  }
  record_builtin_type (RID_MAX, VTBL_PTR_TYPE, vtable_entry_type);

  vtbl_type_node
    = build_cplus_array_type (vtable_entry_type, NULL_TREE);
  layout_type (vtbl_type_node);
  vtbl_type_node = cp_build_qualified_type (vtbl_type_node, TYPE_QUAL_CONST);
  record_builtin_type (RID_MAX, NULL, vtbl_type_node);
  vtbl_ptr_type_node = build_pointer_type (vtable_entry_type);
  layout_type (vtbl_ptr_type_node);
  record_builtin_type (RID_MAX, NULL, vtbl_ptr_type_node);

  push_namespace (get_identifier ("__cxxabiv1"));
  abi_node = current_namespace;
  pop_namespace ();

  global_type_node = make_node (LANG_TYPE);
  record_unknown_type (global_type_node, "global type");

  /* Now, C++.  */
  current_lang_name = lang_name_cplusplus;

  {
    tree newtype, deltype;
    tree ptr_ftype_sizetype;
    tree new_eh_spec;

    ptr_ftype_sizetype
      = build_function_type_list (ptr_type_node, size_type_node, NULL_TREE);
    if (cxx_dialect == cxx98)
      {
	tree bad_alloc_id;
	tree bad_alloc_type_node;
	tree bad_alloc_decl;

	push_namespace (std_identifier);
	bad_alloc_id = get_identifier ("bad_alloc");
	bad_alloc_type_node = make_class_type (RECORD_TYPE);
	TYPE_CONTEXT (bad_alloc_type_node) = current_namespace;
	bad_alloc_decl
	  = create_implicit_typedef (bad_alloc_id, bad_alloc_type_node);
	DECL_CONTEXT (bad_alloc_decl) = current_namespace;
	pop_namespace ();

	new_eh_spec
	  = add_exception_specifier (NULL_TREE, bad_alloc_type_node, -1);
      }
    else
      new_eh_spec = noexcept_false_spec;

    newtype = build_exception_variant (ptr_ftype_sizetype, new_eh_spec);
    deltype = build_exception_variant (void_ftype_ptr, empty_except_spec);
    push_cp_library_fn (NEW_EXPR, newtype);
    push_cp_library_fn (VEC_NEW_EXPR, newtype);
    global_delete_fndecl = push_cp_library_fn (DELETE_EXPR, deltype);
    push_cp_library_fn (VEC_DELETE_EXPR, deltype);

    nullptr_type_node = make_node (LANG_TYPE);
    TYPE_SIZE (nullptr_type_node) = bitsize_int (GET_MODE_BITSIZE (ptr_mode));
    TYPE_SIZE_UNIT (nullptr_type_node) = size_int (GET_MODE_SIZE (ptr_mode));
    TYPE_UNSIGNED (nullptr_type_node) = 1;
    TYPE_PRECISION (nullptr_type_node) = GET_MODE_BITSIZE (ptr_mode);
    SET_TYPE_MODE (nullptr_type_node, Pmode);
    record_builtin_type (RID_MAX, "decltype(nullptr)", nullptr_type_node);
    nullptr_node = make_node (INTEGER_CST);
    TREE_TYPE (nullptr_node) = nullptr_type_node;
  }

  abort_fndecl
    = build_library_fn_ptr ("__cxa_pure_virtual", void_ftype);

  /* Perform other language dependent initializations.  */
  init_class_processing ();
  init_rtti_processing ();
  init_template_processing ();

  if (flag_exceptions)
    init_exception_processing ();

  if (! supports_one_only ())
    flag_weak = 0;

  make_fname_decl = cp_make_fname_decl;
  start_fname_decls ();

  /* Show we use EH for cleanups.  */
  if (flag_exceptions)
    using_eh_for_cleanups ();
}

/* Generate an initializer for a function naming variable from
   NAME. NAME may be NULL, to indicate a dependent name.  TYPE_P is
   filled in with the type of the init.  */

tree
cp_fname_init (const char* name, tree *type_p)
{
  tree domain = NULL_TREE;
  tree type;
  tree init = NULL_TREE;
  size_t length = 0;

  if (name)
    {
      length = strlen (name);
      domain = build_index_type (size_int (length));
      init = build_string (length + 1, name);
    }

  type = cp_build_qualified_type (char_type_node, TYPE_QUAL_CONST);
  type = build_cplus_array_type (type, domain);

  *type_p = type;

  if (init)
    TREE_TYPE (init) = type;
  else
    init = error_mark_node;

  return init;
}

/* Create the VAR_DECL for __FUNCTION__ etc. ID is the name to give
   the decl, LOC is the location to give the decl, NAME is the
   initialization string and TYPE_DEP indicates whether NAME depended
   on the type of the function. We make use of that to detect
   __PRETTY_FUNCTION__ inside a template fn. This is being done lazily
   at the point of first use, so we mustn't push the decl now.  */

static tree
cp_make_fname_decl (location_t loc, tree id, int type_dep)
{
  const char *const name = (type_dep && processing_template_decl
			    ? NULL : fname_as_string (type_dep));
  tree type;
  tree init = cp_fname_init (name, &type);
  tree decl = build_decl (loc, VAR_DECL, id, type);

  if (name)
    free (CONST_CAST (char *, name));

  /* As we're using pushdecl_with_scope, we must set the context.  */
  DECL_CONTEXT (decl) = current_function_decl;
  DECL_PRETTY_FUNCTION_P (decl) = type_dep;

  TREE_STATIC (decl) = 1;
  TREE_READONLY (decl) = 1;
  DECL_ARTIFICIAL (decl) = 1;

  TREE_USED (decl) = 1;

  if (current_function_decl)
    {
      struct cp_binding_level *b = current_binding_level;
      while (b->level_chain->kind != sk_function_parms)
	b = b->level_chain;
      pushdecl_with_scope (decl, b, /*is_friend=*/false);
      cp_finish_decl (decl, init, /*init_const_expr_p=*/false, NULL_TREE,
		      LOOKUP_ONLYCONVERTING);
    }
  else
    pushdecl_top_level_and_finish (decl, init);

  return decl;
}

static tree
builtin_function_1 (tree decl, tree context, bool is_global)
{
  tree          id = DECL_NAME (decl);
  const char *name = IDENTIFIER_POINTER (id);

  retrofit_lang_decl (decl);

  DECL_ARTIFICIAL (decl) = 1;
  SET_OVERLOADED_OPERATOR_CODE (decl, ERROR_MARK);
  SET_DECL_LANGUAGE (decl, lang_c);
  /* Runtime library routines are, by definition, available in an
     external shared object.  */
  DECL_VISIBILITY (decl) = VISIBILITY_DEFAULT;
  DECL_VISIBILITY_SPECIFIED (decl) = 1;

  DECL_CONTEXT (decl) = context;

  if (is_global)
    pushdecl_top_level (decl);
  else
    pushdecl (decl);

  /* A function in the user's namespace should have an explicit
     declaration before it is used.  Mark the built-in function as
     anticipated but not actually declared.  */
  if (name[0] != '_' || name[1] != '_')
    DECL_ANTICIPATED (decl) = 1;
  else if (strncmp (name + 2, "builtin_", strlen ("builtin_")) != 0)
    {
      size_t len = strlen (name);

      /* Treat __*_chk fortification functions as anticipated as well,
	 unless they are __builtin_*.  */
      if (len > strlen ("___chk")
	  && memcmp (name + len - strlen ("_chk"),
		     "_chk", strlen ("_chk") + 1) == 0)
	DECL_ANTICIPATED (decl) = 1;
    }

  return decl;
}

tree
cxx_builtin_function (tree decl)
{
  tree          id = DECL_NAME (decl);
  const char *name = IDENTIFIER_POINTER (id);
  /* All builtins that don't begin with an '_' should additionally
     go in the 'std' namespace.  */
  if (name[0] != '_')
    {
      tree decl2 = copy_node(decl);
      push_namespace (std_identifier);
      builtin_function_1 (decl2, std_node, false);
      pop_namespace ();
    }

  return builtin_function_1 (decl, NULL_TREE, false);
}

/* Like cxx_builtin_function, but guarantee the function is added to the global
   scope.  This is to allow function specific options to add new machine
   dependent builtins when the target ISA changes via attribute((target(...)))
   which saves space on program startup if the program does not use non-generic
   ISAs.  */

tree
cxx_builtin_function_ext_scope (tree decl)
{

  tree          id = DECL_NAME (decl);
  const char *name = IDENTIFIER_POINTER (id);
  /* All builtins that don't begin with an '_' should additionally
     go in the 'std' namespace.  */
  if (name[0] != '_')
    {
      tree decl2 = copy_node(decl);
      push_namespace (std_identifier);
      builtin_function_1 (decl2, std_node, true);
      pop_namespace ();
    }

  return builtin_function_1 (decl, NULL_TREE, true);
}

/* Generate a FUNCTION_DECL with the typical flags for a runtime library
   function.  Not called directly.  */

static tree
build_library_fn_1 (tree name, enum tree_code operator_code, tree type)
{
  tree fn = build_lang_decl (FUNCTION_DECL, name, type);
  DECL_EXTERNAL (fn) = 1;
  TREE_PUBLIC (fn) = 1;
  DECL_ARTIFICIAL (fn) = 1;
  SET_OVERLOADED_OPERATOR_CODE (fn, operator_code);
  SET_DECL_LANGUAGE (fn, lang_c);
  /* Runtime library routines are, by definition, available in an
     external shared object.  */
  DECL_VISIBILITY (fn) = VISIBILITY_DEFAULT;
  DECL_VISIBILITY_SPECIFIED (fn) = 1;
  return fn;
}

/* Returns the _DECL for a library function with C linkage.
   We assume that such functions never throw; if this is incorrect,
   callers should unset TREE_NOTHROW.  */

static tree
build_library_fn (tree name, tree type)
{
  tree fn = build_library_fn_1 (name, ERROR_MARK, type);
  TREE_NOTHROW (fn) = 1;
  return fn;
}

/* Returns the _DECL for a library function with C++ linkage.  */

static tree
build_cp_library_fn (tree name, enum tree_code operator_code, tree type)
{
  tree fn = build_library_fn_1 (name, operator_code, type);
  TREE_NOTHROW (fn) = TYPE_NOTHROW_P (type);
  DECL_CONTEXT (fn) = FROB_CONTEXT (current_namespace);
  SET_DECL_LANGUAGE (fn, lang_cplusplus);
  return fn;
}

/* Like build_library_fn, but takes a C string instead of an
   IDENTIFIER_NODE.  */

tree
build_library_fn_ptr (const char* name, tree type)
{
  return build_library_fn (get_identifier (name), type);
}

/* Like build_cp_library_fn, but takes a C string instead of an
   IDENTIFIER_NODE.  */

tree
build_cp_library_fn_ptr (const char* name, tree type)
{
  return build_cp_library_fn (get_identifier (name), ERROR_MARK, type);
}

/* Like build_library_fn, but also pushes the function so that we will
   be able to find it via IDENTIFIER_GLOBAL_VALUE.  Also, the function
   may throw exceptions listed in RAISES.  */

tree
push_library_fn (tree name, tree type, tree raises)
{
  tree fn;

  if (raises)
    type = build_exception_variant (type, raises);

  fn = build_library_fn (name, type);
  pushdecl_top_level (fn);
  return fn;
}

/* Like build_cp_library_fn, but also pushes the function so that it
   will be found by normal lookup.  */

static tree
push_cp_library_fn (enum tree_code operator_code, tree type)
{
  tree fn = build_cp_library_fn (ansi_opname (operator_code),
				 operator_code,
				 type);
  pushdecl (fn);
  return fn;
}

/* Like push_library_fn, but takes a TREE_LIST of parm types rather than
   a FUNCTION_TYPE.  */

tree
push_void_library_fn (tree name, tree parmtypes)
{
  tree type = build_function_type (void_type_node, parmtypes);
  return push_library_fn (name, type, NULL_TREE);
}

/* Like push_library_fn, but also note that this function throws
   and does not return.  Used for __throw_foo and the like.  */

tree
push_throw_library_fn (tree name, tree type)
{
  tree fn = push_library_fn (name, type, NULL_TREE);
  TREE_THIS_VOLATILE (fn) = 1;
  TREE_NOTHROW (fn) = 0;
  return fn;
}

/* When we call finish_struct for an anonymous union, we create
   default copy constructors and such.  But, an anonymous union
   shouldn't have such things; this function undoes the damage to the
   anonymous union type T.

   (The reason that we create the synthesized methods is that we don't
   distinguish `union { int i; }' from `typedef union { int i; } U'.
   The first is an anonymous union; the second is just an ordinary
   union type.)  */

void
fixup_anonymous_aggr (tree t)
{
  tree *q;

  /* Wipe out memory of synthesized methods.  */
  TYPE_HAS_USER_CONSTRUCTOR (t) = 0;
  TYPE_HAS_DEFAULT_CONSTRUCTOR (t) = 0;
  TYPE_HAS_COPY_CTOR (t) = 0;
  TYPE_HAS_CONST_COPY_CTOR (t) = 0;
  TYPE_HAS_COPY_ASSIGN (t) = 0;
  TYPE_HAS_CONST_COPY_ASSIGN (t) = 0;

  /* Splice the implicitly generated functions out of the TYPE_METHODS
     list.  */
  q = &TYPE_METHODS (t);
  while (*q)
    {
      if (DECL_ARTIFICIAL (*q))
	*q = TREE_CHAIN (*q);
      else
	q = &DECL_CHAIN (*q);
    }

  /* ISO C++ 9.5.3.  Anonymous unions may not have function members.  */
  if (TYPE_METHODS (t))
    {
      tree decl = TYPE_MAIN_DECL (t);

      if (TREE_CODE (t) != UNION_TYPE)
	error_at (DECL_SOURCE_LOCATION (decl), 
		  "an anonymous struct cannot have function members");
      else
	error_at (DECL_SOURCE_LOCATION (decl),
		  "an anonymous union cannot have function members");
    }

  /* Anonymous aggregates cannot have fields with ctors, dtors or complex
     assignment operators (because they cannot have these methods themselves).
     For anonymous unions this is already checked because they are not allowed
     in any union, otherwise we have to check it.  */
  if (TREE_CODE (t) != UNION_TYPE)
    {
      tree field, type;

      for (field = TYPE_FIELDS (t); field; field = DECL_CHAIN (field))
	if (TREE_CODE (field) == FIELD_DECL)
	  {
	    type = TREE_TYPE (field);
	    if (CLASS_TYPE_P (type))
	      {
		if (TYPE_NEEDS_CONSTRUCTING (type))
		  error ("member %q+#D with constructor not allowed "
			 "in anonymous aggregate", field);
		if (TYPE_HAS_NONTRIVIAL_DESTRUCTOR (type))
		  error ("member %q+#D with destructor not allowed "
			 "in anonymous aggregate", field);
		if (TYPE_HAS_COMPLEX_COPY_ASSIGN (type))
		  error ("member %q+#D with copy assignment operator "
			 "not allowed in anonymous aggregate", field);
	      }
	  }
    }
}

/* Make sure that a declaration with no declarator is well-formed, i.e.
   just declares a tagged type or anonymous union.

   Returns the type declared; or NULL_TREE if none.  */

tree
check_tag_decl (cp_decl_specifier_seq *declspecs)
{
  int saw_friend = declspecs->specs[(int)ds_friend] != 0;
  int saw_typedef = declspecs->specs[(int)ds_typedef] != 0;
  /* If a class, struct, or enum type is declared by the DECLSPECS
     (i.e, if a class-specifier, enum-specifier, or non-typename
     elaborated-type-specifier appears in the DECLSPECS),
     DECLARED_TYPE is set to the corresponding type.  */
  tree declared_type = NULL_TREE;
  bool error_p = false;

  if (declspecs->multiple_types_p)
    error ("multiple types in one declaration");
  else if (declspecs->redefined_builtin_type)
    {
      if (!in_system_header)
	permerror (input_location, "redeclaration of C++ built-in type %qT",
		   declspecs->redefined_builtin_type);
      return NULL_TREE;
    }

  if (declspecs->type
      && TYPE_P (declspecs->type)
      && ((TREE_CODE (declspecs->type) != TYPENAME_TYPE
	   && MAYBE_CLASS_TYPE_P (declspecs->type))
	  || TREE_CODE (declspecs->type) == ENUMERAL_TYPE))
    declared_type = declspecs->type;
  else if (declspecs->type == error_mark_node)
    error_p = true;
  if (declared_type == NULL_TREE && ! saw_friend && !error_p)
    permerror (input_location, "declaration does not declare anything");
  /* Check for an anonymous union.  */
  else if (declared_type && RECORD_OR_UNION_CODE_P (TREE_CODE (declared_type))
	   && TYPE_ANONYMOUS_P (declared_type))
    {
      /* 7/3 In a simple-declaration, the optional init-declarator-list
	 can be omitted only when declaring a class (clause 9) or
	 enumeration (7.2), that is, when the decl-specifier-seq contains
	 either a class-specifier, an elaborated-type-specifier with
	 a class-key (9.1), or an enum-specifier.  In these cases and
	 whenever a class-specifier or enum-specifier is present in the
	 decl-specifier-seq, the identifiers in these specifiers are among
	 the names being declared by the declaration (as class-name,
	 enum-names, or enumerators, depending on the syntax).  In such
	 cases, and except for the declaration of an unnamed bit-field (9.6),
	 the decl-specifier-seq shall introduce one or more names into the
	 program, or shall redeclare a name introduced by a previous
	 declaration.  [Example:
	     enum { };			// ill-formed
	     typedef class { };		// ill-formed
	 --end example]  */
      if (saw_typedef)
	{
	  error ("missing type-name in typedef-declaration");
	  return NULL_TREE;
	}
      /* Anonymous unions are objects, so they can have specifiers.  */;
      SET_ANON_AGGR_TYPE_P (declared_type);

      if (TREE_CODE (declared_type) != UNION_TYPE && !in_system_header)
	pedwarn (input_location, OPT_pedantic, "ISO C++ prohibits anonymous structs");
    }

  else
    {
      if (declspecs->specs[(int)ds_inline]
	  || declspecs->specs[(int)ds_virtual])
	error ("%qs can only be specified for functions",
	       declspecs->specs[(int)ds_inline]
	       ? "inline" : "virtual");
      else if (saw_friend
	       && (!current_class_type
		   || current_scope () != current_class_type))
	error ("%<friend%> can only be specified inside a class");
      else if (declspecs->specs[(int)ds_explicit])
	error ("%<explicit%> can only be specified for constructors");
      else if (declspecs->storage_class)
	error ("a storage class can only be specified for objects "
	       "and functions");
      else if (declspecs->specs[(int)ds_const]
	       || declspecs->specs[(int)ds_volatile]
	       || declspecs->specs[(int)ds_restrict]
	       || declspecs->specs[(int)ds_thread])
	error ("qualifiers can only be specified for objects "
	       "and functions");
      else if (saw_typedef)
	warning (0, "%<typedef%> was ignored in this declaration");
      else if (declspecs->specs[(int) ds_constexpr])
        error ("%<constexpr> cannot be used for type declarations");
    }

  return declared_type;
}

/* Called when a declaration is seen that contains no names to declare.
   If its type is a reference to a structure, union or enum inherited
   from a containing scope, shadow that tag name for the current scope
   with a forward reference.
   If its type defines a new named structure or union
   or defines an enum, it is valid but we need not do anything here.
   Otherwise, it is an error.

   C++: may have to grok the declspecs to learn about static,
   complain for anonymous unions.

   Returns the TYPE declared -- or NULL_TREE if none.  */

tree
shadow_tag (cp_decl_specifier_seq *declspecs)
{
  tree t = check_tag_decl (declspecs);

  if (!t)
    return NULL_TREE;

  if (declspecs->attributes)
    {
      warning (0, "attribute ignored in declaration of %q+#T", t);
      warning (0, "attribute for %q+#T must follow the %qs keyword",
	       t, class_key_or_enum_as_string (t));

    }

  if (maybe_process_partial_specialization (t) == error_mark_node)
    return NULL_TREE;

  /* This is where the variables in an anonymous union are
     declared.  An anonymous union declaration looks like:
     union { ... } ;
     because there is no declarator after the union, the parser
     sends that declaration here.  */
  if (ANON_AGGR_TYPE_P (t))
    {
      fixup_anonymous_aggr (t);

      if (TYPE_FIELDS (t))
	{
	  tree decl = grokdeclarator (/*declarator=*/NULL,
				      declspecs, NORMAL, 0, NULL);
	  finish_anon_union (decl);
	}
    }

  return t;
}

/* Decode a "typename", such as "int **", returning a ..._TYPE node.  */

tree
groktypename (cp_decl_specifier_seq *type_specifiers,
	      const cp_declarator *declarator,
	      bool is_template_arg)
{
  tree attrs;
  tree type;
  enum decl_context context
    = is_template_arg ? TEMPLATE_TYPE_ARG : TYPENAME;
  attrs = type_specifiers->attributes;
  type_specifiers->attributes = NULL_TREE;
  type = grokdeclarator (declarator, type_specifiers, context, 0, &attrs);
  if (attrs && type != error_mark_node)
    {
      if (CLASS_TYPE_P (type))
	warning (OPT_Wattributes, "ignoring attributes applied to class type %qT "
		 "outside of definition", type);
      else if (MAYBE_CLASS_TYPE_P (type))
	/* A template type parameter or other dependent type.  */
	warning (OPT_Wattributes, "ignoring attributes applied to dependent "
		 "type %qT without an associated declaration", type);
      else
	cplus_decl_attributes (&type, attrs, 0);
    }
  return type;
}

/* Process a DECLARATOR for a function-scope variable declaration,
   namespace-scope variable declaration, or function declaration.
   (Function definitions go through start_function; class member
   declarations appearing in the body of the class go through
   grokfield.)  The DECL corresponding to the DECLARATOR is returned.
   If an error occurs, the error_mark_node is returned instead.
   
   DECLSPECS are the decl-specifiers for the declaration.  INITIALIZED is
   SD_INITIALIZED if an explicit initializer is present, or SD_DEFAULTED
   for an explicitly defaulted function, or SD_DELETED for an explicitly
   deleted function, but 0 (SD_UNINITIALIZED) if this is a variable
   implicitly initialized via a default constructor.  ATTRIBUTES and
   PREFIX_ATTRIBUTES are GNU attributes associated with this declaration.
   *PUSHED_SCOPE_P is set to the scope entered in this function, if any; if
   set, the caller is responsible for calling pop_scope.  */

tree
start_decl (const cp_declarator *declarator,
	    cp_decl_specifier_seq *declspecs,
	    int initialized,
	    tree attributes,
	    tree prefix_attributes,
	    tree *pushed_scope_p)
{
  tree decl;
  tree context;
  bool was_public;
  int flags;
  bool alias;

  *pushed_scope_p = NULL_TREE;

  /* An object declared as __attribute__((deprecated)) suppresses
     warnings of uses of other deprecated items.  */
  if (lookup_attribute ("deprecated", attributes))
    deprecated_state = DEPRECATED_SUPPRESS;

  attributes = chainon (attributes, prefix_attributes);

  decl = grokdeclarator (declarator, declspecs, NORMAL, initialized,
			 &attributes);

  deprecated_state = DEPRECATED_NORMAL;

  if (decl == NULL_TREE || TREE_CODE (decl) == VOID_TYPE
      || decl == error_mark_node)
    return error_mark_node;

  context = DECL_CONTEXT (decl);

  if (context)
    {
      *pushed_scope_p = push_scope (context);

      /* We are only interested in class contexts, later.  */
      if (TREE_CODE (context) == NAMESPACE_DECL)
	context = NULL_TREE;
    }

  if (initialized)
    /* Is it valid for this decl to have an initializer at all?
       If not, set INITIALIZED to zero, which will indirectly
       tell `cp_finish_decl' to ignore the initializer once it is parsed.  */
    switch (TREE_CODE (decl))
      {
      case TYPE_DECL:
	error ("typedef %qD is initialized (use decltype instead)", decl);
	return error_mark_node;

      case FUNCTION_DECL:
	if (initialized == SD_DELETED)
	  /* We'll handle the rest of the semantics later, but we need to
	     set this now so it's visible to duplicate_decls.  */
	  DECL_DELETED_FN (decl) = 1;
	break;

      default:
	break;
      }

  if (initialized)
    {
      if (! toplevel_bindings_p ()
	  && DECL_EXTERNAL (decl))
	warning (0, "declaration of %q#D has %<extern%> and is initialized",
		 decl);
      DECL_EXTERNAL (decl) = 0;
      if (toplevel_bindings_p ())
	TREE_STATIC (decl) = 1;
    }
  alias = lookup_attribute ("alias", DECL_ATTRIBUTES (decl)) != 0;
  
  if (alias && TREE_CODE (decl) == FUNCTION_DECL)
    record_key_method_defined (decl);

  /* If this is a typedef that names the class for linkage purposes
     (7.1.3p8), apply any attributes directly to the type.  */
  if (TREE_CODE (decl) == TYPE_DECL
      && TAGGED_TYPE_P (TREE_TYPE (decl))
      && decl == TYPE_NAME (TYPE_MAIN_VARIANT (TREE_TYPE (decl))))
    flags = ATTR_FLAG_TYPE_IN_PLACE;
  else
    flags = 0;

  /* Set attributes here so if duplicate decl, will have proper attributes.  */
  cplus_decl_attributes (&decl, attributes, flags);

  /* Dllimported symbols cannot be defined.  Static data members (which
     can be initialized in-class and dllimported) go through grokfield,
     not here, so we don't need to exclude those decls when checking for
     a definition.  */
  if (initialized && DECL_DLLIMPORT_P (decl))
    {
      error ("definition of %q#D is marked %<dllimport%>", decl);
      DECL_DLLIMPORT_P (decl) = 0;
    }

  /* If #pragma weak was used, mark the decl weak now.  */
  maybe_apply_pragma_weak (decl);

  if (TREE_CODE (decl) == FUNCTION_DECL
      && DECL_DECLARED_INLINE_P (decl)
      && DECL_UNINLINABLE (decl)
      && lookup_attribute ("noinline", DECL_ATTRIBUTES (decl)))
    warning (0, "inline function %q+D given attribute noinline", decl);

  if (context && COMPLETE_TYPE_P (complete_type (context)))
    {
      if (TREE_CODE (decl) == VAR_DECL)
	{
	  tree field = lookup_field (context, DECL_NAME (decl), 0, false);
	  if (field == NULL_TREE || TREE_CODE (field) != VAR_DECL)
	    error ("%q#D is not a static member of %q#T", decl, context);
	  else
	    {
	      if (DECL_CONTEXT (field) != context)
		{
		  if (!same_type_p (DECL_CONTEXT (field), context))
		    permerror (input_location, "ISO C++ does not permit %<%T::%D%> "
			       "to be defined as %<%T::%D%>",
			       DECL_CONTEXT (field), DECL_NAME (decl),
			       context, DECL_NAME (decl));
		  DECL_CONTEXT (decl) = DECL_CONTEXT (field);
		}
	      if (processing_specialization
		  && template_class_depth (context) == 0
		  && CLASSTYPE_TEMPLATE_SPECIALIZATION (context))
		error ("template header not allowed in member definition "
		       "of explicitly specialized class");
	      /* Static data member are tricky; an in-class initialization
		 still doesn't provide a definition, so the in-class
		 declaration will have DECL_EXTERNAL set, but will have an
		 initialization.  Thus, duplicate_decls won't warn
		 about this situation, and so we check here.  */
	      if (initialized && DECL_INITIALIZED_IN_CLASS_P (field))
		error ("duplicate initialization of %qD", decl);
	      if (duplicate_decls (decl, field, /*newdecl_is_friend=*/false))
		decl = field;
              if (declspecs->specs[(int) ds_constexpr]
                  && !DECL_DECLARED_CONSTEXPR_P (field))
                error ("%qD declared %<constexpr%> outside its class", field);
	    }
	}
      else
	{
	  tree field = check_classfn (context, decl,
				      (processing_template_decl
				       > template_class_depth (context))
				      ? current_template_parms
				      : NULL_TREE);
	  if (field && field != error_mark_node
	      && duplicate_decls (decl, field,
				 /*newdecl_is_friend=*/false))
	    decl = field;
	}

      /* cp_finish_decl sets DECL_EXTERNAL if DECL_IN_AGGR_P is set.  */
      DECL_IN_AGGR_P (decl) = 0;
      /* Do not mark DECL as an explicit specialization if it was not
	 already marked as an instantiation; a declaration should
	 never be marked as a specialization unless we know what
	 template is being specialized.  */
      if (DECL_LANG_SPECIFIC (decl) && DECL_USE_TEMPLATE (decl))
	{
	  SET_DECL_TEMPLATE_SPECIALIZATION (decl);

	  /* [temp.expl.spec] An explicit specialization of a static data
	     member of a template is a definition if the declaration
	     includes an initializer; otherwise, it is a declaration.

	     We check for processing_specialization so this only applies
	     to the new specialization syntax.  */
	  if (!initialized && processing_specialization)
	    DECL_EXTERNAL (decl) = 1;
	}

      if (DECL_EXTERNAL (decl) && ! DECL_TEMPLATE_SPECIALIZATION (decl)
	  /* Aliases are definitions. */
	  && !alias)
	permerror (input_location, "declaration of %q#D outside of class is not definition",
		   decl);

      if (!ensure_literal_type_for_constexpr_object (decl))
        return error_mark_node;
    }

  was_public = TREE_PUBLIC (decl);

  /* Enter this declaration into the symbol table.  */
  decl = maybe_push_decl (decl);

  if (processing_template_decl)
    decl = push_template_decl (decl);
  if (decl == error_mark_node)
    return error_mark_node;

  /* Tell the back end to use or not use .common as appropriate.  If we say
     -fconserve-space, we want this to save .data space, at the expense of
     wrong semantics.  If we say -fno-conserve-space, we want this to
     produce errors about redefs; to do this we force variables into the
     data segment.  */
  if (flag_conserve_space
      && TREE_CODE (decl) == VAR_DECL
      && TREE_PUBLIC (decl)
      && !DECL_THREAD_LOCAL_P (decl)
      && !have_global_bss_p ())
    DECL_COMMON (decl) = 1;

  if (TREE_CODE (decl) == VAR_DECL
      && DECL_NAMESPACE_SCOPE_P (decl) && !TREE_PUBLIC (decl) && !was_public
      && !DECL_THIS_STATIC (decl) && !DECL_ARTIFICIAL (decl))
    {
      /* This is a const variable with implicit 'static'.  Set
	 DECL_THIS_STATIC so we can tell it from variables that are
	 !TREE_PUBLIC because of the anonymous namespace.  */
      gcc_assert (CP_TYPE_CONST_P (TREE_TYPE (decl)));
      DECL_THIS_STATIC (decl) = 1;
    }

  if (!processing_template_decl && TREE_CODE (decl) == VAR_DECL)
    start_decl_1 (decl, initialized);

  return decl;
}

/* Process the declaration of a variable DECL.  INITIALIZED is true
   iff DECL is explicitly initialized.  (INITIALIZED is false if the
   variable is initialized via an implicitly-called constructor.)
   This function must be called for ordinary variables (including, for
   example, implicit instantiations of templates), but must not be
   called for template declarations.  */

void
start_decl_1 (tree decl, bool initialized)
{
  tree type;
  bool complete_p;
  bool aggregate_definition_p;

  gcc_assert (!processing_template_decl);

  if (error_operand_p (decl))
    return;

  gcc_assert (TREE_CODE (decl) == VAR_DECL);

  type = TREE_TYPE (decl);
  complete_p = COMPLETE_TYPE_P (type);
  aggregate_definition_p = MAYBE_CLASS_TYPE_P (type) && !DECL_EXTERNAL (decl);

  /* If an explicit initializer is present, or if this is a definition
     of an aggregate, then we need a complete type at this point.
     (Scalars are always complete types, so there is nothing to
     check.)  This code just sets COMPLETE_P; errors (if necessary)
     are issued below.  */
  if ((initialized || aggregate_definition_p) 
      && !complete_p
      && COMPLETE_TYPE_P (complete_type (type)))
    {
      complete_p = true;
      /* We will not yet have set TREE_READONLY on DECL if the type
	 was "const", but incomplete, before this point.  But, now, we
	 have a complete type, so we can try again.  */
      cp_apply_type_quals_to_decl (cp_type_quals (type), decl);
    }

  if (initialized)
    /* Is it valid for this decl to have an initializer at all?  */
    {
      /* Don't allow initializations for incomplete types except for
	 arrays which might be completed by the initialization.  */
      if (complete_p)
	;			/* A complete type is ok.  */
      else if (type_uses_auto (type))
	; 			/* An auto type is ok.  */
      else if (TREE_CODE (type) != ARRAY_TYPE)
	{
	  error ("variable %q#D has initializer but incomplete type", decl);
	  type = TREE_TYPE (decl) = error_mark_node;
	}
      else if (!COMPLETE_TYPE_P (complete_type (TREE_TYPE (type))))
	{
	  if (DECL_LANG_SPECIFIC (decl) && DECL_TEMPLATE_INFO (decl))
	    error ("elements of array %q#D have incomplete type", decl);
	  /* else we already gave an error in start_decl.  */
	}
    }
  else if (aggregate_definition_p && !complete_p)
    {
      if (type_uses_auto (type))
	error ("declaration of %q#D has no initializer", decl);
      else
	error ("aggregate %q#D has incomplete type and cannot be defined",
	       decl);
      /* Change the type so that assemble_variable will give
	 DECL an rtl we can live with: (mem (const_int 0)).  */
      type = TREE_TYPE (decl) = error_mark_node;
    }

  /* Create a new scope to hold this declaration if necessary.
     Whether or not a new scope is necessary cannot be determined
     until after the type has been completed; if the type is a
     specialization of a class template it is not until after
     instantiation has occurred that TYPE_HAS_NONTRIVIAL_DESTRUCTOR
     will be set correctly.  */
  maybe_push_cleanup_level (type);
}

/* Handle initialization of references.  DECL, TYPE, and INIT have the
   same meaning as in cp_finish_decl.  *CLEANUP must be NULL on entry,
   but will be set to a new CLEANUP_STMT if a temporary is created
   that must be destroyed subsequently.

   Returns an initializer expression to use to initialize DECL, or
   NULL if the initialization can be performed statically.

   Quotes on semantics can be found in ARM 8.4.3.  */

static tree
grok_reference_init (tree decl, tree type, tree init, tree *cleanup)
{
  tree tmp;

  if (init == NULL_TREE)
    {
      if ((DECL_LANG_SPECIFIC (decl) == 0
	   || DECL_IN_AGGR_P (decl) == 0)
	  && ! DECL_THIS_EXTERN (decl))
	error ("%qD declared as reference but not initialized", decl);
      return NULL_TREE;
    }

  if (TREE_CODE (init) == TREE_LIST)
<<<<<<< HEAD
    init = build_x_compound_expr_from_list (init, ELK_INIT);
=======
    init = build_x_compound_expr_from_list (init, ELK_INIT,
					    tf_warning_or_error);
>>>>>>> 3bd7a983

  if (TREE_CODE (TREE_TYPE (type)) != ARRAY_TYPE
      && TREE_CODE (TREE_TYPE (init)) == ARRAY_TYPE)
    /* Note: default conversion is only called in very special cases.  */
    init = decay_conversion (init);

  /* Convert INIT to the reference type TYPE.  This may involve the
     creation of a temporary, whose lifetime must be the same as that
     of the reference.  If so, a DECL_EXPR for the temporary will be
     added just after the DECL_EXPR for DECL.  That's why we don't set
     DECL_INITIAL for local references (instead assigning to them
     explicitly); we need to allow the temporary to be initialized
     first.  */
  tmp = initialize_reference (type, init, decl, cleanup, tf_warning_or_error);

  if (tmp == error_mark_node)
    return NULL_TREE;
  else if (tmp == NULL_TREE)
    {
      error ("cannot initialize %qT from %qT", type, TREE_TYPE (init));
      return NULL_TREE;
    }

  if (TREE_STATIC (decl) && !TREE_CONSTANT (tmp))
    return tmp;

  DECL_INITIAL (decl) = tmp;

  return NULL_TREE;
}

/* Subroutine of check_initializer.  We're initializing a DECL of
   std::initializer_list<T> TYPE from a braced-init-list INIT, and need to
   extend the lifetime of the underlying array to match that of the decl,
   just like for reference initialization.  CLEANUP is as for
   grok_reference_init.  */

static tree
build_init_list_var_init (tree decl, tree type, tree init, tree *cleanup)
{
  tree aggr_init, array, arrtype;
  init = perform_implicit_conversion (type, init, tf_warning_or_error);
  if (error_operand_p (init))
    return error_mark_node;

  aggr_init = TARGET_EXPR_INITIAL (init);
  init = build2 (INIT_EXPR, type, decl, init);

  array = AGGR_INIT_EXPR_ARG (aggr_init, 1);
  arrtype = TREE_TYPE (array);
  STRIP_NOPS (array);
  gcc_assert (TREE_CODE (array) == ADDR_EXPR);
  array = TREE_OPERAND (array, 0);
  /* If the array is constant, finish_compound_literal already made it a
     static variable and we don't need to do anything here.  */
  if (decl && TREE_CODE (array) == TARGET_EXPR)
    {
      tree subinit;
      tree var = set_up_extended_ref_temp (decl, array, cleanup, &subinit);
      var = build_address (var);
      var = convert (arrtype, var);
      AGGR_INIT_EXPR_ARG (aggr_init, 1) = var;
      init = build2 (COMPOUND_EXPR, TREE_TYPE (init), subinit, init);
    }
  return init;
}

/* Designated initializers in arrays are not supported in GNU C++.
   The parser cannot detect this error since it does not know whether
   a given brace-enclosed initializer is for a class type or for an
   array.  This function checks that CE does not use a designated
   initializer.  If it does, an error is issued.  Returns true if CE
   is valid, i.e., does not have a designated initializer.  */

static bool
check_array_designated_initializer (const constructor_elt *ce)
{
  /* Designated initializers for array elements are not supported.  */
  if (ce->index)
    {
      /* The parser only allows identifiers as designated
	 initializers.  */
      if (ce->index == error_mark_node)
	error ("name used in a GNU-style designated "
	       "initializer for an array");
      else
	{
	  gcc_assert (TREE_CODE (ce->index) == IDENTIFIER_NODE);
	  error ("name %qD used in a GNU-style designated "
		 "initializer for an array", ce->index);
	}
      return false;
    }

  return true;
}

/* When parsing `int a[] = {1, 2};' we don't know the size of the
   array until we finish parsing the initializer.  If that's the
   situation we're in, update DECL accordingly.  */

static void
maybe_deduce_size_from_array_init (tree decl, tree init)
{
  tree type = TREE_TYPE (decl);

  if (TREE_CODE (type) == ARRAY_TYPE
      && TYPE_DOMAIN (type) == NULL_TREE
      && TREE_CODE (decl) != TYPE_DECL)
    {
      /* do_default is really a C-ism to deal with tentative definitions.
	 But let's leave it here to ease the eventual merge.  */
      int do_default = !DECL_EXTERNAL (decl);
      tree initializer = init ? init : DECL_INITIAL (decl);
      int failure = 0;

      /* Check that there are no designated initializers in INIT, as
	 those are not supported in GNU C++, and as the middle-end
	 will crash if presented with a non-numeric designated
	 initializer.  */
      if (initializer && TREE_CODE (initializer) == CONSTRUCTOR)
	{
	  VEC(constructor_elt,gc) *v = CONSTRUCTOR_ELTS (initializer);
	  constructor_elt *ce;
	  HOST_WIDE_INT i;
	  for (i = 0; 
	       VEC_iterate (constructor_elt, v, i, ce);
	       ++i) 
	    if (!check_array_designated_initializer (ce))
	      failure = 1;
	}

      if (!failure)
	{
	  failure = cp_complete_array_type (&TREE_TYPE (decl), initializer,
					    do_default);
	  if (failure == 1)
	    {
	      error ("initializer fails to determine size of %qD", decl);
	      TREE_TYPE (decl) = error_mark_node;
	    }
	  else if (failure == 2)
	    {
	      if (do_default)
		{
		  error ("array size missing in %qD", decl);
		  TREE_TYPE (decl) = error_mark_node;
		}
	      /* If a `static' var's size isn't known, make it extern as
		 well as static, so it does not get allocated.  If it's not
		 `static', then don't mark it extern; finish_incomplete_decl
		 will give it a default size and it will get allocated.  */
	      else if (!pedantic && TREE_STATIC (decl) && !TREE_PUBLIC (decl))
		DECL_EXTERNAL (decl) = 1;
	    }
	  else if (failure == 3)
	    {
	      error ("zero-size array %qD", decl);
	      TREE_TYPE (decl) = error_mark_node;
	    }
	}

      cp_apply_type_quals_to_decl (cp_type_quals (TREE_TYPE (decl)), decl);

      relayout_decl (decl);
    }
}

/* Set DECL_SIZE, DECL_ALIGN, etc. for DECL (a VAR_DECL), and issue
   any appropriate error messages regarding the layout.  */

static void
layout_var_decl (tree decl)
{
  tree type;

  type = TREE_TYPE (decl);
  if (type == error_mark_node)
    return;

  /* If we haven't already layed out this declaration, do so now.
     Note that we must not call complete type for an external object
     because it's type might involve templates that we are not
     supposed to instantiate yet.  (And it's perfectly valid to say
     `extern X x' for some incomplete type `X'.)  */
  if (!DECL_EXTERNAL (decl))
    complete_type (type);
  if (!DECL_SIZE (decl)
      && TREE_TYPE (decl) != error_mark_node
      && (COMPLETE_TYPE_P (type)
	  || (TREE_CODE (type) == ARRAY_TYPE
	      && !TYPE_DOMAIN (type)
	      && COMPLETE_TYPE_P (TREE_TYPE (type)))))
    layout_decl (decl, 0);

  if (!DECL_EXTERNAL (decl) && DECL_SIZE (decl) == NULL_TREE)
    {
      /* An automatic variable with an incomplete type: that is an error.
	 Don't talk about array types here, since we took care of that
	 message in grokdeclarator.  */
      error ("storage size of %qD isn't known", decl);
      TREE_TYPE (decl) = error_mark_node;
    }
#if 0
  /* Keep this code around in case we later want to control debug info
     based on whether a type is "used".  (jason 1999-11-11) */

  else if (!DECL_EXTERNAL (decl) && MAYBE_CLASS_TYPE_P (ttype))
    /* Let debugger know it should output info for this type.  */
    note_debug_info_needed (ttype);

  if (TREE_STATIC (decl) && DECL_CLASS_SCOPE_P (decl))
    note_debug_info_needed (DECL_CONTEXT (decl));
#endif

  if ((DECL_EXTERNAL (decl) || TREE_STATIC (decl))
      && DECL_SIZE (decl) != NULL_TREE
      && ! TREE_CONSTANT (DECL_SIZE (decl)))
    {
      if (TREE_CODE (DECL_SIZE (decl)) == INTEGER_CST)
	constant_expression_warning (DECL_SIZE (decl));
      else
	{
	  error ("storage size of %qD isn't constant", decl);
	  TREE_TYPE (decl) = error_mark_node;
	}
    }
}

/* If a local static variable is declared in an inline function, or if
   we have a weak definition, we must endeavor to create only one
   instance of the variable at link-time.  */

void
maybe_commonize_var (tree decl)
{
  /* Static data in a function with comdat linkage also has comdat
     linkage.  */
  if (TREE_STATIC (decl)
      /* Don't mess with __FUNCTION__.  */
      && ! DECL_ARTIFICIAL (decl)
      && DECL_FUNCTION_SCOPE_P (decl)
      && vague_linkage_p (DECL_CONTEXT (decl)))
    {
      if (flag_weak)
	{
	  /* With weak symbols, we simply make the variable COMDAT;
	     that will cause copies in multiple translations units to
	     be merged.  */
	  comdat_linkage (decl);
	}
      else
	{
	  if (DECL_INITIAL (decl) == NULL_TREE
	      || DECL_INITIAL (decl) == error_mark_node)
	    {
	      /* Without weak symbols, we can use COMMON to merge
		 uninitialized variables.  */
	      TREE_PUBLIC (decl) = 1;
	      DECL_COMMON (decl) = 1;
	    }
	  else
	    {
	      /* While for initialized variables, we must use internal
		 linkage -- which means that multiple copies will not
		 be merged.  */
	      TREE_PUBLIC (decl) = 0;
	      DECL_COMMON (decl) = 0;
	      warning_at (input_location, 0,
			  "sorry: semantics of inline function static "
			  "data %q+#D are wrong (you'll wind up "
			  "with multiple copies)", decl);
	      warning_at (DECL_SOURCE_LOCATION (decl), 0, 
			  "  you can work around this by removing "
			  "the initializer");
	    }
	}
    }
  else if (DECL_LANG_SPECIFIC (decl) && DECL_COMDAT (decl))
    /* Set it up again; we might have set DECL_INITIAL since the last
       time.  */
    comdat_linkage (decl);
}

/* Issue an error message if DECL is an uninitialized const variable.  */

static void
check_for_uninitialized_const_var (tree decl)
{
  tree type = strip_array_types (TREE_TYPE (decl));

  if (TREE_CODE (decl) == VAR_DECL && DECL_DECLARED_CONSTEXPR_P (decl)
      && DECL_INITIAL (decl) == NULL)
    error ("missing initializer for constexpr %qD", decl);

  /* ``Unless explicitly declared extern, a const object does not have
     external linkage and must be initialized. ($8.4; $12.1)'' ARM
     7.1.6 */
  else if (TREE_CODE (decl) == VAR_DECL
      && TREE_CODE (type) != REFERENCE_TYPE
      && CP_TYPE_CONST_P (type)
      && (!TYPE_NEEDS_CONSTRUCTING (type)
	  || !type_has_user_provided_default_constructor (type))
      && !DECL_INITIAL (decl))
    {
      permerror (DECL_SOURCE_LOCATION (decl),
		 "uninitialized const %qD", decl);

      if (CLASS_TYPE_P (type)
	  && !type_has_user_provided_default_constructor (type))
	{
	  tree defaulted_ctor;

	  inform (DECL_SOURCE_LOCATION (TYPE_MAIN_DECL (type)),
		  "%q#T has no user-provided default constructor", type);
	  defaulted_ctor = in_class_defaulted_default_constructor (type);
	  if (defaulted_ctor)
	    inform (DECL_SOURCE_LOCATION (defaulted_ctor),
		    "constructor is not user-provided because it is "
		    "explicitly defaulted in the class body");
	}
    }
}

/* Structure holding the current initializer being processed by reshape_init.
   CUR is a pointer to the current element being processed, END is a pointer
   after the last element present in the initializer.  */
typedef struct reshape_iterator_t
{
  constructor_elt *cur;
  constructor_elt *end;
} reshape_iter;

static tree reshape_init_r (tree, reshape_iter *, bool);

/* FIELD is a FIELD_DECL or NULL.  In the former case, the value
   returned is the next FIELD_DECL (possibly FIELD itself) that can be
   initialized.  If there are no more such fields, the return value
   will be NULL.  */

tree
next_initializable_field (tree field)
{
  while (field
	 && (TREE_CODE (field) != FIELD_DECL
	     || (DECL_C_BIT_FIELD (field) && !DECL_NAME (field))
	     || DECL_ARTIFICIAL (field)))
    field = DECL_CHAIN (field);

  return field;
}

/* Subroutine of reshape_init_array and reshape_init_vector, which does
   the actual work. ELT_TYPE is the element type of the array. MAX_INDEX is an
   INTEGER_CST representing the size of the array minus one (the maximum index),
   or NULL_TREE if the array was declared without specifying the size. D is
   the iterator within the constructor.  */

static tree
reshape_init_array_1 (tree elt_type, tree max_index, reshape_iter *d)
{
  tree new_init;
  bool sized_array_p = (max_index != NULL_TREE);
  unsigned HOST_WIDE_INT max_index_cst = 0;
  unsigned HOST_WIDE_INT index;

  /* The initializer for an array is always a CONSTRUCTOR.  */
  new_init = build_constructor (init_list_type_node, NULL);

  if (sized_array_p)
    {
      /* Minus 1 is used for zero sized arrays.  */
      if (integer_all_onesp (max_index))
	return new_init;

      if (host_integerp (max_index, 1))
	max_index_cst = tree_low_cst (max_index, 1);
      /* sizetype is sign extended, not zero extended.  */
      else
	max_index_cst = tree_low_cst (fold_convert (size_type_node, max_index),
				      1);
    }

  /* Loop until there are no more initializers.  */
  for (index = 0;
       d->cur != d->end && (!sized_array_p || index <= max_index_cst);
       ++index)
    {
      tree elt_init;

      check_array_designated_initializer (d->cur);
      elt_init = reshape_init_r (elt_type, d, /*first_initializer_p=*/false);
      if (elt_init == error_mark_node)
	return error_mark_node;
      CONSTRUCTOR_APPEND_ELT (CONSTRUCTOR_ELTS (new_init), NULL_TREE, elt_init);
    }

  return new_init;
}

/* Subroutine of reshape_init_r, processes the initializers for arrays.
   Parameters are the same of reshape_init_r.  */

static tree
reshape_init_array (tree type, reshape_iter *d)
{
  tree max_index = NULL_TREE;

  gcc_assert (TREE_CODE (type) == ARRAY_TYPE);

  if (TYPE_DOMAIN (type))
    max_index = array_type_nelts (type);

  return reshape_init_array_1 (TREE_TYPE (type), max_index, d);
}

/* Subroutine of reshape_init_r, processes the initializers for vectors.
   Parameters are the same of reshape_init_r.  */

static tree
reshape_init_vector (tree type, reshape_iter *d)
{
  tree max_index = NULL_TREE;
  tree rtype;

  gcc_assert (TREE_CODE (type) == VECTOR_TYPE);

  if (COMPOUND_LITERAL_P (d->cur->value))
    {
      tree value = d->cur->value;
      if (!same_type_p (TREE_TYPE (value), type))
	{
	  error ("invalid type %qT as initializer for a vector of type %qT",
		TREE_TYPE (d->cur->value), type);
	  value = error_mark_node;
	}
      ++d->cur;
      return value;
    }

  /* For a vector, the representation type is a struct
      containing a single member which is an array of the
      appropriate size.  */
  rtype = TYPE_DEBUG_REPRESENTATION_TYPE (type);
  if (rtype && TYPE_DOMAIN (TREE_TYPE (TYPE_FIELDS (rtype))))
    max_index = array_type_nelts (TREE_TYPE (TYPE_FIELDS (rtype)));

  return reshape_init_array_1 (TREE_TYPE (type), max_index, d);
}

/* Subroutine of reshape_init_r, processes the initializers for classes
   or union. Parameters are the same of reshape_init_r.  */

static tree
reshape_init_class (tree type, reshape_iter *d, bool first_initializer_p)
{
  tree field;
  tree new_init;

  gcc_assert (CLASS_TYPE_P (type));

  /* The initializer for a class is always a CONSTRUCTOR.  */
  new_init = build_constructor (init_list_type_node, NULL);
  field = next_initializable_field (TYPE_FIELDS (type));

  if (!field)
    {
      /* [dcl.init.aggr]

	An initializer for an aggregate member that is an
	empty class shall have the form of an empty
	initializer-list {}.  */
      if (!first_initializer_p)
	{
	  error ("initializer for %qT must be brace-enclosed", type);
	  return error_mark_node;
	}
      return new_init;
    }

  /* Loop through the initializable fields, gathering initializers.  */
  while (d->cur != d->end)
    {
      tree field_init;

      /* Handle designated initializers, as an extension.  */
      if (d->cur->index)
	{
	  field = lookup_field_1 (type, d->cur->index, /*want_type=*/false);

	  if (!field || TREE_CODE (field) != FIELD_DECL)
	    {
	      error ("%qT has no non-static data member named %qD", type,
		    d->cur->index);
	      return error_mark_node;
	    }
	}

      /* If we processed all the member of the class, we are done.  */
      if (!field)
	break;

      field_init = reshape_init_r (TREE_TYPE (field), d,
				   /*first_initializer_p=*/false);
      if (field_init == error_mark_node)
	return error_mark_node;

      CONSTRUCTOR_APPEND_ELT (CONSTRUCTOR_ELTS (new_init), field, field_init);

      /* [dcl.init.aggr]

	When a union  is  initialized with a brace-enclosed
	initializer, the braces shall only contain an
	initializer for the first member of the union.  */
      if (TREE_CODE (type) == UNION_TYPE)
	break;

      field = next_initializable_field (DECL_CHAIN (field));
    }

  return new_init;
}

/* Subroutine of reshape_init, which processes a single initializer (part of
   a CONSTRUCTOR). TYPE is the type of the variable being initialized, D is the
   iterator within the CONSTRUCTOR which points to the initializer to process.
   FIRST_INITIALIZER_P is true if this is the first initializer of the
   outermost CONSTRUCTOR node.  */

static tree
reshape_init_r (tree type, reshape_iter *d, bool first_initializer_p)
{
  tree init = d->cur->value;

  if (error_operand_p (init))
    return error_mark_node;

  /* A non-aggregate type is always initialized with a single
     initializer.  */
  if (!CP_AGGREGATE_TYPE_P (type))
    {
      /* It is invalid to initialize a non-aggregate type with a
	 brace-enclosed initializer before C++0x.
	 We need to check for BRACE_ENCLOSED_INITIALIZER_P here because
	 of g++.old-deja/g++.mike/p7626.C: a pointer-to-member constant is
	 a CONSTRUCTOR (with a record type).  */
      if (TREE_CODE (init) == CONSTRUCTOR
	  && BRACE_ENCLOSED_INITIALIZER_P (init))  /* p7626.C */
	{
	  if (SCALAR_TYPE_P (type))
	    {
	      error ("braces around scalar initializer for type %qT", type);
	      init = error_mark_node;
	    }
	  else
	    maybe_warn_cpp0x (CPP0X_INITIALIZER_LISTS);
	}

      d->cur++;
      return init;
    }

  /* [dcl.init.aggr]

     All implicit type conversions (clause _conv_) are considered when
     initializing the aggregate member with an initializer from an
     initializer-list.  If the initializer can initialize a member,
     the member is initialized.  Otherwise, if the member is itself a
     non-empty subaggregate, brace elision is assumed and the
     initializer is considered for the initialization of the first
     member of the subaggregate.  */
  if (TREE_CODE (init) != CONSTRUCTOR
      /* But don't try this for the first initializer, since that would be
	 looking through the outermost braces; A a2 = { a1 }; is not a
	 valid aggregate initialization.  */
      && !first_initializer_p
      && (same_type_ignoring_top_level_qualifiers_p (type, TREE_TYPE (init))
	  || can_convert_arg (type, TREE_TYPE (init), init, LOOKUP_NORMAL)))
    {
      d->cur++;
      return init;
    }

  /* [dcl.init.string]

      A char array (whether plain char, signed char, or unsigned char)
      can be initialized by a string-literal (optionally enclosed in
      braces); a wchar_t array can be initialized by a wide
      string-literal (optionally enclosed in braces).  */
  if (TREE_CODE (type) == ARRAY_TYPE
      && char_type_p (TYPE_MAIN_VARIANT (TREE_TYPE (type))))
    {
      tree str_init = init;

      /* Strip one level of braces if and only if they enclose a single
	 element (as allowed by [dcl.init.string]).  */
      if (!first_initializer_p
	  && TREE_CODE (str_init) == CONSTRUCTOR
	  && VEC_length (constructor_elt, CONSTRUCTOR_ELTS (str_init)) == 1)
	{
	  str_init = VEC_index (constructor_elt,
				CONSTRUCTOR_ELTS (str_init), 0)->value;
	}

      /* If it's a string literal, then it's the initializer for the array
	 as a whole. Otherwise, continue with normal initialization for
	 array types (one value per array element).  */
      if (TREE_CODE (str_init) == STRING_CST)
	{
	  d->cur++;
	  return str_init;
	}
    }

  /* The following cases are about aggregates. If we are not within a full
     initializer already, and there is not a CONSTRUCTOR, it means that there
     is a missing set of braces (that is, we are processing the case for
     which reshape_init exists).  */
  if (!first_initializer_p)
    {
      if (TREE_CODE (init) == CONSTRUCTOR)
	{
	  if (TREE_TYPE (init) && TYPE_PTRMEMFUNC_P (TREE_TYPE (init)))
	    /* There is no need to reshape pointer-to-member function
	       initializers, as they are always constructed correctly
	       by the front end.  */
           ;
	  else if (COMPOUND_LITERAL_P (init))
	  /* For a nested compound literal, there is no need to reshape since
	     brace elision is not allowed. Even if we decided to allow it,
	     we should add a call to reshape_init in finish_compound_literal,
	     before calling digest_init, so changing this code would still
	     not be necessary.  */
	    gcc_assert (!BRACE_ENCLOSED_INITIALIZER_P (init));
	  else
	    {
	      ++d->cur;
	      gcc_assert (BRACE_ENCLOSED_INITIALIZER_P (init));
	      return reshape_init (type, init);
	    }
	}

      warning (OPT_Wmissing_braces, "missing braces around initializer for %qT",
	       type);
    }

  /* Dispatch to specialized routines.  */
  if (CLASS_TYPE_P (type))
    return reshape_init_class (type, d, first_initializer_p);
  else if (TREE_CODE (type) == ARRAY_TYPE)
    return reshape_init_array (type, d);
  else if (TREE_CODE (type) == VECTOR_TYPE)
    return reshape_init_vector (type, d);
  else
    gcc_unreachable();
}

/* Undo the brace-elision allowed by [dcl.init.aggr] in a
   brace-enclosed aggregate initializer.

   INIT is the CONSTRUCTOR containing the list of initializers describing
   a brace-enclosed initializer for an entity of the indicated aggregate TYPE.
   It may not presently match the shape of the TYPE; for example:

     struct S { int a; int b; };
     struct S a[] = { 1, 2, 3, 4 };

   Here INIT will hold a VEC of four elements, rather than a
   VEC of two elements, each itself a VEC of two elements.  This
   routine transforms INIT from the former form into the latter.  The
   revised CONSTRUCTOR node is returned.  */

tree
reshape_init (tree type, tree init)
{
  VEC(constructor_elt, gc) *v;
  reshape_iter d;
  tree new_init;

  gcc_assert (BRACE_ENCLOSED_INITIALIZER_P (init));

  v = CONSTRUCTOR_ELTS (init);

  /* An empty constructor does not need reshaping, and it is always a valid
     initializer.  */
  if (VEC_empty (constructor_elt, v))
    return init;

  /* Recurse on this CONSTRUCTOR.  */
  d.cur = VEC_index (constructor_elt, v, 0);
  d.end = d.cur + VEC_length (constructor_elt, v);

  new_init = reshape_init_r (type, &d, true);
  if (new_init == error_mark_node)
    return error_mark_node;

  /* Make sure all the element of the constructor were used. Otherwise,
     issue an error about exceeding initializers.  */
  if (d.cur != d.end)
    error ("too many initializers for %qT", type);

  return new_init;
}

/* Verify array initializer.  Returns true if errors have been reported.  */

bool
check_array_initializer (tree decl, tree type, tree init)
{
  tree element_type = TREE_TYPE (type);

  /* The array type itself need not be complete, because the
     initializer may tell us how many elements are in the array.
     But, the elements of the array must be complete.  */
  if (!COMPLETE_TYPE_P (complete_type (element_type)))
    {
      if (decl)
	error ("elements of array %q#D have incomplete type", decl);
      else
	error ("elements of array %q#T have incomplete type", type);
      return true;
    }
  /* It is not valid to initialize a VLA.  */
  if (init
      && ((COMPLETE_TYPE_P (type) && !TREE_CONSTANT (TYPE_SIZE (type)))
	  || !TREE_CONSTANT (TYPE_SIZE (element_type))))
    {
      if (decl)
	error ("variable-sized object %qD may not be initialized", decl);
      else
	error ("variable-sized compound literal");
      return true;
    }
  return false;
}

/* Subroutine of check_initializer; args are passed down from that function.
   Set stmts_are_full_exprs_p to 1 across a call to build_aggr_init.  */

static tree
build_aggr_init_full_exprs (tree decl, tree init, int flags)
     
{
  int saved_stmts_are_full_exprs_p = 0;
  if (building_stmt_tree ())
    {
      saved_stmts_are_full_exprs_p = stmts_are_full_exprs_p ();
      current_stmt_tree ()->stmts_are_full_exprs_p = 1;
    }
  init = build_aggr_init (decl, init, flags, tf_warning_or_error);
  if (building_stmt_tree ())
    current_stmt_tree ()->stmts_are_full_exprs_p =
      saved_stmts_are_full_exprs_p;
  return init;
}

/* Verify INIT (the initializer for DECL), and record the
   initialization in DECL_INITIAL, if appropriate.  CLEANUP is as for
   grok_reference_init.

   If the return value is non-NULL, it is an expression that must be
   evaluated dynamically to initialize DECL.  */

static tree
check_initializer (tree decl, tree init, int flags, tree *cleanup)
{
  tree type = TREE_TYPE (decl);
  tree init_code = NULL;
  tree core_type;

  /* Things that are going to be initialized need to have complete
     type.  */
  TREE_TYPE (decl) = type = complete_type (TREE_TYPE (decl));

  if (type == error_mark_node)
    /* We will have already complained.  */
    return NULL_TREE;

  if (TREE_CODE (type) == ARRAY_TYPE)
    {
      if (check_array_initializer (decl, type, init))
	return NULL_TREE;
    }
  else if (!COMPLETE_TYPE_P (type))
    {
      error ("%qD has incomplete type", decl);
      TREE_TYPE (decl) = error_mark_node;
      return NULL_TREE;
    }
  else
    /* There is no way to make a variable-sized class type in GNU C++.  */
    gcc_assert (TREE_CONSTANT (TYPE_SIZE (type)));

  if (init && BRACE_ENCLOSED_INITIALIZER_P (init))
    {
      int init_len = VEC_length (constructor_elt, CONSTRUCTOR_ELTS (init));
      if (SCALAR_TYPE_P (type))
	{
	  if (init_len == 0)
	    {
	      maybe_warn_cpp0x (CPP0X_INITIALIZER_LISTS);
	      init = build_zero_init (type, NULL_TREE, false);
	    }
	  else if (init_len != 1)
	    {
	      error ("scalar object %qD requires one element in initializer",
		     decl);
	      TREE_TYPE (decl) = error_mark_node;
	      return NULL_TREE;
	    }
	}
    }

  if (TREE_CODE (decl) == CONST_DECL)
    {
      gcc_assert (TREE_CODE (type) != REFERENCE_TYPE);

      DECL_INITIAL (decl) = init;

      gcc_assert (init != NULL_TREE);
      init = NULL_TREE;
    }
  else if (!DECL_EXTERNAL (decl) && TREE_CODE (type) == REFERENCE_TYPE)
    init = grok_reference_init (decl, type, init, cleanup);
  else if (init)
    {
      /* Do not reshape constructors of vectors (they don't need to be
	 reshaped.  */
      if (BRACE_ENCLOSED_INITIALIZER_P (init))
	{
	  if (is_std_init_list (type))
	    return build_init_list_var_init (decl, type, init, cleanup);
	  else if (TYPE_NON_AGGREGATE_CLASS (type))
	    {
	      /* Don't reshape if the class has constructors.  */
	      if (cxx_dialect == cxx98)
		error ("in C++98 %qD must be initialized by constructor, "
		       "not by %<{...}%>",
		       decl);
	    }
	  else if (TREE_CODE (type) == VECTOR_TYPE && TYPE_VECTOR_OPAQUE (type))
	    {
	      error ("opaque vector types cannot be initialized");
	      init = error_mark_node;
	    }
	  else
	    init = reshape_init (type, init);	    
	}

      /* If DECL has an array type without a specific bound, deduce the
	 array size from the initializer.  */
      maybe_deduce_size_from_array_init (decl, init);
      type = TREE_TYPE (decl);
      if (type == error_mark_node)
	return NULL_TREE;

      if (TYPE_NEEDS_CONSTRUCTING (type)
	  || (CLASS_TYPE_P (type)
	      && !BRACE_ENCLOSED_INITIALIZER_P (init)))
	return build_aggr_init_full_exprs (decl, init, flags);
      else if (TREE_CODE (init) != TREE_VEC)
	{
	  init_code = store_init_value (decl, init, flags);
	  if (pedantic && TREE_CODE (type) == ARRAY_TYPE
	      && DECL_INITIAL (decl)
	      && TREE_CODE (DECL_INITIAL (decl)) == STRING_CST
	      && PAREN_STRING_LITERAL_P (DECL_INITIAL (decl)))
	    warning (0, "array %qD initialized by parenthesized string literal %qE",
		     decl, DECL_INITIAL (decl));
	  init = NULL;
	}
    }
  else if (DECL_EXTERNAL (decl))
    ;
  else if (TYPE_P (type) && TYPE_NEEDS_CONSTRUCTING (type))
    {
      check_for_uninitialized_const_var (decl);
      return build_aggr_init_full_exprs (decl, init, flags);
    }
  else if (MAYBE_CLASS_TYPE_P (core_type = strip_array_types (type)))
    {
      if (CLASSTYPE_READONLY_FIELDS_NEED_INIT (core_type)
	  || CLASSTYPE_REF_FIELDS_NEED_INIT (core_type))
	diagnose_uninitialized_cst_or_ref_member (core_type, /*using_new=*/false,
						  /*complain=*/true);

      check_for_uninitialized_const_var (decl);
    }
  else
    check_for_uninitialized_const_var (decl);

  if (init && init != error_mark_node)
    init_code = build2 (INIT_EXPR, type, decl, init);

  return init_code;
}

/* If DECL is not a local variable, give it RTL.  */

static void
make_rtl_for_nonlocal_decl (tree decl, tree init, const char* asmspec)
{
  int toplev = toplevel_bindings_p ();
  int defer_p;
  const char *filename;

  /* Set the DECL_ASSEMBLER_NAME for the object.  */
  if (asmspec)
    {
      /* The `register' keyword, when used together with an
	 asm-specification, indicates that the variable should be
	 placed in a particular register.  */
      if (TREE_CODE (decl) == VAR_DECL && DECL_REGISTER (decl))
	{
	  set_user_assembler_name (decl, asmspec);
	  DECL_HARD_REGISTER (decl) = 1;
	}
      else
	{
	  if (TREE_CODE (decl) == FUNCTION_DECL
	      && DECL_BUILT_IN_CLASS (decl) == BUILT_IN_NORMAL)
	    set_builtin_user_assembler_name (decl, asmspec);
	  set_user_assembler_name (decl, asmspec);
	}
    }

  /* Handle non-variables up front.  */
  if (TREE_CODE (decl) != VAR_DECL)
    {
      rest_of_decl_compilation (decl, toplev, at_eof);
      return;
    }

  /* If we see a class member here, it should be a static data
     member.  */
  if (DECL_LANG_SPECIFIC (decl) && DECL_IN_AGGR_P (decl))
    {
      gcc_assert (TREE_STATIC (decl));
      /* An in-class declaration of a static data member should be
	 external; it is only a declaration, and not a definition.  */
      if (init == NULL_TREE)
	gcc_assert (DECL_EXTERNAL (decl) || !TREE_PUBLIC (decl));
    }

  /* We don't create any RTL for local variables.  */
  if (DECL_FUNCTION_SCOPE_P (decl) && !TREE_STATIC (decl))
    return;

  /* We defer emission of local statics until the corresponding
     DECL_EXPR is expanded.  */
  defer_p = DECL_FUNCTION_SCOPE_P (decl) || DECL_VIRTUAL_P (decl);

  /* We try to defer namespace-scope static constants so that they are
     not emitted into the object file unnecessarily.  */
  filename = input_filename;
  if (!DECL_VIRTUAL_P (decl)
      && TREE_READONLY (decl)
      && DECL_INITIAL (decl) != NULL_TREE
      && DECL_INITIAL (decl) != error_mark_node
      && filename != NULL
      && ! EMPTY_CONSTRUCTOR_P (DECL_INITIAL (decl))
      && toplev
      && !TREE_PUBLIC (decl))
    {
      /* Fool with the linkage of static consts according to #pragma
	 interface.  */
      struct c_fileinfo *finfo = get_fileinfo (filename);
      if (!finfo->interface_unknown && !TREE_PUBLIC (decl))
	{
	  TREE_PUBLIC (decl) = 1;
	  DECL_EXTERNAL (decl) = finfo->interface_only;
	}

      defer_p = 1;
    }
  /* Likewise for template instantiations.  */
  else if (DECL_LANG_SPECIFIC (decl)
	   && DECL_IMPLICIT_INSTANTIATION (decl))
    defer_p = 1;

  /* If we're not deferring, go ahead and assemble the variable.  */
  if (!defer_p)
    rest_of_decl_compilation (decl, toplev, at_eof);
}

/* walk_tree helper for wrap_temporary_cleanups, below.  */

static tree
wrap_cleanups_r (tree *stmt_p, int *walk_subtrees, void *data)
{
  if (TYPE_P (*stmt_p))
    {
      *walk_subtrees = 0;
      return NULL_TREE;
    }

  if (TREE_CODE (*stmt_p) == TARGET_EXPR)
    {
      tree guard = (tree)data;
      tree tcleanup = TARGET_EXPR_CLEANUP (*stmt_p);

      tcleanup = build2 (TRY_CATCH_EXPR, void_type_node, tcleanup, guard);
      /* Tell honor_protect_cleanup_actions to handle this as a separate
	 cleanup.  */
      TRY_CATCH_IS_CLEANUP (tcleanup) = 1;
 
      TARGET_EXPR_CLEANUP (*stmt_p) = tcleanup;
    }

  return NULL_TREE;
}

/* We're initializing a local variable which has a cleanup GUARD.  If there
   are any temporaries used in the initializer INIT of this variable, we
   need to wrap their cleanups with TRY_CATCH_EXPR (, GUARD) so that the
   variable will be cleaned up properly if one of them throws.

   Unfortunately, there's no way to express this properly in terms of
   nesting, as the regions for the temporaries overlap the region for the
   variable itself; if there are two temporaries, the variable needs to be
   the first thing destroyed if either of them throws.  However, we only
   want to run the variable's cleanup if it actually got constructed.  So
   we need to guard the temporary cleanups with the variable's cleanup if
   they are run on the normal path, but not if they are run on the
   exceptional path.  We implement this by telling
   honor_protect_cleanup_actions to strip the variable cleanup from the
   exceptional path.  */

static void
wrap_temporary_cleanups (tree init, tree guard)
{
  cp_walk_tree_without_duplicates (&init, wrap_cleanups_r, (void *)guard);
}

/* Generate code to initialize DECL (a local variable).  */

static void
initialize_local_var (tree decl, tree init)
{
  tree type = TREE_TYPE (decl);
  tree cleanup;
  int already_used;

  gcc_assert (TREE_CODE (decl) == VAR_DECL
	      || TREE_CODE (decl) == RESULT_DECL);
  gcc_assert (!TREE_STATIC (decl));

  if (DECL_SIZE (decl) == NULL_TREE)
    {
      /* If we used it already as memory, it must stay in memory.  */
      DECL_INITIAL (decl) = NULL_TREE;
      TREE_ADDRESSABLE (decl) = TREE_USED (decl);
      return;
    }

  if (type == error_mark_node)
    return;

  /* Compute and store the initial value.  */
  already_used = TREE_USED (decl) || TREE_USED (type);
  if (TREE_USED (type))
    DECL_READ_P (decl) = 1;

  /* Generate a cleanup, if necessary.  */
  cleanup = cxx_maybe_build_cleanup (decl);

  /* Perform the initialization.  */
  if (init)
    {
      int saved_stmts_are_full_exprs_p;

      /* If we're only initializing a single object, guard the destructors
	 of any temporaries used in its initializer with its destructor.
	 This isn't right for arrays because each element initialization is
	 a full-expression.  */
      if (cleanup && TREE_CODE (type) != ARRAY_TYPE)
	wrap_temporary_cleanups (init, cleanup);

      gcc_assert (building_stmt_tree ());
      saved_stmts_are_full_exprs_p = stmts_are_full_exprs_p ();
      current_stmt_tree ()->stmts_are_full_exprs_p = 1;
      finish_expr_stmt (init);
      current_stmt_tree ()->stmts_are_full_exprs_p =
	saved_stmts_are_full_exprs_p;
    }

  /* Set this to 0 so we can tell whether an aggregate which was
     initialized was ever used.  Don't do this if it has a
     destructor, so we don't complain about the 'resource
     allocation is initialization' idiom.  Now set
     attribute((unused)) on types so decls of that type will be
     marked used. (see TREE_USED, above.)  */
  if (TYPE_NEEDS_CONSTRUCTING (type)
      && ! already_used
      && TYPE_HAS_TRIVIAL_DESTRUCTOR (type)
      && DECL_NAME (decl))
    TREE_USED (decl) = 0;
  else if (already_used)
    TREE_USED (decl) = 1;

  if (cleanup)
    finish_decl_cleanup (decl, cleanup);
}

/* DECL is a VAR_DECL for a compiler-generated variable with static
   storage duration (like a virtual table) whose initializer is a
   compile-time constant.  Initialize the variable and provide it to the
   back end.  */

void
initialize_artificial_var (tree decl, VEC(constructor_elt,gc) *v)
{
  tree init;
  gcc_assert (DECL_ARTIFICIAL (decl));
  init = build_constructor (TREE_TYPE (decl), v);
  gcc_assert (TREE_CODE (init) == CONSTRUCTOR);
  DECL_INITIAL (decl) = init;
  DECL_INITIALIZED_P (decl) = 1;
  determine_visibility (decl);
  layout_var_decl (decl);
  maybe_commonize_var (decl);
  make_rtl_for_nonlocal_decl (decl, init, /*asmspec=*/NULL);
}

/* INIT is the initializer for a variable, as represented by the
   parser.  Returns true iff INIT is value-dependent.  */

static bool
value_dependent_init_p (tree init)
{
  if (TREE_CODE (init) == TREE_LIST)
    /* A parenthesized initializer, e.g.: int i (3, 2); ? */
    return any_value_dependent_elements_p (init);
  else if (TREE_CODE (init) == CONSTRUCTOR)
  /* A brace-enclosed initializer, e.g.: int i = { 3 }; ? */
    {
      VEC(constructor_elt, gc) *elts;
      size_t nelts;
      size_t i;

      elts = CONSTRUCTOR_ELTS (init);
      nelts = VEC_length (constructor_elt, elts);
      for (i = 0; i < nelts; ++i)
	if (value_dependent_init_p (VEC_index (constructor_elt,
					       elts, i)->value))
	  return true;
    }
  else
    /* It must be a simple expression, e.g., int i = 3;  */
    return value_dependent_expression_p (init);
  
  return false;
}

/* Finish processing of a declaration;
   install its line number and initial value.
   If the length of an array type is not known before,
   it must be determined now, from the initial value, or it is an error.

   INIT is the initializer (if any) for DECL.  If INIT_CONST_EXPR_P is
   true, then INIT is an integral constant expression.

   FLAGS is LOOKUP_ONLYCONVERTING if the = init syntax was used, else 0
   if the (init) syntax was used.  */

void
cp_finish_decl (tree decl, tree init, bool init_const_expr_p,
		tree asmspec_tree, int flags)
{
  tree type;
  tree cleanup;
  const char *asmspec = NULL;
  int was_readonly = 0;
  bool var_definition_p = false;
  int saved_processing_template_decl;
  tree auto_node;

  if (decl == error_mark_node)
    return;
  else if (! decl)
    {
      if (init)
	error ("assignment (not initialization) in declaration");
      return;
    }

  gcc_assert (TREE_CODE (decl) != RESULT_DECL);
  /* Parameters are handled by store_parm_decls, not cp_finish_decl.  */
  gcc_assert (TREE_CODE (decl) != PARM_DECL);

  type = TREE_TYPE (decl);
  if (type == error_mark_node)
    return;

  /* Assume no cleanup is required.  */
  cleanup = NULL_TREE;
  saved_processing_template_decl = processing_template_decl;

  /* If a name was specified, get the string.  */
  if (global_scope_p (current_binding_level))
    asmspec_tree = maybe_apply_renaming_pragma (decl, asmspec_tree);
  if (asmspec_tree && asmspec_tree != error_mark_node)
    asmspec = TREE_STRING_POINTER (asmspec_tree);

  if (current_class_type
      && CP_DECL_CONTEXT (decl) == current_class_type
      && TYPE_BEING_DEFINED (current_class_type)
      && (DECL_INITIAL (decl) || init))
    DECL_INITIALIZED_IN_CLASS_P (decl) = 1;

  auto_node = type_uses_auto (type);
  if (auto_node)
    {
      if (init == NULL_TREE)
	{
	  error ("declaration of %q#D has no initializer", decl);
	  TREE_TYPE (decl) = error_mark_node;
	  return;
	}
      if (TREE_CODE (init) == TREE_LIST)
<<<<<<< HEAD
	init = build_x_compound_expr_from_list (init, ELK_INIT);
=======
	init = build_x_compound_expr_from_list (init, ELK_INIT,
						tf_warning_or_error);
>>>>>>> 3bd7a983
      if (describable_type (init))
	{
	  type = TREE_TYPE (decl) = do_auto_deduction (type, init, auto_node);
	  if (type == error_mark_node)
	    return;
	}
    }

  if (init && TREE_CODE (decl) == FUNCTION_DECL)
    {
      tree clone;
      if (init == ridpointers[(int)RID_DELETE])
	{
	  /* FIXME check this is 1st decl.  */
	  DECL_DELETED_FN (decl) = 1;
	  DECL_DECLARED_INLINE_P (decl) = 1;
	  DECL_INITIAL (decl) = error_mark_node;
	  FOR_EACH_CLONE (clone, decl)
	    {
	      DECL_DELETED_FN (clone) = 1;
	      DECL_DECLARED_INLINE_P (clone) = 1;
	      DECL_INITIAL (clone) = error_mark_node;
	    }
	  init = NULL_TREE;
	}
      else if (init == ridpointers[(int)RID_DEFAULT])
	{
	  if (defaultable_fn_check (decl))
	    DECL_DEFAULTED_FN (decl) = 1;
	  else
	    DECL_INITIAL (decl) = NULL_TREE;
	}
    }
    
  if (processing_template_decl)
    {
      bool type_dependent_p;

      /* Add this declaration to the statement-tree.  */
      if (at_function_scope_p ())
	add_decl_expr (decl);

      type_dependent_p = dependent_type_p (type);

      if (check_for_bare_parameter_packs (init))
	{
	  init = NULL_TREE;
	  DECL_INITIAL (decl) = NULL_TREE;
	}

      if (init && init_const_expr_p && TREE_CODE (decl) == VAR_DECL)
	{
	  DECL_INITIALIZED_BY_CONSTANT_EXPRESSION_P (decl) = 1;
	  if (DECL_INTEGRAL_CONSTANT_VAR_P (decl))
	    TREE_CONSTANT (decl) = 1;
	}

      /* Generally, initializers in templates are expanded when the
	 template is instantiated.  But, if DECL is an integral
	 constant static data member, then it can be used in future
	 integral constant expressions, and its value must be
	 available. */
      if (!(init
	    && DECL_CLASS_SCOPE_P (decl)
	    && DECL_INTEGRAL_CONSTANT_VAR_P (decl)
	    && !type_dependent_p
	    && !value_dependent_init_p (init)))
	{
	  if (init)
	    DECL_INITIAL (decl) = init;
	  if (TREE_CODE (decl) == VAR_DECL
	      && !DECL_PRETTY_FUNCTION_P (decl)
	      && !type_dependent_p)
	    maybe_deduce_size_from_array_init (decl, init);
	  goto finish_end;
	}

      if (TREE_CODE (init) == TREE_LIST)
	{
	  /* If the parenthesized-initializer form was used (e.g.,
	     "int A<N>::i(X)"), then INIT will be a TREE_LIST of initializer
	     arguments.  (There is generally only one.)  We convert them
	     individually.  */
	  tree list = init;
	  for (; list; list = TREE_CHAIN (list))
	    {
	      tree elt = TREE_VALUE (list);
	      TREE_VALUE (list) = fold_non_dependent_expr (elt);
	    }
	}
      else
	init = fold_non_dependent_expr (init);
      processing_template_decl = 0;
    }

  /* Take care of TYPE_DECLs up front.  */
  if (TREE_CODE (decl) == TYPE_DECL)
    {
      if (type != error_mark_node
	  && MAYBE_CLASS_TYPE_P (type) && DECL_NAME (decl))
	{
	  if (TREE_TYPE (DECL_NAME (decl)) && TREE_TYPE (decl) != type)
	    warning (0, "shadowing previous type declaration of %q#D", decl);
	  set_identifier_type_value (DECL_NAME (decl), decl);
	}

      /* If we have installed this as the canonical typedef for this
	 type, and that type has not been defined yet, delay emitting
	 the debug information for it, as we will emit it later.  */
      if (TYPE_MAIN_DECL (TREE_TYPE (decl)) == decl
	  && !COMPLETE_TYPE_P (TREE_TYPE (decl)))
	TYPE_DECL_SUPPRESS_DEBUG (decl) = 1;

      rest_of_decl_compilation (decl, DECL_CONTEXT (decl) == NULL_TREE,
				at_eof);
      goto finish_end;
    }

  /* A reference will be modified here, as it is initialized.  */
  if (! DECL_EXTERNAL (decl)
      && TREE_READONLY (decl)
      && TREE_CODE (type) == REFERENCE_TYPE)
    {
      was_readonly = 1;
      TREE_READONLY (decl) = 0;
    }

  if (TREE_CODE (decl) == VAR_DECL)
    {
      /* Only variables with trivial initialization and destruction can
	 have thread-local storage.  */
      if (DECL_THREAD_LOCAL_P (decl)
	  && (type_has_nontrivial_default_init (TREE_TYPE (decl))
	      || TYPE_HAS_NONTRIVIAL_DESTRUCTOR (TREE_TYPE (decl))))
	error ("%qD cannot be thread-local because it has non-trivial "
	       "type %qT", decl, TREE_TYPE (decl));
      /* If this is a local variable that will need a mangled name,
	 register it now.  We must do this before processing the
	 initializer for the variable, since the initialization might
	 require a guard variable, and since the mangled name of the
	 guard variable will depend on the mangled name of this
	 variable.  */
      if (DECL_FUNCTION_SCOPE_P (decl)
	  && TREE_STATIC (decl)
	  && !DECL_ARTIFICIAL (decl))
	{
	  push_local_name (decl);
	  if (DECL_CONSTRUCTOR_P (current_function_decl)
	      || DECL_DESTRUCTOR_P (current_function_decl))
	    /* Normally local_decls is populated during GIMPLE lowering,
	       but [cd]tors are never actually compiled directly.  We need
	       to put statics on the list so we can deal with the label
	       address extension.  */
<<<<<<< HEAD
	    cfun->local_decls = tree_cons (NULL_TREE, decl,
					   cfun->local_decls);
=======
	    add_local_decl (cfun, decl);
>>>>>>> 3bd7a983
	}

      /* Convert the initializer to the type of DECL, if we have not
	 already initialized DECL.  */
      if (!DECL_INITIALIZED_P (decl)
	  /* If !DECL_EXTERNAL then DECL is being defined.  In the
	     case of a static data member initialized inside the
	     class-specifier, there can be an initializer even if DECL
	     is *not* defined.  */
	  && (!DECL_EXTERNAL (decl) || init))
	{
	  if (TYPE_FOR_JAVA (type) && MAYBE_CLASS_TYPE_P (type))
	    {
	      tree jclass
		= IDENTIFIER_GLOBAL_VALUE (get_identifier ("jclass"));
	      /* Allow libjava/prims.cc define primitive classes.  */
	      if (init != NULL_TREE
		  || jclass == NULL_TREE
		  || TREE_CODE (jclass) != TYPE_DECL
		  || !POINTER_TYPE_P (TREE_TYPE (jclass))
		  || !same_type_ignoring_top_level_qualifiers_p
					(type, TREE_TYPE (TREE_TYPE (jclass))))
		error ("Java object %qD not allocated with %<new%>", decl);
	      init = NULL_TREE;
	    }
	  if (init)
	    {
	      DECL_NONTRIVIALLY_INITIALIZED_P (decl) = 1;
	      if (init_const_expr_p)
		{
		  DECL_INITIALIZED_BY_CONSTANT_EXPRESSION_P (decl) = 1;
		  if (DECL_INTEGRAL_CONSTANT_VAR_P (decl))
		    TREE_CONSTANT (decl) = 1;
		}
	    }
	  init = check_initializer (decl, init, flags, &cleanup);
	  /* Thread-local storage cannot be dynamically initialized.  */
	  if (DECL_THREAD_LOCAL_P (decl) && init)
	    {
	      error ("%qD is thread-local and so cannot be dynamically "
		     "initialized", decl);
	      init = NULL_TREE;
	    }

	  /* Check that the initializer for a static data member was a
	     constant.  Although we check in the parser that the
	     initializer is an integral constant expression, we do not
	     simplify division-by-zero at the point at which it
	     occurs.  Therefore, in:

	       struct S { static const int i = 7 / 0; };

	     we issue an error at this point.  It would
	     probably be better to forbid division by zero in
	     integral constant expressions.  */
	  if (DECL_EXTERNAL (decl) && init)
	    {
	      error ("%qD cannot be initialized by a non-constant expression"
		     " when being declared", decl);
	      DECL_INITIALIZED_IN_CLASS_P (decl) = 0;
	      init = NULL_TREE;
	    }

	  /* Handle:

	     [dcl.init]

	     The memory occupied by any object of static storage
	     duration is zero-initialized at program startup before
	     any other initialization takes place.

	     We cannot create an appropriate initializer until after
	     the type of DECL is finalized.  If DECL_INITIAL is set,
	     then the DECL is statically initialized, and any
	     necessary zero-initialization has already been performed.  */
	  if (TREE_STATIC (decl) && !DECL_INITIAL (decl))
	    DECL_INITIAL (decl) = build_zero_init (TREE_TYPE (decl),
						   /*nelts=*/NULL_TREE,
						   /*static_storage_p=*/true);
	  /* Remember that the initialization for this variable has
	     taken place.  */
	  DECL_INITIALIZED_P (decl) = 1;
	  /* This declaration is the definition of this variable,
	     unless we are initializing a static data member within
	     the class specifier.  */
	  if (!DECL_EXTERNAL (decl))
	    var_definition_p = true;
	}
      /* If the variable has an array type, lay out the type, even if
	 there is no initializer.  It is valid to index through the
	 array, and we must get TYPE_ALIGN set correctly on the array
	 type.  */
      else if (TREE_CODE (type) == ARRAY_TYPE)
	layout_type (type);

      if (!processing_template_decl
	  && TREE_STATIC (decl)
	  && !at_function_scope_p ()
	  && current_function_decl == NULL)
	/* So decl is a global variable or a static member of a
	   non local class. Record the types it uses
	   so that we can decide later to emit debug info for them.  */
	record_types_used_by_current_var_decl (decl);
    }
  else if (TREE_CODE (decl) == FIELD_DECL
	   && TYPE_FOR_JAVA (type) && MAYBE_CLASS_TYPE_P (type))
    error ("non-static data member %qD has Java class type", decl);

  /* Add this declaration to the statement-tree.  This needs to happen
     after the call to check_initializer so that the DECL_EXPR for a
     reference temp is added before the DECL_EXPR for the reference itself.  */
  if (at_function_scope_p ())
    add_decl_expr (decl);

  /* Let the middle end know about variables and functions -- but not
     static data members in uninstantiated class templates.  */
  if (!saved_processing_template_decl
      && (TREE_CODE (decl) == VAR_DECL 
	  || TREE_CODE (decl) == FUNCTION_DECL))
    {
      if (TREE_CODE (decl) == VAR_DECL)
	{
	  layout_var_decl (decl);
	  maybe_commonize_var (decl);
	}

      /* This needs to happen after the linkage is set. */
      determine_visibility (decl);

      if (var_definition_p && TREE_STATIC (decl))
	{
	  /* If a TREE_READONLY variable needs initialization
	     at runtime, it is no longer readonly and we need to
	     avoid MEM_READONLY_P being set on RTL created for it.  */
	  if (init)
	    {
	      if (TREE_READONLY (decl))
		TREE_READONLY (decl) = 0;
	      was_readonly = 0;
	    }
	  else if (was_readonly)
	    TREE_READONLY (decl) = 1;
	}

      make_rtl_for_nonlocal_decl (decl, init, asmspec);

      /* Check for abstractness of the type. Notice that there is no
	 need to strip array types here since the check for those types
	 is already done within create_array_type_for_decl.  */
      if (TREE_CODE (type) == FUNCTION_TYPE
	  || TREE_CODE (type) == METHOD_TYPE)
	abstract_virtuals_error (decl, TREE_TYPE (type));
      else
	abstract_virtuals_error (decl, type);

      if (TREE_TYPE (decl) == error_mark_node)
	/* No initialization required.  */
	;
      else if (TREE_CODE (decl) == FUNCTION_DECL)
	{
	  if (init)
	    {
	      if (init == ridpointers[(int)RID_DEFAULT])
		{
		  /* An out-of-class default definition is defined at
		     the point where it is explicitly defaulted.  */
		  if (DECL_INITIAL (decl) == error_mark_node)
		    synthesize_method (decl);
		}
	      else
		error ("function %q#D is initialized like a variable", decl);
	    }
	  /* else no initialization required.  */
	}
      else if (DECL_EXTERNAL (decl)
	       && ! (DECL_LANG_SPECIFIC (decl)
		     && DECL_NOT_REALLY_EXTERN (decl)))
	{
	  if (init)
	    DECL_INITIAL (decl) = init;
	}
      /* A variable definition.  */
      else if (DECL_FUNCTION_SCOPE_P (decl) && !TREE_STATIC (decl))
	/* Initialize the local variable.  */
	initialize_local_var (decl, init);

      /* If a variable is defined, and then a subsequent
	 definition with external linkage is encountered, we will
	 get here twice for the same variable.  We want to avoid
	 calling expand_static_init more than once.  For variables
	 that are not static data members, we can call
	 expand_static_init only when we actually process the
	 initializer.  It is not legal to redeclare a static data
	 member, so this issue does not arise in that case.  */
      else if (var_definition_p && TREE_STATIC (decl))
	expand_static_init (decl, init);
    }

  /* If a CLEANUP_STMT was created to destroy a temporary bound to a
     reference, insert it in the statement-tree now.  */
  if (cleanup)
    push_cleanup (decl, cleanup, false);

 finish_end:
  processing_template_decl = saved_processing_template_decl;

  if (was_readonly)
    TREE_READONLY (decl) = 1;
}

/* Returns a declaration for a VAR_DECL as if:

     extern "C" TYPE NAME;

   had been seen.  Used to create compiler-generated global
   variables.  */

static tree
declare_global_var (tree name, tree type)
{
  tree decl;

  push_to_top_level ();
  decl = build_decl (input_location, VAR_DECL, name, type);
  TREE_PUBLIC (decl) = 1;
  DECL_EXTERNAL (decl) = 1;
  DECL_ARTIFICIAL (decl) = 1;
  /* If the user has explicitly declared this variable (perhaps
     because the code we are compiling is part of a low-level runtime
     library), then it is possible that our declaration will be merged
     with theirs by pushdecl.  */
  decl = pushdecl (decl);
  cp_finish_decl (decl, NULL_TREE, false, NULL_TREE, 0);
  pop_from_top_level ();

  return decl;
}

/* Returns the type for the argument to "__cxa_atexit" (or "atexit",
   if "__cxa_atexit" is not being used) corresponding to the function
   to be called when the program exits.  */

static tree
get_atexit_fn_ptr_type (void)
{
  tree fn_type;

  if (!atexit_fn_ptr_type_node)
    {
      tree arg_type;
      if (flag_use_cxa_atexit 
	  && !targetm.cxx.use_atexit_for_cxa_atexit ())
	/* The parameter to "__cxa_atexit" is "void (*)(void *)".  */
	arg_type = ptr_type_node;
      else
	/* The parameter to "atexit" is "void (*)(void)".  */
	arg_type = NULL_TREE;
      
      fn_type = build_function_type_list (void_type_node,
					  arg_type, NULL_TREE);
      atexit_fn_ptr_type_node = build_pointer_type (fn_type);
    }

  return atexit_fn_ptr_type_node;
}

/* Returns a pointer to the `atexit' function.  Note that if
   FLAG_USE_CXA_ATEXIT is nonzero, then this will actually be the new
   `__cxa_atexit' function specified in the IA64 C++ ABI.  */

static tree
get_atexit_node (void)
{
  tree atexit_fndecl;
  tree fn_type;
  tree fn_ptr_type;
  const char *name;
  bool use_aeabi_atexit;

  if (atexit_node)
    return atexit_node;

  if (flag_use_cxa_atexit && !targetm.cxx.use_atexit_for_cxa_atexit ())
    {
      /* The declaration for `__cxa_atexit' is:

	   int __cxa_atexit (void (*)(void *), void *, void *)

	 We build up the argument types and then then function type
	 itself.  */
      tree argtype0, argtype1, argtype2;

      use_aeabi_atexit = targetm.cxx.use_aeabi_atexit ();
      /* First, build the pointer-to-function type for the first
	 argument.  */
      fn_ptr_type = get_atexit_fn_ptr_type ();
      /* Then, build the rest of the argument types.  */
      argtype2 = ptr_type_node;
      if (use_aeabi_atexit)
	{
	  argtype1 = fn_ptr_type;
	  argtype0 = ptr_type_node;
	}
      else
	{
	  argtype1 = ptr_type_node;
	  argtype0 = fn_ptr_type;
	}
      /* And the final __cxa_atexit type.  */
      fn_type = build_function_type_list (integer_type_node,
					  argtype0, argtype1, argtype2,
					  NULL_TREE);
      fn_ptr_type = build_pointer_type (fn_type);
      if (use_aeabi_atexit)
	name = "__aeabi_atexit";
      else
	name = "__cxa_atexit";
    }
  else
    {
      /* The declaration for `atexit' is:

	   int atexit (void (*)());

	 We build up the argument types and then then function type
	 itself.  */
      fn_ptr_type = get_atexit_fn_ptr_type ();
      /* Build the final atexit type.  */
      fn_type = build_function_type_list (integer_type_node,
					  fn_ptr_type, NULL_TREE);
      name = "atexit";
    }

  /* Now, build the function declaration.  */
  push_lang_context (lang_name_c);
  atexit_fndecl = build_library_fn_ptr (name, fn_type);
  mark_used (atexit_fndecl);
  pop_lang_context ();
  atexit_node = decay_conversion (atexit_fndecl);

  return atexit_node;
}

/* Returns the __dso_handle VAR_DECL.  */

static tree
get_dso_handle_node (void)
{
  if (dso_handle_node)
    return dso_handle_node;

  /* Declare the variable.  */
  dso_handle_node = declare_global_var (get_identifier ("__dso_handle"),
					ptr_type_node);

  return dso_handle_node;
}

/* Begin a new function with internal linkage whose job will be simply
   to destroy some particular variable.  */

static GTY(()) int start_cleanup_cnt;

static tree
start_cleanup_fn (void)
{
  char name[32];
  tree fntype;
  tree fndecl;
  bool use_cxa_atexit = flag_use_cxa_atexit
			&& !targetm.cxx.use_atexit_for_cxa_atexit ();

  push_to_top_level ();

  /* No need to mangle this.  */
  push_lang_context (lang_name_c);

  /* Build the name of the function.  */
  sprintf (name, "__tcf_%d", start_cleanup_cnt++);
  /* Build the function declaration.  */
  fntype = TREE_TYPE (get_atexit_fn_ptr_type ());
  fndecl = build_lang_decl (FUNCTION_DECL, get_identifier (name), fntype);
  /* It's a function with internal linkage, generated by the
     compiler.  */
  TREE_PUBLIC (fndecl) = 0;
  DECL_ARTIFICIAL (fndecl) = 1;
  /* Make the function `inline' so that it is only emitted if it is
     actually needed.  It is unlikely that it will be inlined, since
     it is only called via a function pointer, but we avoid unnecessary
     emissions this way.  */
  DECL_DECLARED_INLINE_P (fndecl) = 1;
  DECL_INTERFACE_KNOWN (fndecl) = 1;
  /* Build the parameter.  */
  if (use_cxa_atexit)
    {
      tree parmdecl;

      parmdecl = cp_build_parm_decl (NULL_TREE, ptr_type_node);
      DECL_CONTEXT (parmdecl) = fndecl;
      TREE_USED (parmdecl) = 1;
      DECL_READ_P (parmdecl) = 1;
      DECL_ARGUMENTS (fndecl) = parmdecl;
    }

  pushdecl (fndecl);
  start_preparsed_function (fndecl, NULL_TREE, SF_PRE_PARSED);

  pop_lang_context ();

  return current_function_decl;
}

/* Finish the cleanup function begun by start_cleanup_fn.  */

static void
end_cleanup_fn (void)
{
  expand_or_defer_fn (finish_function (0));

  pop_from_top_level ();
}

/* Generate code to handle the destruction of DECL, an object with
   static storage duration.  */

tree
register_dtor_fn (tree decl)
{
  tree cleanup;
  tree compound_stmt;
  tree fcall;
  tree type;
  bool use_dtor;
  tree arg0, arg1 = NULL_TREE, arg2 = NULL_TREE;

  type = TREE_TYPE (decl);
  if (TYPE_HAS_TRIVIAL_DESTRUCTOR (type))
    return void_zero_node;

  /* If we're using "__cxa_atexit" (or "__aeabi_atexit"), and DECL is
     a class object, we can just pass the destructor to
     "__cxa_atexit"; we don't have to build a temporary function to do
     the cleanup.  */
  use_dtor = (flag_use_cxa_atexit 
	      && !targetm.cxx.use_atexit_for_cxa_atexit ()
	      && CLASS_TYPE_P (type));
  if (use_dtor)
    {
      int idx;

      /* Find the destructor.  */
      idx = lookup_fnfields_1 (type, complete_dtor_identifier);
      gcc_assert (idx >= 0);
      cleanup = VEC_index (tree, CLASSTYPE_METHOD_VEC (type), idx);
      /* Make sure it is accessible.  */
      perform_or_defer_access_check (TYPE_BINFO (type), cleanup, cleanup);
    }
  else
    {
      /* Call build_cleanup before we enter the anonymous function so
	 that any access checks will be done relative to the current
	 scope, rather than the scope of the anonymous function.  */
      build_cleanup (decl);
  
      /* Now start the function.  */
      cleanup = start_cleanup_fn ();
      
      /* Now, recompute the cleanup.  It may contain SAVE_EXPRs that refer
	 to the original function, rather than the anonymous one.  That
	 will make the back end think that nested functions are in use,
	 which causes confusion.  */
      push_deferring_access_checks (dk_no_check);
      fcall = build_cleanup (decl);
      pop_deferring_access_checks ();
      
      /* Create the body of the anonymous function.  */
      compound_stmt = begin_compound_stmt (BCS_FN_BODY);
      finish_expr_stmt (fcall);
      finish_compound_stmt (compound_stmt);
      end_cleanup_fn ();
    }

  /* Call atexit with the cleanup function.  */
  mark_used (cleanup);
  cleanup = build_address (cleanup);
  if (flag_use_cxa_atexit && !targetm.cxx.use_atexit_for_cxa_atexit ())
    {
      tree addr;

      if (use_dtor)
	{
	  /* We must convert CLEANUP to the type that "__cxa_atexit"
	     expects.  */
	  cleanup = build_nop (get_atexit_fn_ptr_type (), cleanup);
	  /* "__cxa_atexit" will pass the address of DECL to the
	     cleanup function.  */
	  mark_used (decl);
	  addr = build_address (decl);
	  /* The declared type of the parameter to "__cxa_atexit" is
	     "void *".  For plain "T*", we could just let the
	     machinery in cp_build_function_call convert it -- but if the
	     type is "cv-qualified T *", then we need to convert it
	     before passing it in, to avoid spurious errors.  */
	  addr = build_nop (ptr_type_node, addr);
	}
      else
	/* Since the cleanup functions we build ignore the address
	   they're given, there's no reason to pass the actual address
	   in, and, in general, it's cheaper to pass NULL than any
	   other value.  */
	addr = null_pointer_node;
      arg2 = cp_build_unary_op (ADDR_EXPR, get_dso_handle_node (), 0,
                                tf_warning_or_error);
      if (targetm.cxx.use_aeabi_atexit ())
	{
	  arg1 = cleanup;
	  arg0 = addr;
	}
      else
	{
	  arg1 = addr;
	  arg0 = cleanup;
	}
    }
  else
    arg0 = cleanup;
  return cp_build_function_call_nary (get_atexit_node (), tf_warning_or_error,
				      arg0, arg1, arg2, NULL_TREE);
}

/* DECL is a VAR_DECL with static storage duration.  INIT, if present,
   is its initializer.  Generate code to handle the construction
   and destruction of DECL.  */

static void
expand_static_init (tree decl, tree init)
{
  gcc_assert (TREE_CODE (decl) == VAR_DECL);
  gcc_assert (TREE_STATIC (decl));

  /* Some variables require no initialization.  */
  if (!init
      && !TYPE_NEEDS_CONSTRUCTING (TREE_TYPE (decl))
      && TYPE_HAS_TRIVIAL_DESTRUCTOR (TREE_TYPE (decl)))
    return;

  if (DECL_FUNCTION_SCOPE_P (decl))
    {
      /* Emit code to perform this initialization but once.  */
      tree if_stmt = NULL_TREE, inner_if_stmt = NULL_TREE;
      tree then_clause = NULL_TREE, inner_then_clause = NULL_TREE;
      tree guard, guard_addr;
      tree acquire_fn, release_fn, abort_fn;
      tree flag, begin;

      /* Emit code to perform this initialization but once.  This code
	 looks like:

	   static <type> guard;
	   if (!guard.first_byte) {
	     if (__cxa_guard_acquire (&guard)) {
	       bool flag = false;
	       try {
		 // Do initialization.
		 flag = true; __cxa_guard_release (&guard);
		 // Register variable for destruction at end of program.
	       } catch {
		 if (!flag) __cxa_guard_abort (&guard);
	       }
	   }

	 Note that the `flag' variable is only set to 1 *after* the
	 initialization is complete.  This ensures that an exception,
	 thrown during the construction, will cause the variable to
	 reinitialized when we pass through this code again, as per:

	   [stmt.dcl]

	   If the initialization exits by throwing an exception, the
	   initialization is not complete, so it will be tried again
	   the next time control enters the declaration.

	 This process should be thread-safe, too; multiple threads
	 should not be able to initialize the variable more than
	 once.  */

      /* Create the guard variable.  */
      guard = get_guard (decl);

      /* This optimization isn't safe on targets with relaxed memory
	 consistency.  On such targets we force synchronization in
	 __cxa_guard_acquire.  */
      if (!targetm.relaxed_ordering || !flag_threadsafe_statics)
	{
	  /* Begin the conditional initialization.  */
	  if_stmt = begin_if_stmt ();
	  finish_if_stmt_cond (get_guard_cond (guard), if_stmt);
	  then_clause = begin_compound_stmt (BCS_NO_SCOPE);
	}

      if (flag_threadsafe_statics)
	{
	  guard_addr = build_address (guard);

	  acquire_fn = get_identifier ("__cxa_guard_acquire");
	  release_fn = get_identifier ("__cxa_guard_release");
	  abort_fn = get_identifier ("__cxa_guard_abort");
	  if (!get_global_value_if_present (acquire_fn, &acquire_fn))
	    {
	      tree vfntype = build_function_type_list (void_type_node,
						       TREE_TYPE (guard_addr),
						       NULL_TREE);
	      acquire_fn = push_library_fn
		(acquire_fn, build_function_type_list (integer_type_node,
						       TREE_TYPE (guard_addr),
						       NULL_TREE),
		 NULL_TREE);
	      release_fn = push_library_fn (release_fn, vfntype, NULL_TREE);
	      abort_fn = push_library_fn (abort_fn, vfntype, NULL_TREE);
	    }
	  else
	    {
	      release_fn = identifier_global_value (release_fn);
	      abort_fn = identifier_global_value (abort_fn);
	    }

	  inner_if_stmt = begin_if_stmt ();
	  finish_if_stmt_cond (build_call_n (acquire_fn, 1, guard_addr),
			       inner_if_stmt);

	  inner_then_clause = begin_compound_stmt (BCS_NO_SCOPE);
	  begin = get_target_expr (boolean_false_node);
	  flag = TARGET_EXPR_SLOT (begin);

	  TARGET_EXPR_CLEANUP (begin)
	    = build3 (COND_EXPR, void_type_node, flag,
		      void_zero_node,
		      build_call_n (abort_fn, 1, guard_addr));
	  CLEANUP_EH_ONLY (begin) = 1;

	  /* Do the initialization itself.  */
	  init = add_stmt_to_compound (begin, init);
	  init = add_stmt_to_compound
	    (init, build2 (MODIFY_EXPR, void_type_node, flag, boolean_true_node));
	  init = add_stmt_to_compound
	    (init, build_call_n (release_fn, 1, guard_addr));
	}
      else
	init = add_stmt_to_compound (init, set_guard (guard));

      /* Use atexit to register a function for destroying this static
	 variable.  */
      init = add_stmt_to_compound (init, register_dtor_fn (decl));

      finish_expr_stmt (init);

      if (flag_threadsafe_statics)
	{
	  finish_compound_stmt (inner_then_clause);
	  finish_then_clause (inner_if_stmt);
	  finish_if_stmt (inner_if_stmt);
	}

      if (!targetm.relaxed_ordering || !flag_threadsafe_statics)
	{
	  finish_compound_stmt (then_clause);
	  finish_then_clause (if_stmt);
	  finish_if_stmt (if_stmt);
	}
    }
  else
    static_aggregates = tree_cons (init, decl, static_aggregates);
}


/* Make TYPE a complete type based on INITIAL_VALUE.
   Return 0 if successful, 1 if INITIAL_VALUE can't be deciphered,
   2 if there was no information (in which case assume 0 if DO_DEFAULT),
   3 if the initializer list is empty (in pedantic mode). */

int
cp_complete_array_type (tree *ptype, tree initial_value, bool do_default)
{
  int failure;
  tree type, elt_type;

  if (initial_value)
    {
      unsigned HOST_WIDE_INT i;
      tree value;

      /* An array of character type can be initialized from a
	 brace-enclosed string constant.

	 FIXME: this code is duplicated from reshape_init. Probably
	 we should just call reshape_init here?  */
      if (char_type_p (TYPE_MAIN_VARIANT (TREE_TYPE (*ptype)))
	  && TREE_CODE (initial_value) == CONSTRUCTOR
	  && !VEC_empty (constructor_elt, CONSTRUCTOR_ELTS (initial_value)))
	{
	  VEC(constructor_elt,gc) *v = CONSTRUCTOR_ELTS (initial_value);
	  tree value = VEC_index (constructor_elt, v, 0)->value;

	  if (TREE_CODE (value) == STRING_CST
	      && VEC_length (constructor_elt, v) == 1)
	    initial_value = value;
	}

      /* If any of the elements are parameter packs, we can't actually
	 complete this type now because the array size is dependent.  */
      if (TREE_CODE (initial_value) == CONSTRUCTOR)
	{
	  FOR_EACH_CONSTRUCTOR_VALUE (CONSTRUCTOR_ELTS (initial_value), 
				      i, value)
	    {
	      if (PACK_EXPANSION_P (value))
		return 0;
	    }
	}
    }

  failure = complete_array_type (ptype, initial_value, do_default);

  /* We can create the array before the element type is complete, which
     means that we didn't have these two bits set in the original type
     either.  In completing the type, we are expected to propagate these
     bits.  See also complete_type which does the same thing for arrays
     of fixed size.  */
  type = *ptype;
  if (TYPE_DOMAIN (type))
    {
      elt_type = TREE_TYPE (type);
      TYPE_NEEDS_CONSTRUCTING (type) = TYPE_NEEDS_CONSTRUCTING (elt_type);
      TYPE_HAS_NONTRIVIAL_DESTRUCTOR (type)
	= TYPE_HAS_NONTRIVIAL_DESTRUCTOR (elt_type);
    }

  return failure;
}

/* Return zero if something is declared to be a member of type
   CTYPE when in the context of CUR_TYPE.  STRING is the error
   message to print in that case.  Otherwise, quietly return 1.  */

static int
member_function_or_else (tree ctype, tree cur_type, enum overload_flags flags)
{
  if (ctype && ctype != cur_type)
    {
      if (flags == DTOR_FLAG)
	error ("destructor for alien class %qT cannot be a member", ctype);
      else
	error ("constructor for alien class %qT cannot be a member", ctype);
      return 0;
    }
  return 1;
}

/* Subroutine of `grokdeclarator'.  */

/* Generate errors possibly applicable for a given set of specifiers.
   This is for ARM $7.1.2.  */

static void
bad_specifiers (tree object,
		enum bad_spec_place type,
		int virtualp,
		int quals,
		int inlinep,
		int friendp,
		int raises)
{
  switch (type)
    {
      case BSP_VAR:
	if (virtualp)
	  error ("%qD declared as a %<virtual%> variable", object);
	if (inlinep)
	  error ("%qD declared as an %<inline%> variable", object);
	if (quals)
	  error ("%<const%> and %<volatile%> function specifiers on "
	         "%qD invalid in variable declaration", object);
	break;
      case BSP_PARM:
	if (virtualp)
	  error ("%qD declared as a %<virtual%> parameter", object);
	if (inlinep)
	  error ("%qD declared as an %<inline%> parameter", object);
	if (quals)
	  error ("%<const%> and %<volatile%> function specifiers on "
	  	 "%qD invalid in parameter declaration", object);
	break;
      case BSP_TYPE:
	if (virtualp)
	  error ("%qD declared as a %<virtual%> type", object);
	if (inlinep)
	  error ("%qD declared as an %<inline%> type", object);
	if (quals)
	  error ("%<const%> and %<volatile%> function specifiers on "
	  	 "%qD invalid in type declaration", object);
	break;
      case BSP_FIELD:
	if (virtualp)
	  error ("%qD declared as a %<virtual%> field", object);
	if (inlinep)
	  error ("%qD declared as an %<inline%> field", object);
	if (quals)
	  error ("%<const%> and %<volatile%> function specifiers on "
	  	 "%qD invalid in field declaration", object);
	break;
      default:
        gcc_unreachable();
    }
  if (friendp)
    error ("%q+D declared as a friend", object);
  if (raises
      && (TREE_CODE (object) == TYPE_DECL
	  || (!TYPE_PTRFN_P (TREE_TYPE (object))
	      && !TYPE_REFFN_P (TREE_TYPE (object))
	      && !TYPE_PTRMEMFUNC_P (TREE_TYPE (object)))))
    error ("%q+D declared with an exception specification", object);
}

/* DECL is a member function or static data member and is presently
   being defined.  Check that the definition is taking place in a
   valid namespace.  */

static void
check_class_member_definition_namespace (tree decl)
{
  /* These checks only apply to member functions and static data
     members.  */
  gcc_assert (TREE_CODE (decl) == FUNCTION_DECL
	      || TREE_CODE (decl) == VAR_DECL);
  /* We check for problems with specializations in pt.c in
     check_specialization_namespace, where we can issue better
     diagnostics.  */
  if (processing_specialization)
    return;
  /* There are no restrictions on the placement of
     explicit instantiations.  */
  if (processing_explicit_instantiation)
    return;
  /* [class.mfct]

     A member function definition that appears outside of the
     class definition shall appear in a namespace scope enclosing
     the class definition.

     [class.static.data]

     The definition for a static data member shall appear in a
     namespace scope enclosing the member's class definition.  */
  if (!is_ancestor (current_namespace, DECL_CONTEXT (decl)))
    permerror (input_location, "definition of %qD is not in namespace enclosing %qT",
	       decl, DECL_CONTEXT (decl));
}

/* Build a PARM_DECL for the "this" parameter.  TYPE is the
   METHOD_TYPE for a non-static member function; QUALS are the
   cv-qualifiers that apply to the function.  */

tree
build_this_parm (tree type, cp_cv_quals quals)
{
  tree this_type;
  tree qual_type;
  tree parm;
  cp_cv_quals this_quals;

  this_type = TREE_VALUE (TYPE_ARG_TYPES (type));
  /* The `this' parameter is implicitly `const'; it cannot be
     assigned to.  */
  this_quals = (quals & TYPE_QUAL_RESTRICT) | TYPE_QUAL_CONST;
  qual_type = cp_build_qualified_type (this_type, this_quals);
  parm = build_artificial_parm (this_identifier, qual_type);
  cp_apply_type_quals_to_decl (this_quals, parm);
  return parm;
}

/* CTYPE is class type, or null if non-class.
   TYPE is type this FUNCTION_DECL should have, either FUNCTION_TYPE
   or METHOD_TYPE.
   DECLARATOR is the function's name.
   PARMS is a chain of PARM_DECLs for the function.
   VIRTUALP is truthvalue of whether the function is virtual or not.
   FLAGS are to be passed through to `grokclassfn'.
   QUALS are qualifiers indicating whether the function is `const'
   or `volatile'.
   RAISES is a list of exceptions that this function can raise.
   CHECK is 1 if we must find this method in CTYPE, 0 if we should
   not look, and -1 if we should not call `grokclassfn' at all.

   SFK is the kind of special function (if any) for the new function.

   Returns `NULL_TREE' if something goes wrong, after issuing
   applicable error messages.  */

static tree
grokfndecl (tree ctype,
	    tree type,
	    tree declarator,
	    tree parms,
	    tree orig_declarator,
	    int virtualp,
	    enum overload_flags flags,
	    cp_cv_quals quals,
	    tree raises,
	    int check,
	    int friendp,
	    int publicp,
	    int inlinep,
	    special_function_kind sfk,
	    bool funcdef_flag,
	    int template_count,
	    tree in_namespace,
	    tree* attrlist,
	    location_t location)
{
  tree decl;
  int staticp = ctype && TREE_CODE (type) == FUNCTION_TYPE;
  tree t;

  if (raises)
    type = build_exception_variant (type, raises);

  decl = build_lang_decl (FUNCTION_DECL, declarator, type);

  /* If we have an explicit location, use it, otherwise use whatever
     build_lang_decl used (probably input_location).  */
  if (location != UNKNOWN_LOCATION)
    DECL_SOURCE_LOCATION (decl) = location;

  if (TREE_CODE (type) == METHOD_TYPE)
    {
      tree parm;
      parm = build_this_parm (type, quals);
      DECL_CHAIN (parm) = parms;
      parms = parm;
    }
  DECL_ARGUMENTS (decl) = parms;
  for (t = parms; t; t = DECL_CHAIN (t))
    DECL_CONTEXT (t) = decl;
  /* Propagate volatile out from type to decl.  */
  if (TYPE_VOLATILE (type))
    TREE_THIS_VOLATILE (decl) = 1;

  /* Setup decl according to sfk.  */
  switch (sfk)
    {
    case sfk_constructor:
    case sfk_copy_constructor:
    case sfk_move_constructor:
      DECL_CONSTRUCTOR_P (decl) = 1;
      break;
    case sfk_destructor:
      DECL_DESTRUCTOR_P (decl) = 1;
      break;
    default:
      break;
    }

  /* If pointers to member functions use the least significant bit to
     indicate whether a function is virtual, ensure a pointer
     to this function will have that bit clear.  */
  if (TARGET_PTRMEMFUNC_VBIT_LOCATION == ptrmemfunc_vbit_in_pfn
      && TREE_CODE (type) == METHOD_TYPE
      && DECL_ALIGN (decl) < 2 * BITS_PER_UNIT)
    DECL_ALIGN (decl) = 2 * BITS_PER_UNIT;

  if (friendp
      && TREE_CODE (orig_declarator) == TEMPLATE_ID_EXPR)
    {
      if (funcdef_flag)
	error
	  ("defining explicit specialization %qD in friend declaration",
	   orig_declarator);
      else
	{
	  tree fns = TREE_OPERAND (orig_declarator, 0);
	  tree args = TREE_OPERAND (orig_declarator, 1);

	  if (PROCESSING_REAL_TEMPLATE_DECL_P ())
	    {
	      /* Something like `template <class T> friend void f<T>()'.  */
	      error ("invalid use of template-id %qD in declaration "
		     "of primary template",
		     orig_declarator);
	      return NULL_TREE;
	    }


	  /* A friend declaration of the form friend void f<>().  Record
	     the information in the TEMPLATE_ID_EXPR.  */
	  SET_DECL_IMPLICIT_INSTANTIATION (decl);

	  if (TREE_CODE (fns) == COMPONENT_REF)
	    {
	      /* Due to bison parser ickiness, we will have already looked
		 up an operator_name or PFUNCNAME within the current class
		 (see template_id in parse.y). If the current class contains
		 such a name, we'll get a COMPONENT_REF here. Undo that.  */

	      gcc_assert (TREE_TYPE (TREE_OPERAND (fns, 0))
			  == current_class_type);
	      fns = TREE_OPERAND (fns, 1);
	    }
	  gcc_assert (TREE_CODE (fns) == IDENTIFIER_NODE
		      || TREE_CODE (fns) == OVERLOAD);
	  DECL_TEMPLATE_INFO (decl) = build_template_info (fns, args);

	  for (t = TYPE_ARG_TYPES (TREE_TYPE (decl)); t; t = TREE_CHAIN (t))
	    if (TREE_PURPOSE (t)
		&& TREE_CODE (TREE_PURPOSE (t)) == DEFAULT_ARG)
	    {
	      error ("default arguments are not allowed in declaration "
		     "of friend template specialization %qD",
		     decl);
	      return NULL_TREE;
	    }

	  if (inlinep)
	    {
	      error ("%<inline%> is not allowed in declaration of friend "
		     "template specialization %qD",
		     decl);
	      return NULL_TREE;
	    }
	}
    }

  /* If this decl has namespace scope, set that up.  */
  if (in_namespace)
    set_decl_namespace (decl, in_namespace, friendp);
  else if (!ctype)
    DECL_CONTEXT (decl) = FROB_CONTEXT (current_decl_namespace ());

  /* `main' and builtins have implicit 'C' linkage.  */
  if ((MAIN_NAME_P (declarator)
       || (IDENTIFIER_LENGTH (declarator) > 10
	   && IDENTIFIER_POINTER (declarator)[0] == '_'
	   && IDENTIFIER_POINTER (declarator)[1] == '_'
	   && strncmp (IDENTIFIER_POINTER (declarator)+2, "builtin_", 8) == 0))
      && current_lang_name == lang_name_cplusplus
      && ctype == NULL_TREE
      /* NULL_TREE means global namespace.  */
      && DECL_CONTEXT (decl) == NULL_TREE)
    SET_DECL_LANGUAGE (decl, lang_c);

  /* Should probably propagate const out from type to decl I bet (mrs).  */
  if (staticp)
    {
      DECL_STATIC_FUNCTION_P (decl) = 1;
      DECL_CONTEXT (decl) = ctype;
    }

  if (ctype)
    {
      DECL_CONTEXT (decl) = ctype;
      if (funcdef_flag)
	check_class_member_definition_namespace (decl);
    }

  if (ctype == NULL_TREE && DECL_MAIN_P (decl))
    {
      if (processing_template_decl)
	error ("cannot declare %<::main%> to be a template");
      if (inlinep)
	error ("cannot declare %<::main%> to be inline");
      if (!publicp)
	error ("cannot declare %<::main%> to be static");
      inlinep = 0;
      publicp = 1;
    }

  /* Members of anonymous types and local classes have no linkage; make
     them internal.  If a typedef is made later, this will be changed.  */
  if (ctype && (TYPE_ANONYMOUS_P (ctype)
		|| decl_function_context (TYPE_MAIN_DECL (ctype))))
    publicp = 0;

  if (publicp && cxx_dialect == cxx98)
    {
      /* [basic.link]: A name with no linkage (notably, the name of a class
	 or enumeration declared in a local scope) shall not be used to
	 declare an entity with linkage.

	 DR 757 relaxes this restriction for C++0x.  */
      t = no_linkage_check (TREE_TYPE (decl),
			    /*relaxed_p=*/false);
      if (t)
	{
	  if (TYPE_ANONYMOUS_P (t))
	    {
	      if (DECL_EXTERN_C_P (decl))
		/* Allow this; it's pretty common in C.  */;
	      else
		{
		  permerror (input_location, "anonymous type with no linkage "
			     "used to declare function %q#D with linkage",
			     decl);
		  if (DECL_ORIGINAL_TYPE (TYPE_NAME (t)))
		    permerror (input_location, "%q+#D does not refer to the unqualified "
			       "type, so it is not used for linkage",
			       TYPE_NAME (t));
		}
	    }
	  else
	    permerror (input_location, "type %qT with no linkage used to "
		       "declare function %q#D with linkage", t, decl);
	}
    }

  TREE_PUBLIC (decl) = publicp;
  if (! publicp)
    {
      DECL_INTERFACE_KNOWN (decl) = 1;
      DECL_NOT_REALLY_EXTERN (decl) = 1;
    }

  /* If the declaration was declared inline, mark it as such.  */
  if (inlinep)
    DECL_DECLARED_INLINE_P (decl) = 1;

  DECL_EXTERNAL (decl) = 1;
  if (quals && TREE_CODE (type) == FUNCTION_TYPE)
    {
      error (ctype
             ? G_("static member function %qD cannot have cv-qualifier")
             : G_("non-member function %qD cannot have cv-qualifier"),
	     decl);
      quals = TYPE_UNQUALIFIED;
    }

  if (IDENTIFIER_OPNAME_P (DECL_NAME (decl))
      && !grok_op_properties (decl, /*complain=*/true))
    return NULL_TREE;

  if (funcdef_flag)
    /* Make the init_value nonzero so pushdecl knows this is not
       tentative.  error_mark_node is replaced later with the BLOCK.  */
    DECL_INITIAL (decl) = error_mark_node;

  if (TYPE_NOTHROW_P (type) || nothrow_libfn_p (decl))
    TREE_NOTHROW (decl) = 1;

  /* Caller will do the rest of this.  */
  if (check < 0)
    return decl;

  if (ctype != NULL_TREE)
    grokclassfn (ctype, decl, flags);

  decl = check_explicit_specialization (orig_declarator, decl,
					template_count,
					2 * funcdef_flag +
					4 * (friendp != 0));
  if (decl == error_mark_node)
    return NULL_TREE;

  if (attrlist)
    {
      cplus_decl_attributes (&decl, *attrlist, 0);
      *attrlist = NULL_TREE;
    }

  /* Check main's type after attributes have been applied.  */
  if (ctype == NULL_TREE && DECL_MAIN_P (decl))
    {
      if (!same_type_p (TREE_TYPE (TREE_TYPE (decl)),
			integer_type_node))
	{
	  tree oldtypeargs = TYPE_ARG_TYPES (TREE_TYPE (decl));
	  tree newtype;
	  error ("%<::main%> must return %<int%>");
	  newtype = build_function_type (integer_type_node, oldtypeargs);
	  TREE_TYPE (decl) = newtype;
	}
      if (warn_main)
	check_main_parameter_types (decl);
    }

  if (ctype != NULL_TREE
      && (! TYPE_FOR_JAVA (ctype) || check_java_method (decl))
      && check)
    {
      tree old_decl = check_classfn (ctype, decl,
				     (processing_template_decl
				      > template_class_depth (ctype))
				     ? current_template_parms
				     : NULL_TREE);

      if (old_decl == error_mark_node)
	return NULL_TREE;

      if (old_decl)
	{
	  tree ok;
	  tree pushed_scope;

	  if (TREE_CODE (old_decl) == TEMPLATE_DECL)
	    /* Because grokfndecl is always supposed to return a
	       FUNCTION_DECL, we pull out the DECL_TEMPLATE_RESULT
	       here.  We depend on our callers to figure out that its
	       really a template that's being returned.  */
	    old_decl = DECL_TEMPLATE_RESULT (old_decl);

	  if (DECL_STATIC_FUNCTION_P (old_decl)
	      && TREE_CODE (TREE_TYPE (decl)) == METHOD_TYPE)
	    /* Remove the `this' parm added by grokclassfn.
	       XXX Isn't this done in start_function, too?  */
	    revert_static_member_fn (decl);
	  if (DECL_ARTIFICIAL (old_decl))
	    {
	      error ("definition of implicitly-declared %qD", old_decl);
	      return NULL_TREE;
	    }

	  /* Since we've smashed OLD_DECL to its
	     DECL_TEMPLATE_RESULT, we must do the same to DECL.  */
	  if (TREE_CODE (decl) == TEMPLATE_DECL)
	    decl = DECL_TEMPLATE_RESULT (decl);

	  /* Attempt to merge the declarations.  This can fail, in
	     the case of some invalid specialization declarations.  */
	  pushed_scope = push_scope (ctype);
	  ok = duplicate_decls (decl, old_decl, friendp);
	  if (pushed_scope)
	    pop_scope (pushed_scope);
	  if (!ok)
	    {
	      error ("no %q#D member function declared in class %qT",
		     decl, ctype);
	      return NULL_TREE;
	    }
	  return old_decl;
	}
    }

  if (DECL_CONSTRUCTOR_P (decl) && !grok_ctor_properties (ctype, decl))
    return NULL_TREE;

  if (ctype == NULL_TREE || check)
    return decl;

  if (virtualp)
    DECL_VIRTUAL_P (decl) = 1;

  return decl;
}

/* DECL is a VAR_DECL for a static data member.  Set flags to reflect
   the linkage that DECL will receive in the object file.  */

static void
set_linkage_for_static_data_member (tree decl)
{
  /* A static data member always has static storage duration and
     external linkage.  Note that static data members are forbidden in
     local classes -- the only situation in which a class has
     non-external linkage.  */
  TREE_PUBLIC (decl) = 1;
  TREE_STATIC (decl) = 1;
  /* For non-template classes, static data members are always put
     out in exactly those files where they are defined, just as
     with ordinary namespace-scope variables.  */
  if (!processing_template_decl)
    DECL_INTERFACE_KNOWN (decl) = 1;
}

/* Create a VAR_DECL named NAME with the indicated TYPE.

   If SCOPE is non-NULL, it is the class type or namespace containing
   the variable.  If SCOPE is NULL, the variable should is created in
   the innermost enclosings scope.  */

static tree
grokvardecl (tree type,
	     tree name,
	     const cp_decl_specifier_seq *declspecs,
	     int initialized,
	     int constp,
	     tree scope)
{
  tree decl;
  tree explicit_scope;

  gcc_assert (!name || TREE_CODE (name) == IDENTIFIER_NODE);

  /* Compute the scope in which to place the variable, but remember
     whether or not that scope was explicitly specified by the user.   */
  explicit_scope = scope;
  if (!scope)
    {
      /* An explicit "extern" specifier indicates a namespace-scope
	 variable.  */
      if (declspecs->storage_class == sc_extern)
	scope = current_decl_namespace ();
      else if (!at_function_scope_p ())
	scope = current_scope ();
    }

  if (scope
      && (/* If the variable is a namespace-scope variable declared in a
	     template, we need DECL_LANG_SPECIFIC.  */
	  (TREE_CODE (scope) == NAMESPACE_DECL && processing_template_decl)
	  /* Similarly for namespace-scope variables with language linkage
	     other than C++.  */
	  || (TREE_CODE (scope) == NAMESPACE_DECL
	      && current_lang_name != lang_name_cplusplus)
	  /* Similarly for static data members.  */
	  || TYPE_P (scope)))
    decl = build_lang_decl (VAR_DECL, name, type);
  else
    decl = build_decl (input_location, VAR_DECL, name, type);

  if (explicit_scope && TREE_CODE (explicit_scope) == NAMESPACE_DECL)
    set_decl_namespace (decl, explicit_scope, 0);
  else
    DECL_CONTEXT (decl) = FROB_CONTEXT (scope);

  if (declspecs->storage_class == sc_extern)
    {
      DECL_THIS_EXTERN (decl) = 1;
      DECL_EXTERNAL (decl) = !initialized;
    }

  if (DECL_CLASS_SCOPE_P (decl))
    {
      set_linkage_for_static_data_member (decl);
      /* This function is only called with out-of-class definitions.  */
      DECL_EXTERNAL (decl) = 0;
      check_class_member_definition_namespace (decl);
    }
  /* At top level, either `static' or no s.c. makes a definition
     (perhaps tentative), and absence of `static' makes it public.  */
  else if (toplevel_bindings_p ())
    {
      TREE_PUBLIC (decl) = (declspecs->storage_class != sc_static
			    && (DECL_THIS_EXTERN (decl) || ! constp));
      TREE_STATIC (decl) = ! DECL_EXTERNAL (decl);
    }
  /* Not at top level, only `static' makes a static definition.  */
  else
    {
      TREE_STATIC (decl) = declspecs->storage_class == sc_static;
      TREE_PUBLIC (decl) = DECL_EXTERNAL (decl);
    }

  if (declspecs->specs[(int)ds_thread])
    DECL_TLS_MODEL (decl) = decl_default_tls_model (decl);

  /* If the type of the decl has no linkage, make sure that we'll
     notice that in mark_used.  */
  if (cxx_dialect > cxx98
      && decl_linkage (decl) != lk_none
      && DECL_LANG_SPECIFIC (decl) == NULL
      && !DECL_EXTERN_C_P (decl)
      && no_linkage_check (TREE_TYPE (decl), /*relaxed_p=*/false))
    retrofit_lang_decl (decl);

  if (TREE_PUBLIC (decl))
    {
      /* [basic.link]: A name with no linkage (notably, the name of a class
	 or enumeration declared in a local scope) shall not be used to
	 declare an entity with linkage.

	 DR 757 relaxes this restriction for C++0x.  */
      tree t = (cxx_dialect > cxx98 ? NULL_TREE
		: no_linkage_check (TREE_TYPE (decl), /*relaxed_p=*/false));
      if (t)
	{
	  if (TYPE_ANONYMOUS_P (t))
	    {
	      if (DECL_EXTERN_C_P (decl))
		/* Allow this; it's pretty common in C.  */
		;
	      else
		{
		  /* DRs 132, 319 and 389 seem to indicate types with
		     no linkage can only be used to declare extern "C"
		     entities.  Since it's not always an error in the
		     ISO C++ 90 Standard, we only issue a warning.  */
		  warning (0, "anonymous type with no linkage used to declare "
			   "variable %q#D with linkage", decl);
		  if (DECL_ORIGINAL_TYPE (TYPE_NAME (t)))
		    warning (0, "%q+#D does not refer to the unqualified "
			     "type, so it is not used for linkage",
			     TYPE_NAME (t));
		}
	    }
	  else
	    warning (0, "type %qT with no linkage used to declare variable "
		     "%q#D with linkage", t, decl);
	}
    }
  else
    DECL_INTERFACE_KNOWN (decl) = 1;

  return decl;
}

/* Create and return a canonical pointer to member function type, for
   TYPE, which is a POINTER_TYPE to a METHOD_TYPE.  */

tree
build_ptrmemfunc_type (tree type)
{
  tree field, fields;
  tree t;
  tree unqualified_variant = NULL_TREE;

  if (type == error_mark_node)
    return type;

  /* If a canonical type already exists for this type, use it.  We use
     this method instead of type_hash_canon, because it only does a
     simple equality check on the list of field members.  */

  if ((t = TYPE_GET_PTRMEMFUNC_TYPE (type)))
    return t;

  /* Make sure that we always have the unqualified pointer-to-member
     type first.  */
  if (cp_type_quals (type) != TYPE_UNQUALIFIED)
    unqualified_variant
      = build_ptrmemfunc_type (TYPE_MAIN_VARIANT (type));

  t = make_class_type (RECORD_TYPE);
  xref_basetypes (t, NULL_TREE);

  /* Let the front end know this is a pointer to member function...  */
  TYPE_PTRMEMFUNC_FLAG (t) = 1;
  /* ... and not really a class type.  */
  SET_CLASS_TYPE_P (t, 0);

  field = build_decl (input_location, FIELD_DECL, pfn_identifier, type);
  fields = field;

  field = build_decl (input_location, FIELD_DECL, delta_identifier, 
		      delta_type_node);
  DECL_CHAIN (field) = fields;
  fields = field;

  finish_builtin_struct (t, "__ptrmemfunc_type", fields, ptr_type_node);

  /* Zap out the name so that the back end will give us the debugging
     information for this anonymous RECORD_TYPE.  */
  TYPE_NAME (t) = NULL_TREE;

  /* If this is not the unqualified form of this pointer-to-member
     type, set the TYPE_MAIN_VARIANT for this type to be the
     unqualified type.  Since they are actually RECORD_TYPEs that are
     not variants of each other, we must do this manually.
     As we just built a new type there is no need to do yet another copy.  */
  if (cp_type_quals (type) != TYPE_UNQUALIFIED)
    {
      int type_quals = cp_type_quals (type);
      TYPE_READONLY (t) = (type_quals & TYPE_QUAL_CONST) != 0;
      TYPE_VOLATILE (t) = (type_quals & TYPE_QUAL_VOLATILE) != 0;
      TYPE_RESTRICT (t) = (type_quals & TYPE_QUAL_RESTRICT) != 0;
      TYPE_MAIN_VARIANT (t) = unqualified_variant;
      TYPE_NEXT_VARIANT (t) = TYPE_NEXT_VARIANT (unqualified_variant);
      TYPE_NEXT_VARIANT (unqualified_variant) = t;
      TREE_TYPE (TYPE_BINFO (t)) = t;
    }

  /* Cache this pointer-to-member type so that we can find it again
     later.  */
  TYPE_SET_PTRMEMFUNC_TYPE (type, t);

  if (TYPE_STRUCTURAL_EQUALITY_P (type))
    SET_TYPE_STRUCTURAL_EQUALITY (t);
  else if (TYPE_CANONICAL (type) != type)
    TYPE_CANONICAL (t) = build_ptrmemfunc_type (TYPE_CANONICAL (type));

  return t;
}

/* Create and return a pointer to data member type.  */

tree
build_ptrmem_type (tree class_type, tree member_type)
{
  if (TREE_CODE (member_type) == METHOD_TYPE)
    {
      cp_cv_quals quals = type_memfn_quals (member_type);
      member_type = build_memfn_type (member_type, class_type, quals);
      return build_ptrmemfunc_type (build_pointer_type (member_type));
    }
  else
    {
      gcc_assert (TREE_CODE (member_type) != FUNCTION_TYPE);
      return build_offset_type (class_type, member_type);
    }
}

/* DECL is a VAR_DECL defined in-class, whose TYPE is also given.
   Check to see that the definition is valid.  Issue appropriate error
   messages.  Return 1 if the definition is particularly bad, or 0
   otherwise.  */

int
check_static_variable_definition (tree decl, tree type)
{
  /* Motion 10 at San Diego: If a static const integral data member is
     initialized with an integral constant expression, the initializer
     may appear either in the declaration (within the class), or in
     the definition, but not both.  If it appears in the class, the
     member is a member constant.  The file-scope definition is always
     required.  */
  if (!ARITHMETIC_TYPE_P (type) && TREE_CODE (type) != ENUMERAL_TYPE)
    {
      error ("invalid in-class initialization of static data member "
	     "of non-integral type %qT",
	     type);
      /* If we just return the declaration, crashes will sometimes
	 occur.  We therefore return void_type_node, as if this were a
	 friend declaration, to cause callers to completely ignore
	 this declaration.  */
      return 1;
    }
  else if (!CP_TYPE_CONST_P (type))
    error ("ISO C++ forbids in-class initialization of non-const "
	   "static member %qD",
	   decl);
  else if (!INTEGRAL_OR_ENUMERATION_TYPE_P (type))
    pedwarn (input_location, OPT_pedantic, "ISO C++ forbids initialization of member constant "
	     "%qD of non-integral type %qT", decl, type);

  return 0;
}

/* Given the SIZE (i.e., number of elements) in an array, compute an
   appropriate index type for the array.  If non-NULL, NAME is the
   name of the thing being declared.  */

tree
compute_array_index_type (tree name, tree size)
{
  tree type;
  tree itype;
  tree abi_1_itype = NULL_TREE;

  if (error_operand_p (size))
    return error_mark_node;

  type = TREE_TYPE (size);
  /* The array bound must be an integer type.  */
  if (!dependent_type_p (type) && !INTEGRAL_OR_UNSCOPED_ENUMERATION_TYPE_P (type))
    {
      if (name)
	error ("size of array %qD has non-integral type %qT", name, type);
      else
	error ("size of array has non-integral type %qT", type);
      size = integer_one_node;
      type = TREE_TYPE (size);
    }

  /* We can only call value_dependent_expression_p on integral constant
     expressions; the parser adds a dummy NOP_EXPR with TREE_SIDE_EFFECTS
     set if this isn't one.  */
  if (processing_template_decl
      && (TREE_SIDE_EFFECTS (size) || value_dependent_expression_p (size)))
    {
      /* We cannot do any checking for a SIZE that isn't known to be
	 constant. Just build the index type and mark that it requires
	 structural equality checks.  */
      itype = build_index_type (build_min (MINUS_EXPR, sizetype,
					   size, integer_one_node));
      TYPE_DEPENDENT_P (itype) = 1;
      TYPE_DEPENDENT_P_VALID (itype) = 1;
      SET_TYPE_STRUCTURAL_EQUALITY (itype);
      return itype;
    }
  
  if (!abi_version_at_least (2) && processing_template_decl)
    /* For abi-1, we handled all instances in templates the same way,
       even when they were non-dependent. This affects the manglings
       produced.  So, we do the normal checking for non-dependent
       sizes, but at the end we'll return the same type that abi-1
       would have, but with TYPE_CANONICAL set to the "right"
       value that the current ABI would provide. */
    abi_1_itype = build_index_type (build_min (MINUS_EXPR, sizetype,
					       size, integer_one_node));

  /* The size might be the result of a cast.  */
  STRIP_TYPE_NOPS (size);

  size = mark_rvalue_use (size);

  /* It might be a const variable or enumeration constant.  */
  size = integral_constant_value (size);
  if (error_operand_p (size))
    return error_mark_node;

  /* Normally, the array-bound will be a constant.  */
  if (TREE_CODE (size) == INTEGER_CST)
    {
      /* Check to see if the array bound overflowed.  Make that an
	 error, no matter how generous we're being.  */
      constant_expression_error (size);

      /* An array must have a positive number of elements.  */
      if (INT_CST_LT (size, integer_zero_node))
	{
	  if (name)
	    error ("size of array %qD is negative", name);
	  else
	    error ("size of array is negative");
	  size = integer_one_node;
	}
      /* As an extension we allow zero-sized arrays.  We always allow
	 them in system headers because glibc uses them.  */
      else if (integer_zerop (size) && !in_system_header)
	{
	  if (name)
	    pedwarn (input_location, OPT_pedantic, "ISO C++ forbids zero-size array %qD", name);
	  else
	    pedwarn (input_location, OPT_pedantic, "ISO C++ forbids zero-size array");
	}
    }
  else if (TREE_CONSTANT (size))
    {
      /* `(int) &fn' is not a valid array bound.  */
      if (name)
	error ("size of array %qD is not an integral constant-expression",
	       name);
      else
	error ("size of array is not an integral constant-expression");
      size = integer_one_node;
    }
  else if (pedantic && warn_vla != 0)
    {
      if (name)
	pedwarn (input_location, OPT_Wvla, "ISO C++ forbids variable length array %qD", name);
      else
	pedwarn (input_location, OPT_Wvla, "ISO C++ forbids variable length array");
    }
  else if (warn_vla > 0)
    {
      if (name)
	warning (OPT_Wvla, 
                 "variable length array %qD is used", name);
      else
	warning (OPT_Wvla, 
                 "variable length array is used");
    }

  if (processing_template_decl && !TREE_CONSTANT (size))
    /* A variable sized array.  */
    itype = build_min (MINUS_EXPR, sizetype, size, integer_one_node);
  else
    {
      HOST_WIDE_INT saved_processing_template_decl;

      /* Compute the index of the largest element in the array.  It is
	 one less than the number of elements in the array.  We save
	 and restore PROCESSING_TEMPLATE_DECL so that computations in
	 cp_build_binary_op will be appropriately folded.  */
      saved_processing_template_decl = processing_template_decl;
      processing_template_decl = 0;
      itype = cp_build_binary_op (input_location,
				  MINUS_EXPR,
				  cp_convert (ssizetype, size),
				  cp_convert (ssizetype, integer_one_node),
				  tf_warning_or_error);
      itype = fold (itype);
      processing_template_decl = saved_processing_template_decl;

      if (!TREE_CONSTANT (itype))
	/* A variable sized array.  */
	itype = variable_size (itype);
      /* Make sure that there was no overflow when creating to a signed
	 index type.  (For example, on a 32-bit machine, an array with
	 size 2^32 - 1 is too big.)  */
      else if (TREE_CODE (itype) == INTEGER_CST
	       && TREE_OVERFLOW (itype))
	{
	  error ("overflow in array dimension");
	  TREE_OVERFLOW (itype) = 0;
	}
    }

  /* Create and return the appropriate index type.  */
  if (abi_1_itype)
    {
      tree t = build_index_type (itype);
      TYPE_CANONICAL (abi_1_itype) = TYPE_CANONICAL (t);
      return abi_1_itype;
    }
  else
    return build_index_type (itype);
}

/* Returns the scope (if any) in which the entity declared by
   DECLARATOR will be located.  If the entity was declared with an
   unqualified name, NULL_TREE is returned.  */

tree
get_scope_of_declarator (const cp_declarator *declarator)
{
  while (declarator && declarator->kind != cdk_id)
    declarator = declarator->declarator;

  /* If the declarator-id is a SCOPE_REF, the scope in which the
     declaration occurs is the first operand.  */
  if (declarator
      && declarator->u.id.qualifying_scope)
    return declarator->u.id.qualifying_scope;

  /* Otherwise, the declarator is not a qualified name; the entity will
     be declared in the current scope.  */
  return NULL_TREE;
}

/* Returns an ARRAY_TYPE for an array with SIZE elements of the
   indicated TYPE.  If non-NULL, NAME is the NAME of the declaration
   with this type.  */

static tree
create_array_type_for_decl (tree name, tree type, tree size)
{
  tree itype = NULL_TREE;

  /* If things have already gone awry, bail now.  */
  if (type == error_mark_node || size == error_mark_node)
    return error_mark_node;

  /* If there are some types which cannot be array elements,
     issue an error-message and return.  */
  switch (TREE_CODE (type))
    {
    case VOID_TYPE:
      if (name)
        error ("declaration of %qD as array of void", name);
      else
        error ("creating array of void");
      return error_mark_node;

    case FUNCTION_TYPE:
      if (name)
        error ("declaration of %qD as array of functions", name);
      else
        error ("creating array of functions");
      return error_mark_node;

    case REFERENCE_TYPE:
      if (name)
        error ("declaration of %qD as array of references", name);
      else
        error ("creating array of references");
      return error_mark_node;

    case METHOD_TYPE:
      if (name)
        error ("declaration of %qD as array of function members", name);
      else
        error ("creating array of function members");
      return error_mark_node;

    default:
      break;
    }

  /* [dcl.array]

     The constant expressions that specify the bounds of the arrays
     can be omitted only for the first member of the sequence.  */
  if (TREE_CODE (type) == ARRAY_TYPE && !TYPE_DOMAIN (type))
    {
      if (name)
	error ("declaration of %qD as multidimensional array must "
	       "have bounds for all dimensions except the first",
	       name);
      else
	error ("multidimensional array must have bounds for all "
	       "dimensions except the first");

      return error_mark_node;
    }

  /* Figure out the index type for the array.  */
  if (size)
    itype = compute_array_index_type (name, size);

  /* [dcl.array]
     T is called the array element type; this type shall not be [...] an
     abstract class type.  */
  abstract_virtuals_error (name, type);

  return build_cplus_array_type (type, itype);
}

/* Check that it's OK to declare a function with the indicated TYPE.
   SFK indicates the kind of special function (if any) that this
   function is.  OPTYPE is the type given in a conversion operator
   declaration, or the class type for a constructor/destructor.
   Returns the actual return type of the function; that
   may be different than TYPE if an error occurs, or for certain
   special functions.  */

static tree
check_special_function_return_type (special_function_kind sfk,
				    tree type,
				    tree optype)
{
  switch (sfk)
    {
    case sfk_constructor:
      if (type)
	error ("return type specification for constructor invalid");

      if (targetm.cxx.cdtor_returns_this () && !TYPE_FOR_JAVA (optype))
	type = build_pointer_type (optype);
      else
	type = void_type_node;
      break;

    case sfk_destructor:
      if (type)
	error ("return type specification for destructor invalid");
      /* We can't use the proper return type here because we run into
	 problems with ambiguous bases and covariant returns.
	 Java classes are left unchanged because (void *) isn't a valid
	 Java type, and we don't want to change the Java ABI.  */
      if (targetm.cxx.cdtor_returns_this () && !TYPE_FOR_JAVA (optype))
	type = build_pointer_type (void_type_node);
      else
	type = void_type_node;
      break;

    case sfk_conversion:
      if (type)
	error ("return type specified for %<operator %T%>",  optype);
      type = optype;
      break;

    default:
      gcc_unreachable ();
    }

  return type;
}

/* A variable or data member (whose unqualified name is IDENTIFIER)
   has been declared with the indicated TYPE.  If the TYPE is not
   acceptable, issue an error message and return a type to use for
   error-recovery purposes.  */

tree
check_var_type (tree identifier, tree type)
{
  if (VOID_TYPE_P (type))
    {
      if (!identifier)
	error ("unnamed variable or field declared void");
      else if (TREE_CODE (identifier) == IDENTIFIER_NODE)
	{
	  gcc_assert (!IDENTIFIER_OPNAME_P (identifier));
	  error ("variable or field %qE declared void", identifier);
	}
      else
	error ("variable or field declared void");
      type = error_mark_node;
    }

  return type;
}

/* Given declspecs and a declarator (abstract or otherwise), determine
   the name and type of the object declared and construct a DECL node
   for it.

   DECLSPECS points to the representation of declaration-specifier
   sequence that precedes declarator.

   DECL_CONTEXT says which syntactic context this declaration is in:
     NORMAL for most contexts.  Make a VAR_DECL or FUNCTION_DECL or TYPE_DECL.
     FUNCDEF for a function definition.  Like NORMAL but a few different
      error messages in each case.  Return value may be zero meaning
      this definition is too screwy to try to parse.
     MEMFUNCDEF for a function definition.  Like FUNCDEF but prepares to
      handle member functions (which have FIELD context).
      Return value may be zero meaning this definition is too screwy to
      try to parse.
     PARM for a parameter declaration (either within a function prototype
      or before a function body).  Make a PARM_DECL, or return void_type_node.
     TPARM for a template parameter declaration.
     CATCHPARM for a parameter declaration before a catch clause.
     TYPENAME if for a typename (in a cast or sizeof).
      Don't make a DECL node; just return the ..._TYPE node.
     FIELD for a struct or union field; make a FIELD_DECL.
     BITFIELD for a field with specified width.

   INITIALIZED is as for start_decl.

   ATTRLIST is a pointer to the list of attributes, which may be NULL
   if there are none; *ATTRLIST may be modified if attributes from inside
   the declarator should be applied to the declaration.

   When this function is called, scoping variables (such as
   CURRENT_CLASS_TYPE) should reflect the scope in which the
   declaration occurs, not the scope in which the new declaration will
   be placed.  For example, on:

     void S::f() { ... }

   when grokdeclarator is called for `S::f', the CURRENT_CLASS_TYPE
   should not be `S'.

   Returns a DECL (if a declarator is present), a TYPE (if there is no
   declarator, in cases like "struct S;"), or the ERROR_MARK_NODE if an
   error occurs. */

tree
grokdeclarator (const cp_declarator *declarator,
		const cp_decl_specifier_seq *declspecs,
		enum decl_context decl_context,
		int initialized,
		tree* attrlist)
{
  tree type = NULL_TREE;
  int longlong = 0;
  int explicit_int128 = 0;
  int virtualp, explicitp, friendp, inlinep, staticp;
  int explicit_int = 0;
  int explicit_char = 0;
  int defaulted_int = 0;
  tree dependent_name = NULL_TREE;

  tree typedef_decl = NULL_TREE;
  const char *name = NULL;
  tree typedef_type = NULL_TREE;
  /* True if this declarator is a function definition.  */
  bool funcdef_flag = false;
  cp_declarator_kind innermost_code = cdk_error;
  int bitfield = 0;
#if 0
  /* See the code below that used this.  */
  tree decl_attr = NULL_TREE;
#endif

  /* Keep track of what sort of function is being processed
     so that we can warn about default return values, or explicit
     return values which do not match prescribed defaults.  */
  special_function_kind sfk = sfk_none;

  tree dname = NULL_TREE;
  tree ctor_return_type = NULL_TREE;
  enum overload_flags flags = NO_SPECIAL;
  /* cv-qualifiers that apply to the declarator, for a declaration of
     a member function.  */
  cp_cv_quals memfn_quals = TYPE_UNQUALIFIED;
  /* cv-qualifiers that apply to the type specified by the DECLSPECS.  */
  int type_quals;
  tree raises = NULL_TREE;
  int template_count = 0;
  tree returned_attrs = NULL_TREE;
  tree parms = NULL_TREE;
  const cp_declarator *id_declarator;
  /* The unqualified name of the declarator; either an
     IDENTIFIER_NODE, BIT_NOT_EXPR, or TEMPLATE_ID_EXPR.  */
  tree unqualified_id;
  /* The class type, if any, in which this entity is located,
     or NULL_TREE if none.  Note that this value may be different from
     the current class type; for example if an attempt is made to declare
     "A::f" inside "B", this value will be "A".  */
  tree ctype = current_class_type;
  /* The NAMESPACE_DECL for the namespace in which this entity is
     located.  If an unqualified name is used to declare the entity,
     this value will be NULL_TREE, even if the entity is located at
     namespace scope.  */
  tree in_namespace = NULL_TREE;
  cp_storage_class storage_class;
  bool unsigned_p, signed_p, short_p, long_p, thread_p;
  bool type_was_error_mark_node = false;
  bool parameter_pack_p = declarator? declarator->parameter_pack_p : false;
  bool template_type_arg = false;
  bool template_parm_flag = false;
  bool constexpr_p = declspecs->specs[(int) ds_constexpr];
  const char *errmsg;

  signed_p = declspecs->specs[(int)ds_signed];
  unsigned_p = declspecs->specs[(int)ds_unsigned];
  short_p = declspecs->specs[(int)ds_short];
  long_p = declspecs->specs[(int)ds_long];
  longlong = declspecs->specs[(int)ds_long] >= 2;
  explicit_int128 = declspecs->explicit_int128_p;
  thread_p = declspecs->specs[(int)ds_thread];

  if (decl_context == FUNCDEF)
    funcdef_flag = true, decl_context = NORMAL;
  else if (decl_context == MEMFUNCDEF)
    funcdef_flag = true, decl_context = FIELD;
  else if (decl_context == BITFIELD)
    bitfield = 1, decl_context = FIELD;
  else if (decl_context == TEMPLATE_TYPE_ARG)
    template_type_arg = true, decl_context = TYPENAME;
  else if (decl_context == TPARM)
    template_parm_flag = true, decl_context = PARM;

  if (initialized > 1)
    funcdef_flag = true;

  /* Look inside a declarator for the name being declared
     and get it as a string, for an error message.  */
  for (id_declarator = declarator;
       id_declarator;
       id_declarator = id_declarator->declarator)
    {
      if (id_declarator->kind != cdk_id)
	innermost_code = id_declarator->kind;

      switch (id_declarator->kind)
	{
	case cdk_function:
	  if (id_declarator->declarator
	      && id_declarator->declarator->kind == cdk_id)
	    {
	      sfk = id_declarator->declarator->u.id.sfk;
	      if (sfk == sfk_destructor)
		flags = DTOR_FLAG;
	    }
	  break;

	case cdk_id:
	  {
	    tree qualifying_scope = id_declarator->u.id.qualifying_scope;
	    tree decl = id_declarator->u.id.unqualified_name;
	    if (!decl)
	      break;
	    if (qualifying_scope)
	      {
		if (at_function_scope_p ())
		  {
		    /* [dcl.meaning] 

		       A declarator-id shall not be qualified except
		       for ... 

		       None of the cases are permitted in block
		       scope.  */
		    if (qualifying_scope == global_namespace)
		      error ("invalid use of qualified-name %<::%D%>",
			     decl);
		    else if (TYPE_P (qualifying_scope))
		      error ("invalid use of qualified-name %<%T::%D%>",
			     qualifying_scope, decl);
		    else 
		      error ("invalid use of qualified-name %<%D::%D%>",
			     qualifying_scope, decl);
		    return error_mark_node;
		  }
		else if (TYPE_P (qualifying_scope))
		  {
		    ctype = qualifying_scope;
		    if (innermost_code != cdk_function
			&& current_class_type
			&& !UNIQUELY_DERIVED_FROM_P (ctype,
						     current_class_type))
		      {
			error ("type %qT is not derived from type %qT",
			       ctype, current_class_type);
			return error_mark_node;
		      }
		  }
		else if (TREE_CODE (qualifying_scope) == NAMESPACE_DECL)
		  in_namespace = qualifying_scope;
	      }
	    switch (TREE_CODE (decl))
	      {
	      case BIT_NOT_EXPR:
		{
		  tree type;

		  if (innermost_code != cdk_function)
		    {
		      error ("declaration of %qD as non-function", decl);
		      return error_mark_node;
		    }
		  else if (!qualifying_scope
			   && !(current_class_type && at_class_scope_p ()))
		    {
		      error ("declaration of %qD as non-member", decl);
		      return error_mark_node;
		    }

		  type = TREE_OPERAND (decl, 0);
		  if (TYPE_P (type))
		    type = constructor_name (type);
		  name = identifier_to_locale (IDENTIFIER_POINTER (type));
		  dname = decl;
		}
		break;

	      case TEMPLATE_ID_EXPR:
		{
		  tree fns = TREE_OPERAND (decl, 0);

		  dname = fns;
		  if (TREE_CODE (dname) != IDENTIFIER_NODE)
		    {
		      gcc_assert (is_overloaded_fn (dname));
		      dname = DECL_NAME (get_first_fn (dname));
		    }
		}
		/* Fall through.  */

	      case IDENTIFIER_NODE:
		if (TREE_CODE (decl) == IDENTIFIER_NODE)
		  dname = decl;

		if (C_IS_RESERVED_WORD (dname))
		  {
		    error ("declarator-id missing; using reserved word %qD",
			   dname);
		    name = identifier_to_locale (IDENTIFIER_POINTER (dname));
		  }
		else if (!IDENTIFIER_TYPENAME_P (dname))
		  name = identifier_to_locale (IDENTIFIER_POINTER (dname));
		else
		  {
		    gcc_assert (flags == NO_SPECIAL);
		    flags = TYPENAME_FLAG;
		    ctor_return_type = TREE_TYPE (dname);
		    sfk = sfk_conversion;
		    if (is_typename_at_global_scope (dname))
		      name = identifier_to_locale (IDENTIFIER_POINTER (dname));
		    else
		      name = "<invalid operator>";
		  }
		break;

	      default:
		gcc_unreachable ();
	      }
	    break;
	  }

	case cdk_array:
	case cdk_pointer:
	case cdk_reference:
	case cdk_ptrmem:
	  break;

	case cdk_error:
	  return error_mark_node;

	default:
	  gcc_unreachable ();
	}
      if (id_declarator->kind == cdk_id)
	break;
    }

  /* [dcl.fct.edf]

     The declarator in a function-definition shall have the form
     D1 ( parameter-declaration-clause) ...  */
  if (funcdef_flag && innermost_code != cdk_function)
    {
      error ("function definition does not declare parameters");
      return error_mark_node;
    }

  if (((dname && IDENTIFIER_OPNAME_P (dname)) || flags == TYPENAME_FLAG)
      && innermost_code != cdk_function
      && ! (ctype && !declspecs->any_specifiers_p))
    {
      error ("declaration of %qD as non-function", dname);
      return error_mark_node;
    }

  /* Anything declared one level down from the top level
     must be one of the parameters of a function
     (because the body is at least two levels down).  */

  /* This heuristic cannot be applied to C++ nodes! Fixed, however,
     by not allowing C++ class definitions to specify their parameters
     with xdecls (must be spec.d in the parmlist).

     Since we now wait to push a class scope until we are sure that
     we are in a legitimate method context, we must set oldcname
     explicitly (since current_class_name is not yet alive).

     We also want to avoid calling this a PARM if it is in a namespace.  */

  if (decl_context == NORMAL && !toplevel_bindings_p ())
    {
      struct cp_binding_level *b = current_binding_level;
      current_binding_level = b->level_chain;
      if (current_binding_level != 0 && toplevel_bindings_p ())
	decl_context = PARM;
      current_binding_level = b;
    }

  if (name == NULL)
    name = decl_context == PARM ? "parameter" : "type name";

  /* If there were multiple types specified in the decl-specifier-seq,
     issue an error message.  */
  if (declspecs->multiple_types_p)
    {
      error ("two or more data types in declaration of %qs", name);
      return error_mark_node;
    }

  if (declspecs->conflicting_specifiers_p)
    {
      error ("conflicting specifiers in declaration of %qs", name);
      return error_mark_node;
    }

  /* Extract the basic type from the decl-specifier-seq.  */
  type = declspecs->type;
  if (type == error_mark_node)
    {
      type = NULL_TREE;
      type_was_error_mark_node = true;
    }
  /* If the entire declaration is itself tagged as deprecated then
     suppress reports of deprecated items.  */
  if (type && TREE_DEPRECATED (type)
      && deprecated_state != DEPRECATED_SUPPRESS)
    warn_deprecated_use (type, NULL_TREE);
  if (type && TREE_CODE (type) == TYPE_DECL)
    {
      typedef_decl = type;
      type = TREE_TYPE (typedef_decl);
      if (TREE_DEPRECATED (type)
	  && DECL_ARTIFICIAL (typedef_decl)
	  && deprecated_state != DEPRECATED_SUPPRESS)
	warn_deprecated_use (type, NULL_TREE);
    }
  /* No type at all: default to `int', and set DEFAULTED_INT
     because it was not a user-defined typedef.  */
  if (type == NULL_TREE && (signed_p || unsigned_p || long_p || short_p))
    {
      /* These imply 'int'.  */
      type = integer_type_node;
      defaulted_int = 1;
    }
  /* Gather flags.  */
  explicit_int = declspecs->explicit_int_p;
  explicit_char = declspecs->explicit_char_p;

#if 0
  /* See the code below that used this.  */
  if (typedef_decl)
    decl_attr = DECL_ATTRIBUTES (typedef_decl);
#endif
  typedef_type = type;


  if (sfk != sfk_conversion)
    ctor_return_type = ctype;

  if (sfk != sfk_none)
    type = check_special_function_return_type (sfk, type,
					       ctor_return_type);
  else if (type == NULL_TREE)
    {
      int is_main;

      explicit_int = -1;

      /* We handle `main' specially here, because 'main () { }' is so
	 common.  With no options, it is allowed.  With -Wreturn-type,
	 it is a warning.  It is only an error with -pedantic-errors.  */
      is_main = (funcdef_flag
		 && dname && MAIN_NAME_P (dname)
		 && ctype == NULL_TREE
		 && in_namespace == NULL_TREE
		 && current_namespace == global_namespace);

      if (type_was_error_mark_node)
	/* We've already issued an error, don't complain more.  */;
      else if (in_system_header || flag_ms_extensions)
	/* Allow it, sigh.  */;
      else if (! is_main)
	permerror (input_location, "ISO C++ forbids declaration of %qs with no type", name);
      else if (pedantic)
	pedwarn (input_location, OPT_pedantic,
		 "ISO C++ forbids declaration of %qs with no type", name);
      else
	warning (OPT_Wreturn_type,
                 "ISO C++ forbids declaration of %qs with no type", name);

      type = integer_type_node;
    }

  ctype = NULL_TREE;

  /* Now process the modifiers that were specified
     and check for invalid combinations.  */

  /* Long double is a special combination.  */
  if (long_p && !longlong && TYPE_MAIN_VARIANT (type) == double_type_node)
    {
      long_p = false;
      type = cp_build_qualified_type (long_double_type_node,
				      cp_type_quals (type));
    }

  /* Check all other uses of type modifiers.  */

  if (unsigned_p || signed_p || long_p || short_p)
    {
      int ok = 0;

      if ((signed_p || unsigned_p) && TREE_CODE (type) != INTEGER_TYPE)
	error ("%<signed%> or %<unsigned%> invalid for %qs", name);
      else if (signed_p && unsigned_p)
	error ("%<signed%> and %<unsigned%> specified together for %qs", name);
      else if (longlong && TREE_CODE (type) != INTEGER_TYPE)
	error ("%<long long%> invalid for %qs", name);
      else if (explicit_int128 && TREE_CODE (type) != INTEGER_TYPE)
	error ("%<__int128%> invalid for %qs", name);
      else if (long_p && TREE_CODE (type) == REAL_TYPE)
	error ("%<long%> invalid for %qs", name);
      else if (short_p && TREE_CODE (type) == REAL_TYPE)
	error ("%<short%> invalid for %qs", name);
      else if ((long_p || short_p) && TREE_CODE (type) != INTEGER_TYPE)
	error ("%<long%> or %<short%> invalid for %qs", name);
      else if ((long_p || short_p || explicit_char || explicit_int) && explicit_int128)
	error ("%<long%>, %<int%>, %<short%>, or %<char%> invalid for %qs", name);
      else if ((long_p || short_p) && explicit_char)
	error ("%<long%> or %<short%> specified with char for %qs", name);
      else if (long_p && short_p)
	error ("%<long%> and %<short%> specified together for %qs", name);
      else if (type == char16_type_node || type == char32_type_node)
	{
	  if (signed_p || unsigned_p)
	    error ("%<signed%> or %<unsigned%> invalid for %qs", name);
	  else if (short_p || long_p)
	    error ("%<short%> or %<long%> invalid for %qs", name);
	}
      else
	{
	  ok = 1;
	  if (!explicit_int && !defaulted_int && !explicit_char && !explicit_int128 && pedantic)
	    {
	      pedwarn (input_location, OPT_pedantic, 
		       "long, short, signed or unsigned used invalidly for %qs",
		       name);
	      if (flag_pedantic_errors)
		ok = 0;
	    }
	  if (explicit_int128)
	    {
	      if (int128_integer_type_node == NULL_TREE)
	        {
		  error ("%<__int128%> is not supported by this target");
		  ok = 0;
	        }
	      else if (pedantic)
		{
		  pedwarn (input_location, OPT_pedantic,
			   "ISO C++ does not support %<__int128%> for %qs",
			   name);
		  if (flag_pedantic_errors)
		    ok = 0;
		}
	    }
	}

      /* Discard the type modifiers if they are invalid.  */
      if (! ok)
	{
	  unsigned_p = false;
	  signed_p = false;
	  long_p = false;
	  short_p = false;
	  longlong = 0;
	  explicit_int128 = false;
	}
    }

  /* Decide whether an integer type is signed or not.
     Optionally treat bitfields as signed by default.  */
  if (unsigned_p
      /* [class.bit]

	 It is implementation-defined whether a plain (neither
	 explicitly signed or unsigned) char, short, int, or long
	 bit-field is signed or unsigned.

	 Naturally, we extend this to long long as well.  Note that
	 this does not include wchar_t.  */
      || (bitfield && !flag_signed_bitfields
	  && !signed_p
	  /* A typedef for plain `int' without `signed' can be
	     controlled just like plain `int', but a typedef for
	     `signed int' cannot be so controlled.  */
	  && !(typedef_decl
	       && C_TYPEDEF_EXPLICITLY_SIGNED (typedef_decl))
	  && TREE_CODE (type) == INTEGER_TYPE
	  && !same_type_p (TYPE_MAIN_VARIANT (type), wchar_type_node)))
    {
      if (explicit_int128)
	type = int128_unsigned_type_node;
      else if (longlong)
	type = long_long_unsigned_type_node;
      else if (long_p)
	type = long_unsigned_type_node;
      else if (short_p)
	type = short_unsigned_type_node;
      else if (type == char_type_node)
	type = unsigned_char_type_node;
      else if (typedef_decl)
	type = unsigned_type_for (type);
      else
	type = unsigned_type_node;
    }
  else if (signed_p && type == char_type_node)
    type = signed_char_type_node;
  else if (explicit_int128)
    type = int128_integer_type_node;
  else if (longlong)
    type = long_long_integer_type_node;
  else if (long_p)
    type = long_integer_type_node;
  else if (short_p)
    type = short_integer_type_node;

  if (declspecs->specs[(int)ds_complex])
    {
      if (TREE_CODE (type) != INTEGER_TYPE && TREE_CODE (type) != REAL_TYPE)
	error ("complex invalid for %qs", name);
      /* If we just have "complex", it is equivalent to
	 "complex double", but if any modifiers at all are specified it is
	 the complex form of TYPE.  E.g, "complex short" is
	 "complex short int".  */
      else if (defaulted_int && ! longlong && ! explicit_int128
	       && ! (long_p || short_p || signed_p || unsigned_p))
	type = complex_double_type_node;
      else if (type == integer_type_node)
	type = complex_integer_type_node;
      else if (type == float_type_node)
	type = complex_float_type_node;
      else if (type == double_type_node)
	type = complex_double_type_node;
      else if (type == long_double_type_node)
	type = complex_long_double_type_node;
      else
	type = build_complex_type (type);
    }

  type_quals = TYPE_UNQUALIFIED;
  if (declspecs->specs[(int)ds_const])
    type_quals |= TYPE_QUAL_CONST;
  /* A `constexpr' specifier used in an object declaration declares
     the object as `const'.  */
  if (constexpr_p)
    {
      if (innermost_code == cdk_function)
        ;
      else if (declspecs->specs[(int)ds_const] != 0)
        error ("both %<const%> and %<constexpr%> cannot be used here");
      else
        type_quals |= TYPE_QUAL_CONST;
    }
  if (declspecs->specs[(int)ds_volatile])
    type_quals |= TYPE_QUAL_VOLATILE;
  if (declspecs->specs[(int)ds_restrict])
    type_quals |= TYPE_QUAL_RESTRICT;
  if (sfk == sfk_conversion && type_quals != TYPE_UNQUALIFIED)
    error ("qualifiers are not allowed on declaration of %<operator %T%>",
	   ctor_return_type);

  type_quals |= cp_type_quals (type);
  type = cp_build_qualified_type_real
    (type, type_quals, ((typedef_decl && !DECL_ARTIFICIAL (typedef_decl)
			 ? tf_ignore_bad_quals : 0) | tf_warning_or_error));
  /* We might have ignored or rejected some of the qualifiers.  */
  type_quals = cp_type_quals (type);

  staticp = 0;
  inlinep = !! declspecs->specs[(int)ds_inline];
  virtualp = !! declspecs->specs[(int)ds_virtual];
  explicitp = !! declspecs->specs[(int)ds_explicit];

  storage_class = declspecs->storage_class;
  if (storage_class == sc_static)
    staticp = 1 + (decl_context == FIELD);

  if (virtualp && staticp == 2)
    {
      error ("member %qD cannot be declared both virtual and static", dname);
      storage_class = sc_none;
      staticp = 0;
    }
  friendp = !! declspecs->specs[(int)ds_friend];

  if (dependent_name && !friendp)
    {
      error ("%<%T::%D%> is not a valid declarator", ctype, dependent_name);
      return error_mark_node;
    }

  /* Issue errors about use of storage classes for parameters.  */
  if (decl_context == PARM)
    {
      if (declspecs->specs[(int)ds_typedef])
	{
	  error ("typedef declaration invalid in parameter declaration");
	  return error_mark_node;
	}
      else if (template_parm_flag && storage_class != sc_none)
	{
	  error ("storage class specified for template parameter %qs", name);
	  return error_mark_node;
	}
      else if (storage_class == sc_static
	       || storage_class == sc_extern
	       || thread_p)
	error ("storage class specifiers invalid in parameter declarations");

      if (type_uses_auto (type))
	{
	  error ("parameter declared %<auto%>");
	  type = error_mark_node;
	}

      /* Function parameters cannot be constexpr.  If we saw one, moan
         and pretend it wasn't there.  */
      if (constexpr_p)
        {
          error ("a parameter cannot be declared %<constexpr%>");
          constexpr_p = 0;
        }
    }

  /* Give error if `virtual' is used outside of class declaration.  */
  if (virtualp
      && (current_class_name == NULL_TREE || decl_context != FIELD))
    {
      error ("%<virtual%> outside class declaration");
      virtualp = 0;
    }

  /* Static anonymous unions are dealt with here.  */
  if (staticp && decl_context == TYPENAME
      && declspecs->type
      && ANON_AGGR_TYPE_P (declspecs->type))
    decl_context = FIELD;

  /* Warn about storage classes that are invalid for certain
     kinds of declarations (parameters, typenames, etc.).  */
  if (thread_p
      && ((storage_class
	   && storage_class != sc_extern
	   && storage_class != sc_static)
	  || declspecs->specs[(int)ds_typedef]))
    {
      error ("multiple storage classes in declaration of %qs", name);
      thread_p = false;
    }
  if (decl_context != NORMAL
      && ((storage_class != sc_none
	   && storage_class != sc_mutable)
	  || thread_p))
    {
      if ((decl_context == PARM || decl_context == CATCHPARM)
	  && (storage_class == sc_register
	      || storage_class == sc_auto))
	;
      else if (declspecs->specs[(int)ds_typedef])
	;
      else if (decl_context == FIELD
	       /* C++ allows static class elements.  */
	       && storage_class == sc_static)
	/* C++ also allows inlines and signed and unsigned elements,
	   but in those cases we don't come in here.  */
	;
      else
	{
	  if (decl_context == FIELD)
	    error ("storage class specified for %qs", name);
	  else
	    {
	      if (decl_context == PARM || decl_context == CATCHPARM)
		error ("storage class specified for parameter %qs", name);
	      else
		error ("storage class specified for typename");
	    }
	  if (storage_class == sc_register
	      || storage_class == sc_auto
	      || storage_class == sc_extern
	      || thread_p)
	    storage_class = sc_none;
	}
    }
  else if (storage_class == sc_extern && funcdef_flag
	   && ! toplevel_bindings_p ())
    error ("nested function %qs declared %<extern%>", name);
  else if (toplevel_bindings_p ())
    {
      if (storage_class == sc_auto)
	error ("top-level declaration of %qs specifies %<auto%>", name);
    }
  else if (thread_p
	   && storage_class != sc_extern
	   && storage_class != sc_static)
    {
      error ("function-scope %qs implicitly auto and declared %<__thread%>",
	     name);
      thread_p = false;
    }

  if (storage_class && friendp)
    {
      error ("storage class specifiers invalid in friend function declarations");
      storage_class = sc_none;
      staticp = 0;
    }

  if (!id_declarator)
    unqualified_id = NULL_TREE;
  else
    {
      unqualified_id = id_declarator->u.id.unqualified_name;
      switch (TREE_CODE (unqualified_id))
	{
	case BIT_NOT_EXPR:
	  unqualified_id = TREE_OPERAND (unqualified_id, 0);
	  if (TYPE_P (unqualified_id))
	    unqualified_id = constructor_name (unqualified_id);
	  break;

	case IDENTIFIER_NODE:
	case TEMPLATE_ID_EXPR:
	  break;

	default:
	  gcc_unreachable ();
	}
    }

  /* Determine the type of the entity declared by recurring on the
     declarator.  */
  for (; declarator; declarator = declarator->declarator)
    {
      const cp_declarator *inner_declarator;
      tree attrs;

      if (type == error_mark_node)
	return error_mark_node;

      attrs = declarator->attributes;
      if (attrs)
	{
	  int attr_flags;

	  attr_flags = 0;
	  if (declarator == NULL || declarator->kind == cdk_id)
	    attr_flags |= (int) ATTR_FLAG_DECL_NEXT;
	  if (declarator->kind == cdk_function)
	    attr_flags |= (int) ATTR_FLAG_FUNCTION_NEXT;
	  if (declarator->kind == cdk_array)
	    attr_flags |= (int) ATTR_FLAG_ARRAY_NEXT;
	  returned_attrs = decl_attributes (&type,
					    chainon (returned_attrs, attrs),
					    attr_flags);
	}

      if (declarator->kind == cdk_id)
	break;

      inner_declarator = declarator->declarator;

      switch (declarator->kind)
	{
	case cdk_array:
	  type = create_array_type_for_decl (dname, type,
					     declarator->u.array.bounds);
	  break;

	case cdk_function:
	  {
	    tree arg_types;
	    int funcdecl_p;

	    /* Declaring a function type.
	       Make sure we have a valid type for the function to return.  */

	    if (type_quals != TYPE_UNQUALIFIED)
	      {
		if (SCALAR_TYPE_P (type) || VOID_TYPE_P (type))
		  warning (OPT_Wignored_qualifiers,
			   "type qualifiers ignored on function return type");
		/* We now know that the TYPE_QUALS don't apply to the
		   decl, but to its return type.  */
		type_quals = TYPE_UNQUALIFIED;
	      }
	    errmsg = targetm.invalid_return_type (type);
	    if (errmsg)
	      {
		error (errmsg);
		type = integer_type_node;
	      }

	    /* Error about some types functions can't return.  */

	    if (TREE_CODE (type) == FUNCTION_TYPE)
	      {
		error ("%qs declared as function returning a function", name);
		return error_mark_node;
	      }
	    if (TREE_CODE (type) == ARRAY_TYPE)
	      {
		error ("%qs declared as function returning an array", name);
		return error_mark_node;
	      }

	    /* Pick up type qualifiers which should be applied to `this'.  */
	    memfn_quals = declarator->u.function.qualifiers;

	    /* Pick up the exception specifications.  */
	    raises = declarator->u.function.exception_specification;

	    /* Say it's a definition only for the CALL_EXPR
	       closest to the identifier.  */
	    funcdecl_p = inner_declarator && inner_declarator->kind == cdk_id;

	    /* Handle a late-specified return type.  */
	    if (funcdecl_p)
	      {
		if (type_uses_auto (type))
		  {
		    if (!declarator->u.function.late_return_type)
		      {
			error ("%qs function uses %<auto%> type specifier without"
			       " late return type", name);
			return error_mark_node;
		      }
		    else if (!is_auto (type))
		      {
			error ("%qs function with late return type has"
			       " %qT as its type rather than plain %<auto%>",
			       name, type);
			return error_mark_node;
		      }
		  }
		else if (declarator->u.function.late_return_type)
		  {
		    error ("%qs function with late return type not declared"
			   " with %<auto%> type specifier", name);
		    return error_mark_node;
		  }
	      }
	    type = splice_late_return_type
	      (type, declarator->u.function.late_return_type);
	    if (type == error_mark_node)
	      return error_mark_node;

	    if (ctype == NULL_TREE
		&& decl_context == FIELD
		&& funcdecl_p
		&& (friendp == 0 || dname == current_class_name))
	      ctype = current_class_type;

	    if (ctype && (sfk == sfk_constructor
			  || sfk == sfk_destructor))
	      {
		/* We are within a class's scope. If our declarator name
		   is the same as the class name, and we are defining
		   a function, then it is a constructor/destructor, and
		   therefore returns a void type.  */

		/* ISO C++ 12.4/2.  A destructor may not be declared
		   const or volatile.  A destructor may not be
		   static.

		   ISO C++ 12.1.  A constructor may not be declared
		   const or volatile.  A constructor may not be
		   virtual.  A constructor may not be static.  */
		if (staticp == 2)
		  error ((flags == DTOR_FLAG)
			 ? "destructor cannot be static member function"
			 : "constructor cannot be static member function");
		if (memfn_quals)
		  {
		    error ((flags == DTOR_FLAG)
			   ? "destructors may not be cv-qualified"
			   : "constructors may not be cv-qualified");
		    memfn_quals = TYPE_UNQUALIFIED;
		  }

		if (decl_context == FIELD
		    && !member_function_or_else (ctype,
						 current_class_type,
						 flags))
		  return error_mark_node;

		if (flags != DTOR_FLAG)
		  {
		    /* It's a constructor.  */
		    if (explicitp == 1)
		      explicitp = 2;
		    if (virtualp)
		      {
			permerror (input_location, "constructors cannot be declared virtual");
			virtualp = 0;
		      }
		    if (decl_context == FIELD
			&& sfk != sfk_constructor)
		      return error_mark_node;
		  }
		if (decl_context == FIELD)
		  staticp = 0;
	      }
	    else if (friendp)
	      {
		if (initialized)
		  error ("can't initialize friend function %qs", name);
		if (virtualp)
		  {
		    /* Cannot be both friend and virtual.  */
		    error ("virtual functions cannot be friends");
		    friendp = 0;
		  }
		if (decl_context == NORMAL)
		  error ("friend declaration not in class definition");
		if (current_function_decl && funcdef_flag)
		  error ("can't define friend function %qs in a local "
			 "class definition",
			 name);
	      }
	    else if (ctype && sfk == sfk_conversion)
	      {
		if (explicitp == 1)
		  {
		    maybe_warn_cpp0x (CPP0X_EXPLICIT_CONVERSION);
		    explicitp = 2;
		  }
	      }

            /* It is not allowed to use `constexpr' in a function
               declaration that is not a definition.
               That is too strict, though.  */
            if (constexpr_p && !funcdef_flag)
              {
                error ("the %<constexpr%> specifier cannot be used in "
                       "a function declaration that is not a definition");
                constexpr_p = false;
              }

            /* A constexpr non-static member function is implicitly const.  */
            if (constexpr_p && decl_context == FIELD && staticp == 0
                && sfk != sfk_constructor && sfk != sfk_destructor)
              memfn_quals |= TYPE_QUAL_CONST;

	    arg_types = grokparms (declarator->u.function.parameters,
				   &parms);

	    if (inner_declarator
		&& inner_declarator->kind == cdk_id
		&& inner_declarator->u.id.sfk == sfk_destructor
		&& arg_types != void_list_node)
	      {
		error ("destructors may not have parameters");
		arg_types = void_list_node;
		parms = NULL_TREE;
	      }

	    type = build_function_type (type, arg_types);
	  }
	  break;

	case cdk_pointer:
	case cdk_reference:
	case cdk_ptrmem:
	  /* Filter out pointers-to-references and references-to-references.
	     We can get these if a TYPE_DECL is used.  */

	  if (TREE_CODE (type) == REFERENCE_TYPE)
	    {
	      if (declarator->kind != cdk_reference)
		{
		  error ("cannot declare pointer to %q#T", type);
		  type = TREE_TYPE (type);
		}

	      /* In C++0x, we allow reference to reference declarations
		 that occur indirectly through typedefs [7.1.3/8 dcl.typedef]
		 and template type arguments [14.3.1/4 temp.arg.type]. The
		 check for direct reference to reference declarations, which
		 are still forbidden, occurs below. Reasoning behind the change
		 can be found in DR106, DR540, and the rvalue reference
		 proposals. */
	      else if (cxx_dialect == cxx98)
		{
		  error ("cannot declare reference to %q#T", type);
		  type = TREE_TYPE (type);
		}
	    }
	  else if (VOID_TYPE_P (type))
	    {
	      if (declarator->kind == cdk_reference)
		error ("cannot declare reference to %q#T", type);
	      else if (declarator->kind == cdk_ptrmem)
		error ("cannot declare pointer to %q#T member", type);
	    }

	  /* We now know that the TYPE_QUALS don't apply to the decl,
	     but to the target of the pointer.  */
	  type_quals = TYPE_UNQUALIFIED;

	  if (declarator->kind == cdk_ptrmem
	      && (TREE_CODE (type) == FUNCTION_TYPE
		  || (memfn_quals && TREE_CODE (type) == METHOD_TYPE)))
	    {
	      memfn_quals |= type_memfn_quals (type);
	      type = build_memfn_type (type,
				       declarator->u.pointer.class_type,
				       memfn_quals);
	      memfn_quals = TYPE_UNQUALIFIED;
	    }

	  if (TREE_CODE (type) == FUNCTION_TYPE
	      && type_memfn_quals (type) != TYPE_UNQUALIFIED)
            error (declarator->kind == cdk_reference
                   ? G_("cannot declare reference to qualified function type %qT")
                   : G_("cannot declare pointer to qualified function type %qT"),
		   type);

	  /* When the pointed-to type involves components of variable size,
	     care must be taken to ensure that the size evaluation code is
	     emitted early enough to dominate all the possible later uses
	     and late enough for the variables on which it depends to have
	     been assigned.

	     This is expected to happen automatically when the pointed-to
	     type has a name/declaration of it's own, but special attention
	     is required if the type is anonymous.

	     We handle the NORMAL and FIELD contexts here by inserting a
	     dummy statement that just evaluates the size at a safe point
	     and ensures it is not deferred until e.g. within a deeper
	     conditional context (c++/43555).

	     We expect nothing to be needed here for PARM or TYPENAME.
	     Evaluating the size at this point for TYPENAME would
	     actually be incorrect, as we might be in the middle of an
	     expression with side effects on the pointed-to type size
	     "arguments" prior to the pointer declaration point and the
	     size evaluation could end up prior to the side effects.  */

	  if (!TYPE_NAME (type)
	      && (decl_context == NORMAL || decl_context == FIELD)
	      && at_function_scope_p ()
	      && variably_modified_type_p (type, NULL_TREE))
	    finish_expr_stmt (TYPE_SIZE (type));

	  if (declarator->kind == cdk_reference)
	    {
	      /* In C++0x, the type we are creating a reference to might be
		 a typedef which is itself a reference type. In that case,
		 we follow the reference collapsing rules in
		 [7.1.3/8 dcl.typedef] to create the final reference type:

		 "If a typedef TD names a type that is a reference to a type
		 T, an attempt to create the type 'lvalue reference to cv TD'
		 creates the type 'lvalue reference to T,' while an attempt
		 to create the type "rvalue reference to cv TD' creates the
		 type TD."
              */
	      if (!VOID_TYPE_P (type))
		type = cp_build_reference_type
		       ((TREE_CODE (type) == REFERENCE_TYPE
			 ? TREE_TYPE (type) : type),
			(declarator->u.reference.rvalue_ref
			 && (TREE_CODE(type) != REFERENCE_TYPE
			     || TYPE_REF_IS_RVALUE (type))));

	      /* In C++0x, we need this check for direct reference to
		 reference declarations, which are forbidden by
		 [8.3.2/5 dcl.ref]. Reference to reference declarations
		 are only allowed indirectly through typedefs and template
		 type arguments. Example:

		   void foo(int & &);      // invalid ref-to-ref decl

		   typedef int & int_ref;
		   void foo(int_ref &);    // valid ref-to-ref decl
	      */
	      if (inner_declarator && inner_declarator->kind == cdk_reference)
		error ("cannot declare reference to %q#T, which is not "
		       "a typedef or a template type argument", type);
	    }
	  else if (TREE_CODE (type) == METHOD_TYPE)
	    type = build_ptrmemfunc_type (build_pointer_type (type));
	  else if (declarator->kind == cdk_ptrmem)
	    {
	      gcc_assert (TREE_CODE (declarator->u.pointer.class_type)
			  != NAMESPACE_DECL);
	      if (declarator->u.pointer.class_type == error_mark_node)
		/* We will already have complained.  */
		type = error_mark_node;
	      else
		type = build_ptrmem_type (declarator->u.pointer.class_type,
					  type);
	    }
	  else
	    type = build_pointer_type (type);

	  /* Process a list of type modifier keywords (such as
	     const or volatile) that were given inside the `*' or `&'.  */

	  if (declarator->u.pointer.qualifiers)
	    {
	      type
		= cp_build_qualified_type (type,
					   declarator->u.pointer.qualifiers);
	      type_quals = cp_type_quals (type);
	    }
	  ctype = NULL_TREE;
	  break;

	case cdk_error:
	  break;

	default:
	  gcc_unreachable ();
	}
    }

  if (unqualified_id && TREE_CODE (unqualified_id) == TEMPLATE_ID_EXPR
      && TREE_CODE (type) != FUNCTION_TYPE
      && TREE_CODE (type) != METHOD_TYPE)
    {
      error ("template-id %qD used as a declarator",
	     unqualified_id);
      unqualified_id = dname;
    }

  /* If TYPE is a FUNCTION_TYPE, but the function name was explicitly
     qualified with a class-name, turn it into a METHOD_TYPE, unless
     we know that the function is static.  We take advantage of this
     opportunity to do other processing that pertains to entities
     explicitly declared to be class members.  Note that if DECLARATOR
     is non-NULL, we know it is a cdk_id declarator; otherwise, we
     would not have exited the loop above.  */
  if (declarator
      && declarator->u.id.qualifying_scope
      && TYPE_P (declarator->u.id.qualifying_scope))
    {
      tree t;

      ctype = declarator->u.id.qualifying_scope;
      ctype = TYPE_MAIN_VARIANT (ctype);
      t = ctype;
      while (t != NULL_TREE && CLASS_TYPE_P (t))
	{
	  /* You're supposed to have one `template <...>' for every
	     template class, but you don't need one for a full
	     specialization.  For example:

	       template <class T> struct S{};
	       template <> struct S<int> { void f(); };
	       void S<int>::f () {}

	     is correct; there shouldn't be a `template <>' for the
	     definition of `S<int>::f'.  */
	  if (CLASSTYPE_TEMPLATE_SPECIALIZATION (t)
	      && !any_dependent_template_arguments_p (CLASSTYPE_TI_ARGS (t)))
	    /* T is an explicit (not partial) specialization.  All
	       containing classes must therefore also be explicitly
	       specialized.  */
	    break;
	  if ((CLASSTYPE_USE_TEMPLATE (t) || CLASSTYPE_IS_TEMPLATE (t))
	      && PRIMARY_TEMPLATE_P (CLASSTYPE_TI_TEMPLATE (t)))
	    template_count += 1;

	  t = TYPE_MAIN_DECL (t);
	  t = DECL_CONTEXT (t);
	}

      if (ctype == current_class_type)
	{
	  if (friendp)
	    {
	      permerror (input_location, "member functions are implicitly friends of their class");
	      friendp = 0;
	    }
	  else
	    permerror (declarator->id_loc, 
			  "extra qualification %<%T::%> on member %qs",
			  ctype, name);
	}
      else if (/* If the qualifying type is already complete, then we
		  can skip the following checks.  */
	       !COMPLETE_TYPE_P (ctype)
	       && (/* If the function is being defined, then
		      qualifying type must certainly be complete.  */
		   funcdef_flag
		   /* A friend declaration of "T::f" is OK, even if
		      "T" is a template parameter.  But, if this
		      function is not a friend, the qualifying type
		      must be a class.  */
		   || (!friendp && !CLASS_TYPE_P (ctype))
		   /* For a declaration, the type need not be
		      complete, if either it is dependent (since there
		      is no meaningful definition of complete in that
		      case) or the qualifying class is currently being
		      defined.  */
		   || !(dependent_type_p (ctype)
			|| currently_open_class (ctype)))
	       /* Check that the qualifying type is complete.  */
	       && !complete_type_or_else (ctype, NULL_TREE))
	return error_mark_node;
      else if (TREE_CODE (type) == FUNCTION_TYPE)
	{
	  tree sname = declarator->u.id.unqualified_name;

	  if (current_class_type
	      && (!friendp || funcdef_flag))
	    {
	      error (funcdef_flag
		     ? "cannot define member function %<%T::%s%> within %<%T%>"
		     : "cannot declare member function %<%T::%s%> within %<%T%>",
		     ctype, name, current_class_type);
	      return error_mark_node;
	    }

          /* It is not permitted to define a member function outside ist
             membership class as `constexpr'.  */
          if (constexpr_p)
            error ("a constexpr function cannot be defined "
                   "outside of its class");

	  if (TREE_CODE (sname) == IDENTIFIER_NODE
	      && NEW_DELETE_OPNAME_P (sname))
	    /* Overloaded operator new and operator delete
	       are always static functions.  */
	    ;
	  else
	    type = build_memfn_type (type, ctype, memfn_quals);
	}
      else if (declspecs->specs[(int)ds_typedef]
	       && current_class_type)
	{
	  error ("cannot declare member %<%T::%s%> within %qT",
		 ctype, name, current_class_type);
	  return error_mark_node;
	}
    }

  /* Now TYPE has the actual type.  */

  if (returned_attrs)
    {
      if (attrlist)
	*attrlist = chainon (returned_attrs, *attrlist);
      else
	attrlist = &returned_attrs;
    }

  /* Handle parameter packs. */
  if (parameter_pack_p)
    {
      if (decl_context == PARM)
        /* Turn the type into a pack expansion.*/
        type = make_pack_expansion (type);
      else
        error ("non-parameter %qs cannot be a parameter pack", name);
    }

  /* Did array size calculations overflow?  */

  if (TREE_CODE (type) == ARRAY_TYPE
      && COMPLETE_TYPE_P (type)
      && TREE_CODE (TYPE_SIZE_UNIT (type)) == INTEGER_CST
      && TREE_OVERFLOW (TYPE_SIZE_UNIT (type)))
    {
      error ("size of array %qs is too large", name);
      /* If we proceed with the array type as it is, we'll eventually
	 crash in tree_low_cst().  */
      type = error_mark_node;
    }

  if ((decl_context == FIELD || decl_context == PARM)
      && !processing_template_decl
      && variably_modified_type_p (type, NULL_TREE))
    {
      if (decl_context == FIELD)
	error ("data member may not have variably modified type %qT", type);
      else
	error ("parameter may not have variably modified type %qT", type);
      type = error_mark_node;
    }

  if (explicitp == 1 || (explicitp && friendp))
    {
      /* [dcl.fct.spec] The explicit specifier shall only be used in
	 declarations of constructors within a class definition.  */
      error ("only declarations of constructors can be %<explicit%>");
      explicitp = 0;
    }

  if (storage_class == sc_mutable)
    {
      if (decl_context != FIELD || friendp)
	{
	  error ("non-member %qs cannot be declared %<mutable%>", name);
	  storage_class = sc_none;
	}
      else if (decl_context == TYPENAME || declspecs->specs[(int)ds_typedef])
	{
	  error ("non-object member %qs cannot be declared %<mutable%>", name);
	  storage_class = sc_none;
	}
      else if (TREE_CODE (type) == FUNCTION_TYPE
	       || TREE_CODE (type) == METHOD_TYPE)
	{
	  error ("function %qs cannot be declared %<mutable%>", name);
	  storage_class = sc_none;
	}
      else if (staticp)
	{
	  error ("static %qs cannot be declared %<mutable%>", name);
	  storage_class = sc_none;
	}
      else if (type_quals & TYPE_QUAL_CONST)
	{
	  error ("const %qs cannot be declared %<mutable%>", name);
	  storage_class = sc_none;
	}
    }

  /* If this is declaring a typedef name, return a TYPE_DECL.  */
  if (declspecs->specs[(int)ds_typedef] && decl_context != TYPENAME)
    {
      tree decl;

      /* Note that the grammar rejects storage classes
	 in typenames, fields or parameters.  */
      if (current_lang_name == lang_name_java)
	TYPE_FOR_JAVA (type) = 1;

      /* This declaration:

	   typedef void f(int) const;

	 declares a function type which is not a member of any
	 particular class, but which is cv-qualified; for
	 example "f S::*" declares a pointer to a const-qualified
	 member function of S.  We record the cv-qualification in the
	 function type.  */
      if (memfn_quals && TREE_CODE (type) == FUNCTION_TYPE)
        {
          type = apply_memfn_quals (type, memfn_quals);
          
          /* We have now dealt with these qualifiers.  */
          memfn_quals = TYPE_UNQUALIFIED;
        }

      if (decl_context == FIELD)
	decl = build_lang_decl (TYPE_DECL, unqualified_id, type);
      else
	decl = build_decl (input_location, TYPE_DECL, unqualified_id, type);
      if (id_declarator && declarator->u.id.qualifying_scope) {
	error_at (DECL_SOURCE_LOCATION (decl), 
		  "typedef name may not be a nested-name-specifier");
	TREE_TYPE (decl) = error_mark_node;
      }

      if (decl_context != FIELD)
	{
	  if (!current_function_decl)
	    DECL_CONTEXT (decl) = FROB_CONTEXT (current_namespace);
	  else if (DECL_MAYBE_IN_CHARGE_CONSTRUCTOR_P (current_function_decl)
		   || (DECL_MAYBE_IN_CHARGE_DESTRUCTOR_P
		       (current_function_decl)))
	    /* The TYPE_DECL is "abstract" because there will be
	       clones of this constructor/destructor, and there will
	       be copies of this TYPE_DECL generated in those
	       clones.  */
	    DECL_ABSTRACT (decl) = 1;
	}
      else if (constructor_name_p (unqualified_id, current_class_type))
	permerror (input_location, "ISO C++ forbids nested type %qD with same name "
		   "as enclosing class",
		   unqualified_id);

      /* If the user declares "typedef struct {...} foo" then the
	 struct will have an anonymous name.  Fill that name in now.
	 Nothing can refer to it, so nothing needs know about the name
	 change.  */
      if (type != error_mark_node
	  && unqualified_id
	  && TYPE_NAME (type)
	  && TREE_CODE (TYPE_NAME (type)) == TYPE_DECL
	  && TYPE_ANONYMOUS_P (type)
	  && cp_type_quals (type) == TYPE_UNQUALIFIED)
	{
	  tree t;

	  /* Replace the anonymous name with the real name everywhere.  */
	  for (t = TYPE_MAIN_VARIANT (type); t; t = TYPE_NEXT_VARIANT (t))
	    {
	      if (ANON_AGGRNAME_P (TYPE_IDENTIFIER (t)))
		/* We do not rename the debug info representing the
		   anonymous tagged type because the standard says in
		   [dcl.typedef] that the naming applies only for
		   linkage purposes.  */
		/*debug_hooks->set_name (t, decl);*/
		TYPE_NAME (t) = decl;
  	    }

	  if (TYPE_LANG_SPECIFIC (type))
	    TYPE_WAS_ANONYMOUS (type) = 1;

	  /* If this is a typedef within a template class, the nested
	     type is a (non-primary) template.  The name for the
	     template needs updating as well.  */
	  if (TYPE_LANG_SPECIFIC (type) && CLASSTYPE_TEMPLATE_INFO (type))
	    DECL_NAME (CLASSTYPE_TI_TEMPLATE (type))
	      = TYPE_IDENTIFIER (type);

	  /* Adjust linkage now that we aren't anonymous anymore.  */
	  set_linkage_according_to_type (type, TYPE_MAIN_DECL (type));
	  determine_visibility (TYPE_MAIN_DECL (type));

	  /* FIXME remangle member functions; member functions of a
	     type with external linkage have external linkage.  */
	}

      if (signed_p
	  || (typedef_decl && C_TYPEDEF_EXPLICITLY_SIGNED (typedef_decl)))
	C_TYPEDEF_EXPLICITLY_SIGNED (decl) = 1;

      bad_specifiers (decl, BSP_TYPE, virtualp,
		      memfn_quals != TYPE_UNQUALIFIED,
		      inlinep, friendp, raises != NULL_TREE);

      return decl;
    }

  /* Detect the case of an array type of unspecified size
     which came, as such, direct from a typedef name.
     We must copy the type, so that the array's domain can be
     individually set by the object's initializer.  */

  if (type && typedef_type
      && TREE_CODE (type) == ARRAY_TYPE && !TYPE_DOMAIN (type)
      && TYPE_MAIN_VARIANT (type) == TYPE_MAIN_VARIANT (typedef_type))
    type = build_cplus_array_type (TREE_TYPE (type), NULL_TREE);

  /* Detect where we're using a typedef of function type to declare a
     function. PARMS will not be set, so we must create it now.  */

  if (type == typedef_type && TREE_CODE (type) == FUNCTION_TYPE)
    {
      tree decls = NULL_TREE;
      tree args;

      for (args = TYPE_ARG_TYPES (type);
	   args && args != void_list_node;
	   args = TREE_CHAIN (args))
	{
	  tree decl = cp_build_parm_decl (NULL_TREE, TREE_VALUE (args));

	  DECL_CHAIN (decl) = decls;
	  decls = decl;
	}

      parms = nreverse (decls);

      if (decl_context != TYPENAME)
	{
	  /* A cv-qualifier-seq shall only be part of the function type
	     for a non-static member function. [8.3.5/4 dcl.fct] */
	  if (type_memfn_quals (type) != TYPE_UNQUALIFIED
	      && (current_class_type == NULL_TREE || staticp) )
	    {
	      error (staticp
                     ? G_("qualified function types cannot be used to "
                          "declare static member functions")
                     : G_("qualified function types cannot be used to "
                          "declare free functions"));
	      type = TYPE_MAIN_VARIANT (type);
	    }

	  /* The qualifiers on the function type become the qualifiers on
	     the non-static member function. */
	  memfn_quals |= type_memfn_quals (type);
	  type_quals = TYPE_UNQUALIFIED;
	}
    }

  /* If this is a type name (such as, in a cast or sizeof),
     compute the type and return it now.  */

  if (decl_context == TYPENAME)
    {
      /* Note that the grammar rejects storage classes
	 in typenames, fields or parameters.  */
      if (type_quals != TYPE_UNQUALIFIED)
	type_quals = TYPE_UNQUALIFIED;

      /* Special case: "friend class foo" looks like a TYPENAME context.  */
      if (friendp)
	{
	  if (type_quals != TYPE_UNQUALIFIED)
	    {
	      error ("type qualifiers specified for friend class declaration");
	      type_quals = TYPE_UNQUALIFIED;
	    }
	  if (inlinep)
	    {
	      error ("%<inline%> specified for friend class declaration");
	      inlinep = 0;
	    }

	  if (!current_aggr)
	    {
	      /* Don't allow friend declaration without a class-key.  */
	      if (TREE_CODE (type) == TEMPLATE_TYPE_PARM)
		permerror (input_location, "template parameters cannot be friends");
	      else if (TREE_CODE (type) == TYPENAME_TYPE)
		permerror (input_location, "friend declaration requires class-key, "
			   "i.e. %<friend class %T::%D%>",
			   TYPE_CONTEXT (type), TYPENAME_TYPE_FULLNAME (type));
	      else
		permerror (input_location, "friend declaration requires class-key, "
			   "i.e. %<friend %#T%>",
			   type);
	    }

	  /* Only try to do this stuff if we didn't already give up.  */
	  if (type != integer_type_node)
	    {
	      /* A friendly class?  */
	      if (current_class_type)
		make_friend_class (current_class_type, TYPE_MAIN_VARIANT (type),
				   /*complain=*/true);
	      else
		error ("trying to make class %qT a friend of global scope",
		       type);

	      type = void_type_node;
	    }
	}
      else if (memfn_quals)
	{
	  if (ctype == NULL_TREE
	      && TREE_CODE (type) == METHOD_TYPE)
	    ctype = TYPE_METHOD_BASETYPE (type);

	  if (ctype)
	    type = build_memfn_type (type, ctype, memfn_quals);
	  /* Core issue #547: need to allow this in template type args.  */
	  else if (template_type_arg && TREE_CODE (type) == FUNCTION_TYPE)
	    type = apply_memfn_quals (type, memfn_quals);
	  else
	    error ("invalid qualifiers on non-member function type");
	}

      return type;
    }
  else if (unqualified_id == NULL_TREE && decl_context != PARM
	   && decl_context != CATCHPARM
	   && TREE_CODE (type) != UNION_TYPE
	   && ! bitfield)
    {
      error ("abstract declarator %qT used as declaration", type);
      return error_mark_node;
    }

  /* Only functions may be declared using an operator-function-id.  */
  if (unqualified_id
      && IDENTIFIER_OPNAME_P (unqualified_id)
      && TREE_CODE (type) != FUNCTION_TYPE
      && TREE_CODE (type) != METHOD_TYPE)
    {
      error ("declaration of %qD as non-function", unqualified_id);
      return error_mark_node;
    }

  /* We don't check parameter types here because we can emit a better
     error message later.  */
  if (decl_context != PARM)
    {
      type = check_var_type (unqualified_id, type);
      if (type == error_mark_node)
        return error_mark_node;
    }

  /* Now create the decl, which may be a VAR_DECL, a PARM_DECL
     or a FUNCTION_DECL, depending on DECL_CONTEXT and TYPE.  */

  if (decl_context == PARM || decl_context == CATCHPARM)
    {
      if (ctype || in_namespace)
	error ("cannot use %<::%> in parameter declaration");

      /* A parameter declared as an array of T is really a pointer to T.
	 One declared as a function is really a pointer to a function.
	 One declared as a member is really a pointer to member.  */

      if (TREE_CODE (type) == ARRAY_TYPE)
	{
	  /* Transfer const-ness of array into that of type pointed to.  */
	  type = build_pointer_type (TREE_TYPE (type));
	  type_quals = TYPE_UNQUALIFIED;
	}
      else if (TREE_CODE (type) == FUNCTION_TYPE)
	type = build_pointer_type (type);
    }

  {
    tree decl;

    if (decl_context == PARM)
      {
	decl = cp_build_parm_decl (unqualified_id, type);

	bad_specifiers (decl, BSP_PARM, virtualp,
			memfn_quals != TYPE_UNQUALIFIED,
			inlinep, friendp, raises != NULL_TREE);
      }
    else if (decl_context == FIELD)
      {
	/* The C99 flexible array extension.  */
	if (!staticp && TREE_CODE (type) == ARRAY_TYPE
	    && TYPE_DOMAIN (type) == NULL_TREE)
	  {
	    tree itype = compute_array_index_type (dname, integer_zero_node);
	    type = build_cplus_array_type (TREE_TYPE (type), itype);
	  }

	if (type == error_mark_node)
	  {
	    /* Happens when declaring arrays of sizes which
	       are error_mark_node, for example.  */
	    decl = NULL_TREE;
	  }
	else if (in_namespace && !friendp)
	  {
	    /* Something like struct S { int N::j; };  */
	    error ("invalid use of %<::%>");
	    return error_mark_node;
	  }
	else if (TREE_CODE (type) == FUNCTION_TYPE)
	  {
	    int publicp = 0;
	    tree function_context;

	    if (friendp == 0)
	      {
		if (ctype == NULL_TREE)
		  ctype = current_class_type;

		if (ctype == NULL_TREE)
		  {
		    error ("can't make %qD into a method -- not in a class",
			   unqualified_id);
		    return error_mark_node;
		  }

		/* ``A union may [ ... ] not [ have ] virtual functions.''
		   ARM 9.5 */
		if (virtualp && TREE_CODE (ctype) == UNION_TYPE)
		  {
		    error ("function %qD declared virtual inside a union",
			   unqualified_id);
		    return error_mark_node;
		  }

		if (NEW_DELETE_OPNAME_P (unqualified_id))
		  {
		    if (virtualp)
		      {
			error ("%qD cannot be declared virtual, since it "
			       "is always static",
			       unqualified_id);
			virtualp = 0;
		      }
		  }
		else if (staticp < 2)
		  type = build_memfn_type (type, ctype, memfn_quals);
	      }

	    /* Check that the name used for a destructor makes sense.  */
	    if (sfk == sfk_destructor)
	      {
		tree uqname = id_declarator->u.id.unqualified_name;

		if (!ctype)
		  {
		    gcc_assert (friendp);
		    error ("expected qualified name in friend declaration "
			   "for destructor %qD", uqname);
		    return error_mark_node;
		  }

		if (!check_dtor_name (ctype, TREE_OPERAND (uqname, 0)))
		  {
		    error ("declaration of %qD as member of %qT",
			   uqname, ctype);
		    return error_mark_node;
		  }
                if (constexpr_p)
                  error ("a destructor cannot be %<constexpr%>");
	      }
	    else if (sfk == sfk_constructor && friendp)
	      {
		error ("expected qualified name in friend declaration "
		       "for constructor %qD",
		       id_declarator->u.id.unqualified_name);
		return error_mark_node;
	      }

	    /* Tell grokfndecl if it needs to set TREE_PUBLIC on the node.  */
	    function_context = (ctype != NULL_TREE) ?
	      decl_function_context (TYPE_MAIN_DECL (ctype)) : NULL_TREE;
	    publicp = (! friendp || ! staticp)
	      && function_context == NULL_TREE;
	    decl = grokfndecl (ctype, type,
			       TREE_CODE (unqualified_id) != TEMPLATE_ID_EXPR
			       ? unqualified_id : dname,
			       parms,
			       unqualified_id,
			       virtualp, flags, memfn_quals, raises,
			       friendp ? -1 : 0, friendp, publicp,
                               inlinep || constexpr_p,
			       sfk,
			       funcdef_flag, template_count, in_namespace,
			       attrlist, declarator->id_loc);
	    if (decl == NULL_TREE)
	      return error_mark_node;
#if 0
	    /* This clobbers the attrs stored in `decl' from `attrlist'.  */
	    /* The decl and setting of decl_attr is also turned off.  */
	    decl = build_decl_attribute_variant (decl, decl_attr);
#endif

	    /* [class.conv.ctor]

	       A constructor declared without the function-specifier
	       explicit that can be called with a single parameter
	       specifies a conversion from the type of its first
	       parameter to the type of its class.  Such a constructor
	       is called a converting constructor.  */
	    if (explicitp == 2)
	      DECL_NONCONVERTING_P (decl) = 1;
	  }
	else if (TREE_CODE (type) == METHOD_TYPE)
	  {
	    /* We only get here for friend declarations of
	       members of other classes.  */
	    /* All method decls are public, so tell grokfndecl to set
	       TREE_PUBLIC, also.  */
	    decl = grokfndecl (ctype, type,
			       TREE_CODE (unqualified_id) != TEMPLATE_ID_EXPR
			       ? unqualified_id : dname,
			       parms,
			       unqualified_id,
			       virtualp, flags, memfn_quals, raises,
			       friendp ? -1 : 0, friendp, 1, 0, sfk,
			       funcdef_flag, template_count, in_namespace,
			       attrlist,
			       declarator->id_loc);
	    if (decl == NULL_TREE)
	      return error_mark_node;
	  }
	else if (!staticp && !dependent_type_p (type)
		 && !COMPLETE_TYPE_P (complete_type (type))
		 && (TREE_CODE (type) != ARRAY_TYPE || initialized == 0))
	  {
	    if (unqualified_id)
	      error ("field %qD has incomplete type", unqualified_id);
	    else
	      error ("name %qT has incomplete type", type);

	    /* If we're instantiating a template, tell them which
	       instantiation made the field's type be incomplete.  */
	    if (current_class_type
		&& TYPE_NAME (current_class_type)
		&& IDENTIFIER_TEMPLATE (TYPE_IDENTIFIER (current_class_type))
		&& declspecs->type
		&& declspecs->type == type)
	      error ("  in instantiation of template %qT",
		     current_class_type);

	    return error_mark_node;
	  }
	else
	  {
	    if (friendp)
	      {
		error ("%qE is neither function nor member function; "
		       "cannot be declared friend", unqualified_id);
		friendp = 0;
	      }
	    decl = NULL_TREE;
	  }

	if (friendp)
	  {
	    /* Friends are treated specially.  */
	    if (ctype == current_class_type)
	      ;  /* We already issued a permerror.  */
	    else if (decl && DECL_NAME (decl))
	      {
		if (template_class_depth (current_class_type) == 0)
		  {
		    decl = check_explicit_specialization
		      (unqualified_id, decl, template_count,
		       2 * funcdef_flag + 4);
		    if (decl == error_mark_node)
		      return error_mark_node;
		  }

                DECL_DECLARED_CONSTEXPR_P (decl) = constexpr_p;
		decl = do_friend (ctype, unqualified_id, decl,
				  *attrlist, flags,
				  funcdef_flag);
		return decl;
	      }
	    else
	      return error_mark_node;
	  }

	/* Structure field.  It may not be a function, except for C++.  */

	if (decl == NULL_TREE)
	  {
	    if (initialized)
	      {
		if (!staticp)
		  {
		    /* An attempt is being made to initialize a non-static
		       member.  But, from [class.mem]:

		       4 A member-declarator can contain a
		       constant-initializer only if it declares a static
		       member (_class.static_) of integral or enumeration
		       type, see _class.static.data_.

		       This used to be relatively common practice, but
		       the rest of the compiler does not correctly
		       handle the initialization unless the member is
		       static so we make it static below.  */
		    permerror (input_location, "ISO C++ forbids initialization of member %qD",
			       unqualified_id);
		    permerror (input_location, "making %qD static", unqualified_id);
		    staticp = 1;
		  }

		if (uses_template_parms (type))
		  /* We'll check at instantiation time.  */
		  ;
		else if (check_static_variable_definition (unqualified_id,
							   type))
		  /* If we just return the declaration, crashes
		     will sometimes occur.  We therefore return
		     void_type_node, as if this was a friend
		     declaration, to cause callers to completely
		     ignore this declaration.  */
		  return error_mark_node;
	      }

	    if (staticp)
	      {
		/* C++ allows static class members.  All other work
		   for this is done by grokfield.  */
		decl = build_lang_decl (VAR_DECL, unqualified_id, type);
		set_linkage_for_static_data_member (decl);
		/* Even if there is an in-class initialization, DECL
		   is considered undefined until an out-of-class
		   definition is provided.  */
		DECL_EXTERNAL (decl) = 1;

		if (thread_p)
		  DECL_TLS_MODEL (decl) = decl_default_tls_model (decl);
	      }
	    else
	      {
                if (constexpr_p)
                  error ("non-static data member %qE declared %<constexpr%>",
                         unqualified_id);
		decl = build_decl (input_location,
				   FIELD_DECL, unqualified_id, type);
		DECL_NONADDRESSABLE_P (decl) = bitfield;
		if (bitfield && !unqualified_id)
		  TREE_NO_WARNING (decl) = 1;

		if (storage_class == sc_mutable)
		  {
		    DECL_MUTABLE_P (decl) = 1;
		    storage_class = sc_none;
		  }
	      }

	    bad_specifiers (decl, BSP_FIELD, virtualp,
			    memfn_quals != TYPE_UNQUALIFIED,
			    inlinep, friendp, raises != NULL_TREE);
	  }
      }
    else if (TREE_CODE (type) == FUNCTION_TYPE
	     || TREE_CODE (type) == METHOD_TYPE)
      {
	tree original_name;
	int publicp = 0;

	if (!unqualified_id)
	  return error_mark_node;

	if (TREE_CODE (unqualified_id) == TEMPLATE_ID_EXPR)
	  original_name = dname;
	else
	  original_name = unqualified_id;

	if (storage_class == sc_auto)
	  error ("storage class %<auto%> invalid for function %qs", name);
	else if (storage_class == sc_register)
	  error ("storage class %<register%> invalid for function %qs", name);
	else if (thread_p)
	  error ("storage class %<__thread%> invalid for function %qs", name);

	/* Function declaration not at top level.
	   Storage classes other than `extern' are not allowed
	   and `extern' makes no difference.  */
	if (! toplevel_bindings_p ()
	    && (storage_class == sc_static
		|| declspecs->specs[(int)ds_inline])
	    && pedantic)
	  {
	    if (storage_class == sc_static)
	      pedwarn (input_location, OPT_pedantic, 
		       "%<static%> specified invalid for function %qs "
		       "declared out of global scope", name);
	    else
	      pedwarn (input_location, OPT_pedantic, 
		       "%<inline%> specifier invalid for function %qs "
		       "declared out of global scope", name);
	  }

	if (ctype != NULL_TREE
	    && TREE_CODE (ctype) != NAMESPACE_DECL && !MAYBE_CLASS_TYPE_P (ctype))
	  {
	    error ("%q#T is not a class or a namespace", ctype);
	    ctype = NULL_TREE;
	  }

	if (ctype == NULL_TREE)
	  {
	    if (virtualp)
	      {
		error ("virtual non-class function %qs", name);
		virtualp = 0;
	      }
	    else if (sfk == sfk_constructor
		     || sfk == sfk_destructor)
	      {
		error (funcdef_flag
		       ? "%qs defined in a non-class scope"
		       : "%qs declared in a non-class scope", name);
		sfk = sfk_none;
	      }
	  }
	else if (TREE_CODE (type) == FUNCTION_TYPE && staticp < 2
		 && !NEW_DELETE_OPNAME_P (original_name))
	  type = build_method_type_directly (ctype,
					     TREE_TYPE (type),
					     TYPE_ARG_TYPES (type));

	/* Record presence of `static'.  */
	publicp = (ctype != NULL_TREE
		   || storage_class == sc_extern
		   || storage_class != sc_static);

	decl = grokfndecl (ctype, type, original_name, parms, unqualified_id,
			   virtualp, flags, memfn_quals, raises,
			   1, friendp,
			   publicp, inlinep || constexpr_p, sfk, funcdef_flag,
			   template_count, in_namespace, attrlist,
			   declarator->id_loc);
	if (decl == NULL_TREE)
	  return error_mark_node;

	if (staticp == 1)
	  {
	    int invalid_static = 0;

	    /* Don't allow a static member function in a class, and forbid
	       declaring main to be static.  */
	    if (TREE_CODE (type) == METHOD_TYPE)
	      {
		permerror (input_location, "cannot declare member function %qD to have "
			   "static linkage", decl);
		invalid_static = 1;
	      }
	    else if (current_function_decl)
	      {
		/* FIXME need arm citation */
		error ("cannot declare static function inside another function");
		invalid_static = 1;
	      }

	    if (invalid_static)
	      {
		staticp = 0;
		storage_class = sc_none;
	      }
	  }
      }
    else
      {
	/* It's a variable.  */

	/* An uninitialized decl with `extern' is a reference.  */
	decl = grokvardecl (type, unqualified_id,
			    declspecs,
			    initialized,
			    (type_quals & TYPE_QUAL_CONST) != 0,
			    ctype ? ctype : in_namespace);
	bad_specifiers (decl, BSP_VAR, virtualp,
			memfn_quals != TYPE_UNQUALIFIED,
			inlinep, friendp, raises != NULL_TREE);

	if (ctype)
	  {
	    DECL_CONTEXT (decl) = ctype;
	    if (staticp == 1)
	      {
		permerror (input_location, "%<static%> may not be used when defining "
			   "(as opposed to declaring) a static data member");
		staticp = 0;
		storage_class = sc_none;
	      }
	    if (storage_class == sc_register && TREE_STATIC (decl))
	      {
		error ("static member %qD declared %<register%>", decl);
		storage_class = sc_none;
	      }
	    if (storage_class == sc_extern && pedantic)
	      {
		pedwarn (input_location, OPT_pedantic, 
			 "cannot explicitly declare member %q#D to have "
			 "extern linkage", decl);
		storage_class = sc_none;
	      }
	  }
      }

    if (storage_class == sc_extern && initialized && !funcdef_flag)
      {
	if (toplevel_bindings_p ())
	  {
	    /* It's common practice (and completely valid) to have a const
	       be initialized and declared extern.  */
	    if (!(type_quals & TYPE_QUAL_CONST))
	      warning (0, "%qs initialized and declared %<extern%>", name);
	  }
	else
	  {
	    error ("%qs has both %<extern%> and initializer", name);
	    return error_mark_node;
	  }
      }

    /* Record `register' declaration for warnings on &
       and in case doing stupid register allocation.  */

    if (storage_class == sc_register)
      DECL_REGISTER (decl) = 1;
    else if (storage_class == sc_extern)
      DECL_THIS_EXTERN (decl) = 1;
    else if (storage_class == sc_static)
      DECL_THIS_STATIC (decl) = 1;

    /* Don't forget constexprness.  */
    if (VAR_OR_FUNCTION_DECL_P (decl))
      DECL_DECLARED_CONSTEXPR_P (decl) = constexpr_p;

    /* Record constancy and volatility on the DECL itself .  There's
       no need to do this when processing a template; we'll do this
       for the instantiated declaration based on the type of DECL.  */
    if (!processing_template_decl)
      cp_apply_type_quals_to_decl (type_quals, decl);

    return decl;
  }
}

/* Subroutine of start_function.  Ensure that each of the parameter
   types (as listed in PARMS) is complete, as is required for a
   function definition.  */

static void
require_complete_types_for_parms (tree parms)
{
  for (; parms; parms = DECL_CHAIN (parms))
    {
      if (dependent_type_p (TREE_TYPE (parms)))
	continue;
      if (!VOID_TYPE_P (TREE_TYPE (parms))
	  && complete_type_or_else (TREE_TYPE (parms), parms))
	{
	  relayout_decl (parms);
	  DECL_ARG_TYPE (parms) = type_passed_as (TREE_TYPE (parms));
	}
      else
	/* grokparms or complete_type_or_else will have already issued
	   an error.  */
	TREE_TYPE (parms) = error_mark_node;
    }
}

/* Returns nonzero if T is a local variable.  */

int
local_variable_p (const_tree t)
{
  if ((TREE_CODE (t) == VAR_DECL
       /* A VAR_DECL with a context that is a _TYPE is a static data
	  member.  */
       && !TYPE_P (CP_DECL_CONTEXT (t))
       /* Any other non-local variable must be at namespace scope.  */
       && !DECL_NAMESPACE_SCOPE_P (t))
      || (TREE_CODE (t) == PARM_DECL))
    return 1;

  return 0;
}

/* Like local_variable_p, but suitable for use as a tree-walking
   function.  */

static tree
local_variable_p_walkfn (tree *tp, int *walk_subtrees,
			 void *data ATTRIBUTE_UNUSED)
{
  if (local_variable_p (*tp) && !DECL_ARTIFICIAL (*tp))
    return *tp;
  else if (TYPE_P (*tp))
    *walk_subtrees = 0;

  return NULL_TREE;
}


/* Check that ARG, which is a default-argument expression for a
   parameter DECL, is valid.  Returns ARG, or ERROR_MARK_NODE, if
   something goes wrong.  DECL may also be a _TYPE node, rather than a
   DECL, if there is no DECL available.  */

tree
check_default_argument (tree decl, tree arg)
{
  tree var;
  tree decl_type;

  if (TREE_CODE (arg) == DEFAULT_ARG)
    /* We get a DEFAULT_ARG when looking at an in-class declaration
       with a default argument.  Ignore the argument for now; we'll
       deal with it after the class is complete.  */
    return arg;

  if (TYPE_P (decl))
    {
      decl_type = decl;
      decl = NULL_TREE;
    }
  else
    decl_type = TREE_TYPE (decl);

  if (arg == error_mark_node
      || decl == error_mark_node
      || TREE_TYPE (arg) == error_mark_node
      || decl_type == error_mark_node)
    /* Something already went wrong.  There's no need to check
       further.  */
    return error_mark_node;

  /* [dcl.fct.default]

     A default argument expression is implicitly converted to the
     parameter type.  */
  if (!TREE_TYPE (arg)
      || !can_convert_arg (decl_type, TREE_TYPE (arg), arg, LOOKUP_NORMAL))
    {
      if (decl)
	error ("default argument for %q#D has type %qT",
	       decl, TREE_TYPE (arg));
      else
	error ("default argument for parameter of type %qT has type %qT",
	       decl_type, TREE_TYPE (arg));

      return error_mark_node;
    }

  /* [dcl.fct.default]

     Local variables shall not be used in default argument
     expressions.

     The keyword `this' shall not be used in a default argument of a
     member function.  */
  var = cp_walk_tree_without_duplicates (&arg, local_variable_p_walkfn, NULL);
  if (var)
    {
      error ("default argument %qE uses local variable %qD", arg, var);
      return error_mark_node;
    }

  /* All is well.  */
  return arg;
}

/* Returns a deprecated type used within TYPE, or NULL_TREE if none.  */

static tree
type_is_deprecated (tree type)
{
  enum tree_code code;
  if (TREE_DEPRECATED (type))
    return type;
  if (TYPE_NAME (type)
      && TREE_DEPRECATED (TYPE_NAME (type)))
    return type;

  /* Do warn about using typedefs to a deprecated class.  */
  if (TAGGED_TYPE_P (type) && type != TYPE_MAIN_VARIANT (type))
    return type_is_deprecated (TYPE_MAIN_VARIANT (type));

  code = TREE_CODE (type);

  if (code == POINTER_TYPE || code == REFERENCE_TYPE
      || code == OFFSET_TYPE || code == FUNCTION_TYPE
      || code == METHOD_TYPE || code == ARRAY_TYPE)
    return type_is_deprecated (TREE_TYPE (type));

  if (TYPE_PTRMEMFUNC_P (type))
    return type_is_deprecated
      (TREE_TYPE (TREE_TYPE (TYPE_PTRMEMFUNC_FN_TYPE (type))));

  return NULL_TREE;
}

/* Decode the list of parameter types for a function type.
   Given the list of things declared inside the parens,
   return a list of types.

   If this parameter does not end with an ellipsis, we append
   void_list_node.

   *PARMS is set to the chain of PARM_DECLs created.  */

static tree
grokparms (tree parmlist, tree *parms)
{
  tree result = NULL_TREE;
  tree decls = NULL_TREE;
  tree parm;
  int any_error = 0;

  for (parm = parmlist; parm != NULL_TREE; parm = TREE_CHAIN (parm))
    {
      tree type = NULL_TREE;
      tree init = TREE_PURPOSE (parm);
      tree decl = TREE_VALUE (parm);
      const char *errmsg;

      if (parm == void_list_node)
	break;

      if (! decl || TREE_TYPE (decl) == error_mark_node)
	continue;

      type = TREE_TYPE (decl);
      if (VOID_TYPE_P (type))
	{
	  if (same_type_p (type, void_type_node)
	      && DECL_SELF_REFERENCE_P (type)
	      && !DECL_NAME (decl) && !result && TREE_CHAIN (parm) == void_list_node)
	    /* this is a parmlist of `(void)', which is ok.  */
	    break;
	  cxx_incomplete_type_error (decl, type);
	  /* It's not a good idea to actually create parameters of
	     type `void'; other parts of the compiler assume that a
	     void type terminates the parameter list.  */
	  type = error_mark_node;
	  TREE_TYPE (decl) = error_mark_node;
	}

      if (type != error_mark_node
	  && TYPE_FOR_JAVA (type)
	  && MAYBE_CLASS_TYPE_P (type))
	{
	  error ("parameter %qD has Java class type", decl);
	  type = error_mark_node;
	  TREE_TYPE (decl) = error_mark_node;
	  init = NULL_TREE;
	}

      if (type != error_mark_node
	  && (errmsg = targetm.invalid_parameter_type (type)))
	{
	  error (errmsg);
	  type = error_mark_node;
	  TREE_TYPE (decl) = error_mark_node;
	}

      if (type != error_mark_node)
	{
	  if (deprecated_state != DEPRECATED_SUPPRESS)
	    {
	      tree deptype = type_is_deprecated (type);
	      if (deptype)
		warn_deprecated_use (deptype, NULL_TREE);
	    }

	  /* Top-level qualifiers on the parameters are
	     ignored for function types.  */
	  type = cp_build_qualified_type (type, 0);
	  if (TREE_CODE (type) == METHOD_TYPE)
	    {
	      error ("parameter %qD invalidly declared method type", decl);
	      type = build_pointer_type (type);
	      TREE_TYPE (decl) = type;
	    }
	  else if (abstract_virtuals_error (decl, type))
	    any_error = 1;  /* Seems like a good idea.  */
	  else if (POINTER_TYPE_P (type))
	    {
	      /* [dcl.fct]/6, parameter types cannot contain pointers
		 (references) to arrays of unknown bound.  */
	      tree t = TREE_TYPE (type);
	      int ptr = TYPE_PTR_P (type);

	      while (1)
		{
		  if (TYPE_PTR_P (t))
		    ptr = 1;
		  else if (TREE_CODE (t) != ARRAY_TYPE)
		    break;
		  else if (!TYPE_DOMAIN (t))
		    break;
		  t = TREE_TYPE (t);
		}
	      if (TREE_CODE (t) == ARRAY_TYPE)
		error (ptr
                       ? G_("parameter %qD includes pointer to array of "
                            "unknown bound %qT")
                       : G_("parameter %qD includes reference to array of "
                            "unknown bound %qT"),
                       decl, t);
	    }

	  if (any_error)
	    init = NULL_TREE;
	  else if (init && !processing_template_decl)
	    init = check_default_argument (decl, init);
	}

      if (TREE_CODE (decl) == PARM_DECL
          && FUNCTION_PARAMETER_PACK_P (decl)
          && TREE_CHAIN (parm)
          && TREE_CHAIN (parm) != void_list_node)
        error ("parameter packs must be at the end of the parameter list");

      DECL_CHAIN (decl) = decls;
      decls = decl;
      result = tree_cons (init, type, result);
    }
  decls = nreverse (decls);
  result = nreverse (result);
  if (parm)
    result = chainon (result, void_list_node);
  *parms = decls;

  return result;
}


/* D is a constructor or overloaded `operator='.

   Let T be the class in which D is declared. Then, this function
   returns:

   -1 if D's is an ill-formed constructor or copy assignment operator
      whose first parameter is of type `T'.
   0  if D is not a copy constructor or copy assignment
      operator.
   1  if D is a copy constructor or copy assignment operator whose
      first parameter is a reference to non-const qualified T.
   2  if D is a copy constructor or copy assignment operator whose
      first parameter is a reference to const qualified T.

   This function can be used as a predicate. Positive values indicate
   a copy constructor and nonzero values indicate a copy assignment
   operator.  */

int
copy_fn_p (const_tree d)
{
  tree args;
  tree arg_type;
  int result = 1;

  gcc_assert (DECL_FUNCTION_MEMBER_P (d));

  if (TREE_CODE (d) == TEMPLATE_DECL
      || (DECL_TEMPLATE_INFO (d)
	  && DECL_MEMBER_TEMPLATE_P (DECL_TI_TEMPLATE (d))))
    /* Instantiations of template member functions are never copy
       functions.  Note that member functions of templated classes are
       represented as template functions internally, and we must
       accept those as copy functions.  */
    return 0;

  args = FUNCTION_FIRST_USER_PARMTYPE (d);
  if (!args)
    return 0;

  arg_type = TREE_VALUE (args);
  if (arg_type == error_mark_node)
    return 0;

  if (TYPE_MAIN_VARIANT (arg_type) == DECL_CONTEXT (d))
    {
      /* Pass by value copy assignment operator.  */
      result = -1;
    }
  else if (TREE_CODE (arg_type) == REFERENCE_TYPE
	   && !TYPE_REF_IS_RVALUE (arg_type)
	   && TYPE_MAIN_VARIANT (TREE_TYPE (arg_type)) == DECL_CONTEXT (d))
    {
      if (CP_TYPE_CONST_P (TREE_TYPE (arg_type)))
	result = 2;
    }
  else
    return 0;

  args = TREE_CHAIN (args);

  if (args && args != void_list_node && !TREE_PURPOSE (args))
    /* There are more non-optional args.  */
    return 0;

  return result;
}

/* D is a constructor or overloaded `operator='.

   Let T be the class in which D is declared. Then, this function
   returns true when D is a move constructor or move assignment
   operator, false otherwise.  */

bool
move_fn_p (const_tree d)
{
  tree args;
  tree arg_type;
  bool result = false;

  gcc_assert (DECL_FUNCTION_MEMBER_P (d));

  if (cxx_dialect == cxx98)
    /* There are no move constructors if we are in C++98 mode.  */
    return false;

  if (TREE_CODE (d) == TEMPLATE_DECL
      || (DECL_TEMPLATE_INFO (d)
         && DECL_MEMBER_TEMPLATE_P (DECL_TI_TEMPLATE (d))))
    /* Instantiations of template member functions are never copy
       functions.  Note that member functions of templated classes are
       represented as template functions internally, and we must
       accept those as copy functions.  */
    return 0;

  args = FUNCTION_FIRST_USER_PARMTYPE (d);
  if (!args)
    return 0;

  arg_type = TREE_VALUE (args);
  if (arg_type == error_mark_node)
    return 0;

  if (TREE_CODE (arg_type) == REFERENCE_TYPE
      && TYPE_REF_IS_RVALUE (arg_type)
      && same_type_p (TYPE_MAIN_VARIANT (TREE_TYPE (arg_type)),
                      DECL_CONTEXT (d)))
    result = true;

  args = TREE_CHAIN (args);

  if (args && args != void_list_node && !TREE_PURPOSE (args))
    /* There are more non-optional args.  */
    return false;

  return result;
}

/* Remember any special properties of member function DECL.  */

void
grok_special_member_properties (tree decl)
{
  tree class_type;

  if (!DECL_NONSTATIC_MEMBER_FUNCTION_P (decl))
    return;

  class_type = DECL_CONTEXT (decl);
  if (DECL_CONSTRUCTOR_P (decl))
    {
      int ctor = copy_fn_p (decl);

      if (!DECL_ARTIFICIAL (decl))
	TYPE_HAS_USER_CONSTRUCTOR (class_type) = 1;

      if (ctor > 0)
	{
	  /* [class.copy]

	     A non-template constructor for class X is a copy
	     constructor if its first parameter is of type X&, const
	     X&, volatile X& or const volatile X&, and either there
	     are no other parameters or else all other parameters have
	     default arguments.  */
	  TYPE_HAS_COPY_CTOR (class_type) = 1;
	  if (user_provided_p (decl))
	    TYPE_HAS_COMPLEX_COPY_CTOR (class_type) = 1;
	  if (ctor > 1)
	    TYPE_HAS_CONST_COPY_CTOR (class_type) = 1;
	}
      else if (sufficient_parms_p (FUNCTION_FIRST_USER_PARMTYPE (decl)))
	{
	  TYPE_HAS_DEFAULT_CONSTRUCTOR (class_type) = 1;
	  if (user_provided_p (decl))
	    TYPE_HAS_COMPLEX_DFLT (class_type) = 1;
	}
      else if (move_fn_p (decl) && user_provided_p (decl))
	TYPE_HAS_COMPLEX_MOVE_CTOR (class_type) = 1;
      else if (is_list_ctor (decl))
	TYPE_HAS_LIST_CTOR (class_type) = 1;
    }
  else if (DECL_OVERLOADED_OPERATOR_P (decl) == NOP_EXPR)
    {
      /* [class.copy]

	 A non-template assignment operator for class X is a copy
	 assignment operator if its parameter is of type X, X&, const
	 X&, volatile X& or const volatile X&.  */

      int assop = copy_fn_p (decl);

      if (assop)
	{
	  TYPE_HAS_COPY_ASSIGN (class_type) = 1;
	  if (user_provided_p (decl))
	    TYPE_HAS_COMPLEX_COPY_ASSIGN (class_type) = 1;
	  if (assop != 1)
	    TYPE_HAS_CONST_COPY_ASSIGN (class_type) = 1;
	}
      else if (move_fn_p (decl) && user_provided_p (decl))
	TYPE_HAS_COMPLEX_MOVE_ASSIGN (class_type) = 1;
    }
  /* Destructors are handled in check_methods.  */
}

/* Check a constructor DECL has the correct form.  Complains
   if the class has a constructor of the form X(X).  */

int
grok_ctor_properties (const_tree ctype, const_tree decl)
{
  int ctor_parm = copy_fn_p (decl);

  if (ctor_parm < 0)
    {
      /* [class.copy]

	 A declaration of a constructor for a class X is ill-formed if
	 its first parameter is of type (optionally cv-qualified) X
	 and either there are no other parameters or else all other
	 parameters have default arguments.

	 We *don't* complain about member template instantiations that
	 have this form, though; they can occur as we try to decide
	 what constructor to use during overload resolution.  Since
	 overload resolution will never prefer such a constructor to
	 the non-template copy constructor (which is either explicitly
	 or implicitly defined), there's no need to worry about their
	 existence.  Theoretically, they should never even be
	 instantiated, but that's hard to forestall.  */
      error ("invalid constructor; you probably meant %<%T (const %T&)%>",
		ctype, ctype);
      return 0;
    }

  return 1;
}

/* An operator with this code is unary, but can also be binary.  */

static int
ambi_op_p (enum tree_code code)
{
  return (code == INDIRECT_REF
	  || code == ADDR_EXPR
	  || code == UNARY_PLUS_EXPR
	  || code == NEGATE_EXPR
	  || code == PREINCREMENT_EXPR
	  || code == PREDECREMENT_EXPR);
}

/* An operator with this name can only be unary.  */

static int
unary_op_p (enum tree_code code)
{
  return (code == TRUTH_NOT_EXPR
	  || code == BIT_NOT_EXPR
	  || code == COMPONENT_REF
	  || code == TYPE_EXPR);
}

/* DECL is a declaration for an overloaded operator.  If COMPLAIN is true,
   errors are issued for invalid declarations.  */

bool
grok_op_properties (tree decl, bool complain)
{
  tree argtypes = TYPE_ARG_TYPES (TREE_TYPE (decl));
  tree argtype;
  int methodp = (TREE_CODE (TREE_TYPE (decl)) == METHOD_TYPE);
  tree name = DECL_NAME (decl);
  enum tree_code operator_code;
  int arity;
  bool ellipsis_p;
  tree class_type;

  /* Count the number of arguments and check for ellipsis.  */
  for (argtype = argtypes, arity = 0;
       argtype && argtype != void_list_node;
       argtype = TREE_CHAIN (argtype))
    ++arity;
  ellipsis_p = !argtype;

  class_type = DECL_CONTEXT (decl);
  if (class_type && !CLASS_TYPE_P (class_type))
    class_type = NULL_TREE;

  if (DECL_CONV_FN_P (decl))
    operator_code = TYPE_EXPR;
  else
    do
      {
#define DEF_OPERATOR(NAME, CODE, MANGLING, ARITY, ASSN_P)	\
	if (ansi_opname (CODE) == name)				\
	  {							\
	    operator_code = (CODE);				\
	    break;						\
	  }							\
	else if (ansi_assopname (CODE) == name)			\
	  {							\
	    operator_code = (CODE);				\
	    DECL_ASSIGNMENT_OPERATOR_P (decl) = 1;		\
	    break;						\
	  }

#include "operators.def"
#undef DEF_OPERATOR

	gcc_unreachable ();
      }
    while (0);
  gcc_assert (operator_code != MAX_TREE_CODES);
  SET_OVERLOADED_OPERATOR_CODE (decl, operator_code);

  if (class_type)
    switch (operator_code)
      {
      case NEW_EXPR:
	TYPE_HAS_NEW_OPERATOR (class_type) = 1;
	break;

      case DELETE_EXPR:
	TYPE_GETS_DELETE (class_type) |= 1;
	break;

      case VEC_NEW_EXPR:
	TYPE_HAS_ARRAY_NEW_OPERATOR (class_type) = 1;
	break;

      case VEC_DELETE_EXPR:
	TYPE_GETS_DELETE (class_type) |= 2;
	break;

      default:
	break;
      }

    /* [basic.std.dynamic.allocation]/1:

       A program is ill-formed if an allocation function is declared
       in a namespace scope other than global scope or declared static
       in global scope.

       The same also holds true for deallocation functions.  */
  if (operator_code == NEW_EXPR || operator_code == VEC_NEW_EXPR
      || operator_code == DELETE_EXPR || operator_code == VEC_DELETE_EXPR)
    {
      if (DECL_NAMESPACE_SCOPE_P (decl))
	{
	  if (CP_DECL_CONTEXT (decl) != global_namespace)
	    {
	      error ("%qD may not be declared within a namespace", decl);
	      return false;
	    }
	  else if (!TREE_PUBLIC (decl))
	    {
	      error ("%qD may not be declared as static", decl);
	      return false;
	    }
	}
    }

  if (operator_code == NEW_EXPR || operator_code == VEC_NEW_EXPR)
    {
      TREE_TYPE (decl) = coerce_new_type (TREE_TYPE (decl));
      DECL_IS_OPERATOR_NEW (decl) = 1;
    }
  else if (operator_code == DELETE_EXPR || operator_code == VEC_DELETE_EXPR)
    TREE_TYPE (decl) = coerce_delete_type (TREE_TYPE (decl));
  else
    {
      /* An operator function must either be a non-static member function
	 or have at least one parameter of a class, a reference to a class,
	 an enumeration, or a reference to an enumeration.  13.4.0.6 */
      if (! methodp || DECL_STATIC_FUNCTION_P (decl))
	{
	  if (operator_code == TYPE_EXPR
	      || operator_code == CALL_EXPR
	      || operator_code == COMPONENT_REF
	      || operator_code == ARRAY_REF
	      || operator_code == NOP_EXPR)
	    {
	      error ("%qD must be a nonstatic member function", decl);
	      return false;
	    }
	  else
	    {
	      tree p;

	      if (DECL_STATIC_FUNCTION_P (decl))
		{
		  error ("%qD must be either a non-static member "
			 "function or a non-member function", decl);
		  return false;
		}

	      for (p = argtypes; p && p != void_list_node; p = TREE_CHAIN (p))
		{
		  tree arg = non_reference (TREE_VALUE (p));
		  if (arg == error_mark_node)
		    return false;

		  /* MAYBE_CLASS_TYPE_P, rather than CLASS_TYPE_P, is used
		     because these checks are performed even on
		     template functions.  */
		  if (MAYBE_CLASS_TYPE_P (arg)
		      || TREE_CODE (arg) == ENUMERAL_TYPE)
		    break;
		}

	      if (!p || p == void_list_node)
		{
		  if (complain)
		    error ("%qD must have an argument of class or "
			   "enumerated type", decl);
		  return false;
		}
	    }
	}

      /* There are no restrictions on the arguments to an overloaded
	 "operator ()".  */
      if (operator_code == CALL_EXPR)
	return true;

      /* Warn about conversion operators that will never be used.  */
      if (IDENTIFIER_TYPENAME_P (name)
	  && ! DECL_TEMPLATE_INFO (decl)
	  && warn_conversion
	  /* Warn only declaring the function; there is no need to
	     warn again about out-of-class definitions.  */
	  && class_type == current_class_type)
	{
	  tree t = TREE_TYPE (name);
	  int ref = (TREE_CODE (t) == REFERENCE_TYPE);

	  if (ref)
	    t = TYPE_MAIN_VARIANT (TREE_TYPE (t));

	  if (TREE_CODE (t) == VOID_TYPE)
            warning (OPT_Wconversion,
                     ref
                     ? G_("conversion to a reference to void "
                          "will never use a type conversion operator")
                     : G_("conversion to void "
                          "will never use a type conversion operator"));
	  else if (class_type)
	    {
	      if (t == class_type)
                warning (OPT_Wconversion,
                     ref
                     ? G_("conversion to a reference to the same type "
                          "will never use a type conversion operator")
                     : G_("conversion to the same type "
                          "will never use a type conversion operator"));		
	      /* Don't force t to be complete here.  */
	      else if (MAYBE_CLASS_TYPE_P (t)
		       && COMPLETE_TYPE_P (t)
		       && DERIVED_FROM_P (t, class_type))
                 warning (OPT_Wconversion,
                          ref
                          ? G_("conversion to a reference to a base class "
                               "will never use a type conversion operator")
                          : G_("conversion to a base class "
                               "will never use a type conversion operator"));		
	    }

	}

      if (operator_code == COND_EXPR)
	{
	  /* 13.4.0.3 */
	  error ("ISO C++ prohibits overloading operator ?:");
	  return false;
	}
      else if (ellipsis_p)
	{
	  error ("%qD must not have variable number of arguments", decl);
	  return false;
	}
      else if (ambi_op_p (operator_code))
	{
	  if (arity == 1)
	    /* We pick the one-argument operator codes by default, so
	       we don't have to change anything.  */
	    ;
	  else if (arity == 2)
	    {
	      /* If we thought this was a unary operator, we now know
		 it to be a binary operator.  */
	      switch (operator_code)
		{
		case INDIRECT_REF:
		  operator_code = MULT_EXPR;
		  break;

		case ADDR_EXPR:
		  operator_code = BIT_AND_EXPR;
		  break;

		case UNARY_PLUS_EXPR:
		  operator_code = PLUS_EXPR;
		  break;

		case NEGATE_EXPR:
		  operator_code = MINUS_EXPR;
		  break;

		case PREINCREMENT_EXPR:
		  operator_code = POSTINCREMENT_EXPR;
		  break;

		case PREDECREMENT_EXPR:
		  operator_code = POSTDECREMENT_EXPR;
		  break;

		default:
		  gcc_unreachable ();
		}

	      SET_OVERLOADED_OPERATOR_CODE (decl, operator_code);

	      if ((operator_code == POSTINCREMENT_EXPR
		   || operator_code == POSTDECREMENT_EXPR)
		  && ! processing_template_decl
		  && ! same_type_p (TREE_VALUE (TREE_CHAIN (argtypes)), integer_type_node))
		{
		  if (methodp)
		    error ("postfix %qD must take %<int%> as its argument",
			   decl);
		  else
		    error ("postfix %qD must take %<int%> as its second "
			   "argument", decl);
		  return false;
		}
	    }
	  else
	    {
	      if (methodp)
		error ("%qD must take either zero or one argument", decl);
	      else
		error ("%qD must take either one or two arguments", decl);
	      return false;
	    }

	  /* More Effective C++ rule 6.  */
	  if (warn_ecpp
	      && (operator_code == POSTINCREMENT_EXPR
		  || operator_code == POSTDECREMENT_EXPR
		  || operator_code == PREINCREMENT_EXPR
		  || operator_code == PREDECREMENT_EXPR))
	    {
	      tree arg = TREE_VALUE (argtypes);
	      tree ret = TREE_TYPE (TREE_TYPE (decl));
	      if (methodp || TREE_CODE (arg) == REFERENCE_TYPE)
		arg = TREE_TYPE (arg);
	      arg = TYPE_MAIN_VARIANT (arg);
	      if (operator_code == PREINCREMENT_EXPR
		  || operator_code == PREDECREMENT_EXPR)
		{
		  if (TREE_CODE (ret) != REFERENCE_TYPE
		      || !same_type_p (TYPE_MAIN_VARIANT (TREE_TYPE (ret)),
				       arg))
		    warning (OPT_Weffc__, "prefix %qD should return %qT", decl,
			     build_reference_type (arg));
		}
	      else
		{
		  if (!same_type_p (TYPE_MAIN_VARIANT (ret), arg))
		    warning (OPT_Weffc__, "postfix %qD should return %qT", decl, arg);
		}
	    }
	}
      else if (unary_op_p (operator_code))
	{
	  if (arity != 1)
	    {
	      if (methodp)
		error ("%qD must take %<void%>", decl);
	      else
		error ("%qD must take exactly one argument", decl);
	      return false;
	    }
	}
      else /* if (binary_op_p (operator_code)) */
	{
	  if (arity != 2)
	    {
	      if (methodp)
		error ("%qD must take exactly one argument", decl);
	      else
		error ("%qD must take exactly two arguments", decl);
	      return false;
	    }

	  /* More Effective C++ rule 7.  */
	  if (warn_ecpp
	      && (operator_code == TRUTH_ANDIF_EXPR
		  || operator_code == TRUTH_ORIF_EXPR
		  || operator_code == COMPOUND_EXPR))
	    warning (OPT_Weffc__, "user-defined %qD always evaluates both arguments",
		     decl);
	}

      /* Effective C++ rule 23.  */
      if (warn_ecpp
	  && arity == 2
	  && !DECL_ASSIGNMENT_OPERATOR_P (decl)
	  && (operator_code == PLUS_EXPR
	      || operator_code == MINUS_EXPR
	      || operator_code == TRUNC_DIV_EXPR
	      || operator_code == MULT_EXPR
	      || operator_code == TRUNC_MOD_EXPR)
	  && TREE_CODE (TREE_TYPE (TREE_TYPE (decl))) == REFERENCE_TYPE)
	warning (OPT_Weffc__, "%qD should return by value", decl);

      /* [over.oper]/8 */
      for (; argtypes && argtypes != void_list_node;
	  argtypes = TREE_CHAIN (argtypes))
	if (TREE_PURPOSE (argtypes))
	  {
	    TREE_PURPOSE (argtypes) = NULL_TREE;
	    if (operator_code == POSTINCREMENT_EXPR
		|| operator_code == POSTDECREMENT_EXPR)
	      {
		pedwarn (input_location, OPT_pedantic, "%qD cannot have default arguments", 
			 decl);
	      }
	    else
	      {
		error ("%qD cannot have default arguments", decl);
		return false;
	      }
	  }
    }
  return true;
}

/* Return a string giving the keyword associate with CODE.  */

static const char *
tag_name (enum tag_types code)
{
  switch (code)
    {
    case record_type:
      return "struct";
    case class_type:
      return "class";
    case union_type:
      return "union";
    case enum_type:
      return "enum";
    case typename_type:
      return "typename";
    default:
      gcc_unreachable ();
    }
}

/* Name lookup in an elaborated-type-specifier (after the keyword
   indicated by TAG_CODE) has found the TYPE_DECL DECL.  If the
   elaborated-type-specifier is invalid, issue a diagnostic and return
   error_mark_node; otherwise, return the *_TYPE to which it referred.
   If ALLOW_TEMPLATE_P is true, TYPE may be a class template.  */

tree
check_elaborated_type_specifier (enum tag_types tag_code,
				 tree decl,
				 bool allow_template_p)
{
  tree type;

  /* In the case of:

       struct S { struct S *p; };

     name lookup will find the TYPE_DECL for the implicit "S::S"
     typedef.  Adjust for that here.  */
  if (DECL_SELF_REFERENCE_P (decl))
    decl = TYPE_NAME (TREE_TYPE (decl));

  type = TREE_TYPE (decl);

  /* Check TEMPLATE_TYPE_PARM first because DECL_IMPLICIT_TYPEDEF_P
     is false for this case as well.  */
  if (TREE_CODE (type) == TEMPLATE_TYPE_PARM)
    {
      error ("using template type parameter %qT after %qs",
	     type, tag_name (tag_code));
      return error_mark_node;
    }
  /*   [dcl.type.elab]

       If the identifier resolves to a typedef-name or a template
       type-parameter, the elaborated-type-specifier is ill-formed.

     In other words, the only legitimate declaration to use in the
     elaborated type specifier is the implicit typedef created when
     the type is declared.  */
  else if (!DECL_IMPLICIT_TYPEDEF_P (decl)
	   && !DECL_SELF_REFERENCE_P (decl)
	   && tag_code != typename_type)
    {
      error ("using typedef-name %qD after %qs", decl, tag_name (tag_code));
      error ("%q+D has a previous declaration here", decl);
      return error_mark_node;
    }
  else if (TREE_CODE (type) != RECORD_TYPE
	   && TREE_CODE (type) != UNION_TYPE
	   && tag_code != enum_type
	   && tag_code != typename_type)
    {
      error ("%qT referred to as %qs", type, tag_name (tag_code));
      error ("%q+T has a previous declaration here", type);
      return error_mark_node;
    }
  else if (TREE_CODE (type) != ENUMERAL_TYPE
	   && tag_code == enum_type)
    {
      error ("%qT referred to as enum", type);
      error ("%q+T has a previous declaration here", type);
      return error_mark_node;
    }
  else if (!allow_template_p
	   && TREE_CODE (type) == RECORD_TYPE
	   && CLASSTYPE_IS_TEMPLATE (type))
    {
      /* If a class template appears as elaborated type specifier
	 without a template header such as:

	   template <class T> class C {};
	   void f(class C);		// No template header here

	 then the required template argument is missing.  */
      error ("template argument required for %<%s %T%>",
	     tag_name (tag_code),
	     DECL_NAME (CLASSTYPE_TI_TEMPLATE (type)));
      return error_mark_node;
    }

  return type;
}

/* Lookup NAME in elaborate type specifier in scope according to
   SCOPE and issue diagnostics if necessary.
   Return *_TYPE node upon success, NULL_TREE when the NAME is not
   found, and ERROR_MARK_NODE for type error.  */

static tree
lookup_and_check_tag (enum tag_types tag_code, tree name,
		      tag_scope scope, bool template_header_p)
{
  tree t;
  tree decl;
  if (scope == ts_global)
    {
      /* First try ordinary name lookup, ignoring hidden class name
	 injected via friend declaration.  */
      decl = lookup_name_prefer_type (name, 2);
      /* If that fails, the name will be placed in the smallest
	 non-class, non-function-prototype scope according to 3.3.1/5.
	 We may already have a hidden name declared as friend in this
	 scope.  So lookup again but not ignoring hidden names.
	 If we find one, that name will be made visible rather than
	 creating a new tag.  */
      if (!decl)
	decl = lookup_type_scope (name, ts_within_enclosing_non_class);
    }
  else
    decl = lookup_type_scope (name, scope);

  if (decl && DECL_CLASS_TEMPLATE_P (decl))
    decl = DECL_TEMPLATE_RESULT (decl);

  if (decl && TREE_CODE (decl) == TYPE_DECL)
    {
      /* Look for invalid nested type:
	   class C {
	     class C {};
	   };  */
      if (scope == ts_current && DECL_SELF_REFERENCE_P (decl))
	{
	  error ("%qD has the same name as the class in which it is "
		 "declared",
		 decl);
	  return error_mark_node;
	}

      /* Two cases we need to consider when deciding if a class
	 template is allowed as an elaborated type specifier:
	 1. It is a self reference to its own class.
	 2. It comes with a template header.

	 For example:

	   template <class T> class C {
	     class C *c1;		// DECL_SELF_REFERENCE_P is true
	     class D;
	   };
	   template <class U> class C; // template_header_p is true
	   template <class T> class C<T>::D {
	     class C *c2;		// DECL_SELF_REFERENCE_P is true
	   };  */

      t = check_elaborated_type_specifier (tag_code,
					   decl,
					   template_header_p
					   | DECL_SELF_REFERENCE_P (decl));
      return t;
    }
  else if (decl && TREE_CODE (decl) == TREE_LIST)
    {
      error ("reference to %qD is ambiguous", name);
      print_candidates (decl);
      return error_mark_node;
    }
  else
    return NULL_TREE;
}

/* Get the struct, enum or union (TAG_CODE says which) with tag NAME.
   Define the tag as a forward-reference if it is not defined.

   If a declaration is given, process it here, and report an error if
   multiple declarations are not identical.

   SCOPE is TS_CURRENT when this is also a definition.  Only look in
   the current frame for the name (since C++ allows new names in any
   scope.)  It is TS_WITHIN_ENCLOSING_NON_CLASS if this is a friend
   declaration.  Only look beginning from the current scope outward up
   till the nearest non-class scope.  Otherwise it is TS_GLOBAL.

   TEMPLATE_HEADER_P is true when this declaration is preceded by
   a set of template parameters.  */

tree
xref_tag (enum tag_types tag_code, tree name,
	  tag_scope scope, bool template_header_p)
{
  enum tree_code code;
  tree t;
  tree context = NULL_TREE;

  timevar_push (TV_NAME_LOOKUP);

  gcc_assert (TREE_CODE (name) == IDENTIFIER_NODE);

  switch (tag_code)
    {
    case record_type:
    case class_type:
      code = RECORD_TYPE;
      break;
    case union_type:
      code = UNION_TYPE;
      break;
    case enum_type:
      code = ENUMERAL_TYPE;
      break;
    default:
      gcc_unreachable ();
    }

  /* In case of anonymous name, xref_tag is only called to
     make type node and push name.  Name lookup is not required.  */
  if (ANON_AGGRNAME_P (name))
    t = NULL_TREE;
  else
    t = lookup_and_check_tag  (tag_code, name,
			       scope, template_header_p);

  if (t == error_mark_node)
    POP_TIMEVAR_AND_RETURN (TV_NAME_LOOKUP, error_mark_node);

  if (scope != ts_current && t && current_class_type
      && template_class_depth (current_class_type)
      && template_header_p)
    {
      /* Since SCOPE is not TS_CURRENT, we are not looking at a
	 definition of this tag.  Since, in addition, we are currently
	 processing a (member) template declaration of a template
	 class, we must be very careful; consider:

	   template <class X>
	   struct S1

	   template <class U>
	   struct S2
	   { template <class V>
	   friend struct S1; };

	 Here, the S2::S1 declaration should not be confused with the
	 outer declaration.  In particular, the inner version should
	 have a template parameter of level 2, not level 1.  This
	 would be particularly important if the member declaration
	 were instead:

	   template <class V = U> friend struct S1;

	 say, when we should tsubst into `U' when instantiating
	 S2.  On the other hand, when presented with:

	   template <class T>
	   struct S1 {
	     template <class U>
	     struct S2 {};
	     template <class U>
	     friend struct S2;
	   };

	 we must find the inner binding eventually.  We
	 accomplish this by making sure that the new type we
	 create to represent this declaration has the right
	 TYPE_CONTEXT.  */
      context = TYPE_CONTEXT (t);
      t = NULL_TREE;
    }

  if (! t)
    {
      /* If no such tag is yet defined, create a forward-reference node
	 and record it as the "definition".
	 When a real declaration of this type is found,
	 the forward-reference will be altered into a real type.  */
      if (code == ENUMERAL_TYPE)
	{
	  error ("use of enum %q#D without previous declaration", name);
	  POP_TIMEVAR_AND_RETURN (TV_NAME_LOOKUP, error_mark_node);
	}
      else
	{
	  t = make_class_type (code);
	  TYPE_CONTEXT (t) = context;
	  t = pushtag (name, t, scope);
	}
    }
  else
    {
      if (template_header_p && MAYBE_CLASS_TYPE_P (t))
        {
	  if (!redeclare_class_template (t, current_template_parms))
            POP_TIMEVAR_AND_RETURN (TV_NAME_LOOKUP, error_mark_node);
        }
      else if (!processing_template_decl
	       && CLASS_TYPE_P (t)
	       && CLASSTYPE_IS_TEMPLATE (t))
	{
	  error ("redeclaration of %qT as a non-template", t);
	  error ("previous declaration %q+D", t);
	  POP_TIMEVAR_AND_RETURN (TV_NAME_LOOKUP, error_mark_node);
	}

      /* Make injected friend class visible.  */
      if (scope != ts_within_enclosing_non_class
	  && hidden_name_p (TYPE_NAME (t)))
	{
	  DECL_ANTICIPATED (TYPE_NAME (t)) = 0;
	  DECL_FRIEND_P (TYPE_NAME (t)) = 0;

	  if (TYPE_TEMPLATE_INFO (t))
	    {
	      DECL_ANTICIPATED (TYPE_TI_TEMPLATE (t)) = 0;
	      DECL_FRIEND_P (TYPE_TI_TEMPLATE (t)) = 0;
	    }
	}
    }

  POP_TIMEVAR_AND_RETURN (TV_NAME_LOOKUP, t);
}

tree
xref_tag_from_type (tree old, tree id, tag_scope scope)
{
  enum tag_types tag_kind;

  if (TREE_CODE (old) == RECORD_TYPE)
    tag_kind = (CLASSTYPE_DECLARED_CLASS (old) ? class_type : record_type);
  else
    tag_kind  = union_type;

  if (id == NULL_TREE)
    id = TYPE_IDENTIFIER (old);

  return xref_tag (tag_kind, id, scope, false);
}

/* Create the binfo hierarchy for REF with (possibly NULL) base list
   BASE_LIST.  For each element on BASE_LIST the TREE_PURPOSE is an
   access_* node, and the TREE_VALUE is the type of the base-class.
   Non-NULL TREE_TYPE indicates virtual inheritance.  
 
   Returns true if the binfo hierarchy was successfully created,
   false if an error was detected. */

bool
xref_basetypes (tree ref, tree base_list)
{
  tree *basep;
  tree binfo, base_binfo;
  unsigned max_vbases = 0; /* Maximum direct & indirect virtual bases.  */
  unsigned max_bases = 0;  /* Maximum direct bases.  */
  int i;
  tree default_access;
  tree igo_prev; /* Track Inheritance Graph Order.  */

  if (ref == error_mark_node)
    return false;

  /* The base of a derived class is private by default, all others are
     public.  */
  default_access = (TREE_CODE (ref) == RECORD_TYPE
		    && CLASSTYPE_DECLARED_CLASS (ref)
		    ? access_private_node : access_public_node);

  /* First, make sure that any templates in base-classes are
     instantiated.  This ensures that if we call ourselves recursively
     we do not get confused about which classes are marked and which
     are not.  */
  basep = &base_list;
  while (*basep)
    {
      tree basetype = TREE_VALUE (*basep);

      if (!(processing_template_decl && uses_template_parms (basetype))
	  && !complete_type_or_else (basetype, NULL))
	/* An incomplete type.  Remove it from the list.  */
	*basep = TREE_CHAIN (*basep);
      else
	{
	  max_bases++;
	  if (TREE_TYPE (*basep))
	    max_vbases++;
	  if (CLASS_TYPE_P (basetype))
	    max_vbases += VEC_length (tree, CLASSTYPE_VBASECLASSES (basetype));
	  basep = &TREE_CHAIN (*basep);
	}
    }

  TYPE_MARKED_P (ref) = 1;

  /* The binfo slot should be empty, unless this is an (ill-formed)
     redefinition.  */
  if (TYPE_BINFO (ref) && !TYPE_SIZE (ref))
    {
      error ("redefinition of %q#T", ref);
      return false;
    }

  gcc_assert (TYPE_MAIN_VARIANT (ref) == ref);

  binfo = make_tree_binfo (max_bases);

  TYPE_BINFO (ref) = binfo;
  BINFO_OFFSET (binfo) = size_zero_node;
  BINFO_TYPE (binfo) = ref;

  /* Apply base-class info set up to the variants of this type.  */
  fixup_type_variants (ref);

  if (max_bases)
    {
      BINFO_BASE_ACCESSES (binfo) = VEC_alloc (tree, gc, max_bases);
      /* An aggregate cannot have baseclasses.  */
      CLASSTYPE_NON_AGGREGATE (ref) = 1;

      if (TREE_CODE (ref) == UNION_TYPE)
        {
	  error ("derived union %qT invalid", ref);
          return false;
        }
    }

  if (max_bases > 1)
    {
      if (TYPE_FOR_JAVA (ref))
        {
	  error ("Java class %qT cannot have multiple bases", ref);
          return false;
        }
    }

  if (max_vbases)
    {
      CLASSTYPE_VBASECLASSES (ref) = VEC_alloc (tree, gc, max_vbases);

      if (TYPE_FOR_JAVA (ref))
        {
	  error ("Java class %qT cannot have virtual bases", ref);
          return false;
        }
    }

  for (igo_prev = binfo; base_list; base_list = TREE_CHAIN (base_list))
    {
      tree access = TREE_PURPOSE (base_list);
      int via_virtual = TREE_TYPE (base_list) != NULL_TREE;
      tree basetype = TREE_VALUE (base_list);

      if (access == access_default_node)
	access = default_access;

      if (PACK_EXPANSION_P (basetype))
        basetype = PACK_EXPANSION_PATTERN (basetype);
      if (TREE_CODE (basetype) == TYPE_DECL)
	basetype = TREE_TYPE (basetype);
      if (!MAYBE_CLASS_TYPE_P (basetype) || TREE_CODE (basetype) == UNION_TYPE)
	{
	  error ("base type %qT fails to be a struct or class type",
		 basetype);
	  return false;
	}

      if (TYPE_FOR_JAVA (basetype) && (current_lang_depth () == 0))
	TYPE_FOR_JAVA (ref) = 1;

      base_binfo = NULL_TREE;
      if (CLASS_TYPE_P (basetype) && !dependent_type_p (basetype))
	{
	  base_binfo = TYPE_BINFO (basetype);
	  /* The original basetype could have been a typedef'd type.  */
	  basetype = BINFO_TYPE (base_binfo);

	  /* Inherit flags from the base.  */
	  TYPE_HAS_NEW_OPERATOR (ref)
	    |= TYPE_HAS_NEW_OPERATOR (basetype);
	  TYPE_HAS_ARRAY_NEW_OPERATOR (ref)
	    |= TYPE_HAS_ARRAY_NEW_OPERATOR (basetype);
	  TYPE_GETS_DELETE (ref) |= TYPE_GETS_DELETE (basetype);
	  TYPE_HAS_CONVERSION (ref) |= TYPE_HAS_CONVERSION (basetype);
	  CLASSTYPE_DIAMOND_SHAPED_P (ref)
	    |= CLASSTYPE_DIAMOND_SHAPED_P (basetype);
	  CLASSTYPE_REPEATED_BASE_P (ref)
	    |= CLASSTYPE_REPEATED_BASE_P (basetype);
	}

      /* We must do this test after we've seen through a typedef
	 type.  */
      if (TYPE_MARKED_P (basetype))
	{
	  if (basetype == ref)
	    error ("recursive type %qT undefined", basetype);
	  else
	    error ("duplicate base type %qT invalid", basetype);
	  return false;
	}

      if (PACK_EXPANSION_P (TREE_VALUE (base_list)))
        /* Regenerate the pack expansion for the bases. */
        basetype = make_pack_expansion (basetype);

      TYPE_MARKED_P (basetype) = 1;

      base_binfo = copy_binfo (base_binfo, basetype, ref,
			       &igo_prev, via_virtual);
      if (!BINFO_INHERITANCE_CHAIN (base_binfo))
	BINFO_INHERITANCE_CHAIN (base_binfo) = binfo;

      BINFO_BASE_APPEND (binfo, base_binfo);
      BINFO_BASE_ACCESS_APPEND (binfo, access);
    }

  if (VEC_space (tree, CLASSTYPE_VBASECLASSES (ref), 1))
    /* If we have space in the vbase vector, we must have shared at
       least one of them, and are therefore diamond shaped.  */
    CLASSTYPE_DIAMOND_SHAPED_P (ref) = 1;

  /* Unmark all the types.  */
  for (i = 0; BINFO_BASE_ITERATE (binfo, i, base_binfo); i++)
    TYPE_MARKED_P (BINFO_TYPE (base_binfo)) = 0;
  TYPE_MARKED_P (ref) = 0;

  /* Now see if we have a repeated base type.  */
  if (!CLASSTYPE_REPEATED_BASE_P (ref))
    {
      for (base_binfo = binfo; base_binfo;
	   base_binfo = TREE_CHAIN (base_binfo))
	{
	  if (TYPE_MARKED_P (BINFO_TYPE (base_binfo)))
	    {
	      CLASSTYPE_REPEATED_BASE_P (ref) = 1;
	      break;
	    }
	  TYPE_MARKED_P (BINFO_TYPE (base_binfo)) = 1;
	}
      for (base_binfo = binfo; base_binfo;
	   base_binfo = TREE_CHAIN (base_binfo))
	if (TYPE_MARKED_P (BINFO_TYPE (base_binfo)))
	  TYPE_MARKED_P (BINFO_TYPE (base_binfo)) = 0;
	else
	  break;
    }

  return true;
}


/* Begin compiling the definition of an enumeration type.
   NAME is its name, 

   UNDERLYING_TYPE is the type that will be used as the storage for
   the enumeration type. This should be NULL_TREE if no storage type
   was specified.

   SCOPED_ENUM_P is true if this is a scoped enumeration type.

   Returns the type object, as yet incomplete.
   Also records info about it so that build_enumerator
   may be used to declare the individual values as they are read.  */

tree
start_enum (tree name, tree underlying_type, bool scoped_enum_p)
{
  tree enumtype;

  gcc_assert (TREE_CODE (name) == IDENTIFIER_NODE);

  /* If this is the real definition for a previous forward reference,
     fill in the contents in the same object that used to be the
     forward reference.  */

  enumtype = lookup_and_check_tag (enum_type, name,
				   /*tag_scope=*/ts_current,
				   /*template_header_p=*/false);

  if (enumtype != NULL_TREE && TREE_CODE (enumtype) == ENUMERAL_TYPE)
    {
      error_at (input_location, "multiple definition of %q#T", enumtype);
      error_at (DECL_SOURCE_LOCATION (TYPE_MAIN_DECL (enumtype)),
		"previous definition here");
      /* Clear out TYPE_VALUES, and start again.  */
      TYPE_VALUES (enumtype) = NULL_TREE;
    }
  else
    {
      /* In case of error, make a dummy enum to allow parsing to
	 continue.  */
      if (enumtype == error_mark_node)
	name = make_anon_name ();

      enumtype = cxx_make_type (ENUMERAL_TYPE);
      enumtype = pushtag (name, enumtype, /*tag_scope=*/ts_current);
    }

  if (enumtype == error_mark_node)
    return enumtype;

  if (scoped_enum_p)
    {
      SET_SCOPED_ENUM_P (enumtype, 1);
      begin_scope (sk_scoped_enum, enumtype);

      /* [C++0x dcl.enum]p5: 

          If not explicitly specified, the underlying type of a scoped
          enumeration type is int.  */
      if (!underlying_type)
        underlying_type = integer_type_node;
    }

  if (underlying_type)
    {
      if (CP_INTEGRAL_TYPE_P (underlying_type))
        {
          TYPE_MIN_VALUE (enumtype) = TYPE_MIN_VALUE (underlying_type);
          TYPE_MAX_VALUE (enumtype) = TYPE_MAX_VALUE (underlying_type);
          TYPE_SIZE (enumtype) = TYPE_SIZE (underlying_type);
          TYPE_SIZE_UNIT (enumtype) = TYPE_SIZE_UNIT (underlying_type);
          SET_TYPE_MODE (enumtype, TYPE_MODE (underlying_type));
          TYPE_PRECISION (enumtype) = TYPE_PRECISION (underlying_type);
          TYPE_ALIGN (enumtype) = TYPE_ALIGN (underlying_type);
          TYPE_USER_ALIGN (enumtype) = TYPE_USER_ALIGN (underlying_type);
          TYPE_UNSIGNED (enumtype) = TYPE_UNSIGNED (underlying_type);
          ENUM_UNDERLYING_TYPE (enumtype) = underlying_type;
        }
      else if (!dependent_type_p (underlying_type))
        error ("underlying type %<%T%> of %<%T%> must be an integral type", 
               underlying_type, enumtype);
    }

  return enumtype;
}

/* After processing and defining all the values of an enumeration type,
   install their decls in the enumeration type and finish it off.
   ENUMTYPE is the type object and VALUES a list of name-value pairs.  */

void
finish_enum (tree enumtype)
{
  tree values;
  tree decl;
  tree minnode;
  tree maxnode;
  tree value;
  tree t;
  tree underlying_type = NULL_TREE;
  bool fixed_underlying_type_p 
    = ENUM_UNDERLYING_TYPE (enumtype) != NULL_TREE;

  /* We built up the VALUES in reverse order.  */
  TYPE_VALUES (enumtype) = nreverse (TYPE_VALUES (enumtype));

  /* For an enum defined in a template, just set the type of the values;
     all further processing is postponed until the template is
     instantiated.  We need to set the type so that tsubst of a CONST_DECL
     works.  */
  if (processing_template_decl)
    {
      for (values = TYPE_VALUES (enumtype);
	   values;
	   values = TREE_CHAIN (values))
	TREE_TYPE (TREE_VALUE (values)) = enumtype;
      if (at_function_scope_p ())
	add_stmt (build_min (TAG_DEFN, enumtype));
      if (SCOPED_ENUM_P (enumtype))
	finish_scope ();
      return;
    }

  /* Determine the minimum and maximum values of the enumerators.  */
  if (TYPE_VALUES (enumtype))
    {
      minnode = maxnode = NULL_TREE;

      for (values = TYPE_VALUES (enumtype);
           values;
           values = TREE_CHAIN (values))
        {
          decl = TREE_VALUE (values);

          /* [dcl.enum]: Following the closing brace of an enum-specifier,
             each enumerator has the type of its enumeration.  Prior to the
             closing brace, the type of each enumerator is the type of its
             initializing value.  */
          TREE_TYPE (decl) = enumtype;

          /* Update the minimum and maximum values, if appropriate.  */
          value = DECL_INITIAL (decl);
          if (value == error_mark_node)
            value = integer_zero_node;
          /* Figure out what the minimum and maximum values of the
             enumerators are.  */
          if (!minnode)
            minnode = maxnode = value;
          else if (tree_int_cst_lt (maxnode, value))
            maxnode = value;
          else if (tree_int_cst_lt (value, minnode))
            minnode = value;
        }
    }
  else
    /* [dcl.enum]
       
       If the enumerator-list is empty, the underlying type is as if
       the enumeration had a single enumerator with value 0.  */
    minnode = maxnode = integer_zero_node;

  if (!fixed_underlying_type_p)
    {
      /* Compute the number of bits require to represent all values of the
	 enumeration.  We must do this before the type of MINNODE and
	 MAXNODE are transformed, since tree_int_cst_min_precision relies
	 on the TREE_TYPE of the value it is passed.  */
      bool unsignedp = tree_int_cst_sgn (minnode) >= 0;
      int lowprec = tree_int_cst_min_precision (minnode, unsignedp);
      int highprec = tree_int_cst_min_precision (maxnode, unsignedp);
      int precision = MAX (lowprec, highprec);
      unsigned int itk;
      bool use_short_enum;

      /* Determine the underlying type of the enumeration.

         [dcl.enum]

         The underlying type of an enumeration is an integral type that
         can represent all the enumerator values defined in the
         enumeration.  It is implementation-defined which integral type is
         used as the underlying type for an enumeration except that the
         underlying type shall not be larger than int unless the value of
         an enumerator cannot fit in an int or unsigned int.

         We use "int" or an "unsigned int" as the underlying type, even if
         a smaller integral type would work, unless the user has
         explicitly requested that we use the smallest possible type.  The
         user can request that for all enumerations with a command line
         flag, or for just one enumeration with an attribute.  */

      use_short_enum = flag_short_enums
        || lookup_attribute ("packed", TYPE_ATTRIBUTES (enumtype));

      for (itk = (use_short_enum ? itk_char : itk_int);
           itk != itk_none;
           itk++)
        {
          underlying_type = integer_types[itk];
          if (underlying_type != NULL_TREE
	      && TYPE_PRECISION (underlying_type) >= precision
              && TYPE_UNSIGNED (underlying_type) == unsignedp)
            break;
        }
      if (itk == itk_none)
        {
          /* DR 377

             IF no integral type can represent all the enumerator values, the
             enumeration is ill-formed.  */
          error ("no integral type can represent all of the enumerator values "
                 "for %qT", enumtype);
          precision = TYPE_PRECISION (long_long_integer_type_node);
          underlying_type = integer_types[itk_unsigned_long_long];
        }

      /* [dcl.enum]

         The value of sizeof() applied to an enumeration type, an object
         of an enumeration type, or an enumerator, is the value of sizeof()
         applied to the underlying type.  */
      TYPE_MIN_VALUE (enumtype) = TYPE_MIN_VALUE (underlying_type);
      TYPE_MAX_VALUE (enumtype) = TYPE_MAX_VALUE (underlying_type);
      TYPE_SIZE (enumtype) = TYPE_SIZE (underlying_type);
      TYPE_SIZE_UNIT (enumtype) = TYPE_SIZE_UNIT (underlying_type);
      SET_TYPE_MODE (enumtype, TYPE_MODE (underlying_type));
      TYPE_PRECISION (enumtype) = TYPE_PRECISION (underlying_type);
      TYPE_ALIGN (enumtype) = TYPE_ALIGN (underlying_type);
      TYPE_USER_ALIGN (enumtype) = TYPE_USER_ALIGN (underlying_type);
      TYPE_UNSIGNED (enumtype) = TYPE_UNSIGNED (underlying_type);

      /* Compute the minimum and maximum values for the type.

	 [dcl.enum]

	 For an enumeration where emin is the smallest enumerator and emax
	 is the largest, the values of the enumeration are the values of the
	 underlying type in the range bmin to bmax, where bmin and bmax are,
	 respectively, the smallest and largest values of the smallest bit-
	 field that can store emin and emax.  */

      /* The middle-end currently assumes that types with TYPE_PRECISION
	 narrower than their underlying type are suitably zero or sign
	 extended to fill their mode.  Similarly, it assumes that the front
	 end assures that a value of a particular type must be within
	 TYPE_MIN_VALUE and TYPE_MAX_VALUE.

	 We used to set these fields based on bmin and bmax, but that led
	 to invalid assumptions like optimizing away bounds checking.  So
	 now we just set the TYPE_PRECISION, TYPE_MIN_VALUE, and
	 TYPE_MAX_VALUE to the values for the mode above and only restrict
	 the ENUM_UNDERLYING_TYPE for the benefit of diagnostics.  */
      ENUM_UNDERLYING_TYPE (enumtype)
	= build_distinct_type_copy (underlying_type);
      TYPE_PRECISION (ENUM_UNDERLYING_TYPE (enumtype)) = precision;
      set_min_and_max_values_for_integral_type
        (ENUM_UNDERLYING_TYPE (enumtype), precision, unsignedp);

      /* If -fstrict-enums, still constrain TYPE_MIN/MAX_VALUE.  */
      if (flag_strict_enums)
	set_min_and_max_values_for_integral_type (enumtype, precision,
						  unsignedp);
    }
  else
    underlying_type = ENUM_UNDERLYING_TYPE (enumtype);

  /* Convert each of the enumerators to the type of the underlying
     type of the enumeration.  */
  for (values = TYPE_VALUES (enumtype); values; values = TREE_CHAIN (values))
    {
      location_t saved_location;

      decl = TREE_VALUE (values);
      saved_location = input_location;
      input_location = DECL_SOURCE_LOCATION (decl);
      if (fixed_underlying_type_p)
        /* If the enumeration type has a fixed underlying type, we
           already checked all of the enumerator values.  */
        value = DECL_INITIAL (decl);
      else
        value = perform_implicit_conversion (underlying_type,
                                             DECL_INITIAL (decl),
                                             tf_warning_or_error);
      input_location = saved_location;

      /* Do not clobber shared ints.  */
      value = copy_node (value);

      TREE_TYPE (value) = enumtype;
      DECL_INITIAL (decl) = value;
    }

  /* Fix up all variant types of this enum type.  */
  for (t = TYPE_MAIN_VARIANT (enumtype); t; t = TYPE_NEXT_VARIANT (t))
    {
      TYPE_VALUES (t) = TYPE_VALUES (enumtype);
      TYPE_MIN_VALUE (t) = TYPE_MIN_VALUE (enumtype);
      TYPE_MAX_VALUE (t) = TYPE_MAX_VALUE (enumtype);
      TYPE_SIZE (t) = TYPE_SIZE (enumtype);
      TYPE_SIZE_UNIT (t) = TYPE_SIZE_UNIT (enumtype);
      SET_TYPE_MODE (t, TYPE_MODE (enumtype));
      TYPE_PRECISION (t) = TYPE_PRECISION (enumtype);
      TYPE_ALIGN (t) = TYPE_ALIGN (enumtype);
      TYPE_USER_ALIGN (t) = TYPE_USER_ALIGN (enumtype);
      TYPE_UNSIGNED (t) = TYPE_UNSIGNED (enumtype);
      ENUM_UNDERLYING_TYPE (t) = ENUM_UNDERLYING_TYPE (enumtype);
    }

  /* Finish up the scope of a scoped enumeration.  */
  if (SCOPED_ENUM_P (enumtype))
    finish_scope ();

  /* Finish debugging output for this type.  */
  rest_of_type_compilation (enumtype, namespace_bindings_p ());
}

/* Build and install a CONST_DECL for an enumeration constant of the
   enumeration type ENUMTYPE whose NAME and VALUE (if any) are provided.
   Assignment of sequential values by default is handled here.  */

void
build_enumerator (tree name, tree value, tree enumtype)
{
  tree decl;
  tree context;
  tree type;

  /* If the VALUE was erroneous, pretend it wasn't there; that will
     result in the enum being assigned the next value in sequence.  */
  if (value == error_mark_node)
    value = NULL_TREE;

  /* Remove no-op casts from the value.  */
  if (value)
    STRIP_TYPE_NOPS (value);

  if (! processing_template_decl)
    {
      /* Validate and default VALUE.  */
      if (value != NULL_TREE)
	{
	  value = integral_constant_value (value);

	  if (TREE_CODE (value) == INTEGER_CST)
	    {
	      value = perform_integral_promotions (value);
	      constant_expression_warning (value);
	    }
	  else
	    {
	      error ("enumerator value for %qD is not an integer constant", name);
	      value = NULL_TREE;
	    }
	}

      /* Default based on previous value.  */
      if (value == NULL_TREE)
	{
	  if (TYPE_VALUES (enumtype))
	    {
	      HOST_WIDE_INT hi;
	      unsigned HOST_WIDE_INT lo;
	      tree prev_value;
	      bool overflowed;

	      /* The next value is the previous value plus one.
		 add_double doesn't know the type of the target expression,
		 so we must check with int_fits_type_p as well.  */
	      prev_value = DECL_INITIAL (TREE_VALUE (TYPE_VALUES (enumtype)));
	      if (error_operand_p (prev_value))
		value = error_mark_node;
	      else
		{
		  overflowed = add_double (TREE_INT_CST_LOW (prev_value),
					   TREE_INT_CST_HIGH (prev_value),
					   1, 0, &lo, &hi);
		  value = build_int_cst_wide (TREE_TYPE (prev_value), lo, hi);
		  overflowed
		    |= !int_fits_type_p (value, TREE_TYPE (prev_value));

		  if (overflowed)
		    {
		      error ("overflow in enumeration values at %qD", name);
		      value = error_mark_node;
		    }
		}
	    }
	  else
	    value = integer_zero_node;
	}

      /* Remove no-op casts from the value.  */
      STRIP_TYPE_NOPS (value);

      /* If the underlying type of the enum is fixed, check whether
         the enumerator values fits in the underlying type.  If it
         does not fit, the program is ill-formed [C++0x dcl.enum].  */
      if (ENUM_UNDERLYING_TYPE (enumtype)
          && value
          && TREE_CODE (value) == INTEGER_CST
          && !int_fits_type_p (value, ENUM_UNDERLYING_TYPE (enumtype)))
        {
          error ("enumerator value %E is too large for underlying type %<%T%>",
                 value, ENUM_UNDERLYING_TYPE (enumtype));

          /* Silently convert the value so that we can continue.  */
          value = perform_implicit_conversion (ENUM_UNDERLYING_TYPE (enumtype),
                                               value, tf_none);
        }
    }

  /* C++ associates enums with global, function, or class declarations.  */
  context = current_scope ();

  /* Build the actual enumeration constant.  Note that the enumeration
     constants have the underlying type of the enum (if it is fixed)
     or the type of their initializer (if the underlying type of the
     enum is not fixed):

      [ C++0x dcl.enum ]

        If the underlying type is fixed, the type of each enumerator
        prior to the closing brace is the underlying type; if the
        initializing value of an enumerator cannot be represented by
        the underlying type, the program is ill-formed. If the
        underlying type is not fixed, the type of each enumerator is
        the type of its initializing value.

    If the underlying type is not fixed, it will be computed by
    finish_enum and we will reset the type of this enumerator.  Of
    course, if we're processing a template, there may be no value.  */
  type = value ? TREE_TYPE (value) : NULL_TREE;

  if (context && context == current_class_type)
    /* This enum declaration is local to the class.  We need the full
       lang_decl so that we can record DECL_CLASS_CONTEXT, for example.  */
    decl = build_lang_decl (CONST_DECL, name, type);
  else
    /* It's a global enum, or it's local to a function.  (Note local to
      a function could mean local to a class method.  */
    decl = build_decl (input_location, CONST_DECL, name, type);

  DECL_CONTEXT (decl) = FROB_CONTEXT (context);
  TREE_CONSTANT (decl) = 1;
  TREE_READONLY (decl) = 1;
  DECL_INITIAL (decl) = value;

  if (context && context == current_class_type && !SCOPED_ENUM_P (enumtype))
    /* In something like `struct S { enum E { i = 7 }; };' we put `i'
       on the TYPE_FIELDS list for `S'.  (That's so that you can say
       things like `S::i' later.)  */
    finish_member_declaration (decl);
  else
    pushdecl (decl);

  /* Add this enumeration constant to the list for this type.  */
  TYPE_VALUES (enumtype) = tree_cons (name, decl, TYPE_VALUES (enumtype));
}

/* Look for an enumerator with the given NAME within the enumeration
   type ENUMTYPE.  This routine is used primarily for qualified name
   lookup into an enumerator in C++0x, e.g.,

     enum class Color { Red, Green, Blue };

     Color color = Color::Red;

   Returns the value corresponding to the enumerator, or
   NULL_TREE if no such enumerator was found.  */
tree
lookup_enumerator (tree enumtype, tree name)
{
  tree e;
  gcc_assert (enumtype && TREE_CODE (enumtype) == ENUMERAL_TYPE);

  e = purpose_member (name, TYPE_VALUES (enumtype));
  return e? TREE_VALUE (e) : NULL_TREE;
}


<<<<<<< HEAD
/* We're defining DECL.  Make sure that its type is OK.  Return TRUE
   if its type is changed to void.  */
=======
/* We're defining DECL.  Make sure that its type is OK.  */
>>>>>>> 3bd7a983

static bool
check_function_type (tree decl, tree current_function_parms)
{
  tree fntype = TREE_TYPE (decl);
  tree return_type = complete_type (TREE_TYPE (fntype));

  /* In a function definition, arg types must be complete.  */
  require_complete_types_for_parms (current_function_parms);

  /* constexpr functions must have literal argument types and
     literal return type.  */
  validate_constexpr_fundecl (decl);

  if (dependent_type_p (return_type))
    return false;
  if (!COMPLETE_OR_VOID_TYPE_P (return_type)
      || (TYPE_FOR_JAVA (return_type) && MAYBE_CLASS_TYPE_P (return_type)))
    {
      tree args = TYPE_ARG_TYPES (fntype);

      if (!COMPLETE_OR_VOID_TYPE_P (return_type))
	error ("return type %q#T is incomplete", return_type);
      else
	error ("return type has Java class type %q#T", return_type);

      /* Make it return void instead.  */
      if (TREE_CODE (fntype) == METHOD_TYPE)
	fntype = build_method_type_directly (TREE_TYPE (TREE_VALUE (args)),
					     void_type_node,
					     TREE_CHAIN (args));
      else
	fntype = build_function_type (void_type_node, args);
      fntype
	= build_exception_variant (fntype,
				   TYPE_RAISES_EXCEPTIONS (TREE_TYPE (decl)));
      fntype = (cp_build_type_attribute_variant
		(fntype, TYPE_ATTRIBUTES (TREE_TYPE (decl))));
      TREE_TYPE (decl) = fntype;
<<<<<<< HEAD
      return true;
=======
>>>>>>> 3bd7a983
    }
  else
    {
      abstract_virtuals_error (decl, TREE_TYPE (fntype));
      return false;
    }
}

/* Create the FUNCTION_DECL for a function definition.
   DECLSPECS and DECLARATOR are the parts of the declaration;
   they describe the function's name and the type it returns,
   but twisted together in a fashion that parallels the syntax of C.

   FLAGS is a bitwise or of SF_PRE_PARSED (indicating that the
   DECLARATOR is really the DECL for the function we are about to
   process and that DECLSPECS should be ignored), SF_INCLASS_INLINE
   indicating that the function is an inline defined in-class.

   This function creates a binding context for the function body
   as well as setting up the FUNCTION_DECL in current_function_decl.

   For C++, we must first check whether that datum makes any sense.
   For example, "class A local_a(1,2);" means that variable local_a
   is an aggregate of type A, which should have a constructor
   applied to it with the argument list [1, 2].

   On entry, DECL_INITIAL (decl1) should be NULL_TREE or error_mark_node,
   or may be a BLOCK if the function has been defined previously
   in this translation unit.  On exit, DECL_INITIAL (decl1) will be
   error_mark_node if the function has never been defined, or
   a BLOCK if the function has been defined somewhere.  */

void
start_preparsed_function (tree decl1, tree attrs, int flags)
{
  tree ctype = NULL_TREE;
  tree fntype;
  tree restype;
  int doing_friend = 0;
  struct cp_binding_level *bl;
  tree current_function_parms;
  struct c_fileinfo *finfo
    = get_fileinfo (LOCATION_FILE (DECL_SOURCE_LOCATION (decl1)));
  bool honor_interface;

  /* Sanity check.  */
  gcc_assert (TREE_CODE (TREE_VALUE (void_list_node)) == VOID_TYPE);
  gcc_assert (TREE_CHAIN (void_list_node) == NULL_TREE);

  fntype = TREE_TYPE (decl1);
  if (TREE_CODE (fntype) == METHOD_TYPE)
    ctype = TYPE_METHOD_BASETYPE (fntype);

  /* ISO C++ 11.4/5.  A friend function defined in a class is in
     the (lexical) scope of the class in which it is defined.  */
  if (!ctype && DECL_FRIEND_P (decl1))
    {
      ctype = DECL_FRIEND_CONTEXT (decl1);

      /* CTYPE could be null here if we're dealing with a template;
	 for example, `inline friend float foo()' inside a template
	 will have no CTYPE set.  */
      if (ctype && TREE_CODE (ctype) != RECORD_TYPE)
	ctype = NULL_TREE;
      else
	doing_friend = 1;
    }

  if (DECL_DECLARED_INLINE_P (decl1)
      && lookup_attribute ("noinline", attrs))
    warning (0, "inline function %q+D given attribute noinline", decl1);

  /* Handle gnu_inline attribute.  */
  if (GNU_INLINE_P (decl1))
    {
      DECL_EXTERNAL (decl1) = 1;
      DECL_NOT_REALLY_EXTERN (decl1) = 0;
      DECL_INTERFACE_KNOWN (decl1) = 1;
      DECL_DISREGARD_INLINE_LIMITS (decl1) = 1;
    }

  if (DECL_MAYBE_IN_CHARGE_CONSTRUCTOR_P (decl1))
    /* This is a constructor, we must ensure that any default args
       introduced by this definition are propagated to the clones
       now. The clones are used directly in overload resolution.  */
    adjust_clone_args (decl1);

  /* Sometimes we don't notice that a function is a static member, and
     build a METHOD_TYPE for it.  Fix that up now.  */
  if (ctype != NULL_TREE && DECL_STATIC_FUNCTION_P (decl1)
      && TREE_CODE (TREE_TYPE (decl1)) == METHOD_TYPE)
    {
      revert_static_member_fn (decl1);
      ctype = NULL_TREE;
    }

  /* Set up current_class_type, and enter the scope of the class, if
     appropriate.  */
  if (ctype)
    push_nested_class (ctype);
  else if (DECL_STATIC_FUNCTION_P (decl1))
    push_nested_class (DECL_CONTEXT (decl1));

  /* Now that we have entered the scope of the class, we must restore
     the bindings for any template parameters surrounding DECL1, if it
     is an inline member template.  (Order is important; consider the
     case where a template parameter has the same name as a field of
     the class.)  It is not until after this point that
     PROCESSING_TEMPLATE_DECL is guaranteed to be set up correctly.  */
  if (flags & SF_INCLASS_INLINE)
    maybe_begin_member_template_processing (decl1);

  /* Effective C++ rule 15.  */
  if (warn_ecpp
      && DECL_OVERLOADED_OPERATOR_P (decl1) == NOP_EXPR
      && TREE_CODE (TREE_TYPE (fntype)) == VOID_TYPE)
    warning (OPT_Weffc__, "%<operator=%> should return a reference to %<*this%>");

  /* Make the init_value nonzero so pushdecl knows this is not tentative.
     error_mark_node is replaced below (in poplevel) with the BLOCK.  */
  if (!DECL_INITIAL (decl1))
    DECL_INITIAL (decl1) = error_mark_node;

  /* This function exists in static storage.
     (This does not mean `static' in the C sense!)  */
  TREE_STATIC (decl1) = 1;

  /* We must call push_template_decl after current_class_type is set
     up.  (If we are processing inline definitions after exiting a
     class scope, current_class_type will be NULL_TREE until set above
     by push_nested_class.)  */
  if (processing_template_decl)
    {
      /* FIXME: Handle error_mark_node more gracefully.  */
      tree newdecl1 = push_template_decl (decl1);
      if (newdecl1 != error_mark_node)
	decl1 = newdecl1;
    }

  /* We are now in the scope of the function being defined.  */
  current_function_decl = decl1;

  /* Save the parm names or decls from this function's declarator
     where store_parm_decls will find them.  */
  current_function_parms = DECL_ARGUMENTS (decl1);

  /* Make sure the parameter and return types are reasonable.  When
     you declare a function, these types can be incomplete, but they
     must be complete when you define the function.

     Use function_return_type to build the return declaration for the
     function if FNTYPE isn't changed to void.  */
  if (check_function_type (decl1, current_function_parms))
    restype = TREE_TYPE (fntype);
  else
    restype = function_return_type (decl1);
  if (DECL_RESULT (decl1) == NULL_TREE)
    {
      tree resdecl;

      resdecl = build_decl (input_location, RESULT_DECL, 0, restype);
      DECL_ARTIFICIAL (resdecl) = 1;
      DECL_IGNORED_P (resdecl) = 1;
      DECL_RESULT (decl1) = resdecl;

      cp_apply_type_quals_to_decl (cp_type_quals (restype), resdecl);
    }

  /* Let the user know we're compiling this function.  */
  announce_function (decl1);

  /* Record the decl so that the function name is defined.
     If we already have a decl for this name, and it is a FUNCTION_DECL,
     use the old decl.  */
  if (!processing_template_decl && !(flags & SF_PRE_PARSED))
    {
      /* A specialization is not used to guide overload resolution.  */
      if (!DECL_FUNCTION_MEMBER_P (decl1)
	  && !(DECL_USE_TEMPLATE (decl1) &&
	       PRIMARY_TEMPLATE_P (DECL_TI_TEMPLATE (decl1))))
	{
	  tree olddecl = pushdecl (decl1);

	  if (olddecl == error_mark_node)
	    /* If something went wrong when registering the declaration,
	       use DECL1; we have to have a FUNCTION_DECL to use when
	       parsing the body of the function.  */
	    ;
	  else
	    {
	      /* Otherwise, OLDDECL is either a previous declaration
		 of the same function or DECL1 itself.  */

	      if (warn_missing_declarations
		  && olddecl == decl1
		  && !DECL_MAIN_P (decl1)
		  && TREE_PUBLIC (decl1)
		  && !DECL_DECLARED_INLINE_P (decl1))
		{
		  tree context;

		  /* Check whether DECL1 is in an anonymous
		     namespace.  */
		  for (context = DECL_CONTEXT (decl1);
		       context;
		       context = DECL_CONTEXT (context))
		    {
		      if (TREE_CODE (context) == NAMESPACE_DECL
			  && DECL_NAME (context) == NULL_TREE)
			break;
		    }

		  if (context == NULL)
		    warning (OPT_Wmissing_declarations,
			     "no previous declaration for %q+D", decl1);
		}

	      decl1 = olddecl;
	    }
	}
      else
	{
	  /* We need to set the DECL_CONTEXT.  */
	  if (!DECL_CONTEXT (decl1) && DECL_TEMPLATE_INFO (decl1))
	    DECL_CONTEXT (decl1) = DECL_CONTEXT (DECL_TI_TEMPLATE (decl1));
	}
      fntype = TREE_TYPE (decl1);

      /* If #pragma weak applies, mark the decl appropriately now.
	 The pragma only applies to global functions.  Because
	 determining whether or not the #pragma applies involves
	 computing the mangled name for the declaration, we cannot
	 apply the pragma until after we have merged this declaration
	 with any previous declarations; if the original declaration
	 has a linkage specification, that specification applies to
	 the definition as well, and may affect the mangled name.  */
      if (!DECL_CONTEXT (decl1))
	maybe_apply_pragma_weak (decl1);
    }

  /* Reset this in case the call to pushdecl changed it.  */
  current_function_decl = decl1;

  gcc_assert (DECL_INITIAL (decl1));

  /* This function may already have been parsed, in which case just
     return; our caller will skip over the body without parsing.  */
  if (DECL_INITIAL (decl1) != error_mark_node)
    return;

  /* Initialize RTL machinery.  We cannot do this until
     CURRENT_FUNCTION_DECL and DECL_RESULT are set up.  We do this
     even when processing a template; this is how we get
     CFUN set up, and our per-function variables initialized.
     FIXME factor out the non-RTL stuff.  */
  bl = current_binding_level;
  allocate_struct_function (decl1, processing_template_decl);

  /* Initialize the language data structures.  Whenever we start
     a new function, we destroy temporaries in the usual way.  */
  cfun->language = ggc_alloc_cleared_language_function ();
  current_stmt_tree ()->stmts_are_full_exprs_p = 1;
  current_binding_level = bl;

  /* Even though we're inside a function body, we still don't want to
     call expand_expr to calculate the size of a variable-sized array.
     We haven't necessarily assigned RTL to all variables yet, so it's
     not safe to try to expand expressions involving them.  */
  cfun->dont_save_pending_sizes_p = 1;

  /* Start the statement-tree, start the tree now.  */
  DECL_SAVED_TREE (decl1) = push_stmt_list ();

  /* If we are (erroneously) defining a function that we have already
     defined before, wipe out what we knew before.  */
  if (!DECL_PENDING_INLINE_P (decl1))
    DECL_SAVED_FUNCTION_DATA (decl1) = NULL;

  if (ctype && !doing_friend && !DECL_STATIC_FUNCTION_P (decl1))
    {
      /* We know that this was set up by `grokclassfn'.  We do not
	 wait until `store_parm_decls', since evil parse errors may
	 never get us to that point.  Here we keep the consistency
	 between `current_class_type' and `current_class_ptr'.  */
      tree t = DECL_ARGUMENTS (decl1);

      gcc_assert (t != NULL_TREE && TREE_CODE (t) == PARM_DECL);
      gcc_assert (TREE_CODE (TREE_TYPE (t)) == POINTER_TYPE);

      cp_function_chain->x_current_class_ref
	= cp_build_indirect_ref (t, RO_NULL, tf_warning_or_error);
      cp_function_chain->x_current_class_ptr = t;

      /* Constructors and destructors need to know whether they're "in
	 charge" of initializing virtual base classes.  */
      t = DECL_CHAIN (t);
      if (DECL_HAS_IN_CHARGE_PARM_P (decl1))
	{
	  current_in_charge_parm = t;
	  t = DECL_CHAIN (t);
	}
      if (DECL_HAS_VTT_PARM_P (decl1))
	{
	  gcc_assert (DECL_NAME (t) == vtt_parm_identifier);
	  current_vtt_parm = t;
	}
    }

  honor_interface = (!DECL_TEMPLATE_INSTANTIATION (decl1)
		     /* Implicitly-defined methods (like the
			destructor for a class in which no destructor
			is explicitly declared) must not be defined
			until their definition is needed.  So, we
			ignore interface specifications for
			compiler-generated functions.  */
		     && !DECL_ARTIFICIAL (decl1));

  if (DECL_INTERFACE_KNOWN (decl1))
    {
      tree ctx = decl_function_context (decl1);

      if (DECL_NOT_REALLY_EXTERN (decl1))
	DECL_EXTERNAL (decl1) = 0;

      if (ctx != NULL_TREE && DECL_DECLARED_INLINE_P (ctx)
	  && TREE_PUBLIC (ctx))
	/* This is a function in a local class in an extern inline
	   function.  */
	comdat_linkage (decl1);
    }
  /* If this function belongs to an interface, it is public.
     If it belongs to someone else's interface, it is also external.
     This only affects inlines and template instantiations.  */
  else if (!finfo->interface_unknown && honor_interface)
    {
      if (DECL_DECLARED_INLINE_P (decl1)
	  || DECL_TEMPLATE_INSTANTIATION (decl1)
	  || processing_template_decl)
	{
	  DECL_EXTERNAL (decl1)
	    = (finfo->interface_only
	       || (DECL_DECLARED_INLINE_P (decl1)
		   && ! flag_implement_inlines
		   && !DECL_VINDEX (decl1)));

	  /* For WIN32 we also want to put these in linkonce sections.  */
	  maybe_make_one_only (decl1);
	}
      else
	DECL_EXTERNAL (decl1) = 0;
      DECL_INTERFACE_KNOWN (decl1) = 1;
      /* If this function is in an interface implemented in this file,
	 make sure that the back end knows to emit this function
	 here.  */
      if (!DECL_EXTERNAL (decl1))
	mark_needed (decl1);
    }
  else if (finfo->interface_unknown && finfo->interface_only
	   && honor_interface)
    {
      /* If MULTIPLE_SYMBOL_SPACES is defined and we saw a #pragma
	 interface, we will have both finfo->interface_unknown and
	 finfo->interface_only set.  In that case, we don't want to
	 use the normal heuristics because someone will supply a
	 #pragma implementation elsewhere, and deducing it here would
	 produce a conflict.  */
      comdat_linkage (decl1);
      DECL_EXTERNAL (decl1) = 0;
      DECL_INTERFACE_KNOWN (decl1) = 1;
      DECL_DEFER_OUTPUT (decl1) = 1;
    }
  else
    {
      /* This is a definition, not a reference.
	 So clear DECL_EXTERNAL, unless this is a GNU extern inline.  */
      if (!GNU_INLINE_P (decl1))
	DECL_EXTERNAL (decl1) = 0;

      if ((DECL_DECLARED_INLINE_P (decl1)
	   || DECL_TEMPLATE_INSTANTIATION (decl1))
	  && ! DECL_INTERFACE_KNOWN (decl1))
	DECL_DEFER_OUTPUT (decl1) = 1;
      else
	DECL_INTERFACE_KNOWN (decl1) = 1;
    }

  /* Determine the ELF visibility attribute for the function.  We must not
     do this before calling "pushdecl", as we must allow "duplicate_decls"
     to merge any attributes appropriately.  We also need to wait until
     linkage is set.  */
  if (!DECL_CLONED_FUNCTION_P (decl1))
    determine_visibility (decl1);

  begin_scope (sk_function_parms, decl1);

  ++function_depth;

  if (DECL_DESTRUCTOR_P (decl1)
      || (DECL_CONSTRUCTOR_P (decl1)
	  && targetm.cxx.cdtor_returns_this ()))
    {
      cdtor_label = build_decl (input_location, 
				LABEL_DECL, NULL_TREE, NULL_TREE);
      DECL_CONTEXT (cdtor_label) = current_function_decl;
    }

  start_fname_decls ();

  store_parm_decls (current_function_parms);
}


/* Like start_preparsed_function, except that instead of a
   FUNCTION_DECL, this function takes DECLSPECS and DECLARATOR.

   Returns 1 on success.  If the DECLARATOR is not suitable for a function
   (it defines a datum instead), we return 0, which tells
   yyparse to report a parse error.  */

int
start_function (cp_decl_specifier_seq *declspecs,
		const cp_declarator *declarator,
		tree attrs)
{
  tree decl1;

  decl1 = grokdeclarator (declarator, declspecs, FUNCDEF, 1, &attrs);
  if (decl1 == error_mark_node)
    return 0;
  /* If the declarator is not suitable for a function definition,
     cause a syntax error.  */
  if (decl1 == NULL_TREE || TREE_CODE (decl1) != FUNCTION_DECL)
    {
      error ("invalid function declaration");
      return 0;
    }

  if (DECL_MAIN_P (decl1))
    /* main must return int.  grokfndecl should have corrected it
       (and issued a diagnostic) if the user got it wrong.  */
    gcc_assert (same_type_p (TREE_TYPE (TREE_TYPE (decl1)),
			     integer_type_node));

  start_preparsed_function (decl1, attrs, /*flags=*/SF_DEFAULT);

  return 1;
}

/* Returns true iff an EH_SPEC_BLOCK should be created in the body of
   FN.  */

static bool
use_eh_spec_block (tree fn)
{
  return (flag_exceptions && flag_enforce_eh_specs
	  && !processing_template_decl
	  && !type_throw_all_p (TREE_TYPE (fn))
	  /* We insert the EH_SPEC_BLOCK only in the original
	     function; then, it is copied automatically to the
	     clones.  */
	  && !DECL_CLONED_FUNCTION_P (fn)
	  /* Implicitly-generated constructors and destructors have
	     exception specifications.  However, those specifications
	     are the union of the possible exceptions specified by the
	     constructors/destructors for bases and members, so no
	     unallowed exception will ever reach this function.  By
	     not creating the EH_SPEC_BLOCK we save a little memory,
	     and we avoid spurious warnings about unreachable
	     code.  */
	  && !DECL_ARTIFICIAL (fn));
}

/* Store the parameter declarations into the current function declaration.
   This is called after parsing the parameter declarations, before
   digesting the body of the function.

   Also install to binding contour return value identifier, if any.  */

static void
store_parm_decls (tree current_function_parms)
{
  tree fndecl = current_function_decl;
  tree parm;

  /* This is a chain of any other decls that came in among the parm
     declarations.  If a parm is declared with  enum {foo, bar} x;
     then CONST_DECLs for foo and bar are put here.  */
  tree nonparms = NULL_TREE;

  if (current_function_parms)
    {
      /* This case is when the function was defined with an ANSI prototype.
	 The parms already have decls, so we need not do anything here
	 except record them as in effect
	 and complain if any redundant old-style parm decls were written.  */

      tree specparms = current_function_parms;
      tree next;

      /* Must clear this because it might contain TYPE_DECLs declared
	     at class level.  */
      current_binding_level->names = NULL;

      /* If we're doing semantic analysis, then we'll call pushdecl
	     for each of these.  We must do them in reverse order so that
	     they end in the correct forward order.  */
      specparms = nreverse (specparms);

      for (parm = specparms; parm; parm = next)
	{
	  next = DECL_CHAIN (parm);
	  if (TREE_CODE (parm) == PARM_DECL)
	    {
	      if (DECL_NAME (parm) == NULL_TREE
		  || TREE_CODE (parm) != VOID_TYPE)
		pushdecl (parm);
	      else
		error ("parameter %qD declared void", parm);
	    }
	  else
	    {
	      /* If we find an enum constant or a type tag,
		 put it aside for the moment.  */
	      TREE_CHAIN (parm) = NULL_TREE;
	      nonparms = chainon (nonparms, parm);
	    }
	}

      /* Get the decls in their original chain order and record in the
	 function.  This is all and only the PARM_DECLs that were
	 pushed into scope by the loop above.  */
      DECL_ARGUMENTS (fndecl) = getdecls ();
    }
  else
    DECL_ARGUMENTS (fndecl) = NULL_TREE;

  /* Now store the final chain of decls for the arguments
     as the decl-chain of the current lexical scope.
     Put the enumerators in as well, at the front so that
     DECL_ARGUMENTS is not modified.  */
  current_binding_level->names = chainon (nonparms, DECL_ARGUMENTS (fndecl));

  if (use_eh_spec_block (current_function_decl))
    current_eh_spec_block = begin_eh_spec_block ();
}


/* We have finished doing semantic analysis on DECL, but have not yet
   generated RTL for its body.  Save away our current state, so that
   when we want to generate RTL later we know what to do.  */

static void
save_function_data (tree decl)
{
  struct language_function *f;

  /* Save the language-specific per-function data so that we can
     get it back when we really expand this function.  */
  gcc_assert (!DECL_PENDING_INLINE_P (decl));

  /* Make a copy.  */
  f = ggc_alloc_language_function ();
  memcpy (f, cp_function_chain, sizeof (struct language_function));
  DECL_SAVED_FUNCTION_DATA (decl) = f;

  /* Clear out the bits we don't need.  */
  f->base.x_stmt_tree.x_cur_stmt_list = NULL_TREE;
  f->bindings = NULL;
  f->x_local_names = NULL;
}


/* Set the return value of the constructor (if present).  */

static void
finish_constructor_body (void)
{
  tree val;
  tree exprstmt;

  if (targetm.cxx.cdtor_returns_this ()
      && (! TYPE_FOR_JAVA (current_class_type)))
    {
      /* Any return from a constructor will end up here.  */
      add_stmt (build_stmt (input_location, LABEL_EXPR, cdtor_label));

      val = DECL_ARGUMENTS (current_function_decl);
      val = build2 (MODIFY_EXPR, TREE_TYPE (val),
		    DECL_RESULT (current_function_decl), val);
      /* Return the address of the object.  */
      exprstmt = build_stmt (input_location, RETURN_EXPR, val);
      add_stmt (exprstmt);
    }
}

/* Do all the processing for the beginning of a destructor; set up the
   vtable pointers and cleanups for bases and members.  */

static void
begin_destructor_body (void)
{
  tree compound_stmt;

  /* If the CURRENT_CLASS_TYPE is incomplete, we will have already
     issued an error message.  We still want to try to process the
     body of the function, but initialize_vtbl_ptrs will crash if
     TYPE_BINFO is NULL.  */
  if (COMPLETE_TYPE_P (current_class_type))
    {
      compound_stmt = begin_compound_stmt (0);
      /* Make all virtual function table pointers in non-virtual base
	 classes point to CURRENT_CLASS_TYPE's virtual function
	 tables.  */
      initialize_vtbl_ptrs (current_class_ptr);
      finish_compound_stmt (compound_stmt);

      /* And insert cleanups for our bases and members so that they
	 will be properly destroyed if we throw.  */
      push_base_cleanups ();
    }
}

/* At the end of every destructor we generate code to delete the object if
   necessary.  Do that now.  */

static void
finish_destructor_body (void)
{
  tree exprstmt;

  /* Any return from a destructor will end up here; that way all base
     and member cleanups will be run when the function returns.  */
  add_stmt (build_stmt (input_location, LABEL_EXPR, cdtor_label));

  /* In a virtual destructor, we must call delete.  */
  if (DECL_VIRTUAL_P (current_function_decl))
    {
      tree if_stmt;
      tree virtual_size = cxx_sizeof (current_class_type);

      /* [class.dtor]

      At the point of definition of a virtual destructor (including
      an implicit definition), non-placement operator delete shall
      be looked up in the scope of the destructor's class and if
      found shall be accessible and unambiguous.  */
      exprstmt = build_op_delete_call(DELETE_EXPR, current_class_ptr,
				      virtual_size,
				      /*global_p=*/false,
				      /*placement=*/NULL_TREE,
				      /*alloc_fn=*/NULL_TREE);

      if_stmt = begin_if_stmt ();
      finish_if_stmt_cond (build2 (BIT_AND_EXPR, integer_type_node,
				   current_in_charge_parm,
				   integer_one_node),
			   if_stmt);
      finish_expr_stmt (exprstmt);
      finish_then_clause (if_stmt);
      finish_if_stmt (if_stmt);
    }

  if (targetm.cxx.cdtor_returns_this ())
    {
      tree val;

      val = DECL_ARGUMENTS (current_function_decl);
      val = build2 (MODIFY_EXPR, TREE_TYPE (val),
		    DECL_RESULT (current_function_decl), val);
      /* Return the address of the object.  */
      exprstmt = build_stmt (input_location, RETURN_EXPR, val);
      add_stmt (exprstmt);
    }
}

/* Do the necessary processing for the beginning of a function body, which
   in this case includes member-initializers, but not the catch clauses of
   a function-try-block.  Currently, this means opening a binding level
   for the member-initializers (in a ctor) and member cleanups (in a dtor).  */

tree
begin_function_body (void)
{
  tree stmt;

  if (! FUNCTION_NEEDS_BODY_BLOCK (current_function_decl))
    return NULL_TREE;

  if (processing_template_decl)
    /* Do nothing now.  */;
  else
    /* Always keep the BLOCK node associated with the outermost pair of
       curly braces of a function.  These are needed for correct
       operation of dwarfout.c.  */
    keep_next_level (true);

  stmt = begin_compound_stmt (BCS_FN_BODY);

  if (processing_template_decl)
    /* Do nothing now.  */;
  else if (DECL_DESTRUCTOR_P (current_function_decl))
    begin_destructor_body ();

  return stmt;
}

/* Do the processing for the end of a function body.  Currently, this means
   closing out the cleanups for fully-constructed bases and members, and in
   the case of the destructor, deleting the object if desired.  Again, this
   is only meaningful for [cd]tors, since they are the only functions where
   there is a significant distinction between the main body and any
   function catch clauses.  Handling, say, main() return semantics here
   would be wrong, as flowing off the end of a function catch clause for
   main() would also need to return 0.  */

void
finish_function_body (tree compstmt)
{
  if (compstmt == NULL_TREE)
    return;

  /* Close the block.  */
  finish_compound_stmt (compstmt);

  if (processing_template_decl)
    /* Do nothing now.  */;
  else if (DECL_CONSTRUCTOR_P (current_function_decl))
    finish_constructor_body ();
  else if (DECL_DESTRUCTOR_P (current_function_decl))
    finish_destructor_body ();
}

/* Given a function, returns the BLOCK corresponding to the outermost level
   of curly braces, skipping the artificial block created for constructor
   initializers.  */

tree
outer_curly_brace_block (tree fndecl)
{
  tree block = BLOCK_SUBBLOCKS (DECL_INITIAL (fndecl));
  if (FUNCTION_NEEDS_BODY_BLOCK (current_function_decl))
    /* Skip the artificial function body block.  */
    block = BLOCK_SUBBLOCKS (block);
  return block;
}

/* If FNDECL is a class's key method, add the class to the list of
   keyed classes that should be emitted.  */

static void
record_key_method_defined (tree fndecl)
{
  if (DECL_NONSTATIC_MEMBER_FUNCTION_P (fndecl)
      && DECL_VIRTUAL_P (fndecl)
      && !processing_template_decl)
    {
      tree fnclass = DECL_CONTEXT (fndecl);
      if (fndecl == CLASSTYPE_KEY_METHOD (fnclass))
	keyed_classes = tree_cons (NULL_TREE, fnclass, keyed_classes);
    }
}

/* Finish up a function declaration and compile that function
   all the way to assembler language output.  The free the storage
   for the function definition.

   FLAGS is a bitwise or of the following values:
     2 - INCLASS_INLINE
       We just finished processing the body of an in-class inline
       function definition.  (This processing will have taken place
       after the class definition is complete.)  */

tree
finish_function (int flags)
{
  tree fndecl = current_function_decl;
  tree restype, ctype = NULL_TREE;
  int inclass_inline = (flags & 2) != 0;
  int nested;

  /* When we get some parse errors, we can end up without a
     current_function_decl, so cope.  */
  if (fndecl == NULL_TREE)
    return error_mark_node;

  gcc_assert (!defer_mark_used_calls);
  defer_mark_used_calls = true;

  record_key_method_defined (fndecl);

  nested = function_depth > 1;
  restype = function_return_type (fndecl);

  /*  TREE_READONLY (fndecl) = 1;
      This caused &foo to be of type ptr-to-const-function
      which then got a warning when stored in a ptr-to-function variable.  */

  gcc_assert (building_stmt_tree ());
  /* The current function is being defined, so its DECL_INITIAL should
     be set, and unless there's a multiple definition, it should be
     error_mark_node.  */
  gcc_assert (DECL_INITIAL (fndecl) == error_mark_node);

  /* For a cloned function, we've already got all the code we need;
     there's no need to add any extra bits.  */
  if (!DECL_CLONED_FUNCTION_P (fndecl))
    {
      if (DECL_MAIN_P (current_function_decl))
	{
	  tree stmt;

	  /* Make it so that `main' always returns 0 by default (or
	     1 for VMS).  */
#if VMS_TARGET
	  stmt = finish_return_stmt (integer_one_node);
#else
	  stmt = finish_return_stmt (integer_zero_node);
#endif
	  /* Hack.  We don't want the middle-end to warn that this
	     return is unreachable, so put the statement on the
	     special line 0.  */
	  {
	    location_t linezero = linemap_line_start (line_table, 0, 1);
	    SET_EXPR_LOCATION (stmt, linezero);
	  }
	}

      if (use_eh_spec_block (current_function_decl))
	finish_eh_spec_block (TYPE_RAISES_EXCEPTIONS
			      (TREE_TYPE (current_function_decl)),
			      current_eh_spec_block);
    }

  /* If we're saving up tree structure, tie off the function now.  */
  DECL_SAVED_TREE (fndecl) = pop_stmt_list (DECL_SAVED_TREE (fndecl));

  finish_fname_decls ();

  /* If this function can't throw any exceptions, remember that.  */
  if (!processing_template_decl
      && !cp_function_chain->can_throw
      && !flag_non_call_exceptions
      && !DECL_REPLACEABLE_P (fndecl))
    TREE_NOTHROW (fndecl) = 1;

  /* This must come after expand_function_end because cleanups might
     have declarations (from inline functions) that need to go into
     this function's blocks.  */

  /* If the current binding level isn't the outermost binding level
     for this function, either there is a bug, or we have experienced
     syntax errors and the statement tree is malformed.  */
  if (current_binding_level->kind != sk_function_parms)
    {
      /* Make sure we have already experienced errors.  */
      gcc_assert (errorcount);

      /* Throw away the broken statement tree and extra binding
	 levels.  */
      DECL_SAVED_TREE (fndecl) = alloc_stmt_list ();

      while (current_binding_level->kind != sk_function_parms)
	{
	  if (current_binding_level->kind == sk_class)
	    pop_nested_class ();
	  else
	    poplevel (0, 0, 0);
	}
    }
  poplevel (1, 0, 1);

  /* Statements should always be full-expressions at the outermost set
     of curly braces for a function.  */
  gcc_assert (stmts_are_full_exprs_p ());

  /* Set up the named return value optimization, if we can.  Candidate
     variables are selected in check_return_expr.  */
  if (current_function_return_value)
    {
      tree r = current_function_return_value;
      tree outer;

      if (r != error_mark_node
	  /* This is only worth doing for fns that return in memory--and
	     simpler, since we don't have to worry about promoted modes.  */
	  && aggregate_value_p (restype, fndecl)
	  /* Only allow this for variables declared in the outer scope of
	     the function so we know that their lifetime always ends with a
	     return; see g++.dg/opt/nrv6.C.  We could be more flexible if
	     we were to do this optimization in tree-ssa.  */
	  && (outer = outer_curly_brace_block (fndecl))
	  && chain_member (r, BLOCK_VARS (outer)))
	finalize_nrv (&DECL_SAVED_TREE (fndecl), r, DECL_RESULT (fndecl));

      current_function_return_value = NULL_TREE;
    }

  /* Remember that we were in class scope.  */
  if (current_class_name)
    ctype = current_class_type;

  /* Must mark the RESULT_DECL as being in this function.  */
  DECL_CONTEXT (DECL_RESULT (fndecl)) = fndecl;

  /* Set the BLOCK_SUPERCONTEXT of the outermost function scope to point
     to the FUNCTION_DECL node itself.  */
  BLOCK_SUPERCONTEXT (DECL_INITIAL (fndecl)) = fndecl;

  /* Save away current state, if appropriate.  */
  if (!processing_template_decl)
    save_function_data (fndecl);

  /* Complain if there's just no return statement.  */
  if ((warn_return_type
       || DECL_IS_IFUNC (fndecl))
      && TREE_CODE (restype) != VOID_TYPE
      && !dependent_type_p (restype)
      && !current_function_returns_value && !current_function_returns_null
      /* Don't complain if we abort or throw.  */
      && !current_function_returns_abnormally
      /* Don't complain if we are declared noreturn.  */
      && !TREE_THIS_VOLATILE (fndecl)
      && !DECL_NAME (DECL_RESULT (fndecl))
      && !TREE_NO_WARNING (fndecl)
      /* Structor return values (if any) are set by the compiler.  */
      && !DECL_CONSTRUCTOR_P (fndecl)
      && !DECL_DESTRUCTOR_P (fndecl))
    {
      if (DECL_IS_IFUNC (fndecl))
	error ("control reaches end of indirect function");
      else
	warning (OPT_Wreturn_type,
		 "no return statement in function returning non-void");
      TREE_NO_WARNING (fndecl) = 1;
    }

  /* Store the end of the function, so that we get good line number
     info for the epilogue.  */
  cfun->function_end_locus = input_location;

  /* Complain about parameters that are only set, but never otherwise used.  */
  if (warn_unused_but_set_parameter
      && !processing_template_decl
      && errorcount == unused_but_set_errorcount
      && !DECL_CLONED_FUNCTION_P (fndecl))
    {
      tree decl;

      for (decl = DECL_ARGUMENTS (fndecl);
	   decl;
<<<<<<< HEAD
	   decl = TREE_CHAIN (decl))
=======
	   decl = DECL_CHAIN (decl))
>>>>>>> 3bd7a983
	if (TREE_USED (decl)
	    && TREE_CODE (decl) == PARM_DECL
	    && !DECL_READ_P (decl)
	    && DECL_NAME (decl)
	    && !DECL_ARTIFICIAL (decl)
	    && !TREE_NO_WARNING (decl)
	    && !DECL_IN_SYSTEM_HEADER (decl)
	    && TREE_TYPE (decl) != error_mark_node
	    && TREE_CODE (TREE_TYPE (decl)) != REFERENCE_TYPE
	    && (!CLASS_TYPE_P (TREE_TYPE (decl))
	        || !TYPE_HAS_NONTRIVIAL_DESTRUCTOR (TREE_TYPE (decl))))
	  warning (OPT_Wunused_but_set_parameter,
		   "parameter %q+D set but not used", decl);
      unused_but_set_errorcount = errorcount;
    }

  /* Genericize before inlining.  */
  if (!processing_template_decl)
    {
      struct language_function *f = DECL_SAVED_FUNCTION_DATA (fndecl);
      invoke_plugin_callbacks (PLUGIN_PRE_GENERICIZE, fndecl);
      cp_genericize (fndecl);
      /* Clear out the bits we don't need.  */
      f->x_current_class_ptr = NULL;
      f->x_current_class_ref = NULL;
      f->x_eh_spec_block = NULL;
      f->x_in_charge_parm = NULL;
      f->x_vtt_parm = NULL;
      f->x_return_value = NULL;
      f->bindings = NULL;
      f->extern_decl_map = NULL;
    }
  /* Clear out the bits we don't need.  */
  local_names = NULL;

  /* We're leaving the context of this function, so zap cfun.  It's still in
     DECL_STRUCT_FUNCTION, and we'll restore it in tree_rest_of_compilation.  */
  set_cfun (NULL);
  current_function_decl = NULL;

  /* If this is an in-class inline definition, we may have to pop the
     bindings for the template parameters that we added in
     maybe_begin_member_template_processing when start_function was
     called.  */
  if (inclass_inline)
    maybe_end_member_template_processing ();

  /* Leave the scope of the class.  */
  if (ctype)
    pop_nested_class ();

  --function_depth;

  /* Clean up.  */
  if (! nested)
    /* Let the error reporting routines know that we're outside a
       function.  For a nested function, this value is used in
       cxx_pop_function_context and then reset via pop_function_context.  */
    current_function_decl = NULL_TREE;

  defer_mark_used_calls = false;
  if (deferred_mark_used_calls)
    {
      unsigned int i;
      tree decl;

      for (i = 0; VEC_iterate (tree, deferred_mark_used_calls, i, decl); i++)
	mark_used (decl);
      VEC_free (tree, gc, deferred_mark_used_calls);
    }

  return fndecl;
}

/* Create the FUNCTION_DECL for a function definition.
   DECLSPECS and DECLARATOR are the parts of the declaration;
   they describe the return type and the name of the function,
   but twisted together in a fashion that parallels the syntax of C.

   This function creates a binding context for the function body
   as well as setting up the FUNCTION_DECL in current_function_decl.

   Returns a FUNCTION_DECL on success.

   If the DECLARATOR is not suitable for a function (it defines a datum
   instead), we return 0, which tells yyparse to report a parse error.

   May return void_type_node indicating that this method is actually
   a friend.  See grokfield for more details.

   Came here with a `.pushlevel' .

   DO NOT MAKE ANY CHANGES TO THIS CODE WITHOUT MAKING CORRESPONDING
   CHANGES TO CODE IN `grokfield'.  */

tree
grokmethod (cp_decl_specifier_seq *declspecs,
	    const cp_declarator *declarator, tree attrlist)
{
  tree fndecl = grokdeclarator (declarator, declspecs, MEMFUNCDEF, 0,
				&attrlist);

  if (fndecl == error_mark_node)
    return error_mark_node;

  if (fndecl == NULL || TREE_CODE (fndecl) != FUNCTION_DECL)
    {
      error ("invalid member function declaration");
      return error_mark_node;
    }

  if (attrlist)
    cplus_decl_attributes (&fndecl, attrlist, 0);

  /* Pass friends other than inline friend functions back.  */
  if (fndecl == void_type_node)
    return fndecl;

  if (DECL_IN_AGGR_P (fndecl))
    {
      if (DECL_CONTEXT (fndecl)
	  && TREE_CODE (DECL_CONTEXT (fndecl)) != NAMESPACE_DECL)
	error ("%qD is already defined in class %qT", fndecl,
	       DECL_CONTEXT (fndecl));
      return error_mark_node;
    }

  check_template_shadow (fndecl);

  DECL_DECLARED_INLINE_P (fndecl) = 1;
  DECL_NO_INLINE_WARNING_P (fndecl) = 1;

  /* We process method specializations in finish_struct_1.  */
  if (processing_template_decl && !DECL_TEMPLATE_SPECIALIZATION (fndecl))
    {
      fndecl = push_template_decl (fndecl);
      if (fndecl == error_mark_node)
	return fndecl;
    }

  if (! DECL_FRIEND_P (fndecl))
    {
      if (DECL_CHAIN (fndecl))
	{
	  fndecl = copy_node (fndecl);
	  TREE_CHAIN (fndecl) = NULL_TREE;
	}
    }

  cp_finish_decl (fndecl, NULL_TREE, false, NULL_TREE, 0);

  DECL_IN_AGGR_P (fndecl) = 1;
  return fndecl;
}


/* VAR is a VAR_DECL.  If its type is incomplete, remember VAR so that
   we can lay it out later, when and if its type becomes complete.  */

void
maybe_register_incomplete_var (tree var)
{
  gcc_assert (TREE_CODE (var) == VAR_DECL);

  /* Keep track of variables with incomplete types.  */
  if (!processing_template_decl && TREE_TYPE (var) != error_mark_node
      && DECL_EXTERNAL (var))
    {
      tree inner_type = TREE_TYPE (var);

      while (TREE_CODE (inner_type) == ARRAY_TYPE)
	inner_type = TREE_TYPE (inner_type);
      inner_type = TYPE_MAIN_VARIANT (inner_type);

      if ((!COMPLETE_TYPE_P (inner_type) && CLASS_TYPE_P (inner_type))
	  /* RTTI TD entries are created while defining the type_info.  */
	  || (TYPE_LANG_SPECIFIC (inner_type)
	      && TYPE_BEING_DEFINED (inner_type)))
	{
	  incomplete_var *iv
	    = VEC_safe_push (incomplete_var, gc, incomplete_vars, NULL);
	  iv->decl = var;
	  iv->incomplete_type = inner_type;
	}
    }
}

/* Called when a class type (given by TYPE) is defined.  If there are
   any existing VAR_DECLs whose type has been completed by this
   declaration, update them now.  */

void
complete_vars (tree type)
{
  unsigned ix;
  incomplete_var *iv;

  for (ix = 0; VEC_iterate (incomplete_var, incomplete_vars, ix, iv); )
    {
      if (same_type_p (type, iv->incomplete_type))
	{
	  tree var = iv->decl;
	  tree type = TREE_TYPE (var);
	  /* Complete the type of the variable.  The VAR_DECL itself
	     will be laid out in expand_expr.  */
	  complete_type (type);
	  cp_apply_type_quals_to_decl (cp_type_quals (type), var);
	  /* Remove this entry from the list.  */
	  VEC_unordered_remove (incomplete_var, incomplete_vars, ix);
	}
      else
	ix++;
    }

  /* Check for pending declarations which may have abstract type.  */
  complete_type_check_abstract (type);
}

/* If DECL is of a type which needs a cleanup, build and return an
   expression to perform that cleanup here.  Return NULL_TREE if no
   cleanup need be done.  */

tree
cxx_maybe_build_cleanup (tree decl)
{
  tree type;
  tree attr;
  tree cleanup;

  /* Assume no cleanup is required.  */
  cleanup = NULL_TREE;

  if (error_operand_p (decl))
    return cleanup;

  /* Handle "__attribute__((cleanup))".  We run the cleanup function
     before the destructor since the destructor is what actually
     terminates the lifetime of the object.  */
  attr = lookup_attribute ("cleanup", DECL_ATTRIBUTES (decl));
  if (attr)
    {
      tree id;
      tree fn;
      tree arg;

      /* Get the name specified by the user for the cleanup function.  */
      id = TREE_VALUE (TREE_VALUE (attr));
      /* Look up the name to find the cleanup function to call.  It is
	 important to use lookup_name here because that is what is
	 used in c-common.c:handle_cleanup_attribute when performing
	 initial checks on the attribute.  Note that those checks
	 include ensuring that the function found is not an overloaded
	 function, or an object with an overloaded call operator,
	 etc.; we can rely on the fact that the function found is an
	 ordinary FUNCTION_DECL.  */
      fn = lookup_name (id);
      arg = build_address (decl);
      mark_used (decl);
      cleanup = cp_build_function_call_nary (fn, tf_warning_or_error,
					     arg, NULL_TREE);
    }
  /* Handle ordinary C++ destructors.  */
  type = TREE_TYPE (decl);
  if (TYPE_HAS_NONTRIVIAL_DESTRUCTOR (type))
    {
      int flags = LOOKUP_NORMAL|LOOKUP_DESTRUCTOR;
      bool has_vbases = (TREE_CODE (type) == RECORD_TYPE
			 && CLASSTYPE_VBASECLASSES (type));
      tree addr;
      tree call;

      if (TREE_CODE (type) == ARRAY_TYPE)
	addr = decl;
      else
	addr = build_address (decl);

      /* Optimize for space over speed here.  */
      if (!has_vbases || flag_expensive_optimizations)
	flags |= LOOKUP_NONVIRTUAL;

      call = build_delete (TREE_TYPE (addr), addr,
			   sfk_complete_destructor, flags, 0);
      if (cleanup)
	cleanup = build_compound_expr (input_location, cleanup, call);
      else
	cleanup = call;
    }

  return cleanup;
}

/* When a stmt has been parsed, this function is called.  */

void
finish_stmt (void)
{
}

/* Return the FUNCTION_TYPE that corresponds to MEMFNTYPE, which can be a
   FUNCTION_DECL, METHOD_TYPE, FUNCTION_TYPE, pointer or reference to
   METHOD_TYPE or FUNCTION_TYPE, or pointer to member function.  */

tree
static_fn_type (tree memfntype)
{
  tree fntype;
  tree args;

  if (TYPE_PTRMEMFUNC_P (memfntype))
    memfntype = TYPE_PTRMEMFUNC_FN_TYPE (memfntype);
  if (POINTER_TYPE_P (memfntype)
      || TREE_CODE (memfntype) == FUNCTION_DECL)
    memfntype = TREE_TYPE (memfntype);
  if (TREE_CODE (memfntype) == FUNCTION_TYPE)
    return memfntype;
  gcc_assert (TREE_CODE (memfntype) == METHOD_TYPE);
  args = TYPE_ARG_TYPES (memfntype);
  fntype = build_function_type (TREE_TYPE (memfntype), TREE_CHAIN (args));
  fntype = apply_memfn_quals (fntype, type_memfn_quals (memfntype));
  fntype = (cp_build_type_attribute_variant
	    (fntype, TYPE_ATTRIBUTES (memfntype)));
  fntype = (build_exception_variant
	    (fntype, TYPE_RAISES_EXCEPTIONS (memfntype)));
  return fntype;
}

/* DECL was originally constructed as a non-static member function,
   but turned out to be static.  Update it accordingly.  */

void
revert_static_member_fn (tree decl)
{
  TREE_TYPE (decl) = static_fn_type (decl);

  if (cp_type_quals (TREE_TYPE (decl)) != TYPE_UNQUALIFIED)
    error ("static member function %q#D declared with type qualifiers", decl);

  if (DECL_ARGUMENTS (decl))
    DECL_ARGUMENTS (decl) = DECL_CHAIN (DECL_ARGUMENTS (decl));
  DECL_STATIC_FUNCTION_P (decl) = 1;
}

/* Return which tree structure is used by T, or TS_CP_GENERIC if T is
   one of the language-independent trees.  */

enum cp_tree_node_structure_enum
cp_tree_node_structure (union lang_tree_node * t)
{
  switch (TREE_CODE (&t->generic))
    {
    case DEFAULT_ARG:		return TS_CP_DEFAULT_ARG;
    case IDENTIFIER_NODE:	return TS_CP_IDENTIFIER;
    case OVERLOAD:		return TS_CP_OVERLOAD;
    case TEMPLATE_PARM_INDEX:	return TS_CP_TPI;
    case PTRMEM_CST:		return TS_CP_PTRMEM;
    case BASELINK:		return TS_CP_BASELINK;
    case STATIC_ASSERT:		return TS_CP_STATIC_ASSERT;
    case ARGUMENT_PACK_SELECT:  return TS_CP_ARGUMENT_PACK_SELECT;
    case TRAIT_EXPR:		return TS_CP_TRAIT_EXPR;
    case LAMBDA_EXPR:		return TS_CP_LAMBDA_EXPR;
    case TEMPLATE_INFO:		return TS_CP_TEMPLATE_INFO;
    default:			return TS_CP_GENERIC;
    }
}

/* Build the void_list_node (void_type_node having been created).  */
tree
build_void_list_node (void)
{
  tree t = build_tree_list (NULL_TREE, void_type_node);
  return t;
}

bool
cp_missing_noreturn_ok_p (tree decl)
{
  /* A missing noreturn is ok for the `main' function.  */
  return DECL_MAIN_P (decl);
}

/* Return the COMDAT group into which DECL should be placed.  */

tree
cxx_comdat_group (tree decl)
{
  tree name;

  /* Virtual tables, construction virtual tables, and virtual table
     tables all go in a single COMDAT group, named after the primary
     virtual table.  */
  if (TREE_CODE (decl) == VAR_DECL && DECL_VTABLE_OR_VTT_P (decl))
    name = DECL_ASSEMBLER_NAME (CLASSTYPE_VTABLES (DECL_CONTEXT (decl)));
  /* For all other DECLs, the COMDAT group is the mangled name of the
     declaration itself.  */
  else
    {
      while (DECL_THUNK_P (decl))
	{
	  /* If TARGET_USE_LOCAL_THUNK_ALIAS_P, use_thunk puts the thunk
	     into the same section as the target function.  In that case
	     we must return target's name.  */
	  tree target = THUNK_TARGET (decl);
	  if (TARGET_USE_LOCAL_THUNK_ALIAS_P (target)
	      && DECL_SECTION_NAME (target) != NULL
	      && DECL_ONE_ONLY (target))
	    decl = target;
	  else
	    break;
	}
      name = DECL_ASSEMBLER_NAME (decl);
    }

  return name;
}

#include "gt-cp-decl.h"<|MERGE_RESOLUTION|>--- conflicted
+++ resolved
@@ -253,17 +253,10 @@
   tree decl;
   tree incomplete_type;
 } incomplete_var;
-<<<<<<< HEAD
 
 DEF_VEC_O(incomplete_var);
 DEF_VEC_ALLOC_O(incomplete_var,gc);
 
-=======
-
-DEF_VEC_O(incomplete_var);
-DEF_VEC_ALLOC_O(incomplete_var,gc);
-
->>>>>>> 3bd7a983
 static GTY(()) VEC(incomplete_var,gc) *incomplete_vars;
  
@@ -4513,12 +4506,8 @@
     }
 
   if (TREE_CODE (init) == TREE_LIST)
-<<<<<<< HEAD
-    init = build_x_compound_expr_from_list (init, ELK_INIT);
-=======
     init = build_x_compound_expr_from_list (init, ELK_INIT,
 					    tf_warning_or_error);
->>>>>>> 3bd7a983
 
   if (TREE_CODE (TREE_TYPE (type)) != ARRAY_TYPE
       && TREE_CODE (TREE_TYPE (init)) == ARRAY_TYPE)
@@ -5740,12 +5729,8 @@
 	  return;
 	}
       if (TREE_CODE (init) == TREE_LIST)
-<<<<<<< HEAD
-	init = build_x_compound_expr_from_list (init, ELK_INIT);
-=======
 	init = build_x_compound_expr_from_list (init, ELK_INIT,
 						tf_warning_or_error);
->>>>>>> 3bd7a983
       if (describable_type (init))
 	{
 	  type = TREE_TYPE (decl) = do_auto_deduction (type, init, auto_node);
@@ -5899,12 +5884,7 @@
 	       but [cd]tors are never actually compiled directly.  We need
 	       to put statics on the list so we can deal with the label
 	       address extension.  */
-<<<<<<< HEAD
-	    cfun->local_decls = tree_cons (NULL_TREE, decl,
-					   cfun->local_decls);
-=======
 	    add_local_decl (cfun, decl);
->>>>>>> 3bd7a983
 	}
 
       /* Convert the initializer to the type of DECL, if we have not
@@ -11854,12 +11834,8 @@
 
  
-<<<<<<< HEAD
 /* We're defining DECL.  Make sure that its type is OK.  Return TRUE
    if its type is changed to void.  */
-=======
-/* We're defining DECL.  Make sure that its type is OK.  */
->>>>>>> 3bd7a983
 
 static bool
 check_function_type (tree decl, tree current_function_parms)
@@ -11899,10 +11875,7 @@
       fntype = (cp_build_type_attribute_variant
 		(fntype, TYPE_ATTRIBUTES (TREE_TYPE (decl))));
       TREE_TYPE (decl) = fntype;
-<<<<<<< HEAD
       return true;
-=======
->>>>>>> 3bd7a983
     }
   else
     {
@@ -12855,11 +12828,7 @@
 
       for (decl = DECL_ARGUMENTS (fndecl);
 	   decl;
-<<<<<<< HEAD
-	   decl = TREE_CHAIN (decl))
-=======
 	   decl = DECL_CHAIN (decl))
->>>>>>> 3bd7a983
 	if (TREE_USED (decl)
 	    && TREE_CODE (decl) == PARM_DECL
 	    && !DECL_READ_P (decl)
