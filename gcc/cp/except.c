/* Handle exceptional things in C++.
   Copyright (C) 1989, 1992, 1993, 1994, 1995, 1996, 1997, 1998, 1999,
   2000, 2001, 2002, 2003, 2004, 2005, 2007, 2008, 2009, 2010
   Free Software Foundation, Inc.
   Contributed by Michael Tiemann <tiemann@cygnus.com>
   Rewritten by Mike Stump <mrs@cygnus.com>, based upon an
   initial re-implementation courtesy Tad Hunt.

This file is part of GCC.

GCC is free software; you can redistribute it and/or modify
it under the terms of the GNU General Public License as published by
the Free Software Foundation; either version 3, or (at your option)
any later version.

GCC is distributed in the hope that it will be useful,
but WITHOUT ANY WARRANTY; without even the implied warranty of
MERCHANTABILITY or FITNESS FOR A PARTICULAR PURPOSE.  See the
GNU General Public License for more details.

You should have received a copy of the GNU General Public License
along with GCC; see the file COPYING3.  If not see
<http://www.gnu.org/licenses/>.  */


#include "config.h"
#include "system.h"
#include "coretypes.h"
#include "tm.h"
#include "tree.h"
#include "cp-tree.h"
#include "flags.h"
#include "output.h"
#include "tree-inline.h"
#include "tree-iterator.h"
#include "target.h"
#include "gimple.h"

static void push_eh_cleanup (tree);
static tree prepare_eh_type (tree);
static tree do_begin_catch (void);
static int dtor_nothrow (tree);
static tree do_end_catch (tree);
static bool decl_is_java_type (tree decl, int err);
static void initialize_handler_parm (tree, tree);
static tree do_allocate_exception (tree);
static tree wrap_cleanups_r (tree *, int *, void *);
static int complete_ptr_ref_or_void_ptr_p (tree, tree);
static bool is_admissible_throw_operand (tree);
static int can_convert_eh (tree, tree);
<<<<<<< HEAD
static tree cp_protect_cleanup_actions (void);
=======
>>>>>>> 3082eeb7

/* Sets up all the global eh stuff that needs to be initialized at the
   start of compilation.  */

void
init_exception_processing (void)
{
  tree tmp;

  /* void std::terminate (); */
  push_namespace (std_identifier);
  tmp = build_function_type_list (void_type_node, NULL_TREE);
  terminate_node = build_cp_library_fn_ptr ("terminate", tmp);
  TREE_THIS_VOLATILE (terminate_node) = 1;
  TREE_NOTHROW (terminate_node) = 1;
  pop_namespace ();

  /* void __cxa_call_unexpected(void *); */
  tmp = build_function_type_list (void_type_node, ptr_type_node, NULL_TREE);
  call_unexpected_node
    = push_throw_library_fn (get_identifier ("__cxa_call_unexpected"), tmp);
<<<<<<< HEAD

  lang_protect_cleanup_actions = &cp_protect_cleanup_actions;
=======
>>>>>>> 3082eeb7
}

/* Returns an expression to be executed if an unhandled exception is
   propagated out of a cleanup region.  */

<<<<<<< HEAD
static tree
=======
tree
>>>>>>> 3082eeb7
cp_protect_cleanup_actions (void)
{
  /* [except.terminate]

     When the destruction of an object during stack unwinding exits
     using an exception ... void terminate(); is called.  */
  return terminate_node;
}

static tree
prepare_eh_type (tree type)
{
  if (type == NULL_TREE)
    return type;
  if (type == error_mark_node)
    return error_mark_node;

  /* peel back references, so they match.  */
  type = non_reference (type);

  /* Peel off cv qualifiers.  */
  type = TYPE_MAIN_VARIANT (type);

  /* Functions and arrays decay to pointers.  */
  type = type_decays_to (type);

  return type;
}

/* Return the type info for TYPE as used by EH machinery.  */
tree
eh_type_info (tree type)
{
  tree exp;

  if (type == NULL_TREE || type == error_mark_node)
    return type;

  if (decl_is_java_type (type, 0))
    exp = build_java_class_ref (TREE_TYPE (type));
  else
    exp = get_tinfo_decl (type);

  return exp;
}

/* Build the address of a typeinfo decl for use in the runtime
   matching field of the exception model.  */

tree
build_eh_type_type (tree type)
{
  tree exp = eh_type_info (type);

  if (!exp)
    return NULL;

  mark_used (exp);

  return convert (ptr_type_node, build_address (exp));
}

tree
build_exc_ptr (void)
{
  return build_call_n (built_in_decls [BUILT_IN_EH_POINTER],
		       1, integer_zero_node);
}

/* Declare a function NAME, returning RETURN_TYPE, taking a single
   parameter PARM_TYPE, with an empty exception specification.

   Note that the C++ ABI document does not have a throw-specifier on
   the routines declared below via this function.  The declarations
   are consistent with the actual implementations in libsupc++.  */

static tree
declare_nothrow_library_fn (tree name, tree return_type, tree parm_type)
{
  return push_library_fn (name, build_function_type_list (return_type,
							  parm_type,
							  NULL_TREE),
			  empty_except_spec);
}

/* Build up a call to __cxa_get_exception_ptr so that we can build a
   copy constructor for the thrown object.  */

static tree
do_get_exception_ptr (void)
{
  tree fn;

  fn = get_identifier ("__cxa_get_exception_ptr");
  if (!get_global_value_if_present (fn, &fn))
    {
      /* Declare void* __cxa_get_exception_ptr (void *) throw().  */
      fn = declare_nothrow_library_fn (fn, ptr_type_node, ptr_type_node);

      if (flag_tm)
	apply_tm_attr (fn, get_identifier ("transaction_pure"));
    }

  return cp_build_function_call_nary (fn, tf_warning_or_error,
				      build_exc_ptr (), NULL_TREE);
}

/* Build up a call to __cxa_begin_catch, to tell the runtime that the
   exception has been handled.  */

static tree
do_begin_catch (void)
{
  tree fn;

  fn = get_identifier ("__cxa_begin_catch");
  if (!get_global_value_if_present (fn, &fn))
    {
      /* Declare void* __cxa_begin_catch (void *) throw().  */
      fn = declare_nothrow_library_fn (fn, ptr_type_node, ptr_type_node);

      /* Create its transactional-memory equivalent.  */
      if (flag_tm)
	{
	  tree fn2 = get_identifier ("_ITM_cxa_begin_catch");
	  if (!get_global_value_if_present (fn2, &fn2))
	    fn2 = declare_nothrow_library_fn (fn2, ptr_type_node,
					      ptr_type_node);
	  apply_tm_attr (fn2, get_identifier ("transaction_pure"));
	  record_tm_replacement (fn, fn2);
	}
    }

  return cp_build_function_call_nary (fn, tf_warning_or_error,
				      build_exc_ptr (), NULL_TREE);
}

/* Returns nonzero if cleaning up an exception of type TYPE (which can be
   NULL_TREE for a ... handler) will not throw an exception.  */

static int
dtor_nothrow (tree type)
{
  if (type == NULL_TREE || type == error_mark_node)
    return 0;

  if (TYPE_HAS_TRIVIAL_DESTRUCTOR (type))
    return 1;

  if (CLASSTYPE_LAZY_DESTRUCTOR (type))
    lazily_declare_fn (sfk_destructor, type);

  return TREE_NOTHROW (CLASSTYPE_DESTRUCTORS (type));
}

/* Build up a call to __cxa_end_catch, to destroy the exception object
   for the current catch block if no others are currently using it.  */

static tree
do_end_catch (tree type)
{
  tree fn, cleanup;

  fn = get_identifier ("__cxa_end_catch");
  if (!get_global_value_if_present (fn, &fn))
    {
      /* Declare void __cxa_end_catch ().  */
      fn = push_void_library_fn (fn, void_list_node);
      /* This can throw if the destructor for the exception throws.  */
      TREE_NOTHROW (fn) = 0;

      /* Create its transactional-memory equivalent.  */
      if (flag_tm)
	{
	  tree fn2 = get_identifier ("_ITM_cxa_end_catch");
	  if (!get_global_value_if_present (fn2, &fn2))
	    {
	      fn2 = push_void_library_fn (fn2, void_list_node);
	      TREE_NOTHROW (fn2) = 0;
	    }
	  apply_tm_attr (fn2, get_identifier ("transaction_pure"));
	  record_tm_replacement (fn, fn2);
	}
    }

  cleanup = cp_build_function_call_vec (fn, NULL, tf_warning_or_error);
  TREE_NOTHROW (cleanup) = dtor_nothrow (type);

  return cleanup;
}

/* This routine creates the cleanup for the current exception.  */

static void
push_eh_cleanup (tree type)
{
  finish_decl_cleanup (NULL_TREE, do_end_catch (type));
}

/* Return nonzero value if DECL is a Java type suitable for catch or
   throw.  */

static bool
decl_is_java_type (tree decl, int err)
{
  bool r = (TREE_CODE (decl) == POINTER_TYPE
	    && TREE_CODE (TREE_TYPE (decl)) == RECORD_TYPE
	    && TYPE_FOR_JAVA (TREE_TYPE (decl)));

  if (err)
    {
      if (TREE_CODE (decl) == REFERENCE_TYPE
	  && TREE_CODE (TREE_TYPE (decl)) == RECORD_TYPE
	  && TYPE_FOR_JAVA (TREE_TYPE (decl)))
	{
	  /* Can't throw a reference.  */
	  error ("type %qT is disallowed in Java %<throw%> or %<catch%>",
		 decl);
	}

      if (r)
	{
	  tree jthrow_node
	    = IDENTIFIER_GLOBAL_VALUE (get_identifier ("jthrowable"));

	  if (jthrow_node == NULL_TREE)
	    fatal_error
	      ("call to Java %<catch%> or %<throw%> with %<jthrowable%> undefined");

	  jthrow_node = TREE_TYPE (TREE_TYPE (jthrow_node));

	  if (! DERIVED_FROM_P (jthrow_node, TREE_TYPE (decl)))
	    {
	      /* Thrown object must be a Throwable.  */
	      error ("type %qT is not derived from %<java::lang::Throwable%>",
		     TREE_TYPE (decl));
	    }
	}
    }

  return r;
}

/* Select the personality routine to be used for exception handling,
   or issue an error if we need two different ones in the same
   translation unit.
<<<<<<< HEAD
   ??? At present eh_personality_decl is set to
   __gxx_personality_(sj|v)0 in init_exception_processing - should it
   be done here instead?  */
=======
   ??? At present DECL_FUNCTION_PERSONALITY is set via
   LANG_HOOKS_EH_PERSONALITY.  Should it be done here instead?  */
>>>>>>> 3082eeb7
void
choose_personality_routine (enum languages lang)
{
  static enum {
    chose_none,
    chose_cpp,
    chose_java,
    gave_error
  } state;

  switch (state)
    {
    case gave_error:
      return;

    case chose_cpp:
      if (lang != lang_cplusplus)
	goto give_error;
      return;

    case chose_java:
      if (lang != lang_java)
	goto give_error;
      return;

    case chose_none:
      ; /* Proceed to language selection.  */
    }

  switch (lang)
    {
    case lang_cplusplus:
      state = chose_cpp;
      break;

    case lang_java:
      state = chose_java;
      terminate_node = built_in_decls [BUILT_IN_ABORT];
      pragma_java_exceptions = true;
      break;

    default:
      gcc_unreachable ();
    }
  return;

 give_error:
  error ("mixing C++ and Java catches in a single translation unit");
  state = gave_error;
}

/* Initialize the catch parameter DECL.  */

static void
initialize_handler_parm (tree decl, tree exp)
{
  tree init;
  tree init_type;

  /* Make sure we mark the catch param as used, otherwise we'll get a
     warning about an unused ((anonymous)).  */
  TREE_USED (decl) = 1;
  DECL_READ_P (decl) = 1;

  /* Figure out the type that the initializer is.  Pointers are returned
     adjusted by value from __cxa_begin_catch.  Others are returned by
     reference.  */
  init_type = TREE_TYPE (decl);
  if (!POINTER_TYPE_P (init_type))
    init_type = build_reference_type (init_type);

  choose_personality_routine (decl_is_java_type (init_type, 0)
			      ? lang_java : lang_cplusplus);

  /* Since pointers are passed by value, initialize a reference to
     pointer catch parm with the address of the temporary.  */
  if (TREE_CODE (init_type) == REFERENCE_TYPE
      && TYPE_PTR_P (TREE_TYPE (init_type)))
    exp = cp_build_addr_expr (exp, tf_warning_or_error);

  exp = ocp_convert (init_type, exp, CONV_IMPLICIT|CONV_FORCE_TEMP, 0);

  init = convert_from_reference (exp);

  /* If the constructor for the catch parm exits via an exception, we
     must call terminate.  See eh23.C.  */
  if (TYPE_NEEDS_CONSTRUCTING (TREE_TYPE (decl)))
    {
      /* Generate the copy constructor call directly so we can wrap it.
	 See also expand_default_init.  */
      init = ocp_convert (TREE_TYPE (decl), init,
			  CONV_IMPLICIT|CONV_FORCE_TEMP, 0);
      /* Force cleanups now to avoid nesting problems with the
	 MUST_NOT_THROW_EXPR.  */
      init = fold_build_cleanup_point_expr (TREE_TYPE (init), init);
      init = build1 (MUST_NOT_THROW_EXPR, TREE_TYPE (init), init);
    }

  decl = pushdecl (decl);

  start_decl_1 (decl, true);
  cp_finish_decl (decl, init, /*init_const_expr_p=*/false, NULL_TREE,
		  LOOKUP_ONLYCONVERTING|DIRECT_BIND);
}


/* Routine to see if exception handling is turned on.
   DO_WARN is nonzero if we want to inform the user that exception
   handling is turned off.

   This is used to ensure that -fexceptions has been specified if the
   compiler tries to use any exception-specific functions.  */

static inline int
doing_eh (void)
{
  if (! flag_exceptions)
    {
      static int warned = 0;
      if (! warned)
	{
	  error ("exception handling disabled, use -fexceptions to enable");
	  warned = 1;
	}
      return 0;
    }
  return 1;
}

/* Call this to start a catch block.  DECL is the catch parameter.  */

tree
expand_start_catch_block (tree decl)
{
  tree exp;
  tree type, init;

  if (! doing_eh ())
    return NULL_TREE;

  /* Make sure this declaration is reasonable.  */
  if (decl && !complete_ptr_ref_or_void_ptr_p (TREE_TYPE (decl), NULL_TREE))
    decl = error_mark_node;

  if (decl)
    type = prepare_eh_type (TREE_TYPE (decl));
  else
    type = NULL_TREE;

  if (decl && decl_is_java_type (type, 1))
    {
      /* Java only passes object via pointer and doesn't require
	 adjusting.  The java object is immediately before the
	 generic exception header.  */
      exp = build_exc_ptr ();
      exp = build1 (NOP_EXPR, build_pointer_type (type), exp);
<<<<<<< HEAD
      exp = build2 (POINTER_PLUS_EXPR, TREE_TYPE (exp), exp,
		    fold_build1_loc (input_location,
				 NEGATE_EXPR, sizetype,
			 	 TYPE_SIZE_UNIT (TREE_TYPE (exp))));
=======
      exp = fold_build_pointer_plus (exp,
		    fold_build1_loc (input_location,
				     NEGATE_EXPR, sizetype,
				     TYPE_SIZE_UNIT (TREE_TYPE (exp))));
>>>>>>> 3082eeb7
      exp = cp_build_indirect_ref (exp, RO_NULL, tf_warning_or_error);
      initialize_handler_parm (decl, exp);
      return type;
    }

  /* Call __cxa_end_catch at the end of processing the exception.  */
  push_eh_cleanup (type);

  init = do_begin_catch ();

  /* If there's no decl at all, then all we need to do is make sure
     to tell the runtime that we've begun handling the exception.  */
  if (decl == NULL || decl == error_mark_node || init == error_mark_node)
    finish_expr_stmt (init);

  /* If the C++ object needs constructing, we need to do that before
     calling __cxa_begin_catch, so that std::uncaught_exception gets
     the right value during the copy constructor.  */
  else if (flag_use_cxa_get_exception_ptr
	   && TYPE_NEEDS_CONSTRUCTING (TREE_TYPE (decl)))
    {
      exp = do_get_exception_ptr ();
      initialize_handler_parm (decl, exp);
      finish_expr_stmt (init);
    }

  /* Otherwise the type uses a bitwise copy, and we don't have to worry
     about the value of std::uncaught_exception and therefore can do the
     copy with the return value of __cxa_end_catch instead.  */
  else
    {
      tree init_type = type;

      /* Pointers are passed by values, everything else by reference.  */
      if (!TYPE_PTR_P (type))
	init_type = build_pointer_type (type);
      if (init_type != TREE_TYPE (init))
	init = build1 (NOP_EXPR, init_type, init);
      exp = create_temporary_var (init_type);
      DECL_REGISTER (exp) = 1;
      cp_finish_decl (exp, init, /*init_const_expr=*/false,
		      NULL_TREE, LOOKUP_ONLYCONVERTING);
      initialize_handler_parm (decl, exp);
    }

  return type;
}


/* Call this to end a catch block.  Its responsible for emitting the
   code to handle jumping back to the correct place, and for emitting
   the label to jump to if this catch block didn't match.  */

void
expand_end_catch_block (void)
{
  if (! doing_eh ())
    return;

  /* The exception being handled is rethrown if control reaches the end of
     a handler of the function-try-block of a constructor or destructor.  */
  if (in_function_try_handler
      && (DECL_CONSTRUCTOR_P (current_function_decl)
	  || DECL_DESTRUCTOR_P (current_function_decl)))
    finish_expr_stmt (build_throw (NULL_TREE));
}

tree
begin_eh_spec_block (void)
{
<<<<<<< HEAD
  tree r = build_stmt (input_location, EH_SPEC_BLOCK, NULL_TREE, NULL_TREE);
=======
  tree r;
  location_t spec_location = DECL_SOURCE_LOCATION (current_function_decl);

  /* A noexcept specification (or throw() with -fnothrow-opt) is a
     MUST_NOT_THROW_EXPR.  */
  if (TYPE_NOEXCEPT_P (TREE_TYPE (current_function_decl)))
    {
      r = build_stmt (spec_location, MUST_NOT_THROW_EXPR, NULL_TREE);
      TREE_SIDE_EFFECTS (r) = 1;
    }
  else
    r = build_stmt (spec_location, EH_SPEC_BLOCK, NULL_TREE, NULL_TREE);
>>>>>>> 3082eeb7
  add_stmt (r);
  TREE_OPERAND (r, 0) = push_stmt_list ();
  return r;
}

void
finish_eh_spec_block (tree raw_raises, tree eh_spec_block)
{
  tree raises;

  TREE_OPERAND (eh_spec_block, 0)
    = pop_stmt_list (TREE_OPERAND (eh_spec_block, 0));

  if (TREE_CODE (eh_spec_block) == MUST_NOT_THROW_EXPR)
    return;

  /* Strip cv quals, etc, from the specification types.  */
  for (raises = NULL_TREE;
       raw_raises && TREE_VALUE (raw_raises);
       raw_raises = TREE_CHAIN (raw_raises))
    {
      tree type = prepare_eh_type (TREE_VALUE (raw_raises));
      tree tinfo = eh_type_info (type);

      mark_used (tinfo);
      raises = tree_cons (NULL_TREE, type, raises);
    }

  EH_SPEC_RAISES (eh_spec_block) = raises;
}

/* Return a pointer to a buffer for an exception object of type TYPE.  */

static tree
do_allocate_exception (tree type)
{
  tree fn;

  fn = get_identifier ("__cxa_allocate_exception");
  if (!get_global_value_if_present (fn, &fn))
    {
      /* Declare void *__cxa_allocate_exception(size_t) throw().  */
      fn = declare_nothrow_library_fn (fn, ptr_type_node, size_type_node);

      if (flag_tm)
	{
	  tree fn2 = get_identifier ("_ITM_cxa_allocate_exception");
	  if (!get_global_value_if_present (fn2, &fn2))
	    fn2 = declare_nothrow_library_fn (fn2, ptr_type_node,
					      size_type_node);
	  apply_tm_attr (fn2, get_identifier ("transaction_pure"));
	  record_tm_replacement (fn, fn2);
	}
    }

  return cp_build_function_call_nary (fn, tf_warning_or_error,
				      size_in_bytes (type), NULL_TREE);
}

/* Call __cxa_free_exception from a cleanup.  This is never invoked
   directly, but see the comment for stabilize_throw_expr.  */

static tree
do_free_exception (tree ptr)
{
  tree fn;

  fn = get_identifier ("__cxa_free_exception");
  if (!get_global_value_if_present (fn, &fn))
    {
      /* Declare void __cxa_free_exception (void *) throw().  */
      fn = declare_nothrow_library_fn (fn, void_type_node, ptr_type_node);
    }

  return cp_build_function_call_nary (fn, tf_warning_or_error, ptr, NULL_TREE);
}

/* Wrap all cleanups for TARGET_EXPRs in MUST_NOT_THROW_EXPR.
   Called from build_throw via walk_tree_without_duplicates.  */

static tree
wrap_cleanups_r (tree *tp, int *walk_subtrees ATTRIBUTE_UNUSED,
		 void *data ATTRIBUTE_UNUSED)
{
  tree exp = *tp;
  tree cleanup;

  /* Don't walk into types.  */
  if (TYPE_P (exp))
    {
      *walk_subtrees = 0;
      return NULL_TREE;
    }
  if (TREE_CODE (exp) != TARGET_EXPR)
    return NULL_TREE;

  cleanup = TARGET_EXPR_CLEANUP (exp);
  if (cleanup)
    {
      cleanup = build1 (MUST_NOT_THROW_EXPR, void_type_node, cleanup);
      TARGET_EXPR_CLEANUP (exp) = cleanup;
    }

  /* Keep iterating.  */
  return NULL_TREE;
}

/* Build a throw expression.  */

tree
build_throw (tree exp)
{
  tree fn;

  if (exp == error_mark_node)
    return exp;

  if (processing_template_decl)
    {
      if (cfun)
	current_function_returns_abnormally = 1;
      exp = build_min (THROW_EXPR, void_type_node, exp);
      SET_EXPR_LOCATION (exp, input_location);
      return exp;
    }

  if (exp == null_node)
    warning (0, "throwing NULL, which has integral, not pointer type");

  if (exp != NULL_TREE)
    {
      if (!is_admissible_throw_operand (exp))
	return error_mark_node;
    }

  if (! doing_eh ())
    return error_mark_node;

  if (exp && decl_is_java_type (TREE_TYPE (exp), 1))
    {
      tree fn = get_identifier ("_Jv_Throw");
      if (!get_global_value_if_present (fn, &fn))
	{
	  /* Declare void _Jv_Throw (void *).  */
	  tree tmp;
	  tmp = build_function_type_list (ptr_type_node,
					  ptr_type_node, NULL_TREE);
	  fn = push_throw_library_fn (fn, tmp);
	}
      else if (really_overloaded_fn (fn))
	{
	  error ("%qD should never be overloaded", fn);
	  return error_mark_node;
	}
      fn = OVL_CURRENT (fn);
      exp = cp_build_function_call_nary (fn, tf_warning_or_error,
					 exp, NULL_TREE);
    }
  else if (exp)
    {
      tree throw_type;
      tree temp_type;
      tree cleanup;
      tree object, ptr;
      tree tmp;
      tree allocate_expr;

      /* The CLEANUP_TYPE is the internal type of a destructor.  */
      if (!cleanup_type)
	{
	  tmp = build_function_type_list (void_type_node,
					  ptr_type_node, NULL_TREE);
	  cleanup_type = build_pointer_type (tmp);
	}

      fn = get_identifier ("__cxa_throw");
      if (!get_global_value_if_present (fn, &fn))
	{
	  /* Declare void __cxa_throw (void*, void*, void (*)(void*)).  */
	  /* ??? Second argument is supposed to be "std::type_info*".  */
	  tmp = build_function_type_list (void_type_node,
					  ptr_type_node, ptr_type_node,
					  cleanup_type, NULL_TREE);
	  fn = push_throw_library_fn (fn, tmp);

	  if (flag_tm)
	    {
	      tree fn2 = get_identifier ("_ITM_cxa_throw");
	      if (!get_global_value_if_present (fn2, &fn2))
		fn2 = push_throw_library_fn (fn2, tmp);
	      apply_tm_attr (fn2, get_identifier ("transaction_pure"));
	      record_tm_replacement (fn, fn2);
	    }
	}

      /* [except.throw]

	 A throw-expression initializes a temporary object, the type
	 of which is determined by removing any top-level
	 cv-qualifiers from the static type of the operand of throw
	 and adjusting the type from "array of T" or "function return
	 T" to "pointer to T" or "pointer to function returning T"
	 respectively.  */
      temp_type = is_bitfield_expr_with_lowered_type (exp);
      if (!temp_type)
	temp_type = cv_unqualified (type_decays_to (TREE_TYPE (exp)));

      /* OK, this is kind of wacky.  The standard says that we call
	 terminate when the exception handling mechanism, after
	 completing evaluation of the expression to be thrown but
	 before the exception is caught (_except.throw_), calls a
	 user function that exits via an uncaught exception.

	 So we have to protect the actual initialization of the
	 exception object with terminate(), but evaluate the
	 expression first.  Since there could be temps in the
	 expression, we need to handle that, too.  We also expand
	 the call to __cxa_allocate_exception first (which doesn't
	 matter, since it can't throw).  */

      /* Allocate the space for the exception.  */
      allocate_expr = do_allocate_exception (temp_type);
      allocate_expr = get_target_expr (allocate_expr);
      ptr = TARGET_EXPR_SLOT (allocate_expr);
<<<<<<< HEAD
      object = build_nop (build_pointer_type (temp_type), ptr);
      object = cp_build_indirect_ref (object, RO_NULL, tf_warning_or_error);
=======
      TARGET_EXPR_CLEANUP (allocate_expr) = do_free_exception (ptr);
      CLEANUP_EH_ONLY (allocate_expr) = 1;
>>>>>>> 3082eeb7

      object = build_nop (build_pointer_type (temp_type), ptr);
      object = cp_build_indirect_ref (object, RO_NULL, tf_warning_or_error);

      /* And initialize the exception object.  */
      if (CLASS_TYPE_P (temp_type))
	{
	  int flags = LOOKUP_NORMAL | LOOKUP_ONLYCONVERTING;
	  VEC(tree,gc) *exp_vec;

	  /* Under C++0x [12.8/16 class.copy], a thrown lvalue is sometimes
	     treated as an rvalue for the purposes of overload resolution
	     to favor move constructors over copy constructors.  */
	  if (/* Must be a local, automatic variable.  */
	      TREE_CODE (exp) == VAR_DECL
	      && DECL_CONTEXT (exp) == current_function_decl
	      && ! TREE_STATIC (exp)
	      /* The variable must not have the `volatile' qualifier.  */
	      && !(cp_type_quals (TREE_TYPE (exp)) & TYPE_QUAL_VOLATILE))
	    flags = flags | LOOKUP_PREFER_RVALUE;

	  /* Call the copy constructor.  */
	  exp_vec = make_tree_vector_single (exp);
	  exp = (build_special_member_call
		 (object, complete_ctor_identifier, &exp_vec,
		  TREE_TYPE (object), flags, tf_warning_or_error));
	  release_tree_vector (exp_vec);
	  if (exp == error_mark_node)
	    {
	      error ("  in thrown expression");
	      return error_mark_node;
	    }
	}
      else
	{
	  tmp = decay_conversion (exp);
	  if (tmp == error_mark_node)
	    return error_mark_node;
	  exp = build2 (INIT_EXPR, temp_type, object, tmp);
	}
<<<<<<< HEAD

      /* Pre-evaluate the thrown expression first, since if we allocated
	 the space first we would have to deal with cleaning it up if
	 evaluating this expression throws.

	 The case where EXP the initializer is a cast or a function
	 returning a class is a bit of a grey area in the standard; it's
	 unclear whether or not it should be allowed to throw.  We used to
	 say no, as that allowed us to optimize this case without worrying
	 about deallocating the exception object if it does.  But that
	 conflicted with expectations (PR 13944) and the EDG compiler; now
	 we wrap the initialization in a TRY_CATCH_EXPR to call
	 do_free_exception rather than in a MUST_NOT_THROW_EXPR, for this
	 case only.

	 BUT: Issue 475 may do away with this inconsistency by removing the
	 terminate() in this situation.

	 Note that we don't check the return value from stabilize_init
	 because it will only return false in cases where elided is true,
	 and therefore we don't need to work around the failure to
	 preevaluate.  */
      temp_expr = NULL_TREE;
      stabilize_init (exp, &temp_expr);

      /* Wrap the initialization in a CLEANUP_POINT_EXPR so that cleanups
	 for temporaries within the initialization are run before the one
	 for the exception object, preserving LIFO order.  */
      exp = build1 (CLEANUP_POINT_EXPR, void_type_node, exp);
=======
>>>>>>> 3082eeb7

      /* Mark any cleanups from the initialization as MUST_NOT_THROW, since
	 they are run after the exception object is initialized.  */
      cp_walk_tree_without_duplicates (&exp, wrap_cleanups_r, 0);

      /* Prepend the allocation.  */
      exp = build2 (COMPOUND_EXPR, TREE_TYPE (exp), allocate_expr, exp);

      /* Force all the cleanups to be evaluated here so that we don't have
	 to do them during unwinding.  */
      exp = build1 (CLEANUP_POINT_EXPR, void_type_node, exp);

      throw_type = build_eh_type_type (prepare_eh_type (TREE_TYPE (object)));

      if (TYPE_HAS_NONTRIVIAL_DESTRUCTOR (TREE_TYPE (object)))
	{
	  cleanup = lookup_fnfields (TYPE_BINFO (TREE_TYPE (object)),
				     complete_dtor_identifier, 0);
	  cleanup = BASELINK_FUNCTIONS (cleanup);
	  mark_used (cleanup);
	  cxx_mark_addressable (cleanup);
	  /* Pretend it's a normal function.  */
	  cleanup = build1 (ADDR_EXPR, cleanup_type, cleanup);
	}
      else
	cleanup = build_int_cst (cleanup_type, 0);

      /* ??? Indicate that this function call throws throw_type.  */
      tmp = cp_build_function_call_nary (fn, tf_warning_or_error,
					 ptr, throw_type, cleanup, NULL_TREE);

      /* Tack on the initialization stuff.  */
      exp = build2 (COMPOUND_EXPR, TREE_TYPE (tmp), exp, tmp);
    }
  else
    {
      /* Rethrow current exception.  */

      tree fn = get_identifier ("__cxa_rethrow");
      if (!get_global_value_if_present (fn, &fn))
	{
	  /* Declare void __cxa_rethrow (void).  */
	  fn = push_throw_library_fn
	    (fn, build_function_type_list (void_type_node, NULL_TREE));
	}

      if (flag_tm)
	apply_tm_attr (fn, get_identifier ("transaction_pure"));

      /* ??? Indicate that this function call allows exceptions of the type
	 of the enclosing catch block (if known).  */
      exp = cp_build_function_call_vec (fn, NULL, tf_warning_or_error);
    }

  exp = build1 (THROW_EXPR, void_type_node, exp);
  SET_EXPR_LOCATION (exp, input_location);

  return exp;
}

/* Make sure TYPE is complete, pointer to complete, reference to
   complete, or pointer to cv void. Issue diagnostic on failure.
   Return the zero on failure and nonzero on success. FROM can be
   the expr or decl from whence TYPE came, if available.  */

static int
complete_ptr_ref_or_void_ptr_p (tree type, tree from)
{
  int is_ptr;

  /* Check complete.  */
  type = complete_type_or_else (type, from);
  if (!type)
    return 0;

  /* Or a pointer or ref to one, or cv void *.  */
  is_ptr = TREE_CODE (type) == POINTER_TYPE;
  if (is_ptr || TREE_CODE (type) == REFERENCE_TYPE)
    {
      tree core = TREE_TYPE (type);

      if (is_ptr && VOID_TYPE_P (core))
	/* OK */;
      else if (!complete_type_or_else (core, from))
	return 0;
    }
  return 1;
}

/* Return truth-value if EXPRESSION is admissible in throw-expression,
   i.e. if it is not of incomplete type or a pointer/reference to such
   a type or of an abstract class type.  */

static bool
is_admissible_throw_operand (tree expr)
{
  tree type = TREE_TYPE (expr);

  /* 15.1/4 [...] The type of the throw-expression shall not be an
	    incomplete type, or a pointer or a reference to an incomplete
	    type, other than void*, const void*, volatile void*, or
	    const volatile void*.  Except for these restriction and the
	    restrictions on type matching mentioned in 15.3, the operand
	    of throw is treated exactly as a function argument in a call
	    (5.2.2) or the operand of a return statement.  */
  if (!complete_ptr_ref_or_void_ptr_p (type, expr))
    return false;

  /* 10.4/3 An abstract class shall not be used as a parameter type,
	    as a function return type or as type of an explicit
	    conversion.  */
  else if (CLASS_TYPE_P (type) && CLASSTYPE_PURE_VIRTUALS (type))
    {
      error ("expression %qE of abstract class type %qT cannot "
	     "be used in throw-expression", expr, type);
      return false;
    }

  return true;
}

/* Returns nonzero if FN is a declaration of a standard C library
   function which is known not to throw.

   [lib.res.on.exception.handling]: None of the functions from the
   Standard C library shall report an error by throwing an
   exception, unless it calls a program-supplied function that
   throws an exception.  */

#include "cfns.h"

int
nothrow_libfn_p (const_tree fn)
{
  tree id;

  if (TREE_PUBLIC (fn)
      && DECL_EXTERNAL (fn)
      && DECL_NAMESPACE_SCOPE_P (fn)
      && DECL_EXTERN_C_P (fn))
    /* OK */;
  else
    /* Can't be a C library function.  */
    return 0;

  /* Being a C library function, DECL_ASSEMBLER_NAME == DECL_NAME
     unless the system headers are playing rename tricks, and if
     they are, we don't want to be confused by them.  */
  id = DECL_NAME (fn);
  return !!libc_name_p (IDENTIFIER_POINTER (id), IDENTIFIER_LENGTH (id));
}

/* Returns nonzero if an exception of type FROM will be caught by a
   handler for type TO, as per [except.handle].  */

static int
can_convert_eh (tree to, tree from)
{
  to = non_reference (to);
  from = non_reference (from);

  if (TREE_CODE (to) == POINTER_TYPE && TREE_CODE (from) == POINTER_TYPE)
    {
      to = TREE_TYPE (to);
      from = TREE_TYPE (from);

      if (! at_least_as_qualified_p (to, from))
	return 0;

      if (TREE_CODE (to) == VOID_TYPE)
	return 1;

      /* Else fall through.  */
    }

  if (CLASS_TYPE_P (to) && CLASS_TYPE_P (from)
      && PUBLICLY_UNIQUELY_DERIVED_P (to, from))
    return 1;

  return 0;
}

/* Check whether any of the handlers in I are shadowed by another handler
   accepting TYPE.  Note that the shadowing may not be complete; even if
   an exception of type B would be caught by a handler for A, there could
   be a derived class C for which A is an ambiguous base but B is not, so
   the handler for B would catch an exception of type C.  */

static void
check_handlers_1 (tree master, tree_stmt_iterator i)
{
  tree type = TREE_TYPE (master);

  for (; !tsi_end_p (i); tsi_next (&i))
    {
      tree handler = tsi_stmt (i);
      if (TREE_TYPE (handler) && can_convert_eh (type, TREE_TYPE (handler)))
	{
	  warning_at (EXPR_LOCATION (handler), 0,
		      "exception of type %qT will be caught",
		      TREE_TYPE (handler));
	  warning_at (EXPR_LOCATION (master), 0,
		      "   by earlier handler for %qT", type);
	  break;
	}
    }
}

/* Given a STATEMENT_LIST of HANDLERs, make sure that they're OK.  */

void
check_handlers (tree handlers)
{
  tree_stmt_iterator i;

  /* If we don't have a STATEMENT_LIST, then we've just got one
     handler, and thus nothing to warn about.  */
  if (TREE_CODE (handlers) != STATEMENT_LIST)
    return;

  i = tsi_start (handlers);
  if (!tsi_end_p (i))
    while (1)
      {
	tree handler = tsi_stmt (i);
	tsi_next (&i);

	/* No more handlers; nothing to shadow.  */
	if (tsi_end_p (i))
	  break;
	if (TREE_TYPE (handler) == NULL_TREE)
	  permerror (EXPR_LOCATION (handler), "%<...%>"
		     " handler must be the last handler for its try block");
	else
	  check_handlers_1 (handler, i);
      }
}

/* walk_tree helper for finish_noexcept_expr.  Returns non-null if the
   expression *TP causes the noexcept operator to evaluate to false.

   5.3.7 [expr.noexcept]: The result of the noexcept operator is false if
   in a potentially-evaluated context the expression would contain
   * a potentially evaluated call to a function, member function,
     function pointer, or member function pointer that does not have a
     non-throwing exception-specification (15.4),
   * a potentially evaluated throw-expression (15.1),
   * a potentially evaluated dynamic_cast expression dynamic_cast<T>(v),
     where T is a reference type, that requires a run-time check (5.2.7), or
   * a potentially evaluated typeid expression (5.2.8) applied to a glvalue
     expression whose type is a polymorphic class type (10.3).  */

static tree
check_noexcept_r (tree *tp, int *walk_subtrees ATTRIBUTE_UNUSED,
		  void *data ATTRIBUTE_UNUSED)
{
  tree t = *tp;
  enum tree_code code = TREE_CODE (t);
  if (code == CALL_EXPR
      || code == AGGR_INIT_EXPR)
    {
      /* We can only use the exception specification of the called function
	 for determining the value of a noexcept expression; we can't use
	 TREE_NOTHROW, as it might have a different value in another
	 translation unit, creating ODR problems.

         We could use TREE_NOTHROW (t) for !TREE_PUBLIC fns, though... */
      tree fn = (code == AGGR_INIT_EXPR
		 ? AGGR_INIT_EXPR_FN (t) : CALL_EXPR_FN (t));
      tree type = TREE_TYPE (TREE_TYPE (fn));

      STRIP_NOPS (fn);
      if (TREE_CODE (fn) == ADDR_EXPR)
	fn = TREE_OPERAND (fn, 0);
      if (TREE_CODE (fn) == FUNCTION_DECL)
	{
	  /* We do use TREE_NOTHROW for ABI internals like __dynamic_cast,
	     and for C library functions known not to throw.  */
	  if (DECL_EXTERN_C_P (fn)
	      && (DECL_ARTIFICIAL (fn)
		  || nothrow_libfn_p (fn)))
	    return TREE_NOTHROW (fn) ? NULL_TREE : fn;
	  /* A call to a constexpr function is noexcept if the call
	     is a constant expression.  */
	  if (DECL_DECLARED_CONSTEXPR_P (fn)
	      && is_sub_constant_expr (t))
	    return NULL_TREE;
	}
      if (!TYPE_NOTHROW_P (type))
	return fn;
    }

  return NULL_TREE;
}

/* If a function that causes a noexcept-expression to be false isn't
   defined yet, remember it and check it for TREE_NOTHROW again at EOF.  */

typedef struct GTY(()) pending_noexcept {
  tree fn;
  location_t loc;
} pending_noexcept;
DEF_VEC_O(pending_noexcept);
DEF_VEC_ALLOC_O(pending_noexcept,gc);
static GTY(()) VEC(pending_noexcept,gc) *pending_noexcept_checks;

/* FN is a FUNCTION_DECL that caused a noexcept-expr to be false.  Warn if
   it can't throw.  */

static void
maybe_noexcept_warning (tree fn)
{
  if (TREE_NOTHROW (fn))
    {
      warning (OPT_Wnoexcept, "noexcept-expression evaluates to %<false%> "
	       "because of a call to %qD", fn);
      warning (OPT_Wnoexcept, "but %q+D does not throw; perhaps "
	       "it should be declared %<noexcept%>", fn);
    }
}

/* Check any functions that weren't defined earlier when they caused a
   noexcept expression to evaluate to false.  */

void
perform_deferred_noexcept_checks (void)
{
  int i;
  pending_noexcept *p;
  location_t saved_loc = input_location;
  FOR_EACH_VEC_ELT (pending_noexcept, pending_noexcept_checks, i, p)
    {
      input_location = p->loc;
      maybe_noexcept_warning (p->fn);
    }
  input_location = saved_loc;
}

/* Evaluate noexcept ( EXPR ).  */

tree
finish_noexcept_expr (tree expr, tsubst_flags_t complain)
{
  tree fn;

  if (expr == error_mark_node)
    return error_mark_node;

  if (processing_template_decl)
    return build_min (NOEXCEPT_EXPR, boolean_type_node, expr);

  fn = cp_walk_tree_without_duplicates (&expr, check_noexcept_r, 0);
  if (fn)
    {
      if ((complain & tf_warning) && warn_noexcept
	  && TREE_CODE (fn) == FUNCTION_DECL)
	{
	  if (!DECL_INITIAL (fn))
	    {
	      /* Not defined yet; check again at EOF.  */
	      pending_noexcept *p
		= VEC_safe_push (pending_noexcept, gc,
				 pending_noexcept_checks, NULL);
	      p->fn = fn;
	      p->loc = input_location;
	    }
	  else
	    maybe_noexcept_warning (fn);
	}
      return boolean_false_node;
    }
  else
    return boolean_true_node;
}

/* Return true iff SPEC is throw() or noexcept(true).  */

bool
nothrow_spec_p (const_tree spec)
{
  gcc_assert (!DEFERRED_NOEXCEPT_SPEC_P (spec));
  if (spec == NULL_TREE
      || TREE_VALUE (spec) != NULL_TREE
      || spec == noexcept_false_spec)
    return false;
  if (TREE_PURPOSE (spec) == NULL_TREE
      || spec == noexcept_true_spec)
    return true;
  gcc_assert (processing_template_decl
	      || TREE_PURPOSE (spec) == error_mark_node);
  return false;
}

/* For FUNCTION_TYPE or METHOD_TYPE, true if NODE is noexcept.  This is the
   case for things declared noexcept(true) and, with -fnothrow-opt, for
   throw() functions.  */

bool
type_noexcept_p (const_tree type)
{
  tree spec = TYPE_RAISES_EXCEPTIONS (type);
  gcc_assert (!DEFERRED_NOEXCEPT_SPEC_P (spec));
  if (flag_nothrow_opt)
    return nothrow_spec_p (spec);
  else
    return spec == noexcept_true_spec;
}

/* For FUNCTION_TYPE or METHOD_TYPE, true if NODE can throw any type,
   i.e. no exception-specification or noexcept(false).  */

bool
type_throw_all_p (const_tree type)
{
  tree spec = TYPE_RAISES_EXCEPTIONS (type);
  gcc_assert (!DEFERRED_NOEXCEPT_SPEC_P (spec));
  return spec == NULL_TREE || spec == noexcept_false_spec;
}

/* Create a representation of the noexcept-specification with
   constant-expression of EXPR.  COMPLAIN is as for tsubst.  */

tree
build_noexcept_spec (tree expr, int complain)
{
  /* This isn't part of the signature, so don't bother trying to evaluate
     it until instantiation.  */
  if (!processing_template_decl && TREE_CODE (expr) != DEFERRED_NOEXCEPT)
    {
      expr = perform_implicit_conversion_flags (boolean_type_node, expr,
						complain,
						LOOKUP_NORMAL);
      expr = cxx_constant_value (expr);
    }
  if (expr == boolean_true_node)
    return noexcept_true_spec;
  else if (expr == boolean_false_node)
    return noexcept_false_spec;
  else if (expr == error_mark_node)
    return error_mark_node;
  else
    {
      gcc_assert (processing_template_decl || expr == error_mark_node
		  || TREE_CODE (expr) == DEFERRED_NOEXCEPT);
      return build_tree_list (expr, NULL_TREE);
    }
}

#include "gt-cp-except.h"<|MERGE_RESOLUTION|>--- conflicted
+++ resolved
@@ -48,10 +48,6 @@
 static int complete_ptr_ref_or_void_ptr_p (tree, tree);
 static bool is_admissible_throw_operand (tree);
 static int can_convert_eh (tree, tree);
-<<<<<<< HEAD
-static tree cp_protect_cleanup_actions (void);
-=======
->>>>>>> 3082eeb7
 
 /* Sets up all the global eh stuff that needs to be initialized at the
    start of compilation.  */
@@ -73,21 +69,12 @@
   tmp = build_function_type_list (void_type_node, ptr_type_node, NULL_TREE);
   call_unexpected_node
     = push_throw_library_fn (get_identifier ("__cxa_call_unexpected"), tmp);
-<<<<<<< HEAD
-
-  lang_protect_cleanup_actions = &cp_protect_cleanup_actions;
-=======
->>>>>>> 3082eeb7
 }
 
 /* Returns an expression to be executed if an unhandled exception is
    propagated out of a cleanup region.  */
 
-<<<<<<< HEAD
-static tree
-=======
 tree
->>>>>>> 3082eeb7
 cp_protect_cleanup_actions (void)
 {
   /* [except.terminate]
@@ -334,14 +321,8 @@
 /* Select the personality routine to be used for exception handling,
    or issue an error if we need two different ones in the same
    translation unit.
-<<<<<<< HEAD
-   ??? At present eh_personality_decl is set to
-   __gxx_personality_(sj|v)0 in init_exception_processing - should it
-   be done here instead?  */
-=======
    ??? At present DECL_FUNCTION_PERSONALITY is set via
    LANG_HOOKS_EH_PERSONALITY.  Should it be done here instead?  */
->>>>>>> 3082eeb7
 void
 choose_personality_routine (enum languages lang)
 {
@@ -499,17 +480,10 @@
 	 generic exception header.  */
       exp = build_exc_ptr ();
       exp = build1 (NOP_EXPR, build_pointer_type (type), exp);
-<<<<<<< HEAD
-      exp = build2 (POINTER_PLUS_EXPR, TREE_TYPE (exp), exp,
-		    fold_build1_loc (input_location,
-				 NEGATE_EXPR, sizetype,
-			 	 TYPE_SIZE_UNIT (TREE_TYPE (exp))));
-=======
       exp = fold_build_pointer_plus (exp,
 		    fold_build1_loc (input_location,
 				     NEGATE_EXPR, sizetype,
 				     TYPE_SIZE_UNIT (TREE_TYPE (exp))));
->>>>>>> 3082eeb7
       exp = cp_build_indirect_ref (exp, RO_NULL, tf_warning_or_error);
       initialize_handler_parm (decl, exp);
       return type;
@@ -580,9 +554,6 @@
 tree
 begin_eh_spec_block (void)
 {
-<<<<<<< HEAD
-  tree r = build_stmt (input_location, EH_SPEC_BLOCK, NULL_TREE, NULL_TREE);
-=======
   tree r;
   location_t spec_location = DECL_SOURCE_LOCATION (current_function_decl);
 
@@ -595,7 +566,6 @@
     }
   else
     r = build_stmt (spec_location, EH_SPEC_BLOCK, NULL_TREE, NULL_TREE);
->>>>>>> 3082eeb7
   add_stmt (r);
   TREE_OPERAND (r, 0) = push_stmt_list ();
   return r;
@@ -820,13 +790,8 @@
       allocate_expr = do_allocate_exception (temp_type);
       allocate_expr = get_target_expr (allocate_expr);
       ptr = TARGET_EXPR_SLOT (allocate_expr);
-<<<<<<< HEAD
-      object = build_nop (build_pointer_type (temp_type), ptr);
-      object = cp_build_indirect_ref (object, RO_NULL, tf_warning_or_error);
-=======
       TARGET_EXPR_CLEANUP (allocate_expr) = do_free_exception (ptr);
       CLEANUP_EH_ONLY (allocate_expr) = 1;
->>>>>>> 3082eeb7
 
       object = build_nop (build_pointer_type (temp_type), ptr);
       object = cp_build_indirect_ref (object, RO_NULL, tf_warning_or_error);
@@ -867,38 +832,6 @@
 	    return error_mark_node;
 	  exp = build2 (INIT_EXPR, temp_type, object, tmp);
 	}
-<<<<<<< HEAD
-
-      /* Pre-evaluate the thrown expression first, since if we allocated
-	 the space first we would have to deal with cleaning it up if
-	 evaluating this expression throws.
-
-	 The case where EXP the initializer is a cast or a function
-	 returning a class is a bit of a grey area in the standard; it's
-	 unclear whether or not it should be allowed to throw.  We used to
-	 say no, as that allowed us to optimize this case without worrying
-	 about deallocating the exception object if it does.  But that
-	 conflicted with expectations (PR 13944) and the EDG compiler; now
-	 we wrap the initialization in a TRY_CATCH_EXPR to call
-	 do_free_exception rather than in a MUST_NOT_THROW_EXPR, for this
-	 case only.
-
-	 BUT: Issue 475 may do away with this inconsistency by removing the
-	 terminate() in this situation.
-
-	 Note that we don't check the return value from stabilize_init
-	 because it will only return false in cases where elided is true,
-	 and therefore we don't need to work around the failure to
-	 preevaluate.  */
-      temp_expr = NULL_TREE;
-      stabilize_init (exp, &temp_expr);
-
-      /* Wrap the initialization in a CLEANUP_POINT_EXPR so that cleanups
-	 for temporaries within the initialization are run before the one
-	 for the exception object, preserving LIFO order.  */
-      exp = build1 (CLEANUP_POINT_EXPR, void_type_node, exp);
-=======
->>>>>>> 3082eeb7
 
       /* Mark any cleanups from the initialization as MUST_NOT_THROW, since
 	 they are run after the exception object is initialized.  */
