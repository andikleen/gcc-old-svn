/* GCC core type declarations.
<<<<<<< HEAD
   Copyright (C) 2002, 2004, 2007, 2008, 2009 Free Software Foundation, Inc.
=======
   Copyright (C) 2002, 2004, 2007, 2008, 2009, 2010
   Free Software Foundation, Inc.
>>>>>>> 3082eeb7

This file is part of GCC.

GCC is free software; you can redistribute it and/or modify it under
the terms of the GNU General Public License as published by the Free
Software Foundation; either version 3, or (at your option) any later
version.

GCC is distributed in the hope that it will be useful, but WITHOUT ANY
WARRANTY; without even the implied warranty of MERCHANTABILITY or
FITNESS FOR A PARTICULAR PURPOSE.  See the GNU General Public License
for more details.

Under Section 7 of GPL version 3, you are granted additional
permissions described in the GCC Runtime Library Exception, version
3.1, as published by the Free Software Foundation.

You should have received a copy of the GNU General Public License and
a copy of the GCC Runtime Library Exception along with this program;
see the files COPYING3 and COPYING.RUNTIME respectively.  If not, see
<http://www.gnu.org/licenses/>.  */

/* Provide forward declarations of core types which are referred to by
   most of the compiler.  This allows header files to use these types
   (e.g. in function prototypes) without concern for whether the full
   definitions are visible.  Some other declarations that need to be
   universally visible are here, too.

   In the context of tconfig.h, most of these have special definitions
   which prevent them from being used except in further type
   declarations.  This is a kludge; the right thing is to avoid
   including the "tm.h" header set in the context of tconfig.h, but
   we're not there yet.  */

#ifndef GCC_CORETYPES_H
#define GCC_CORETYPES_H

#ifndef GTY
#define GTY(x)  /* nothing - marker for gengtype */
#endif

#ifndef USED_FOR_TARGET

struct bitmap_head_def;
typedef struct bitmap_head_def *bitmap;
typedef const struct bitmap_head_def *const_bitmap;
struct simple_bitmap_def;
typedef struct simple_bitmap_def *sbitmap;
typedef const struct simple_bitmap_def *const_sbitmap;
struct rtx_def;
typedef struct rtx_def *rtx;
typedef const struct rtx_def *const_rtx;
struct rtvec_def;
typedef struct rtvec_def *rtvec;
typedef const struct rtvec_def *const_rtvec;
union tree_node;
typedef union tree_node *tree;
union gimple_statement_d;
typedef union gimple_statement_d *gimple;
typedef const union tree_node *const_tree;
typedef const union gimple_statement_d *const_gimple;
union section;
typedef union section section;
struct gcc_options;
struct cl_target_option;
struct cl_optimization;
struct cl_option;
struct cl_decoded_option;
struct cl_option_handlers;
struct diagnostic_context;
typedef struct diagnostic_context diagnostic_context;
struct gimple_seq_d;
typedef struct gimple_seq_d *gimple_seq;
typedef const struct gimple_seq_d *const_gimple_seq;

/* Address space number for named address space support.  */
typedef unsigned char addr_space_t;

/* The value of addr_space_t that represents the generic address space.  */
#define ADDR_SPACE_GENERIC 0
#define ADDR_SPACE_GENERIC_P(AS) ((AS) == ADDR_SPACE_GENERIC)

/* Address space number for named address space support.  */
typedef unsigned char addr_space_t;

/* The value of addr_space_t that represents the generic address space.  */
#define ADDR_SPACE_GENERIC 0
#define ADDR_SPACE_GENERIC_P(AS) ((AS) == ADDR_SPACE_GENERIC)

/* The major intermediate representations of GCC.  */
enum ir_type {
  IR_GIMPLE,
  IR_RTL_CFGRTL,
  IR_RTL_CFGLAYOUT
};

/* Provide forward struct declaration so that we don't have to include
   all of cpplib.h whenever a random prototype includes a pointer.
   Note that the cpp_reader and cpp_token typedefs remain part of
   cpplib.h.  */

struct cpp_reader;
struct cpp_token;

/* The thread-local storage model associated with a given VAR_DECL
   or SYMBOL_REF.  This isn't used much, but both trees and RTL refer
   to it, so it's here.  */
enum tls_model {
  TLS_MODEL_NONE,
  TLS_MODEL_EMULATED,
  TLS_MODEL_REAL,
  TLS_MODEL_GLOBAL_DYNAMIC = TLS_MODEL_REAL,
  TLS_MODEL_LOCAL_DYNAMIC,
  TLS_MODEL_INITIAL_EXEC,
  TLS_MODEL_LOCAL_EXEC
};

<<<<<<< HEAD
=======
/* Types of unwind/exception handling info that can be generated.  */

enum unwind_info_type
{
  UI_NONE,
  UI_SJLJ,
  UI_DWARF2,
  UI_TARGET
};

/* Callgraph node profile representation.  */
enum node_frequency {
  /* This function most likely won't be executed at all.
     (set only when profile feedback is available or via function attribute). */
  NODE_FREQUENCY_UNLIKELY_EXECUTED,
  /* For functions that are known to be executed once (i.e. constructors, destructors
     and main function.  */
  NODE_FREQUENCY_EXECUTED_ONCE,
  /* The default value.  */
  NODE_FREQUENCY_NORMAL,
  /* Optimize this function hard
     (set only when profile feedback is available or via function attribute). */
  NODE_FREQUENCY_HOT
};

/* Possible initialization status of a variable.   When requested
   by the user, this information is tracked and recorded in the DWARF
   debug information, along with the variable's location.  */
enum var_init_status
{
  VAR_INIT_STATUS_UNKNOWN,
  VAR_INIT_STATUS_UNINITIALIZED,
  VAR_INIT_STATUS_INITIALIZED
};


>>>>>>> 3082eeb7
struct edge_def;
typedef struct edge_def *edge;
typedef const struct edge_def *const_edge;
struct basic_block_def;
typedef struct basic_block_def *basic_block;
typedef const struct basic_block_def *const_basic_block;
<<<<<<< HEAD
=======

#define obstack_chunk_alloc	((void *(*) (long)) xmalloc)
#define obstack_chunk_free	((void (*) (void *)) free)
#define OBSTACK_CHUNK_SIZE	0
#define gcc_obstack_init(OBSTACK)			\
  _obstack_begin ((OBSTACK), OBSTACK_CHUNK_SIZE, 0,	\
		  obstack_chunk_alloc,			\
		  obstack_chunk_free)

/* enum reg_class is target specific, so it should not appear in
   target-independent code or interfaces, like the target hook declarations
   in target.h.  */
typedef int reg_class_t;

>>>>>>> 3082eeb7
#else

struct _dont_use_rtx_here_;
struct _dont_use_rtvec_here_;
union _dont_use_tree_here_;
#define rtx struct _dont_use_rtx_here_ *
#define const_rtx struct _dont_use_rtx_here_ *
#define rtvec struct _dont_use_rtvec_here *
#define const_rtvec struct _dont_use_rtvec_here *
#define tree union _dont_use_tree_here_ *
#define const_tree union _dont_use_tree_here_ *

#endif

#endif /* coretypes.h */
<|MERGE_RESOLUTION|>--- conflicted
+++ resolved
@@ -1,10 +1,6 @@
 /* GCC core type declarations.
-<<<<<<< HEAD
-   Copyright (C) 2002, 2004, 2007, 2008, 2009 Free Software Foundation, Inc.
-=======
    Copyright (C) 2002, 2004, 2007, 2008, 2009, 2010
    Free Software Foundation, Inc.
->>>>>>> 3082eeb7
 
 This file is part of GCC.
 
@@ -87,13 +83,6 @@
 #define ADDR_SPACE_GENERIC 0
 #define ADDR_SPACE_GENERIC_P(AS) ((AS) == ADDR_SPACE_GENERIC)
 
-/* Address space number for named address space support.  */
-typedef unsigned char addr_space_t;
-
-/* The value of addr_space_t that represents the generic address space.  */
-#define ADDR_SPACE_GENERIC 0
-#define ADDR_SPACE_GENERIC_P(AS) ((AS) == ADDR_SPACE_GENERIC)
-
 /* The major intermediate representations of GCC.  */
 enum ir_type {
   IR_GIMPLE,
@@ -122,8 +111,6 @@
   TLS_MODEL_LOCAL_EXEC
 };
 
-<<<<<<< HEAD
-=======
 /* Types of unwind/exception handling info that can be generated.  */
 
 enum unwind_info_type
@@ -160,15 +147,12 @@
 };
 
 
->>>>>>> 3082eeb7
 struct edge_def;
 typedef struct edge_def *edge;
 typedef const struct edge_def *const_edge;
 struct basic_block_def;
 typedef struct basic_block_def *basic_block;
 typedef const struct basic_block_def *const_basic_block;
-<<<<<<< HEAD
-=======
 
 #define obstack_chunk_alloc	((void *(*) (long)) xmalloc)
 #define obstack_chunk_free	((void (*) (void *)) free)
@@ -183,7 +167,6 @@
    in target.h.  */
 typedef int reg_class_t;
 
->>>>>>> 3082eeb7
 #else
 
 struct _dont_use_rtx_here_;
