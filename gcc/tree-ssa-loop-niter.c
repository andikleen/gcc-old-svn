/* Functions to determine/estimate number of iterations of a loop.
   Copyright (C) 2004-2013 Free Software Foundation, Inc.

This file is part of GCC.

GCC is free software; you can redistribute it and/or modify it
under the terms of the GNU General Public License as published by the
Free Software Foundation; either version 3, or (at your option) any
later version.

GCC is distributed in the hope that it will be useful, but WITHOUT
ANY WARRANTY; without even the implied warranty of MERCHANTABILITY or
FITNESS FOR A PARTICULAR PURPOSE.  See the GNU General Public License
for more details.

You should have received a copy of the GNU General Public License
along with GCC; see the file COPYING3.  If not see
<http://www.gnu.org/licenses/>.  */

#include "config.h"
#include "system.h"
#include "coretypes.h"
#include "tm.h"
#include "tree.h"
#include "tm_p.h"
#include "basic-block.h"
#include "gimple-pretty-print.h"
#include "intl.h"
#include "gimple.h"
#include "gimple-ssa.h"
#include "tree-cfg.h"
#include "tree-phinodes.h"
#include "ssa-iterators.h"
#include "tree-ssa-loop-ivopts.h"
#include "tree-ssa-loop-niter.h"
#include "tree-ssa-loop.h"
#include "dumpfile.h"
#include "cfgloop.h"
#include "ggc.h"
#include "tree-chrec.h"
#include "tree-scalar-evolution.h"
#include "tree-data-ref.h"
#include "params.h"
#include "flags.h"
#include "diagnostic-core.h"
#include "tree-inline.h"
#include "tree-pass.h"
<<<<<<< HEAD
=======

>>>>>>> 4d0aec87

#define SWAP(X, Y) do { affine_iv *tmp = (X); (X) = (Y); (Y) = tmp; } while (0)

/* The maximum number of dominator BBs we search for conditions
   of loop header copies we use for simplifying a conditional
   expression.  */
#define MAX_DOMINATORS_TO_WALK 8

/*

   Analysis of number of iterations of an affine exit test.

*/

/* Bounds on some value, BELOW <= X <= UP.  */

typedef struct
{
  mpz_t below, up;
} bounds;


/* Splits expression EXPR to a variable part VAR and constant OFFSET.  */

static void
split_to_var_and_offset (tree expr, tree *var, mpz_t offset)
{
  tree type = TREE_TYPE (expr);
  tree op0, op1;
  double_int off;
  bool negate = false;

  *var = expr;
  mpz_set_ui (offset, 0);

  switch (TREE_CODE (expr))
    {
    case MINUS_EXPR:
      negate = true;
      /* Fallthru.  */

    case PLUS_EXPR:
    case POINTER_PLUS_EXPR:
      op0 = TREE_OPERAND (expr, 0);
      op1 = TREE_OPERAND (expr, 1);

      if (TREE_CODE (op1) != INTEGER_CST)
	break;

      *var = op0;
      /* Always sign extend the offset.  */
      off = tree_to_double_int (op1);
      off = off.sext (TYPE_PRECISION (type));
      mpz_set_double_int (offset, off, false);
      if (negate)
	mpz_neg (offset, offset);
      break;

    case INTEGER_CST:
      *var = build_int_cst_type (type, 0);
      off = tree_to_double_int (expr);
      mpz_set_double_int (offset, off, TYPE_UNSIGNED (type));
      break;

    default:
      break;
    }
}

/* Stores estimate on the minimum/maximum value of the expression VAR + OFF
   in TYPE to MIN and MAX.  */

static void
determine_value_range (tree type, tree var, mpz_t off,
		       mpz_t min, mpz_t max)
{
  /* If the expression is a constant, we know its value exactly.  */
  if (integer_zerop (var))
    {
      mpz_set (min, off);
      mpz_set (max, off);
      return;
    }

  /* If the computation may wrap, we know nothing about the value, except for
     the range of the type.  */
  get_type_static_bounds (type, min, max);
  if (!nowrap_type_p (type))
    return;

  /* Since the addition of OFF does not wrap, if OFF is positive, then we may
     add it to MIN, otherwise to MAX.  */
  if (mpz_sgn (off) < 0)
    mpz_add (max, max, off);
  else
    mpz_add (min, min, off);
}

/* Stores the bounds on the difference of the values of the expressions
   (var + X) and (var + Y), computed in TYPE, to BNDS.  */

static void
bound_difference_of_offsetted_base (tree type, mpz_t x, mpz_t y,
				    bounds *bnds)
{
  int rel = mpz_cmp (x, y);
  bool may_wrap = !nowrap_type_p (type);
  mpz_t m;

  /* If X == Y, then the expressions are always equal.
     If X > Y, there are the following possibilities:
       a) neither of var + X and var + Y overflow or underflow, or both of
	  them do.  Then their difference is X - Y.
       b) var + X overflows, and var + Y does not.  Then the values of the
	  expressions are var + X - M and var + Y, where M is the range of
	  the type, and their difference is X - Y - M.
       c) var + Y underflows and var + X does not.  Their difference again
	  is M - X + Y.
       Therefore, if the arithmetics in type does not overflow, then the
       bounds are (X - Y, X - Y), otherwise they are (X - Y - M, X - Y)
     Similarly, if X < Y, the bounds are either (X - Y, X - Y) or
     (X - Y, X - Y + M).  */

  if (rel == 0)
    {
      mpz_set_ui (bnds->below, 0);
      mpz_set_ui (bnds->up, 0);
      return;
    }

  mpz_init (m);
  mpz_set_double_int (m, double_int::mask (TYPE_PRECISION (type)), true);
  mpz_add_ui (m, m, 1);
  mpz_sub (bnds->up, x, y);
  mpz_set (bnds->below, bnds->up);

  if (may_wrap)
    {
      if (rel > 0)
	mpz_sub (bnds->below, bnds->below, m);
      else
	mpz_add (bnds->up, bnds->up, m);
    }

  mpz_clear (m);
}

/* From condition C0 CMP C1 derives information regarding the
   difference of values of VARX + OFFX and VARY + OFFY, computed in TYPE,
   and stores it to BNDS.  */

static void
refine_bounds_using_guard (tree type, tree varx, mpz_t offx,
			   tree vary, mpz_t offy,
			   tree c0, enum tree_code cmp, tree c1,
			   bounds *bnds)
{
  tree varc0, varc1, tmp, ctype;
  mpz_t offc0, offc1, loffx, loffy, bnd;
  bool lbound = false;
  bool no_wrap = nowrap_type_p (type);
  bool x_ok, y_ok;

  switch (cmp)
    {
    case LT_EXPR:
    case LE_EXPR:
    case GT_EXPR:
    case GE_EXPR:
      STRIP_SIGN_NOPS (c0);
      STRIP_SIGN_NOPS (c1);
      ctype = TREE_TYPE (c0);
      if (!useless_type_conversion_p (ctype, type))
	return;

      break;

    case EQ_EXPR:
      /* We could derive quite precise information from EQ_EXPR, however, such
	 a guard is unlikely to appear, so we do not bother with handling
	 it.  */
      return;

    case NE_EXPR:
      /* NE_EXPR comparisons do not contain much of useful information, except for
	 special case of comparing with the bounds of the type.  */
      if (TREE_CODE (c1) != INTEGER_CST
	  || !INTEGRAL_TYPE_P (type))
	return;

      /* Ensure that the condition speaks about an expression in the same type
	 as X and Y.  */
      ctype = TREE_TYPE (c0);
      if (TYPE_PRECISION (ctype) != TYPE_PRECISION (type))
	return;
      c0 = fold_convert (type, c0);
      c1 = fold_convert (type, c1);

      if (TYPE_MIN_VALUE (type)
	  && operand_equal_p (c1, TYPE_MIN_VALUE (type), 0))
	{
	  cmp = GT_EXPR;
	  break;
	}
      if (TYPE_MAX_VALUE (type)
	  && operand_equal_p (c1, TYPE_MAX_VALUE (type), 0))
	{
	  cmp = LT_EXPR;
	  break;
	}

      return;
    default:
      return;
    }

  mpz_init (offc0);
  mpz_init (offc1);
  split_to_var_and_offset (expand_simple_operations (c0), &varc0, offc0);
  split_to_var_and_offset (expand_simple_operations (c1), &varc1, offc1);

  /* We are only interested in comparisons of expressions based on VARX and
     VARY.  TODO -- we might also be able to derive some bounds from
     expressions containing just one of the variables.  */

  if (operand_equal_p (varx, varc1, 0))
    {
      tmp = varc0; varc0 = varc1; varc1 = tmp;
      mpz_swap (offc0, offc1);
      cmp = swap_tree_comparison (cmp);
    }

  if (!operand_equal_p (varx, varc0, 0)
      || !operand_equal_p (vary, varc1, 0))
    goto end;

  mpz_init_set (loffx, offx);
  mpz_init_set (loffy, offy);

  if (cmp == GT_EXPR || cmp == GE_EXPR)
    {
      tmp = varx; varx = vary; vary = tmp;
      mpz_swap (offc0, offc1);
      mpz_swap (loffx, loffy);
      cmp = swap_tree_comparison (cmp);
      lbound = true;
    }

  /* If there is no overflow, the condition implies that

     (VARX + OFFX) cmp (VARY + OFFY) + (OFFX - OFFY + OFFC1 - OFFC0).

     The overflows and underflows may complicate things a bit; each
     overflow decreases the appropriate offset by M, and underflow
     increases it by M.  The above inequality would not necessarily be
     true if

     -- VARX + OFFX underflows and VARX + OFFC0 does not, or
	VARX + OFFC0 overflows, but VARX + OFFX does not.
	This may only happen if OFFX < OFFC0.
     -- VARY + OFFY overflows and VARY + OFFC1 does not, or
	VARY + OFFC1 underflows and VARY + OFFY does not.
	This may only happen if OFFY > OFFC1.  */

  if (no_wrap)
    {
      x_ok = true;
      y_ok = true;
    }
  else
    {
      x_ok = (integer_zerop (varx)
	      || mpz_cmp (loffx, offc0) >= 0);
      y_ok = (integer_zerop (vary)
	      || mpz_cmp (loffy, offc1) <= 0);
    }

  if (x_ok && y_ok)
    {
      mpz_init (bnd);
      mpz_sub (bnd, loffx, loffy);
      mpz_add (bnd, bnd, offc1);
      mpz_sub (bnd, bnd, offc0);

      if (cmp == LT_EXPR)
	mpz_sub_ui (bnd, bnd, 1);

      if (lbound)
	{
	  mpz_neg (bnd, bnd);
	  if (mpz_cmp (bnds->below, bnd) < 0)
	    mpz_set (bnds->below, bnd);
	}
      else
	{
	  if (mpz_cmp (bnd, bnds->up) < 0)
	    mpz_set (bnds->up, bnd);
	}
      mpz_clear (bnd);
    }

  mpz_clear (loffx);
  mpz_clear (loffy);
end:
  mpz_clear (offc0);
  mpz_clear (offc1);
}

/* Stores the bounds on the value of the expression X - Y in LOOP to BNDS.
   The subtraction is considered to be performed in arbitrary precision,
   without overflows.

   We do not attempt to be too clever regarding the value ranges of X and
   Y; most of the time, they are just integers or ssa names offsetted by
   integer.  However, we try to use the information contained in the
   comparisons before the loop (usually created by loop header copying).  */

static void
bound_difference (struct loop *loop, tree x, tree y, bounds *bnds)
{
  tree type = TREE_TYPE (x);
  tree varx, vary;
  mpz_t offx, offy;
  mpz_t minx, maxx, miny, maxy;
  int cnt = 0;
  edge e;
  basic_block bb;
  tree c0, c1;
  gimple cond;
  enum tree_code cmp;

  /* Get rid of unnecessary casts, but preserve the value of
     the expressions.  */
  STRIP_SIGN_NOPS (x);
  STRIP_SIGN_NOPS (y);

  mpz_init (bnds->below);
  mpz_init (bnds->up);
  mpz_init (offx);
  mpz_init (offy);
  split_to_var_and_offset (x, &varx, offx);
  split_to_var_and_offset (y, &vary, offy);

  if (!integer_zerop (varx)
      && operand_equal_p (varx, vary, 0))
    {
      /* Special case VARX == VARY -- we just need to compare the
         offsets.  The matters are a bit more complicated in the
	 case addition of offsets may wrap.  */
      bound_difference_of_offsetted_base (type, offx, offy, bnds);
    }
  else
    {
      /* Otherwise, use the value ranges to determine the initial
	 estimates on below and up.  */
      mpz_init (minx);
      mpz_init (maxx);
      mpz_init (miny);
      mpz_init (maxy);
      determine_value_range (type, varx, offx, minx, maxx);
      determine_value_range (type, vary, offy, miny, maxy);

      mpz_sub (bnds->below, minx, maxy);
      mpz_sub (bnds->up, maxx, miny);
      mpz_clear (minx);
      mpz_clear (maxx);
      mpz_clear (miny);
      mpz_clear (maxy);
    }

  /* If both X and Y are constants, we cannot get any more precise.  */
  if (integer_zerop (varx) && integer_zerop (vary))
    goto end;

  /* Now walk the dominators of the loop header and use the entry
     guards to refine the estimates.  */
  for (bb = loop->header;
       bb != ENTRY_BLOCK_PTR && cnt < MAX_DOMINATORS_TO_WALK;
       bb = get_immediate_dominator (CDI_DOMINATORS, bb))
    {
      if (!single_pred_p (bb))
	continue;
      e = single_pred_edge (bb);

      if (!(e->flags & (EDGE_TRUE_VALUE | EDGE_FALSE_VALUE)))
	continue;

      cond = last_stmt (e->src);
      c0 = gimple_cond_lhs (cond);
      cmp = gimple_cond_code (cond);
      c1 = gimple_cond_rhs (cond);

      if (e->flags & EDGE_FALSE_VALUE)
	cmp = invert_tree_comparison (cmp, false);

      refine_bounds_using_guard (type, varx, offx, vary, offy,
				 c0, cmp, c1, bnds);
      ++cnt;
    }

end:
  mpz_clear (offx);
  mpz_clear (offy);
}

/* Update the bounds in BNDS that restrict the value of X to the bounds
   that restrict the value of X + DELTA.  X can be obtained as a
   difference of two values in TYPE.  */

static void
bounds_add (bounds *bnds, double_int delta, tree type)
{
  mpz_t mdelta, max;

  mpz_init (mdelta);
  mpz_set_double_int (mdelta, delta, false);

  mpz_init (max);
  mpz_set_double_int (max, double_int::mask (TYPE_PRECISION (type)), true);

  mpz_add (bnds->up, bnds->up, mdelta);
  mpz_add (bnds->below, bnds->below, mdelta);

  if (mpz_cmp (bnds->up, max) > 0)
    mpz_set (bnds->up, max);

  mpz_neg (max, max);
  if (mpz_cmp (bnds->below, max) < 0)
    mpz_set (bnds->below, max);

  mpz_clear (mdelta);
  mpz_clear (max);
}

/* Update the bounds in BNDS that restrict the value of X to the bounds
   that restrict the value of -X.  */

static void
bounds_negate (bounds *bnds)
{
  mpz_t tmp;

  mpz_init_set (tmp, bnds->up);
  mpz_neg (bnds->up, bnds->below);
  mpz_neg (bnds->below, tmp);
  mpz_clear (tmp);
}

/* Returns inverse of X modulo 2^s, where MASK = 2^s-1.  */

static tree
inverse (tree x, tree mask)
{
  tree type = TREE_TYPE (x);
  tree rslt;
  unsigned ctr = tree_floor_log2 (mask);

  if (TYPE_PRECISION (type) <= HOST_BITS_PER_WIDE_INT)
    {
      unsigned HOST_WIDE_INT ix;
      unsigned HOST_WIDE_INT imask;
      unsigned HOST_WIDE_INT irslt = 1;

      gcc_assert (cst_and_fits_in_hwi (x));
      gcc_assert (cst_and_fits_in_hwi (mask));

      ix = int_cst_value (x);
      imask = int_cst_value (mask);

      for (; ctr; ctr--)
	{
	  irslt *= ix;
	  ix *= ix;
	}
      irslt &= imask;

      rslt = build_int_cst_type (type, irslt);
    }
  else
    {
      rslt = build_int_cst (type, 1);
      for (; ctr; ctr--)
	{
	  rslt = int_const_binop (MULT_EXPR, rslt, x);
	  x = int_const_binop (MULT_EXPR, x, x);
	}
      rslt = int_const_binop (BIT_AND_EXPR, rslt, mask);
    }

  return rslt;
}

/* Derives the upper bound BND on the number of executions of loop with exit
   condition S * i <> C.  If NO_OVERFLOW is true, then the control variable of
   the loop does not overflow.  EXIT_MUST_BE_TAKEN is true if we are guaranteed
   that the loop ends through this exit, i.e., the induction variable ever
   reaches the value of C.  
   
   The value C is equal to final - base, where final and base are the final and
   initial value of the actual induction variable in the analysed loop.  BNDS
   bounds the value of this difference when computed in signed type with
   unbounded range, while the computation of C is performed in an unsigned
   type with the range matching the range of the type of the induction variable.
   In particular, BNDS.up contains an upper bound on C in the following cases:
   -- if the iv must reach its final value without overflow, i.e., if
      NO_OVERFLOW && EXIT_MUST_BE_TAKEN is true, or
   -- if final >= base, which we know to hold when BNDS.below >= 0.  */

static void
number_of_iterations_ne_max (mpz_t bnd, bool no_overflow, tree c, tree s,
			     bounds *bnds, bool exit_must_be_taken)
{
  double_int max;
  mpz_t d;
  tree type = TREE_TYPE (c);
  bool bnds_u_valid = ((no_overflow && exit_must_be_taken)
		       || mpz_sgn (bnds->below) >= 0);

  if (integer_onep (s)
      || (TREE_CODE (c) == INTEGER_CST
	  && TREE_CODE (s) == INTEGER_CST
	  && tree_to_double_int (c).mod (tree_to_double_int (s),
					 TYPE_UNSIGNED (type),
					 EXACT_DIV_EXPR).is_zero ())
      || (TYPE_OVERFLOW_UNDEFINED (TREE_TYPE (c))
	  && multiple_of_p (type, c, s)))
    {
      /* If C is an exact multiple of S, then its value will be reached before
	 the induction variable overflows (unless the loop is exited in some
	 other way before).  Note that the actual induction variable in the
	 loop (which ranges from base to final instead of from 0 to C) may
	 overflow, in which case BNDS.up will not be giving a correct upper
	 bound on C; thus, BNDS_U_VALID had to be computed in advance.  */
      no_overflow = true;
      exit_must_be_taken = true;
    }

  /* If the induction variable can overflow, the number of iterations is at
     most the period of the control variable (or infinite, but in that case
     the whole # of iterations analysis will fail).  */
  if (!no_overflow)
    {
      max = double_int::mask (TYPE_PRECISION (type)
			      - tree_low_cst (num_ending_zeros (s), 1));
      mpz_set_double_int (bnd, max, true);
      return;
    }

  /* Now we know that the induction variable does not overflow, so the loop
     iterates at most (range of type / S) times.  */
  mpz_set_double_int (bnd, double_int::mask (TYPE_PRECISION (type)), true);

  /* If the induction variable is guaranteed to reach the value of C before
     overflow, ... */
  if (exit_must_be_taken)
    {
      /* ... then we can strengthen this to C / S, and possibly we can use
	 the upper bound on C given by BNDS.  */
      if (TREE_CODE (c) == INTEGER_CST)
	mpz_set_double_int (bnd, tree_to_double_int (c), true);
      else if (bnds_u_valid)
	mpz_set (bnd, bnds->up);
    }

  mpz_init (d);
  mpz_set_double_int (d, tree_to_double_int (s), true);
  mpz_fdiv_q (bnd, bnd, d);
  mpz_clear (d);
}

/* Determines number of iterations of loop whose ending condition
   is IV <> FINAL.  TYPE is the type of the iv.  The number of
   iterations is stored to NITER.  EXIT_MUST_BE_TAKEN is true if
   we know that the exit must be taken eventually, i.e., that the IV
   ever reaches the value FINAL (we derived this earlier, and possibly set
   NITER->assumptions to make sure this is the case).  BNDS contains the
   bounds on the difference FINAL - IV->base.  */

static bool
number_of_iterations_ne (tree type, affine_iv *iv, tree final,
			 struct tree_niter_desc *niter, bool exit_must_be_taken,
			 bounds *bnds)
{
  tree niter_type = unsigned_type_for (type);
  tree s, c, d, bits, assumption, tmp, bound;
  mpz_t max;

  niter->control = *iv;
  niter->bound = final;
  niter->cmp = NE_EXPR;

  /* Rearrange the terms so that we get inequality S * i <> C, with S
     positive.  Also cast everything to the unsigned type.  If IV does
     not overflow, BNDS bounds the value of C.  Also, this is the
     case if the computation |FINAL - IV->base| does not overflow, i.e.,
     if BNDS->below in the result is nonnegative.  */
  if (tree_int_cst_sign_bit (iv->step))
    {
      s = fold_convert (niter_type,
			fold_build1 (NEGATE_EXPR, type, iv->step));
      c = fold_build2 (MINUS_EXPR, niter_type,
		       fold_convert (niter_type, iv->base),
		       fold_convert (niter_type, final));
      bounds_negate (bnds);
    }
  else
    {
      s = fold_convert (niter_type, iv->step);
      c = fold_build2 (MINUS_EXPR, niter_type,
		       fold_convert (niter_type, final),
		       fold_convert (niter_type, iv->base));
    }

  mpz_init (max);
  number_of_iterations_ne_max (max, iv->no_overflow, c, s, bnds,
			       exit_must_be_taken);
  niter->max = mpz_get_double_int (niter_type, max, false);
  mpz_clear (max);

  /* First the trivial cases -- when the step is 1.  */
  if (integer_onep (s))
    {
      niter->niter = c;
      return true;
    }

  /* Let nsd (step, size of mode) = d.  If d does not divide c, the loop
     is infinite.  Otherwise, the number of iterations is
     (inverse(s/d) * (c/d)) mod (size of mode/d).  */
  bits = num_ending_zeros (s);
  bound = build_low_bits_mask (niter_type,
			       (TYPE_PRECISION (niter_type)
				- tree_low_cst (bits, 1)));

  d = fold_binary_to_constant (LSHIFT_EXPR, niter_type,
			       build_int_cst (niter_type, 1), bits);
  s = fold_binary_to_constant (RSHIFT_EXPR, niter_type, s, bits);

  if (!exit_must_be_taken)
    {
      /* If we cannot assume that the exit is taken eventually, record the
	 assumptions for divisibility of c.  */
      assumption = fold_build2 (FLOOR_MOD_EXPR, niter_type, c, d);
      assumption = fold_build2 (EQ_EXPR, boolean_type_node,
				assumption, build_int_cst (niter_type, 0));
      if (!integer_nonzerop (assumption))
	niter->assumptions = fold_build2 (TRUTH_AND_EXPR, boolean_type_node,
					  niter->assumptions, assumption);
    }

  c = fold_build2 (EXACT_DIV_EXPR, niter_type, c, d);
  tmp = fold_build2 (MULT_EXPR, niter_type, c, inverse (s, bound));
  niter->niter = fold_build2 (BIT_AND_EXPR, niter_type, tmp, bound);
  return true;
}

/* Checks whether we can determine the final value of the control variable
   of the loop with ending condition IV0 < IV1 (computed in TYPE).
   DELTA is the difference IV1->base - IV0->base, STEP is the absolute value
   of the step.  The assumptions necessary to ensure that the computation
   of the final value does not overflow are recorded in NITER.  If we
   find the final value, we adjust DELTA and return TRUE.  Otherwise
   we return false.  BNDS bounds the value of IV1->base - IV0->base,
   and will be updated by the same amount as DELTA.  EXIT_MUST_BE_TAKEN is
   true if we know that the exit must be taken eventually.  */

static bool
number_of_iterations_lt_to_ne (tree type, affine_iv *iv0, affine_iv *iv1,
			       struct tree_niter_desc *niter,
			       tree *delta, tree step,
			       bool exit_must_be_taken, bounds *bnds)
{
  tree niter_type = TREE_TYPE (step);
  tree mod = fold_build2 (FLOOR_MOD_EXPR, niter_type, *delta, step);
  tree tmod;
  mpz_t mmod;
  tree assumption = boolean_true_node, bound, noloop;
  bool ret = false, fv_comp_no_overflow;
  tree type1 = type;
  if (POINTER_TYPE_P (type))
    type1 = sizetype;

  if (TREE_CODE (mod) != INTEGER_CST)
    return false;
  if (integer_nonzerop (mod))
    mod = fold_build2 (MINUS_EXPR, niter_type, step, mod);
  tmod = fold_convert (type1, mod);

  mpz_init (mmod);
  mpz_set_double_int (mmod, tree_to_double_int (mod), true);
  mpz_neg (mmod, mmod);

  /* If the induction variable does not overflow and the exit is taken,
     then the computation of the final value does not overflow.  This is
     also obviously the case if the new final value is equal to the
     current one.  Finally, we postulate this for pointer type variables,
     as the code cannot rely on the object to that the pointer points being
     placed at the end of the address space (and more pragmatically,
     TYPE_{MIN,MAX}_VALUE is not defined for pointers).  */
  if (integer_zerop (mod) || POINTER_TYPE_P (type))
    fv_comp_no_overflow = true;
  else if (!exit_must_be_taken)
    fv_comp_no_overflow = false;
  else
    fv_comp_no_overflow =
	    (iv0->no_overflow && integer_nonzerop (iv0->step))
	    || (iv1->no_overflow && integer_nonzerop (iv1->step));

  if (integer_nonzerop (iv0->step))
    {
      /* The final value of the iv is iv1->base + MOD, assuming that this
	 computation does not overflow, and that
	 iv0->base <= iv1->base + MOD.  */
      if (!fv_comp_no_overflow)
	{
	  bound = fold_build2 (MINUS_EXPR, type1,
			       TYPE_MAX_VALUE (type1), tmod);
	  assumption = fold_build2 (LE_EXPR, boolean_type_node,
				    iv1->base, bound);
	  if (integer_zerop (assumption))
	    goto end;
	}
      if (mpz_cmp (mmod, bnds->below) < 0)
	noloop = boolean_false_node;
      else if (POINTER_TYPE_P (type))
	noloop = fold_build2 (GT_EXPR, boolean_type_node,
			      iv0->base,
			      fold_build_pointer_plus (iv1->base, tmod));
      else
	noloop = fold_build2 (GT_EXPR, boolean_type_node,
			      iv0->base,
			      fold_build2 (PLUS_EXPR, type1,
					   iv1->base, tmod));
    }
  else
    {
      /* The final value of the iv is iv0->base - MOD, assuming that this
	 computation does not overflow, and that
	 iv0->base - MOD <= iv1->base. */
      if (!fv_comp_no_overflow)
	{
	  bound = fold_build2 (PLUS_EXPR, type1,
			       TYPE_MIN_VALUE (type1), tmod);
	  assumption = fold_build2 (GE_EXPR, boolean_type_node,
				    iv0->base, bound);
	  if (integer_zerop (assumption))
	    goto end;
	}
      if (mpz_cmp (mmod, bnds->below) < 0)
	noloop = boolean_false_node;
      else if (POINTER_TYPE_P (type))
	noloop = fold_build2 (GT_EXPR, boolean_type_node,
			      fold_build_pointer_plus (iv0->base,
						       fold_build1 (NEGATE_EXPR,
								    type1, tmod)),
			      iv1->base);
      else
	noloop = fold_build2 (GT_EXPR, boolean_type_node,
			      fold_build2 (MINUS_EXPR, type1,
					   iv0->base, tmod),
			      iv1->base);
    }

  if (!integer_nonzerop (assumption))
    niter->assumptions = fold_build2 (TRUTH_AND_EXPR, boolean_type_node,
				      niter->assumptions,
				      assumption);
  if (!integer_zerop (noloop))
    niter->may_be_zero = fold_build2 (TRUTH_OR_EXPR, boolean_type_node,
				      niter->may_be_zero,
				      noloop);
  bounds_add (bnds, tree_to_double_int (mod), type);
  *delta = fold_build2 (PLUS_EXPR, niter_type, *delta, mod);

  ret = true;
end:
  mpz_clear (mmod);
  return ret;
}

/* Add assertions to NITER that ensure that the control variable of the loop
   with ending condition IV0 < IV1 does not overflow.  Types of IV0 and IV1
   are TYPE.  Returns false if we can prove that there is an overflow, true
   otherwise.  STEP is the absolute value of the step.  */

static bool
assert_no_overflow_lt (tree type, affine_iv *iv0, affine_iv *iv1,
		       struct tree_niter_desc *niter, tree step)
{
  tree bound, d, assumption, diff;
  tree niter_type = TREE_TYPE (step);

  if (integer_nonzerop (iv0->step))
    {
      /* for (i = iv0->base; i < iv1->base; i += iv0->step) */
      if (iv0->no_overflow)
	return true;

      /* If iv0->base is a constant, we can determine the last value before
	 overflow precisely; otherwise we conservatively assume
	 MAX - STEP + 1.  */

      if (TREE_CODE (iv0->base) == INTEGER_CST)
	{
	  d = fold_build2 (MINUS_EXPR, niter_type,
			   fold_convert (niter_type, TYPE_MAX_VALUE (type)),
			   fold_convert (niter_type, iv0->base));
	  diff = fold_build2 (FLOOR_MOD_EXPR, niter_type, d, step);
	}
      else
	diff = fold_build2 (MINUS_EXPR, niter_type, step,
			    build_int_cst (niter_type, 1));
      bound = fold_build2 (MINUS_EXPR, type,
			   TYPE_MAX_VALUE (type), fold_convert (type, diff));
      assumption = fold_build2 (LE_EXPR, boolean_type_node,
				iv1->base, bound);
    }
  else
    {
      /* for (i = iv1->base; i > iv0->base; i += iv1->step) */
      if (iv1->no_overflow)
	return true;

      if (TREE_CODE (iv1->base) == INTEGER_CST)
	{
	  d = fold_build2 (MINUS_EXPR, niter_type,
			   fold_convert (niter_type, iv1->base),
			   fold_convert (niter_type, TYPE_MIN_VALUE (type)));
	  diff = fold_build2 (FLOOR_MOD_EXPR, niter_type, d, step);
	}
      else
	diff = fold_build2 (MINUS_EXPR, niter_type, step,
			    build_int_cst (niter_type, 1));
      bound = fold_build2 (PLUS_EXPR, type,
			   TYPE_MIN_VALUE (type), fold_convert (type, diff));
      assumption = fold_build2 (GE_EXPR, boolean_type_node,
				iv0->base, bound);
    }

  if (integer_zerop (assumption))
    return false;
  if (!integer_nonzerop (assumption))
    niter->assumptions = fold_build2 (TRUTH_AND_EXPR, boolean_type_node,
				      niter->assumptions, assumption);

  iv0->no_overflow = true;
  iv1->no_overflow = true;
  return true;
}

/* Add an assumption to NITER that a loop whose ending condition
   is IV0 < IV1 rolls.  TYPE is the type of the control iv.  BNDS
   bounds the value of IV1->base - IV0->base.  */

static void
assert_loop_rolls_lt (tree type, affine_iv *iv0, affine_iv *iv1,
		      struct tree_niter_desc *niter, bounds *bnds)
{
  tree assumption = boolean_true_node, bound, diff;
  tree mbz, mbzl, mbzr, type1;
  bool rolls_p, no_overflow_p;
  double_int dstep;
  mpz_t mstep, max;

  /* We are going to compute the number of iterations as
     (iv1->base - iv0->base + step - 1) / step, computed in the unsigned
     variant of TYPE.  This formula only works if

     -step + 1 <= (iv1->base - iv0->base) <= MAX - step + 1

     (where MAX is the maximum value of the unsigned variant of TYPE, and
     the computations in this formula are performed in full precision,
     i.e., without overflows).

     Usually, for loops with exit condition iv0->base + step * i < iv1->base,
     we have a condition of the form iv0->base - step < iv1->base before the loop,
     and for loops iv0->base < iv1->base - step * i the condition
     iv0->base < iv1->base + step, due to loop header copying, which enable us
     to prove the lower bound.

     The upper bound is more complicated.  Unless the expressions for initial
     and final value themselves contain enough information, we usually cannot
     derive it from the context.  */

  /* First check whether the answer does not follow from the bounds we gathered
     before.  */
  if (integer_nonzerop (iv0->step))
    dstep = tree_to_double_int (iv0->step);
  else
    {
      dstep = tree_to_double_int (iv1->step).sext (TYPE_PRECISION (type));
      dstep = -dstep;
    }

  mpz_init (mstep);
  mpz_set_double_int (mstep, dstep, true);
  mpz_neg (mstep, mstep);
  mpz_add_ui (mstep, mstep, 1);

  rolls_p = mpz_cmp (mstep, bnds->below) <= 0;

  mpz_init (max);
  mpz_set_double_int (max, double_int::mask (TYPE_PRECISION (type)), true);
  mpz_add (max, max, mstep);
  no_overflow_p = (mpz_cmp (bnds->up, max) <= 0
		   /* For pointers, only values lying inside a single object
		      can be compared or manipulated by pointer arithmetics.
		      Gcc in general does not allow or handle objects larger
		      than half of the address space, hence the upper bound
		      is satisfied for pointers.  */
		   || POINTER_TYPE_P (type));
  mpz_clear (mstep);
  mpz_clear (max);

  if (rolls_p && no_overflow_p)
    return;

  type1 = type;
  if (POINTER_TYPE_P (type))
    type1 = sizetype;

  /* Now the hard part; we must formulate the assumption(s) as expressions, and
     we must be careful not to introduce overflow.  */

  if (integer_nonzerop (iv0->step))
    {
      diff = fold_build2 (MINUS_EXPR, type1,
			  iv0->step, build_int_cst (type1, 1));

      /* We need to know that iv0->base >= MIN + iv0->step - 1.  Since
	 0 address never belongs to any object, we can assume this for
	 pointers.  */
      if (!POINTER_TYPE_P (type))
	{
	  bound = fold_build2 (PLUS_EXPR, type1,
			       TYPE_MIN_VALUE (type), diff);
	  assumption = fold_build2 (GE_EXPR, boolean_type_node,
				    iv0->base, bound);
	}

      /* And then we can compute iv0->base - diff, and compare it with
	 iv1->base.  */
      mbzl = fold_build2 (MINUS_EXPR, type1,
			  fold_convert (type1, iv0->base), diff);
      mbzr = fold_convert (type1, iv1->base);
    }
  else
    {
      diff = fold_build2 (PLUS_EXPR, type1,
			  iv1->step, build_int_cst (type1, 1));

      if (!POINTER_TYPE_P (type))
	{
	  bound = fold_build2 (PLUS_EXPR, type1,
			       TYPE_MAX_VALUE (type), diff);
	  assumption = fold_build2 (LE_EXPR, boolean_type_node,
				    iv1->base, bound);
	}

      mbzl = fold_convert (type1, iv0->base);
      mbzr = fold_build2 (MINUS_EXPR, type1,
			  fold_convert (type1, iv1->base), diff);
    }

  if (!integer_nonzerop (assumption))
    niter->assumptions = fold_build2 (TRUTH_AND_EXPR, boolean_type_node,
				      niter->assumptions, assumption);
  if (!rolls_p)
    {
      mbz = fold_build2 (GT_EXPR, boolean_type_node, mbzl, mbzr);
      niter->may_be_zero = fold_build2 (TRUTH_OR_EXPR, boolean_type_node,
					niter->may_be_zero, mbz);
    }
}

/* Determines number of iterations of loop whose ending condition
   is IV0 < IV1.  TYPE is the type of the iv.  The number of
   iterations is stored to NITER.  BNDS bounds the difference
   IV1->base - IV0->base.  EXIT_MUST_BE_TAKEN is true if we know
   that the exit must be taken eventually.  */

static bool
number_of_iterations_lt (tree type, affine_iv *iv0, affine_iv *iv1,
			 struct tree_niter_desc *niter,
			 bool exit_must_be_taken, bounds *bnds)
{
  tree niter_type = unsigned_type_for (type);
  tree delta, step, s;
  mpz_t mstep, tmp;

  if (integer_nonzerop (iv0->step))
    {
      niter->control = *iv0;
      niter->cmp = LT_EXPR;
      niter->bound = iv1->base;
    }
  else
    {
      niter->control = *iv1;
      niter->cmp = GT_EXPR;
      niter->bound = iv0->base;
    }

  delta = fold_build2 (MINUS_EXPR, niter_type,
		       fold_convert (niter_type, iv1->base),
		       fold_convert (niter_type, iv0->base));

  /* First handle the special case that the step is +-1.  */
  if ((integer_onep (iv0->step) && integer_zerop (iv1->step))
      || (integer_all_onesp (iv1->step) && integer_zerop (iv0->step)))
    {
      /* for (i = iv0->base; i < iv1->base; i++)

	 or

	 for (i = iv1->base; i > iv0->base; i--).

	 In both cases # of iterations is iv1->base - iv0->base, assuming that
	 iv1->base >= iv0->base.

         First try to derive a lower bound on the value of
	 iv1->base - iv0->base, computed in full precision.  If the difference
	 is nonnegative, we are done, otherwise we must record the
	 condition.  */

      if (mpz_sgn (bnds->below) < 0)
	niter->may_be_zero = fold_build2 (LT_EXPR, boolean_type_node,
					  iv1->base, iv0->base);
      niter->niter = delta;
      niter->max = mpz_get_double_int (niter_type, bnds->up, false);
      return true;
    }

  if (integer_nonzerop (iv0->step))
    step = fold_convert (niter_type, iv0->step);
  else
    step = fold_convert (niter_type,
			 fold_build1 (NEGATE_EXPR, type, iv1->step));

  /* If we can determine the final value of the control iv exactly, we can
     transform the condition to != comparison.  In particular, this will be
     the case if DELTA is constant.  */
  if (number_of_iterations_lt_to_ne (type, iv0, iv1, niter, &delta, step,
				     exit_must_be_taken, bnds))
    {
      affine_iv zps;

      zps.base = build_int_cst (niter_type, 0);
      zps.step = step;
      /* number_of_iterations_lt_to_ne will add assumptions that ensure that
	 zps does not overflow.  */
      zps.no_overflow = true;

      return number_of_iterations_ne (type, &zps, delta, niter, true, bnds);
    }

  /* Make sure that the control iv does not overflow.  */
  if (!assert_no_overflow_lt (type, iv0, iv1, niter, step))
    return false;

  /* We determine the number of iterations as (delta + step - 1) / step.  For
     this to work, we must know that iv1->base >= iv0->base - step + 1,
     otherwise the loop does not roll.  */
  assert_loop_rolls_lt (type, iv0, iv1, niter, bnds);

  s = fold_build2 (MINUS_EXPR, niter_type,
		   step, build_int_cst (niter_type, 1));
  delta = fold_build2 (PLUS_EXPR, niter_type, delta, s);
  niter->niter = fold_build2 (FLOOR_DIV_EXPR, niter_type, delta, step);

  mpz_init (mstep);
  mpz_init (tmp);
  mpz_set_double_int (mstep, tree_to_double_int (step), true);
  mpz_add (tmp, bnds->up, mstep);
  mpz_sub_ui (tmp, tmp, 1);
  mpz_fdiv_q (tmp, tmp, mstep);
  niter->max = mpz_get_double_int (niter_type, tmp, false);
  mpz_clear (mstep);
  mpz_clear (tmp);

  return true;
}

/* Determines number of iterations of loop whose ending condition
   is IV0 <= IV1.  TYPE is the type of the iv.  The number of
   iterations is stored to NITER.  EXIT_MUST_BE_TAKEN is true if
   we know that this condition must eventually become false (we derived this
   earlier, and possibly set NITER->assumptions to make sure this
   is the case).  BNDS bounds the difference IV1->base - IV0->base.  */

static bool
number_of_iterations_le (tree type, affine_iv *iv0, affine_iv *iv1,
			 struct tree_niter_desc *niter, bool exit_must_be_taken,
			 bounds *bnds)
{
  tree assumption;
  tree type1 = type;
  if (POINTER_TYPE_P (type))
    type1 = sizetype;

  /* Say that IV0 is the control variable.  Then IV0 <= IV1 iff
     IV0 < IV1 + 1, assuming that IV1 is not equal to the greatest
     value of the type.  This we must know anyway, since if it is
     equal to this value, the loop rolls forever.  We do not check
     this condition for pointer type ivs, as the code cannot rely on
     the object to that the pointer points being placed at the end of
     the address space (and more pragmatically, TYPE_{MIN,MAX}_VALUE is
     not defined for pointers).  */

  if (!exit_must_be_taken && !POINTER_TYPE_P (type))
    {
      if (integer_nonzerop (iv0->step))
	assumption = fold_build2 (NE_EXPR, boolean_type_node,
				  iv1->base, TYPE_MAX_VALUE (type));
      else
	assumption = fold_build2 (NE_EXPR, boolean_type_node,
				  iv0->base, TYPE_MIN_VALUE (type));

      if (integer_zerop (assumption))
	return false;
      if (!integer_nonzerop (assumption))
	niter->assumptions = fold_build2 (TRUTH_AND_EXPR, boolean_type_node,
					  niter->assumptions, assumption);
    }

  if (integer_nonzerop (iv0->step))
    {
      if (POINTER_TYPE_P (type))
	iv1->base = fold_build_pointer_plus_hwi (iv1->base, 1);
      else
	iv1->base = fold_build2 (PLUS_EXPR, type1, iv1->base,
				 build_int_cst (type1, 1));
    }
  else if (POINTER_TYPE_P (type))
    iv0->base = fold_build_pointer_plus_hwi (iv0->base, -1);
  else
    iv0->base = fold_build2 (MINUS_EXPR, type1,
			     iv0->base, build_int_cst (type1, 1));

  bounds_add (bnds, double_int_one, type1);

  return number_of_iterations_lt (type, iv0, iv1, niter, exit_must_be_taken,
				  bnds);
}

/* Dumps description of affine induction variable IV to FILE.  */

static void
dump_affine_iv (FILE *file, affine_iv *iv)
{
  if (!integer_zerop (iv->step))
    fprintf (file, "[");

  print_generic_expr (dump_file, iv->base, TDF_SLIM);

  if (!integer_zerop (iv->step))
    {
      fprintf (file, ", + , ");
      print_generic_expr (dump_file, iv->step, TDF_SLIM);
      fprintf (file, "]%s", iv->no_overflow ? "(no_overflow)" : "");
    }
}

/* Determine the number of iterations according to condition (for staying
   inside loop) which compares two induction variables using comparison
   operator CODE.  The induction variable on left side of the comparison
   is IV0, the right-hand side is IV1.  Both induction variables must have
   type TYPE, which must be an integer or pointer type.  The steps of the
   ivs must be constants (or NULL_TREE, which is interpreted as constant zero).

   LOOP is the loop whose number of iterations we are determining.

   ONLY_EXIT is true if we are sure this is the only way the loop could be
   exited (including possibly non-returning function calls, exceptions, etc.)
   -- in this case we can use the information whether the control induction
   variables can overflow or not in a more efficient way.

   if EVERY_ITERATION is true, we know the test is executed on every iteration.

   The results (number of iterations and assumptions as described in
   comments at struct tree_niter_desc in tree-flow.h) are stored to NITER.
   Returns false if it fails to determine number of iterations, true if it
   was determined (possibly with some assumptions).  */

static bool
number_of_iterations_cond (struct loop *loop,
			   tree type, affine_iv *iv0, enum tree_code code,
			   affine_iv *iv1, struct tree_niter_desc *niter,
			   bool only_exit, bool every_iteration)
{
  bool exit_must_be_taken = false, ret;
  bounds bnds;

  /* If the test is not executed every iteration, wrapping may make the test
     to pass again. 
     TODO: the overflow case can be still used as unreliable estimate of upper
     bound.  But we have no API to pass it down to number of iterations code
     and, at present, it will not use it anyway.  */
  if (!every_iteration
      && (!iv0->no_overflow || !iv1->no_overflow
	  || code == NE_EXPR || code == EQ_EXPR))
    return false;

  /* The meaning of these assumptions is this:
     if !assumptions
       then the rest of information does not have to be valid
     if may_be_zero then the loop does not roll, even if
       niter != 0.  */
  niter->assumptions = boolean_true_node;
  niter->may_be_zero = boolean_false_node;
  niter->niter = NULL_TREE;
  niter->max = double_int_zero;

  niter->bound = NULL_TREE;
  niter->cmp = ERROR_MARK;

  /* Make < comparison from > ones, and for NE_EXPR comparisons, ensure that
     the control variable is on lhs.  */
  if (code == GE_EXPR || code == GT_EXPR
      || (code == NE_EXPR && integer_zerop (iv0->step)))
    {
      SWAP (iv0, iv1);
      code = swap_tree_comparison (code);
    }

  if (POINTER_TYPE_P (type))
    {
      /* Comparison of pointers is undefined unless both iv0 and iv1 point
	 to the same object.  If they do, the control variable cannot wrap
	 (as wrap around the bounds of memory will never return a pointer
	 that would be guaranteed to point to the same object, even if we
	 avoid undefined behavior by casting to size_t and back).  */
      iv0->no_overflow = true;
      iv1->no_overflow = true;
    }

  /* If the control induction variable does not overflow and the only exit
     from the loop is the one that we analyze, we know it must be taken
     eventually.  */
  if (only_exit)
    {
      if (!integer_zerop (iv0->step) && iv0->no_overflow)
	exit_must_be_taken = true;
      else if (!integer_zerop (iv1->step) && iv1->no_overflow)
	exit_must_be_taken = true;
    }

  /* We can handle the case when neither of the sides of the comparison is
     invariant, provided that the test is NE_EXPR.  This rarely occurs in
     practice, but it is simple enough to manage.  */
  if (!integer_zerop (iv0->step) && !integer_zerop (iv1->step))
    {
      tree step_type = POINTER_TYPE_P (type) ? sizetype : type;
      if (code != NE_EXPR)
	return false;

      iv0->step = fold_binary_to_constant (MINUS_EXPR, step_type,
					   iv0->step, iv1->step);
      iv0->no_overflow = false;
      iv1->step = build_int_cst (step_type, 0);
      iv1->no_overflow = true;
    }

  /* If the result of the comparison is a constant,  the loop is weird.  More
     precise handling would be possible, but the situation is not common enough
     to waste time on it.  */
  if (integer_zerop (iv0->step) && integer_zerop (iv1->step))
    return false;

  /* Ignore loops of while (i-- < 10) type.  */
  if (code != NE_EXPR)
    {
      if (iv0->step && tree_int_cst_sign_bit (iv0->step))
	return false;

      if (!integer_zerop (iv1->step) && !tree_int_cst_sign_bit (iv1->step))
	return false;
    }

  /* If the loop exits immediately, there is nothing to do.  */
  tree tem = fold_binary (code, boolean_type_node, iv0->base, iv1->base);
  if (tem && integer_zerop (tem))
    {
      niter->niter = build_int_cst (unsigned_type_for (type), 0);
      niter->max = double_int_zero;
      return true;
    }

  /* OK, now we know we have a senseful loop.  Handle several cases, depending
     on what comparison operator is used.  */
  bound_difference (loop, iv1->base, iv0->base, &bnds);

  if (dump_file && (dump_flags & TDF_DETAILS))
    {
      fprintf (dump_file,
	       "Analyzing # of iterations of loop %d\n", loop->num);

      fprintf (dump_file, "  exit condition ");
      dump_affine_iv (dump_file, iv0);
      fprintf (dump_file, " %s ",
	       code == NE_EXPR ? "!="
	       : code == LT_EXPR ? "<"
	       : "<=");
      dump_affine_iv (dump_file, iv1);
      fprintf (dump_file, "\n");

      fprintf (dump_file, "  bounds on difference of bases: ");
      mpz_out_str (dump_file, 10, bnds.below);
      fprintf (dump_file, " ... ");
      mpz_out_str (dump_file, 10, bnds.up);
      fprintf (dump_file, "\n");
    }

  switch (code)
    {
    case NE_EXPR:
      gcc_assert (integer_zerop (iv1->step));
      ret = number_of_iterations_ne (type, iv0, iv1->base, niter,
				     exit_must_be_taken, &bnds);
      break;

    case LT_EXPR:
      ret = number_of_iterations_lt (type, iv0, iv1, niter, exit_must_be_taken,
				     &bnds);
      break;

    case LE_EXPR:
      ret = number_of_iterations_le (type, iv0, iv1, niter, exit_must_be_taken,
				     &bnds);
      break;

    default:
      gcc_unreachable ();
    }

  mpz_clear (bnds.up);
  mpz_clear (bnds.below);

  if (dump_file && (dump_flags & TDF_DETAILS))
    {
      if (ret)
	{
	  fprintf (dump_file, "  result:\n");
	  if (!integer_nonzerop (niter->assumptions))
	    {
	      fprintf (dump_file, "    under assumptions ");
	      print_generic_expr (dump_file, niter->assumptions, TDF_SLIM);
	      fprintf (dump_file, "\n");
	    }

	  if (!integer_zerop (niter->may_be_zero))
	    {
	      fprintf (dump_file, "    zero if ");
	      print_generic_expr (dump_file, niter->may_be_zero, TDF_SLIM);
	      fprintf (dump_file, "\n");
	    }

	  fprintf (dump_file, "    # of iterations ");
	  print_generic_expr (dump_file, niter->niter, TDF_SLIM);
	  fprintf (dump_file, ", bounded by ");
	  dump_double_int (dump_file, niter->max, true);
	  fprintf (dump_file, "\n");
	}
      else
	fprintf (dump_file, "  failed\n\n");
    }
  return ret;
}

/* Substitute NEW for OLD in EXPR and fold the result.  */

static tree
simplify_replace_tree (tree expr, tree old, tree new_tree)
{
  unsigned i, n;
  tree ret = NULL_TREE, e, se;

  if (!expr)
    return NULL_TREE;

  /* Do not bother to replace constants.  */
  if (CONSTANT_CLASS_P (old))
    return expr;

  if (expr == old
      || operand_equal_p (expr, old, 0))
    return unshare_expr (new_tree);

  if (!EXPR_P (expr))
    return expr;

  n = TREE_OPERAND_LENGTH (expr);
  for (i = 0; i < n; i++)
    {
      e = TREE_OPERAND (expr, i);
      se = simplify_replace_tree (e, old, new_tree);
      if (e == se)
	continue;

      if (!ret)
	ret = copy_node (expr);

      TREE_OPERAND (ret, i) = se;
    }

  return (ret ? fold (ret) : expr);
}

/* Expand definitions of ssa names in EXPR as long as they are simple
   enough, and return the new expression.  */

tree
expand_simple_operations (tree expr)
{
  unsigned i, n;
  tree ret = NULL_TREE, e, ee, e1;
  enum tree_code code;
  gimple stmt;

  if (expr == NULL_TREE)
    return expr;

  if (is_gimple_min_invariant (expr))
    return expr;

  code = TREE_CODE (expr);
  if (IS_EXPR_CODE_CLASS (TREE_CODE_CLASS (code)))
    {
      n = TREE_OPERAND_LENGTH (expr);
      for (i = 0; i < n; i++)
	{
	  e = TREE_OPERAND (expr, i);
	  ee = expand_simple_operations (e);
	  if (e == ee)
	    continue;

	  if (!ret)
	    ret = copy_node (expr);

	  TREE_OPERAND (ret, i) = ee;
	}

      if (!ret)
	return expr;

      fold_defer_overflow_warnings ();
      ret = fold (ret);
      fold_undefer_and_ignore_overflow_warnings ();
      return ret;
    }

  if (TREE_CODE (expr) != SSA_NAME)
    return expr;

  stmt = SSA_NAME_DEF_STMT (expr);
  if (gimple_code (stmt) == GIMPLE_PHI)
    {
      basic_block src, dest;

      if (gimple_phi_num_args (stmt) != 1)
	return expr;
      e = PHI_ARG_DEF (stmt, 0);

      /* Avoid propagating through loop exit phi nodes, which
	 could break loop-closed SSA form restrictions.  */
      dest = gimple_bb (stmt);
      src = single_pred (dest);
      if (TREE_CODE (e) == SSA_NAME
	  && src->loop_father != dest->loop_father)
	return expr;

      return expand_simple_operations (e);
    }
  if (gimple_code (stmt) != GIMPLE_ASSIGN)
    return expr;

  /* Avoid expanding to expressions that contain SSA names that need
     to take part in abnormal coalescing.  */
  ssa_op_iter iter;
  FOR_EACH_SSA_TREE_OPERAND (e, stmt, iter, SSA_OP_USE)
    if (SSA_NAME_OCCURS_IN_ABNORMAL_PHI (e))
      return expr;

  e = gimple_assign_rhs1 (stmt);
  code = gimple_assign_rhs_code (stmt);
  if (get_gimple_rhs_class (code) == GIMPLE_SINGLE_RHS)
    {
      if (is_gimple_min_invariant (e))
	return e;

      if (code == SSA_NAME)
	return expand_simple_operations (e);

      return expr;
    }

  switch (code)
    {
    CASE_CONVERT:
      /* Casts are simple.  */
      ee = expand_simple_operations (e);
      return fold_build1 (code, TREE_TYPE (expr), ee);

    case PLUS_EXPR:
    case MINUS_EXPR:
    case POINTER_PLUS_EXPR:
      /* And increments and decrements by a constant are simple.  */
      e1 = gimple_assign_rhs2 (stmt);
      if (!is_gimple_min_invariant (e1))
	return expr;

      ee = expand_simple_operations (e);
      return fold_build2 (code, TREE_TYPE (expr), ee, e1);

    default:
      return expr;
    }
}

/* Tries to simplify EXPR using the condition COND.  Returns the simplified
   expression (or EXPR unchanged, if no simplification was possible).  */

static tree
tree_simplify_using_condition_1 (tree cond, tree expr)
{
  bool changed;
  tree e, te, e0, e1, e2, notcond;
  enum tree_code code = TREE_CODE (expr);

  if (code == INTEGER_CST)
    return expr;

  if (code == TRUTH_OR_EXPR
      || code == TRUTH_AND_EXPR
      || code == COND_EXPR)
    {
      changed = false;

      e0 = tree_simplify_using_condition_1 (cond, TREE_OPERAND (expr, 0));
      if (TREE_OPERAND (expr, 0) != e0)
	changed = true;

      e1 = tree_simplify_using_condition_1 (cond, TREE_OPERAND (expr, 1));
      if (TREE_OPERAND (expr, 1) != e1)
	changed = true;

      if (code == COND_EXPR)
	{
	  e2 = tree_simplify_using_condition_1 (cond, TREE_OPERAND (expr, 2));
	  if (TREE_OPERAND (expr, 2) != e2)
	    changed = true;
	}
      else
	e2 = NULL_TREE;

      if (changed)
	{
	  if (code == COND_EXPR)
	    expr = fold_build3 (code, boolean_type_node, e0, e1, e2);
	  else
	    expr = fold_build2 (code, boolean_type_node, e0, e1);
	}

      return expr;
    }

  /* In case COND is equality, we may be able to simplify EXPR by copy/constant
     propagation, and vice versa.  Fold does not handle this, since it is
     considered too expensive.  */
  if (TREE_CODE (cond) == EQ_EXPR)
    {
      e0 = TREE_OPERAND (cond, 0);
      e1 = TREE_OPERAND (cond, 1);

      /* We know that e0 == e1.  Check whether we cannot simplify expr
	 using this fact.  */
      e = simplify_replace_tree (expr, e0, e1);
      if (integer_zerop (e) || integer_nonzerop (e))
	return e;

      e = simplify_replace_tree (expr, e1, e0);
      if (integer_zerop (e) || integer_nonzerop (e))
	return e;
    }
  if (TREE_CODE (expr) == EQ_EXPR)
    {
      e0 = TREE_OPERAND (expr, 0);
      e1 = TREE_OPERAND (expr, 1);

      /* If e0 == e1 (EXPR) implies !COND, then EXPR cannot be true.  */
      e = simplify_replace_tree (cond, e0, e1);
      if (integer_zerop (e))
	return e;
      e = simplify_replace_tree (cond, e1, e0);
      if (integer_zerop (e))
	return e;
    }
  if (TREE_CODE (expr) == NE_EXPR)
    {
      e0 = TREE_OPERAND (expr, 0);
      e1 = TREE_OPERAND (expr, 1);

      /* If e0 == e1 (!EXPR) implies !COND, then EXPR must be true.  */
      e = simplify_replace_tree (cond, e0, e1);
      if (integer_zerop (e))
	return boolean_true_node;
      e = simplify_replace_tree (cond, e1, e0);
      if (integer_zerop (e))
	return boolean_true_node;
    }

  te = expand_simple_operations (expr);

  /* Check whether COND ==> EXPR.  */
  notcond = invert_truthvalue (cond);
  e = fold_binary (TRUTH_OR_EXPR, boolean_type_node, notcond, te);
  if (e && integer_nonzerop (e))
    return e;

  /* Check whether COND ==> not EXPR.  */
  e = fold_binary (TRUTH_AND_EXPR, boolean_type_node, cond, te);
  if (e && integer_zerop (e))
    return e;

  return expr;
}

/* Tries to simplify EXPR using the condition COND.  Returns the simplified
   expression (or EXPR unchanged, if no simplification was possible).
   Wrapper around tree_simplify_using_condition_1 that ensures that chains
   of simple operations in definitions of ssa names in COND are expanded,
   so that things like casts or incrementing the value of the bound before
   the loop do not cause us to fail.  */

static tree
tree_simplify_using_condition (tree cond, tree expr)
{
  cond = expand_simple_operations (cond);

  return tree_simplify_using_condition_1 (cond, expr);
}

/* Tries to simplify EXPR using the conditions on entry to LOOP.
   Returns the simplified expression (or EXPR unchanged, if no
   simplification was possible).*/

static tree
simplify_using_initial_conditions (struct loop *loop, tree expr)
{
  edge e;
  basic_block bb;
  gimple stmt;
  tree cond;
  int cnt = 0;

  if (TREE_CODE (expr) == INTEGER_CST)
    return expr;

  /* Limit walking the dominators to avoid quadraticness in
     the number of BBs times the number of loops in degenerate
     cases.  */
  for (bb = loop->header;
       bb != ENTRY_BLOCK_PTR && cnt < MAX_DOMINATORS_TO_WALK;
       bb = get_immediate_dominator (CDI_DOMINATORS, bb))
    {
      if (!single_pred_p (bb))
	continue;
      e = single_pred_edge (bb);

      if (!(e->flags & (EDGE_TRUE_VALUE | EDGE_FALSE_VALUE)))
	continue;

      stmt = last_stmt (e->src);
      cond = fold_build2 (gimple_cond_code (stmt),
			  boolean_type_node,
			  gimple_cond_lhs (stmt),
			  gimple_cond_rhs (stmt));
      if (e->flags & EDGE_FALSE_VALUE)
	cond = invert_truthvalue (cond);
      expr = tree_simplify_using_condition (cond, expr);
      ++cnt;
    }

  return expr;
}

/* Tries to simplify EXPR using the evolutions of the loop invariants
   in the superloops of LOOP.  Returns the simplified expression
   (or EXPR unchanged, if no simplification was possible).  */

static tree
simplify_using_outer_evolutions (struct loop *loop, tree expr)
{
  enum tree_code code = TREE_CODE (expr);
  bool changed;
  tree e, e0, e1, e2;

  if (is_gimple_min_invariant (expr))
    return expr;

  if (code == TRUTH_OR_EXPR
      || code == TRUTH_AND_EXPR
      || code == COND_EXPR)
    {
      changed = false;

      e0 = simplify_using_outer_evolutions (loop, TREE_OPERAND (expr, 0));
      if (TREE_OPERAND (expr, 0) != e0)
	changed = true;

      e1 = simplify_using_outer_evolutions (loop, TREE_OPERAND (expr, 1));
      if (TREE_OPERAND (expr, 1) != e1)
	changed = true;

      if (code == COND_EXPR)
	{
	  e2 = simplify_using_outer_evolutions (loop, TREE_OPERAND (expr, 2));
	  if (TREE_OPERAND (expr, 2) != e2)
	    changed = true;
	}
      else
	e2 = NULL_TREE;

      if (changed)
	{
	  if (code == COND_EXPR)
	    expr = fold_build3 (code, boolean_type_node, e0, e1, e2);
	  else
	    expr = fold_build2 (code, boolean_type_node, e0, e1);
	}

      return expr;
    }

  e = instantiate_parameters (loop, expr);
  if (is_gimple_min_invariant (e))
    return e;

  return expr;
}

/* Returns true if EXIT is the only possible exit from LOOP.  */

bool
loop_only_exit_p (const struct loop *loop, const_edge exit)
{
  basic_block *body;
  gimple_stmt_iterator bsi;
  unsigned i;
  gimple call;

  if (exit != single_exit (loop))
    return false;

  body = get_loop_body (loop);
  for (i = 0; i < loop->num_nodes; i++)
    {
      for (bsi = gsi_start_bb (body[i]); !gsi_end_p (bsi); gsi_next (&bsi))
	{
	  call = gsi_stmt (bsi);
	  if (gimple_code (call) != GIMPLE_CALL)
	    continue;

	  if (gimple_has_side_effects (call))
	    {
	      free (body);
	      return false;
	    }
	}
    }

  free (body);
  return true;
}

/* Stores description of number of iterations of LOOP derived from
   EXIT (an exit edge of the LOOP) in NITER.  Returns true if some
   useful information could be derived (and fields of NITER has
   meaning described in comments at struct tree_niter_desc
   declaration), false otherwise.  If WARN is true and
   -Wunsafe-loop-optimizations was given, warn if the optimizer is going to use
   potentially unsafe assumptions.  
   When EVERY_ITERATION is true, only tests that are known to be executed
   every iteration are considered (i.e. only test that alone bounds the loop). 
 */

bool
number_of_iterations_exit (struct loop *loop, edge exit,
			   struct tree_niter_desc *niter,
			   bool warn, bool every_iteration)
{
  gimple stmt;
  tree type;
  tree op0, op1;
  enum tree_code code;
  affine_iv iv0, iv1;
  bool safe;

  safe = dominated_by_p (CDI_DOMINATORS, loop->latch, exit->src);

  if (every_iteration && !safe)
    return false;

  niter->assumptions = boolean_false_node;
  stmt = last_stmt (exit->src);
  if (!stmt || gimple_code (stmt) != GIMPLE_COND)
    return false;

  /* We want the condition for staying inside loop.  */
  code = gimple_cond_code (stmt);
  if (exit->flags & EDGE_TRUE_VALUE)
    code = invert_tree_comparison (code, false);

  switch (code)
    {
    case GT_EXPR:
    case GE_EXPR:
    case LT_EXPR:
    case LE_EXPR:
    case NE_EXPR:
      break;

    default:
      return false;
    }

  op0 = gimple_cond_lhs (stmt);
  op1 = gimple_cond_rhs (stmt);
  type = TREE_TYPE (op0);

  if (TREE_CODE (type) != INTEGER_TYPE
      && !POINTER_TYPE_P (type))
    return false;

  if (!simple_iv (loop, loop_containing_stmt (stmt), op0, &iv0, false))
    return false;
  if (!simple_iv (loop, loop_containing_stmt (stmt), op1, &iv1, false))
    return false;

  /* We don't want to see undefined signed overflow warnings while
     computing the number of iterations.  */
  fold_defer_overflow_warnings ();

  iv0.base = expand_simple_operations (iv0.base);
  iv1.base = expand_simple_operations (iv1.base);
  if (!number_of_iterations_cond (loop, type, &iv0, code, &iv1, niter,
				  loop_only_exit_p (loop, exit), safe))
    {
      fold_undefer_and_ignore_overflow_warnings ();
      return false;
    }

  if (optimize >= 3)
    {
      niter->assumptions = simplify_using_outer_evolutions (loop,
							    niter->assumptions);
      niter->may_be_zero = simplify_using_outer_evolutions (loop,
							    niter->may_be_zero);
      niter->niter = simplify_using_outer_evolutions (loop, niter->niter);
    }

  niter->assumptions
	  = simplify_using_initial_conditions (loop,
					       niter->assumptions);
  niter->may_be_zero
	  = simplify_using_initial_conditions (loop,
					       niter->may_be_zero);

  fold_undefer_and_ignore_overflow_warnings ();

  /* If NITER has simplified into a constant, update MAX.  */
  if (TREE_CODE (niter->niter) == INTEGER_CST)
    niter->max = tree_to_double_int (niter->niter);

  if (integer_onep (niter->assumptions))
    return true;

  /* With -funsafe-loop-optimizations we assume that nothing bad can happen.
     But if we can prove that there is overflow or some other source of weird
     behavior, ignore the loop even with -funsafe-loop-optimizations.  */
  if (integer_zerop (niter->assumptions) || !single_exit (loop))
    return false;

  if (flag_unsafe_loop_optimizations)
    niter->assumptions = boolean_true_node;

  if (warn)
    {
      const char *wording;
      location_t loc = gimple_location (stmt);

      /* We can provide a more specific warning if one of the operator is
	 constant and the other advances by +1 or -1.  */
      if (!integer_zerop (iv1.step)
	  ? (integer_zerop (iv0.step)
	     && (integer_onep (iv1.step) || integer_all_onesp (iv1.step)))
	  : (integer_onep (iv0.step) || integer_all_onesp (iv0.step)))
        wording =
          flag_unsafe_loop_optimizations
          ? N_("assuming that the loop is not infinite")
          : N_("cannot optimize possibly infinite loops");
      else
	wording =
	  flag_unsafe_loop_optimizations
	  ? N_("assuming that the loop counter does not overflow")
	  : N_("cannot optimize loop, the loop counter may overflow");

      warning_at ((LOCATION_LINE (loc) > 0) ? loc : input_location,
		  OPT_Wunsafe_loop_optimizations, "%s", gettext (wording));
    }

  return flag_unsafe_loop_optimizations;
}

/* Try to determine the number of iterations of LOOP.  If we succeed,
   expression giving number of iterations is returned and *EXIT is
   set to the edge from that the information is obtained.  Otherwise
   chrec_dont_know is returned.  */

tree
find_loop_niter (struct loop *loop, edge *exit)
{
  unsigned i;
  vec<edge> exits = get_loop_exit_edges (loop);
  edge ex;
  tree niter = NULL_TREE, aniter;
  struct tree_niter_desc desc;

  *exit = NULL;
  FOR_EACH_VEC_ELT (exits, i, ex)
    {
      if (!number_of_iterations_exit (loop, ex, &desc, false))
	continue;

      if (integer_nonzerop (desc.may_be_zero))
	{
	  /* We exit in the first iteration through this exit.
	     We won't find anything better.  */
	  niter = build_int_cst (unsigned_type_node, 0);
	  *exit = ex;
	  break;
	}

      if (!integer_zerop (desc.may_be_zero))
	continue;

      aniter = desc.niter;

      if (!niter)
	{
	  /* Nothing recorded yet.  */
	  niter = aniter;
	  *exit = ex;
	  continue;
	}

      /* Prefer constants, the lower the better.  */
      if (TREE_CODE (aniter) != INTEGER_CST)
	continue;

      if (TREE_CODE (niter) != INTEGER_CST)
	{
	  niter = aniter;
	  *exit = ex;
	  continue;
	}

      if (tree_int_cst_lt (aniter, niter))
	{
	  niter = aniter;
	  *exit = ex;
	  continue;
	}
    }
  exits.release ();

  return niter ? niter : chrec_dont_know;
}

/* Return true if loop is known to have bounded number of iterations.  */

bool
finite_loop_p (struct loop *loop)
{
  double_int nit;
  int flags;

  if (flag_unsafe_loop_optimizations)
    return true;
  flags = flags_from_decl_or_type (current_function_decl);
  if ((flags & (ECF_CONST|ECF_PURE)) && !(flags & ECF_LOOPING_CONST_OR_PURE))
    {
      if (dump_file && (dump_flags & TDF_DETAILS))
	fprintf (dump_file, "Found loop %i to be finite: it is within pure or const function.\n",
		 loop->num);
      return true;
    }

  if (loop->any_upper_bound
      || max_loop_iterations (loop, &nit))
    {
      if (dump_file && (dump_flags & TDF_DETAILS))
	fprintf (dump_file, "Found loop %i to be finite: upper bound found.\n",
		 loop->num);
      return true;
    }
  return false;
}

/*

   Analysis of a number of iterations of a loop by a brute-force evaluation.

*/

/* Bound on the number of iterations we try to evaluate.  */

#define MAX_ITERATIONS_TO_TRACK \
  ((unsigned) PARAM_VALUE (PARAM_MAX_ITERATIONS_TO_TRACK))

/* Returns the loop phi node of LOOP such that ssa name X is derived from its
   result by a chain of operations such that all but exactly one of their
   operands are constants.  */

static gimple
chain_of_csts_start (struct loop *loop, tree x)
{
  gimple stmt = SSA_NAME_DEF_STMT (x);
  tree use;
  basic_block bb = gimple_bb (stmt);
  enum tree_code code;

  if (!bb
      || !flow_bb_inside_loop_p (loop, bb))
    return NULL;

  if (gimple_code (stmt) == GIMPLE_PHI)
    {
      if (bb == loop->header)
	return stmt;

      return NULL;
    }

  if (gimple_code (stmt) != GIMPLE_ASSIGN)
    return NULL;

  code = gimple_assign_rhs_code (stmt);
  if (gimple_references_memory_p (stmt)
      || TREE_CODE_CLASS (code) == tcc_reference
      || (code == ADDR_EXPR
	  && !is_gimple_min_invariant (gimple_assign_rhs1 (stmt))))
    return NULL;

  use = SINGLE_SSA_TREE_OPERAND (stmt, SSA_OP_USE);
  if (use == NULL_TREE)
    return NULL;

  return chain_of_csts_start (loop, use);
}

/* Determines whether the expression X is derived from a result of a phi node
   in header of LOOP such that

   * the derivation of X consists only from operations with constants
   * the initial value of the phi node is constant
   * the value of the phi node in the next iteration can be derived from the
     value in the current iteration by a chain of operations with constants.

   If such phi node exists, it is returned, otherwise NULL is returned.  */

static gimple
get_base_for (struct loop *loop, tree x)
{
  gimple phi;
  tree init, next;

  if (is_gimple_min_invariant (x))
    return NULL;

  phi = chain_of_csts_start (loop, x);
  if (!phi)
    return NULL;

  init = PHI_ARG_DEF_FROM_EDGE (phi, loop_preheader_edge (loop));
  next = PHI_ARG_DEF_FROM_EDGE (phi, loop_latch_edge (loop));

  if (TREE_CODE (next) != SSA_NAME)
    return NULL;

  if (!is_gimple_min_invariant (init))
    return NULL;

  if (chain_of_csts_start (loop, next) != phi)
    return NULL;

  return phi;
}

/* Given an expression X, then

   * if X is NULL_TREE, we return the constant BASE.
   * otherwise X is a SSA name, whose value in the considered loop is derived
     by a chain of operations with constant from a result of a phi node in
     the header of the loop.  Then we return value of X when the value of the
     result of this phi node is given by the constant BASE.  */

static tree
get_val_for (tree x, tree base)
{
  gimple stmt;

  gcc_assert (is_gimple_min_invariant (base));

  if (!x)
    return base;

  stmt = SSA_NAME_DEF_STMT (x);
  if (gimple_code (stmt) == GIMPLE_PHI)
    return base;

  gcc_assert (is_gimple_assign (stmt));

  /* STMT must be either an assignment of a single SSA name or an
     expression involving an SSA name and a constant.  Try to fold that
     expression using the value for the SSA name.  */
  if (gimple_assign_ssa_name_copy_p (stmt))
    return get_val_for (gimple_assign_rhs1 (stmt), base);
  else if (gimple_assign_rhs_class (stmt) == GIMPLE_UNARY_RHS
	   && TREE_CODE (gimple_assign_rhs1 (stmt)) == SSA_NAME)
    {
      return fold_build1 (gimple_assign_rhs_code (stmt),
			  gimple_expr_type (stmt),
			  get_val_for (gimple_assign_rhs1 (stmt), base));
    }
  else if (gimple_assign_rhs_class (stmt) == GIMPLE_BINARY_RHS)
    {
      tree rhs1 = gimple_assign_rhs1 (stmt);
      tree rhs2 = gimple_assign_rhs2 (stmt);
      if (TREE_CODE (rhs1) == SSA_NAME)
	rhs1 = get_val_for (rhs1, base);
      else if (TREE_CODE (rhs2) == SSA_NAME)
	rhs2 = get_val_for (rhs2, base);
      else
	gcc_unreachable ();
      return fold_build2 (gimple_assign_rhs_code (stmt),
			  gimple_expr_type (stmt), rhs1, rhs2);
    }
  else
    gcc_unreachable ();
}


/* Tries to count the number of iterations of LOOP till it exits by EXIT
   by brute force -- i.e. by determining the value of the operands of the
   condition at EXIT in first few iterations of the loop (assuming that
   these values are constant) and determining the first one in that the
   condition is not satisfied.  Returns the constant giving the number
   of the iterations of LOOP if successful, chrec_dont_know otherwise.  */

tree
loop_niter_by_eval (struct loop *loop, edge exit)
{
  tree acnd;
  tree op[2], val[2], next[2], aval[2];
  gimple phi, cond;
  unsigned i, j;
  enum tree_code cmp;

  cond = last_stmt (exit->src);
  if (!cond || gimple_code (cond) != GIMPLE_COND)
    return chrec_dont_know;

  cmp = gimple_cond_code (cond);
  if (exit->flags & EDGE_TRUE_VALUE)
    cmp = invert_tree_comparison (cmp, false);

  switch (cmp)
    {
    case EQ_EXPR:
    case NE_EXPR:
    case GT_EXPR:
    case GE_EXPR:
    case LT_EXPR:
    case LE_EXPR:
      op[0] = gimple_cond_lhs (cond);
      op[1] = gimple_cond_rhs (cond);
      break;

    default:
      return chrec_dont_know;
    }

  for (j = 0; j < 2; j++)
    {
      if (is_gimple_min_invariant (op[j]))
	{
	  val[j] = op[j];
	  next[j] = NULL_TREE;
	  op[j] = NULL_TREE;
	}
      else
	{
	  phi = get_base_for (loop, op[j]);
	  if (!phi)
	    return chrec_dont_know;
	  val[j] = PHI_ARG_DEF_FROM_EDGE (phi, loop_preheader_edge (loop));
	  next[j] = PHI_ARG_DEF_FROM_EDGE (phi, loop_latch_edge (loop));
	}
    }

  /* Don't issue signed overflow warnings.  */
  fold_defer_overflow_warnings ();

  for (i = 0; i < MAX_ITERATIONS_TO_TRACK; i++)
    {
      for (j = 0; j < 2; j++)
	aval[j] = get_val_for (op[j], val[j]);

      acnd = fold_binary (cmp, boolean_type_node, aval[0], aval[1]);
      if (acnd && integer_zerop (acnd))
	{
	  fold_undefer_and_ignore_overflow_warnings ();
	  if (dump_file && (dump_flags & TDF_DETAILS))
	    fprintf (dump_file,
		     "Proved that loop %d iterates %d times using brute force.\n",
		     loop->num, i);
	  return build_int_cst (unsigned_type_node, i);
	}

      for (j = 0; j < 2; j++)
	{
	  val[j] = get_val_for (next[j], val[j]);
	  if (!is_gimple_min_invariant (val[j]))
	    {
	      fold_undefer_and_ignore_overflow_warnings ();
	      return chrec_dont_know;
	    }
	}
    }

  fold_undefer_and_ignore_overflow_warnings ();

  return chrec_dont_know;
}

/* Finds the exit of the LOOP by that the loop exits after a constant
   number of iterations and stores the exit edge to *EXIT.  The constant
   giving the number of iterations of LOOP is returned.  The number of
   iterations is determined using loop_niter_by_eval (i.e. by brute force
   evaluation).  If we are unable to find the exit for that loop_niter_by_eval
   determines the number of iterations, chrec_dont_know is returned.  */

tree
find_loop_niter_by_eval (struct loop *loop, edge *exit)
{
  unsigned i;
  vec<edge> exits = get_loop_exit_edges (loop);
  edge ex;
  tree niter = NULL_TREE, aniter;

  *exit = NULL;

  /* Loops with multiple exits are expensive to handle and less important.  */
  if (!flag_expensive_optimizations
      && exits.length () > 1)
    {
      exits.release ();
      return chrec_dont_know;
    }

  FOR_EACH_VEC_ELT (exits, i, ex)
    {
      if (!just_once_each_iteration_p (loop, ex->src))
	continue;

      aniter = loop_niter_by_eval (loop, ex);
      if (chrec_contains_undetermined (aniter))
	continue;

      if (niter
	  && !tree_int_cst_lt (aniter, niter))
	continue;

      niter = aniter;
      *exit = ex;
    }
  exits.release ();

  return niter ? niter : chrec_dont_know;
}

/*

   Analysis of upper bounds on number of iterations of a loop.

*/

static double_int derive_constant_upper_bound_ops (tree, tree,
						   enum tree_code, tree);

/* Returns a constant upper bound on the value of the right-hand side of
   an assignment statement STMT.  */

static double_int
derive_constant_upper_bound_assign (gimple stmt)
{
  enum tree_code code = gimple_assign_rhs_code (stmt);
  tree op0 = gimple_assign_rhs1 (stmt);
  tree op1 = gimple_assign_rhs2 (stmt);

  return derive_constant_upper_bound_ops (TREE_TYPE (gimple_assign_lhs (stmt)),
					  op0, code, op1);
}

/* Returns a constant upper bound on the value of expression VAL.  VAL
   is considered to be unsigned.  If its type is signed, its value must
   be nonnegative.  */

static double_int
derive_constant_upper_bound (tree val)
{
  enum tree_code code;
  tree op0, op1;

  extract_ops_from_tree (val, &code, &op0, &op1);
  return derive_constant_upper_bound_ops (TREE_TYPE (val), op0, code, op1);
}

/* Returns a constant upper bound on the value of expression OP0 CODE OP1,
   whose type is TYPE.  The expression is considered to be unsigned.  If
   its type is signed, its value must be nonnegative.  */

static double_int
derive_constant_upper_bound_ops (tree type, tree op0,
				 enum tree_code code, tree op1)
{
  tree subtype, maxt;
  double_int bnd, max, mmax, cst;
  gimple stmt;

  if (INTEGRAL_TYPE_P (type))
    maxt = TYPE_MAX_VALUE (type);
  else
    maxt = upper_bound_in_type (type, type);

  max = tree_to_double_int (maxt);

  switch (code)
    {
    case INTEGER_CST:
      return tree_to_double_int (op0);

    CASE_CONVERT:
      subtype = TREE_TYPE (op0);
      if (!TYPE_UNSIGNED (subtype)
	  /* If TYPE is also signed, the fact that VAL is nonnegative implies
	     that OP0 is nonnegative.  */
	  && TYPE_UNSIGNED (type)
	  && !tree_expr_nonnegative_p (op0))
	{
	  /* If we cannot prove that the casted expression is nonnegative,
	     we cannot establish more useful upper bound than the precision
	     of the type gives us.  */
	  return max;
	}

      /* We now know that op0 is an nonnegative value.  Try deriving an upper
	 bound for it.  */
      bnd = derive_constant_upper_bound (op0);

      /* If the bound does not fit in TYPE, max. value of TYPE could be
	 attained.  */
      if (max.ult (bnd))
	return max;

      return bnd;

    case PLUS_EXPR:
    case POINTER_PLUS_EXPR:
    case MINUS_EXPR:
      if (TREE_CODE (op1) != INTEGER_CST
	  || !tree_expr_nonnegative_p (op0))
	return max;

      /* Canonicalize to OP0 - CST.  Consider CST to be signed, in order to
	 choose the most logical way how to treat this constant regardless
	 of the signedness of the type.  */
      cst = tree_to_double_int (op1);
      cst = cst.sext (TYPE_PRECISION (type));
      if (code != MINUS_EXPR)
	cst = -cst;

      bnd = derive_constant_upper_bound (op0);

      if (cst.is_negative ())
	{
	  cst = -cst;
	  /* Avoid CST == 0x80000...  */
	  if (cst.is_negative ())
	    return max;;

	  /* OP0 + CST.  We need to check that
	     BND <= MAX (type) - CST.  */

	  mmax -= cst;
	  if (bnd.ugt (mmax))
	    return max;

	  return bnd + cst;
	}
      else
	{
	  /* OP0 - CST, where CST >= 0.

	     If TYPE is signed, we have already verified that OP0 >= 0, and we
	     know that the result is nonnegative.  This implies that
	     VAL <= BND - CST.

	     If TYPE is unsigned, we must additionally know that OP0 >= CST,
	     otherwise the operation underflows.
	   */

	  /* This should only happen if the type is unsigned; however, for
	     buggy programs that use overflowing signed arithmetics even with
	     -fno-wrapv, this condition may also be true for signed values.  */
	  if (bnd.ult (cst))
	    return max;

	  if (TYPE_UNSIGNED (type))
	    {
	      tree tem = fold_binary (GE_EXPR, boolean_type_node, op0,
				      double_int_to_tree (type, cst));
	      if (!tem || integer_nonzerop (tem))
		return max;
	    }

	  bnd -= cst;
	}

      return bnd;

    case FLOOR_DIV_EXPR:
    case EXACT_DIV_EXPR:
      if (TREE_CODE (op1) != INTEGER_CST
	  || tree_int_cst_sign_bit (op1))
	return max;

      bnd = derive_constant_upper_bound (op0);
      return bnd.udiv (tree_to_double_int (op1), FLOOR_DIV_EXPR);

    case BIT_AND_EXPR:
      if (TREE_CODE (op1) != INTEGER_CST
	  || tree_int_cst_sign_bit (op1))
	return max;
      return tree_to_double_int (op1);

    case SSA_NAME:
      stmt = SSA_NAME_DEF_STMT (op0);
      if (gimple_code (stmt) != GIMPLE_ASSIGN
	  || gimple_assign_lhs (stmt) != op0)
	return max;
      return derive_constant_upper_bound_assign (stmt);

    default:
      return max;
    }
}

/* Emit a -Waggressive-loop-optimizations warning if needed.  */

static void
do_warn_aggressive_loop_optimizations (struct loop *loop,
				       double_int i_bound, gimple stmt)
{
  /* Don't warn if the loop doesn't have known constant bound.  */
  if (!loop->nb_iterations
      || TREE_CODE (loop->nb_iterations) != INTEGER_CST
      || !warn_aggressive_loop_optimizations
      /* To avoid warning multiple times for the same loop,
	 only start warning when we preserve loops.  */
      || (cfun->curr_properties & PROP_loops) == 0
      /* Only warn once per loop.  */
      || loop->warned_aggressive_loop_optimizations
      /* Only warn if undefined behavior gives us lower estimate than the
	 known constant bound.  */
      || i_bound.ucmp (tree_to_double_int (loop->nb_iterations)) >= 0
      /* And undefined behavior happens unconditionally.  */
      || !dominated_by_p (CDI_DOMINATORS, loop->latch, gimple_bb (stmt)))
    return;

  edge e = single_exit (loop);
  if (e == NULL)
    return;

  gimple estmt = last_stmt (e->src);
  if (warning_at (gimple_location (stmt), OPT_Waggressive_loop_optimizations,
		  "iteration %E invokes undefined behavior",
		  double_int_to_tree (TREE_TYPE (loop->nb_iterations),
				      i_bound)))
    inform (gimple_location (estmt), "containing loop");
  loop->warned_aggressive_loop_optimizations = true;
}

/* Emit a -Waggressive-loop-optimizations warning if needed.  */

static void
do_warn_aggressive_loop_optimizations (struct loop *loop,
				       double_int i_bound, gimple stmt)
{
  /* Don't warn if the loop doesn't have known constant bound.  */
  if (!loop->nb_iterations
      || TREE_CODE (loop->nb_iterations) != INTEGER_CST
      || !warn_aggressive_loop_optimizations
      /* To avoid warning multiple times for the same loop,
	 only start warning when we preserve loops.  */
      || (cfun->curr_properties & PROP_loops) == 0
      /* Only warn once per loop.  */
      || loop->warned_aggressive_loop_optimizations
      /* Only warn if undefined behavior gives us lower estimate than the
	 known constant bound.  */
      || i_bound.ucmp (tree_to_double_int (loop->nb_iterations)) >= 0
      /* And undefined behavior happens unconditionally.  */
      || !dominated_by_p (CDI_DOMINATORS, loop->latch, gimple_bb (stmt)))
    return;

  edge e = single_exit (loop);
  if (e == NULL)
    return;

  gimple estmt = last_stmt (e->src);
  if (warning_at (gimple_location (stmt), OPT_Waggressive_loop_optimizations,
		  "iteration %E invokes undefined behavior",
		  double_int_to_tree (TREE_TYPE (loop->nb_iterations),
				      i_bound)))
    inform (gimple_location (estmt), "containing loop");
  loop->warned_aggressive_loop_optimizations = true;
}

/* Records that AT_STMT is executed at most BOUND + 1 times in LOOP.  IS_EXIT
   is true if the loop is exited immediately after STMT, and this exit
   is taken at last when the STMT is executed BOUND + 1 times.
   REALISTIC is true if BOUND is expected to be close to the real number
   of iterations.  UPPER is true if we are sure the loop iterates at most
   BOUND times.  I_BOUND is an unsigned double_int upper estimate on BOUND.  */

static void
record_estimate (struct loop *loop, tree bound, double_int i_bound,
		 gimple at_stmt, bool is_exit, bool realistic, bool upper)
{
  double_int delta;

  if (dump_file && (dump_flags & TDF_DETAILS))
    {
      fprintf (dump_file, "Statement %s", is_exit ? "(exit)" : "");
      print_gimple_stmt (dump_file, at_stmt, 0, TDF_SLIM);
      fprintf (dump_file, " is %sexecuted at most ",
	       upper ? "" : "probably ");
      print_generic_expr (dump_file, bound, TDF_SLIM);
      fprintf (dump_file, " (bounded by ");
      dump_double_int (dump_file, i_bound, true);
      fprintf (dump_file, ") + 1 times in loop %d.\n", loop->num);
    }

  /* If the I_BOUND is just an estimate of BOUND, it rarely is close to the
     real number of iterations.  */
  if (TREE_CODE (bound) != INTEGER_CST)
    realistic = false;
  else
    gcc_checking_assert (i_bound == tree_to_double_int (bound));
  if (!upper && !realistic)
    return;

  /* If we have a guaranteed upper bound, record it in the appropriate
     list, unless this is an !is_exit bound (i.e. undefined behavior in
     at_stmt) in a loop with known constant number of iterations.  */
  if (upper
      && (is_exit
	  || loop->nb_iterations == NULL_TREE
	  || TREE_CODE (loop->nb_iterations) != INTEGER_CST))
    {
      struct nb_iter_bound *elt = ggc_alloc_nb_iter_bound ();

      elt->bound = i_bound;
      elt->stmt = at_stmt;
      elt->is_exit = is_exit;
      elt->next = loop->bounds;
      loop->bounds = elt;
    }

  /* If statement is executed on every path to the loop latch, we can directly
     infer the upper bound on the # of iterations of the loop.  */
  if (!dominated_by_p (CDI_DOMINATORS, loop->latch, gimple_bb (at_stmt)))
    return;

  /* Update the number of iteration estimates according to the bound.
     If at_stmt is an exit then the loop latch is executed at most BOUND times,
     otherwise it can be executed BOUND + 1 times.  We will lower the estimate
     later if such statement must be executed on last iteration  */
  if (is_exit)
    delta = double_int_zero;
  else
    delta = double_int_one;
  i_bound += delta;

  /* If an overflow occurred, ignore the result.  */
  if (i_bound.ult (delta))
    return;

  if (upper && !is_exit)
    do_warn_aggressive_loop_optimizations (loop, i_bound, at_stmt);
  record_niter_bound (loop, i_bound, realistic, upper);
}

/* Record the estimate on number of iterations of LOOP based on the fact that
   the induction variable BASE + STEP * i evaluated in STMT does not wrap and
   its values belong to the range <LOW, HIGH>.  REALISTIC is true if the
   estimated number of iterations is expected to be close to the real one.
   UPPER is true if we are sure the induction variable does not wrap.  */

static void
record_nonwrapping_iv (struct loop *loop, tree base, tree step, gimple stmt,
		       tree low, tree high, bool realistic, bool upper)
{
  tree niter_bound, extreme, delta;
  tree type = TREE_TYPE (base), unsigned_type;
  double_int max;

  if (TREE_CODE (step) != INTEGER_CST || integer_zerop (step))
    return;

  if (dump_file && (dump_flags & TDF_DETAILS))
    {
      fprintf (dump_file, "Induction variable (");
      print_generic_expr (dump_file, TREE_TYPE (base), TDF_SLIM);
      fprintf (dump_file, ") ");
      print_generic_expr (dump_file, base, TDF_SLIM);
      fprintf (dump_file, " + ");
      print_generic_expr (dump_file, step, TDF_SLIM);
      fprintf (dump_file, " * iteration does not wrap in statement ");
      print_gimple_stmt (dump_file, stmt, 0, TDF_SLIM);
      fprintf (dump_file, " in loop %d.\n", loop->num);
    }

  unsigned_type = unsigned_type_for (type);
  base = fold_convert (unsigned_type, base);
  step = fold_convert (unsigned_type, step);

  if (tree_int_cst_sign_bit (step))
    {
      extreme = fold_convert (unsigned_type, low);
      if (TREE_CODE (base) != INTEGER_CST)
	base = fold_convert (unsigned_type, high);
      delta = fold_build2 (MINUS_EXPR, unsigned_type, base, extreme);
      step = fold_build1 (NEGATE_EXPR, unsigned_type, step);
    }
  else
    {
      extreme = fold_convert (unsigned_type, high);
      if (TREE_CODE (base) != INTEGER_CST)
	base = fold_convert (unsigned_type, low);
      delta = fold_build2 (MINUS_EXPR, unsigned_type, extreme, base);
    }

  /* STMT is executed at most NITER_BOUND + 1 times, since otherwise the value
     would get out of the range.  */
  niter_bound = fold_build2 (FLOOR_DIV_EXPR, unsigned_type, delta, step);
  max = derive_constant_upper_bound (niter_bound);
  record_estimate (loop, niter_bound, max, stmt, false, realistic, upper);
}

/* Determine information about number of iterations a LOOP from the index
   IDX of a data reference accessed in STMT.  RELIABLE is true if STMT is
   guaranteed to be executed in every iteration of LOOP.  Callback for
   for_each_index.  */

struct ilb_data
{
  struct loop *loop;
  gimple stmt;
};

static bool
idx_infer_loop_bounds (tree base, tree *idx, void *dta)
{
  struct ilb_data *data = (struct ilb_data *) dta;
  tree ev, init, step;
  tree low, high, type, next;
  bool sign, upper = true, at_end = false;
  struct loop *loop = data->loop;
  bool reliable = true;

  if (TREE_CODE (base) != ARRAY_REF)
    return true;

  /* For arrays at the end of the structure, we are not guaranteed that they
     do not really extend over their declared size.  However, for arrays of
     size greater than one, this is unlikely to be intended.  */
  if (array_at_struct_end_p (base))
    {
      at_end = true;
      upper = false;
    }

  struct loop *dloop = loop_containing_stmt (data->stmt);
  if (!dloop)
    return true;

  ev = analyze_scalar_evolution (dloop, *idx);
  ev = instantiate_parameters (loop, ev);
  init = initial_condition (ev);
  step = evolution_part_in_loop_num (ev, loop->num);

  if (!init
      || !step
      || TREE_CODE (step) != INTEGER_CST
      || integer_zerop (step)
      || tree_contains_chrecs (init, NULL)
      || chrec_contains_symbols_defined_in_loop (init, loop->num))
    return true;

  low = array_ref_low_bound (base);
  high = array_ref_up_bound (base);

  /* The case of nonconstant bounds could be handled, but it would be
     complicated.  */
  if (TREE_CODE (low) != INTEGER_CST
      || !high
      || TREE_CODE (high) != INTEGER_CST)
    return true;
  sign = tree_int_cst_sign_bit (step);
  type = TREE_TYPE (step);

  /* The array of length 1 at the end of a structure most likely extends
     beyond its bounds.  */
  if (at_end
      && operand_equal_p (low, high, 0))
    return true;

  /* In case the relevant bound of the array does not fit in type, or
     it does, but bound + step (in type) still belongs into the range of the
     array, the index may wrap and still stay within the range of the array
     (consider e.g. if the array is indexed by the full range of
     unsigned char).

     To make things simpler, we require both bounds to fit into type, although
     there are cases where this would not be strictly necessary.  */
  if (!int_fits_type_p (high, type)
      || !int_fits_type_p (low, type))
    return true;
  low = fold_convert (type, low);
  high = fold_convert (type, high);

  if (sign)
    next = fold_binary (PLUS_EXPR, type, low, step);
  else
    next = fold_binary (PLUS_EXPR, type, high, step);

  if (tree_int_cst_compare (low, next) <= 0
      && tree_int_cst_compare (next, high) <= 0)
    return true;

  /* If access is not executed on every iteration, we must ensure that overlow may
     not make the access valid later.  */
  if (!dominated_by_p (CDI_DOMINATORS, loop->latch, gimple_bb (data->stmt))
      && scev_probably_wraps_p (initial_condition_in_loop_num (ev, loop->num),
				step, data->stmt, loop, true))
    reliable = false;

  record_nonwrapping_iv (loop, init, step, data->stmt, low, high, reliable, upper);
  return true;
}

/* Determine information about number of iterations a LOOP from the bounds
   of arrays in the data reference REF accessed in STMT.  RELIABLE is true if
   STMT is guaranteed to be executed in every iteration of LOOP.*/

static void
infer_loop_bounds_from_ref (struct loop *loop, gimple stmt, tree ref)
{
  struct ilb_data data;

  data.loop = loop;
  data.stmt = stmt;
  for_each_index (&ref, idx_infer_loop_bounds, &data);
}

/* Determine information about number of iterations of a LOOP from the way
   arrays are used in STMT.  RELIABLE is true if STMT is guaranteed to be
   executed in every iteration of LOOP.  */

static void
infer_loop_bounds_from_array (struct loop *loop, gimple stmt)
{
  if (is_gimple_assign (stmt))
    {
      tree op0 = gimple_assign_lhs (stmt);
      tree op1 = gimple_assign_rhs1 (stmt);

      /* For each memory access, analyze its access function
	 and record a bound on the loop iteration domain.  */
      if (REFERENCE_CLASS_P (op0))
	infer_loop_bounds_from_ref (loop, stmt, op0);

      if (REFERENCE_CLASS_P (op1))
	infer_loop_bounds_from_ref (loop, stmt, op1);
    }
  else if (is_gimple_call (stmt))
    {
      tree arg, lhs;
      unsigned i, n = gimple_call_num_args (stmt);

      lhs = gimple_call_lhs (stmt);
      if (lhs && REFERENCE_CLASS_P (lhs))
	infer_loop_bounds_from_ref (loop, stmt, lhs);

      for (i = 0; i < n; i++)
	{
	  arg = gimple_call_arg (stmt, i);
	  if (REFERENCE_CLASS_P (arg))
	    infer_loop_bounds_from_ref (loop, stmt, arg);
	}
    }
}

/* Determine information about number of iterations of a LOOP from the fact
   that pointer arithmetics in STMT does not overflow.  */

static void
infer_loop_bounds_from_pointer_arith (struct loop *loop, gimple stmt)
{
  tree def, base, step, scev, type, low, high;
  tree var, ptr;

  if (!is_gimple_assign (stmt)
      || gimple_assign_rhs_code (stmt) != POINTER_PLUS_EXPR)
    return;

  def = gimple_assign_lhs (stmt);
  if (TREE_CODE (def) != SSA_NAME)
    return;

  type = TREE_TYPE (def);
  if (!nowrap_type_p (type))
    return;

  ptr = gimple_assign_rhs1 (stmt);
  if (!expr_invariant_in_loop_p (loop, ptr))
    return;

  var = gimple_assign_rhs2 (stmt);
  if (TYPE_PRECISION (type) != TYPE_PRECISION (TREE_TYPE (var)))
    return;

  scev = instantiate_parameters (loop, analyze_scalar_evolution (loop, def));
  if (chrec_contains_undetermined (scev))
    return;

  base = initial_condition_in_loop_num (scev, loop->num);
  step = evolution_part_in_loop_num (scev, loop->num);

  if (!base || !step
      || TREE_CODE (step) != INTEGER_CST
      || tree_contains_chrecs (base, NULL)
      || chrec_contains_symbols_defined_in_loop (base, loop->num))
    return;

  low = lower_bound_in_type (type, type);
  high = upper_bound_in_type (type, type);

  /* In C, pointer arithmetic p + 1 cannot use a NULL pointer, and p - 1 cannot
     produce a NULL pointer.  The contrary would mean NULL points to an object,
     while NULL is supposed to compare unequal with the address of all objects.
     Furthermore, p + 1 cannot produce a NULL pointer and p - 1 cannot use a
     NULL pointer since that would mean wrapping, which we assume here not to
     happen.  So, we can exclude NULL from the valid range of pointer
     arithmetic.  */
  if (flag_delete_null_pointer_checks && int_cst_value (low) == 0)
    low = build_int_cstu (TREE_TYPE (low), TYPE_ALIGN_UNIT (TREE_TYPE (type)));

  record_nonwrapping_iv (loop, base, step, stmt, low, high, false, true);
}

/* Determine information about number of iterations of a LOOP from the fact
   that signed arithmetics in STMT does not overflow.  */

static void
infer_loop_bounds_from_signedness (struct loop *loop, gimple stmt)
{
  tree def, base, step, scev, type, low, high;

  if (gimple_code (stmt) != GIMPLE_ASSIGN)
    return;

  def = gimple_assign_lhs (stmt);

  if (TREE_CODE (def) != SSA_NAME)
    return;

  type = TREE_TYPE (def);
  if (!INTEGRAL_TYPE_P (type)
      || !TYPE_OVERFLOW_UNDEFINED (type))
    return;

  scev = instantiate_parameters (loop, analyze_scalar_evolution (loop, def));
  if (chrec_contains_undetermined (scev))
    return;

  base = initial_condition_in_loop_num (scev, loop->num);
  step = evolution_part_in_loop_num (scev, loop->num);

  if (!base || !step
      || TREE_CODE (step) != INTEGER_CST
      || tree_contains_chrecs (base, NULL)
      || chrec_contains_symbols_defined_in_loop (base, loop->num))
    return;

  low = lower_bound_in_type (type, type);
  high = upper_bound_in_type (type, type);

  record_nonwrapping_iv (loop, base, step, stmt, low, high, false, true);
}

/* The following analyzers are extracting informations on the bounds
   of LOOP from the following undefined behaviors:

   - data references should not access elements over the statically
     allocated size,

   - signed variables should not overflow when flag_wrapv is not set.
*/

static void
infer_loop_bounds_from_undefined (struct loop *loop)
{
  unsigned i;
  basic_block *bbs;
  gimple_stmt_iterator bsi;
  basic_block bb;
  bool reliable;

  bbs = get_loop_body (loop);

  for (i = 0; i < loop->num_nodes; i++)
    {
      bb = bbs[i];

      /* If BB is not executed in each iteration of the loop, we cannot
	 use the operations in it to infer reliable upper bound on the
	 # of iterations of the loop.  However, we can use it as a guess. 
	 Reliable guesses come only from array bounds.  */
      reliable = dominated_by_p (CDI_DOMINATORS, loop->latch, bb);

      for (bsi = gsi_start_bb (bb); !gsi_end_p (bsi); gsi_next (&bsi))
	{
	  gimple stmt = gsi_stmt (bsi);

	  infer_loop_bounds_from_array (loop, stmt);

	  if (reliable)
            {
              infer_loop_bounds_from_signedness (loop, stmt);
              infer_loop_bounds_from_pointer_arith (loop, stmt);
            }
  	}

    }

  free (bbs);
}



/* Compare double ints, callback for qsort.  */

static int
double_int_cmp (const void *p1, const void *p2)
{
  const double_int *d1 = (const double_int *)p1;
  const double_int *d2 = (const double_int *)p2;
  if (*d1 == *d2)
    return 0;
  if (d1->ult (*d2))
    return -1;
  return 1;
}

/* Return index of BOUND in BOUNDS array sorted in increasing order.
   Lookup by binary search.  */

static int
bound_index (vec<double_int> bounds, double_int bound)
{
  unsigned int end = bounds.length ();
  unsigned int begin = 0;

  /* Find a matching index by means of a binary search.  */
  while (begin != end)
    {
      unsigned int middle = (begin + end) / 2;
      double_int index = bounds[middle];

      if (index == bound)
	return middle;
      else if (index.ult (bound))
	begin = middle + 1;
      else
	end = middle;
    }
  gcc_unreachable ();
}

/* We recorded loop bounds only for statements dominating loop latch (and thus
   executed each loop iteration).  If there are any bounds on statements not
   dominating the loop latch we can improve the estimate by walking the loop
   body and seeing if every path from loop header to loop latch contains
   some bounded statement.  */

static void
discover_iteration_bound_by_body_walk (struct loop *loop)
{
  pointer_map_t *bb_bounds;
  struct nb_iter_bound *elt;
  vec<double_int> bounds = vNULL;
  vec<vec<basic_block> > queues = vNULL;
  vec<basic_block> queue = vNULL;
  ptrdiff_t queue_index;
  ptrdiff_t latch_index = 0;
  pointer_map_t *block_priority;

  /* Discover what bounds may interest us.  */
  for (elt = loop->bounds; elt; elt = elt->next)
    {
      double_int bound = elt->bound;

      /* Exit terminates loop at given iteration, while non-exits produce undefined
	 effect on the next iteration.  */
      if (!elt->is_exit)
	{
	  bound += double_int_one;
	  /* If an overflow occurred, ignore the result.  */
	  if (bound.is_zero ())
	    continue;
	}

      if (!loop->any_upper_bound
	  || bound.ult (loop->nb_iterations_upper_bound))
        bounds.safe_push (bound);
    }

  /* Exit early if there is nothing to do.  */
  if (!bounds.exists ())
    return;

  if (dump_file && (dump_flags & TDF_DETAILS))
    fprintf (dump_file, " Trying to walk loop body to reduce the bound.\n");

  /* Sort the bounds in decreasing order.  */
  qsort (bounds.address (), bounds.length (),
	 sizeof (double_int), double_int_cmp);

  /* For every basic block record the lowest bound that is guaranteed to
     terminate the loop.  */

  bb_bounds = pointer_map_create ();
  for (elt = loop->bounds; elt; elt = elt->next)
    {
      double_int bound = elt->bound;
      if (!elt->is_exit)
	{
	  bound += double_int_one;
	  /* If an overflow occurred, ignore the result.  */
	  if (bound.is_zero ())
	    continue;
	}

      if (!loop->any_upper_bound
	  || bound.ult (loop->nb_iterations_upper_bound))
	{
	  ptrdiff_t index = bound_index (bounds, bound);
	  void **entry = pointer_map_contains (bb_bounds,
					       gimple_bb (elt->stmt));
	  if (!entry)
	    *pointer_map_insert (bb_bounds,
				 gimple_bb (elt->stmt)) = (void *)index;
	  else if ((ptrdiff_t)*entry > index)
	    *entry = (void *)index;
	}
    }

  block_priority = pointer_map_create ();

  /* Perform shortest path discovery loop->header ... loop->latch.

     The "distance" is given by the smallest loop bound of basic block
     present in the path and we look for path with largest smallest bound
     on it.

     To avoid the need for fibonacci heap on double ints we simply compress
     double ints into indexes to BOUNDS array and then represent the queue
     as arrays of queues for every index.
     Index of BOUNDS.length() means that the execution of given BB has
     no bounds determined.

     VISITED is a pointer map translating basic block into smallest index
     it was inserted into the priority queue with.  */
  latch_index = -1;

  /* Start walk in loop header with index set to infinite bound.  */
  queue_index = bounds.length ();
  queues.safe_grow_cleared (queue_index + 1);
  queue.safe_push (loop->header);
  queues[queue_index] = queue;
  *pointer_map_insert (block_priority, loop->header) = (void *)queue_index;

  for (; queue_index >= 0; queue_index--)
    {
      if (latch_index < queue_index)
	{
	  while (queues[queue_index].length ())
	    {
	      basic_block bb;
	      ptrdiff_t bound_index = queue_index;
	      void **entry;
              edge e;
              edge_iterator ei;

	      queue = queues[queue_index];
	      bb = queue.pop ();

	      /* OK, we later inserted the BB with lower priority, skip it.  */
	      if ((ptrdiff_t)*pointer_map_contains (block_priority, bb) > queue_index)
		continue;

	      /* See if we can improve the bound.  */
	      entry = pointer_map_contains (bb_bounds, bb);
	      if (entry && (ptrdiff_t)*entry < bound_index)
		bound_index = (ptrdiff_t)*entry;

	      /* Insert succesors into the queue, watch for latch edge
		 and record greatest index we saw.  */
	      FOR_EACH_EDGE (e, ei, bb->succs)
		{
		  bool insert = false;
		  void **entry;

		  if (loop_exit_edge_p (loop, e))
		    continue;

		  if (e == loop_latch_edge (loop)
		      && latch_index < bound_index)
		    latch_index = bound_index;
		  else if (!(entry = pointer_map_contains (block_priority, e->dest)))
		    {
		      insert = true;
		      *pointer_map_insert (block_priority, e->dest) = (void *)bound_index;
		    }
		  else if ((ptrdiff_t)*entry < bound_index)
		    {
		      insert = true;
		      *entry = (void *)bound_index;
		    }
		    
		  if (insert)
		    queues[bound_index].safe_push (e->dest);
		}
	    }
	}
      queues[queue_index].release ();
    }

  gcc_assert (latch_index >= 0);
  if ((unsigned)latch_index < bounds.length ())
    {
      if (dump_file && (dump_flags & TDF_DETAILS))
	{
	  fprintf (dump_file, "Found better loop bound ");
	  dump_double_int (dump_file, bounds[latch_index], true);
	  fprintf (dump_file, "\n");
	}
      record_niter_bound (loop, bounds[latch_index], false, true);
    }

  queues.release ();
  bounds.release ();
  pointer_map_destroy (bb_bounds);
  pointer_map_destroy (block_priority);
}

/* See if every path cross the loop goes through a statement that is known
   to not execute at the last iteration. In that case we can decrese iteration
   count by 1.  */

static void
maybe_lower_iteration_bound (struct loop *loop)
{
  pointer_set_t *not_executed_last_iteration = NULL;
  struct nb_iter_bound *elt;
  bool found_exit = false;
  vec<basic_block> queue = vNULL;
  bitmap visited;

  /* Collect all statements with interesting (i.e. lower than
     nb_iterations_upper_bound) bound on them. 

     TODO: Due to the way record_estimate choose estimates to store, the bounds
     will be always nb_iterations_upper_bound-1.  We can change this to record
     also statements not dominating the loop latch and update the walk bellow
     to the shortest path algorthm.  */
  for (elt = loop->bounds; elt; elt = elt->next)
    {
      if (!elt->is_exit
	  && elt->bound.ult (loop->nb_iterations_upper_bound))
	{
	  if (!not_executed_last_iteration)
	    not_executed_last_iteration = pointer_set_create ();
	  pointer_set_insert (not_executed_last_iteration, elt->stmt);
	}
    }
  if (!not_executed_last_iteration)
    return;

  /* Start DFS walk in the loop header and see if we can reach the
     loop latch or any of the exits (including statements with side
     effects that may terminate the loop otherwise) without visiting
     any of the statements known to have undefined effect on the last
     iteration.  */
  queue.safe_push (loop->header);
  visited = BITMAP_ALLOC (NULL);
  bitmap_set_bit (visited, loop->header->index);
  found_exit = false;

  do
    {
      basic_block bb = queue.pop ();
      gimple_stmt_iterator gsi;
      bool stmt_found = false;

      /* Loop for possible exits and statements bounding the execution.  */
      for (gsi = gsi_start_bb (bb); !gsi_end_p (gsi); gsi_next (&gsi))
	{
	  gimple stmt = gsi_stmt (gsi);
	  if (pointer_set_contains (not_executed_last_iteration, stmt))
	    {
	      stmt_found = true;
	      break;
	    }
	  if (gimple_has_side_effects (stmt))
	    {
	      found_exit = true;
	      break;
	    }
	}
      if (found_exit)
	break;

      /* If no bounding statement is found, continue the walk.  */
      if (!stmt_found)
	{
          edge e;
          edge_iterator ei;

          FOR_EACH_EDGE (e, ei, bb->succs)
	    {
	      if (loop_exit_edge_p (loop, e)
		  || e == loop_latch_edge (loop))
		{
		  found_exit = true;
		  break;
		}
	      if (bitmap_set_bit (visited, e->dest->index))
		queue.safe_push (e->dest);
	    }
	}
    }
  while (queue.length () && !found_exit);

  /* If every path through the loop reach bounding statement before exit,
     then we know the last iteration of the loop will have undefined effect
     and we can decrease number of iterations.  */
    
  if (!found_exit)
    {
      if (dump_file && (dump_flags & TDF_DETAILS))
	fprintf (dump_file, "Reducing loop iteration estimate by 1; "
		 "undefined statement must be executed at the last iteration.\n");
      record_niter_bound (loop, loop->nb_iterations_upper_bound - double_int_one,
			  false, true);
    }
  BITMAP_FREE (visited);
  queue.release ();
  pointer_set_destroy (not_executed_last_iteration);
}

/* Records estimates on numbers of iterations of LOOP.  If USE_UNDEFINED_P
   is true also use estimates derived from undefined behavior.  */

static void
estimate_numbers_of_iterations_loop (struct loop *loop)
{
  vec<edge> exits;
  tree niter, type;
  unsigned i;
  struct tree_niter_desc niter_desc;
  edge ex;
  double_int bound;
  edge likely_exit;

  /* Give up if we already have tried to compute an estimation.  */
  if (loop->estimate_state != EST_NOT_COMPUTED)
    return;

  loop->estimate_state = EST_AVAILABLE;
  /* Force estimate compuation but leave any existing upper bound in place.  */
  loop->any_estimate = false;

  /* Ensure that loop->nb_iterations is computed if possible.  If it turns out
     to be constant, we avoid undefined behavior implied bounds and instead
     diagnose those loops with -Waggressive-loop-optimizations.  */
  number_of_latch_executions (loop);

  exits = get_loop_exit_edges (loop);
  likely_exit = single_likely_exit (loop);
  FOR_EACH_VEC_ELT (exits, i, ex)
    {
      if (!number_of_iterations_exit (loop, ex, &niter_desc, false, false))
	continue;

      niter = niter_desc.niter;
      type = TREE_TYPE (niter);
      if (TREE_CODE (niter_desc.may_be_zero) != INTEGER_CST)
	niter = build3 (COND_EXPR, type, niter_desc.may_be_zero,
			build_int_cst (type, 0),
			niter);
      record_estimate (loop, niter, niter_desc.max,
		       last_stmt (ex->src),
		       true, ex == likely_exit, true);
    }
  exits.release ();

  if (flag_aggressive_loop_optimizations)
    infer_loop_bounds_from_undefined (loop);

  discover_iteration_bound_by_body_walk (loop);

  maybe_lower_iteration_bound (loop);

  /* If we have a measured profile, use it to estimate the number of
     iterations.  */
  if (loop->header->count != 0)
    {
      gcov_type nit = expected_loop_iterations_unbounded (loop) + 1;
      bound = gcov_type_to_double_int (nit);
      record_niter_bound (loop, bound, true, false);
    }

  /* If we know the exact number of iterations of this loop, try to
     not break code with undefined behavior by not recording smaller
     maximum number of iterations.  */
  if (loop->nb_iterations
      && TREE_CODE (loop->nb_iterations) == INTEGER_CST)
    {
      loop->any_upper_bound = true;
      loop->nb_iterations_upper_bound
	= tree_to_double_int (loop->nb_iterations);
    }
}

/* Sets NIT to the estimated number of executions of the latch of the
   LOOP.  If CONSERVATIVE is true, we must be sure that NIT is at least as
   large as the number of iterations.  If we have no reliable estimate,
   the function returns false, otherwise returns true.  */

bool
estimated_loop_iterations (struct loop *loop, double_int *nit)
{
  /* When SCEV information is available, try to update loop iterations
     estimate.  Otherwise just return whatever we recorded earlier.  */
  if (scev_initialized_p ())
    estimate_numbers_of_iterations_loop (loop);

  return (get_estimated_loop_iterations (loop, nit));
}

/* Similar to estimated_loop_iterations, but returns the estimate only
   if it fits to HOST_WIDE_INT.  If this is not the case, or the estimate
   on the number of iterations of LOOP could not be derived, returns -1.  */

HOST_WIDE_INT
estimated_loop_iterations_int (struct loop *loop)
{
  double_int nit;
  HOST_WIDE_INT hwi_nit;

  if (!estimated_loop_iterations (loop, &nit))
    return -1;

  if (!nit.fits_shwi ())
    return -1;
  hwi_nit = nit.to_shwi ();

  return hwi_nit < 0 ? -1 : hwi_nit;
}


/* Sets NIT to an upper bound for the maximum number of executions of the
   latch of the LOOP.  If we have no reliable estimate, the function returns
   false, otherwise returns true.  */

bool
max_loop_iterations (struct loop *loop, double_int *nit)
{
  /* When SCEV information is available, try to update loop iterations
     estimate.  Otherwise just return whatever we recorded earlier.  */
  if (scev_initialized_p ())
    estimate_numbers_of_iterations_loop (loop);

  return get_max_loop_iterations (loop, nit);
}

/* Similar to max_loop_iterations, but returns the estimate only
   if it fits to HOST_WIDE_INT.  If this is not the case, or the estimate
   on the number of iterations of LOOP could not be derived, returns -1.  */

HOST_WIDE_INT
max_loop_iterations_int (struct loop *loop)
{
  double_int nit;
  HOST_WIDE_INT hwi_nit;

  if (!max_loop_iterations (loop, &nit))
    return -1;

  if (!nit.fits_shwi ())
    return -1;
  hwi_nit = nit.to_shwi ();

  return hwi_nit < 0 ? -1 : hwi_nit;
}

/* Returns an estimate for the number of executions of statements
   in the LOOP.  For statements before the loop exit, this exceeds
   the number of execution of the latch by one.  */

HOST_WIDE_INT
estimated_stmt_executions_int (struct loop *loop)
{
  HOST_WIDE_INT nit = estimated_loop_iterations_int (loop);
  HOST_WIDE_INT snit;

  if (nit == -1)
    return -1;

  snit = (HOST_WIDE_INT) ((unsigned HOST_WIDE_INT) nit + 1);

  /* If the computation overflows, return -1.  */
  return snit < 0 ? -1 : snit;
}

/* Sets NIT to the estimated maximum number of executions of the latch of the
   LOOP, plus one.  If we have no reliable estimate, the function returns
   false, otherwise returns true.  */

bool
max_stmt_executions (struct loop *loop, double_int *nit)
{
  double_int nit_minus_one;

  if (!max_loop_iterations (loop, nit))
    return false;

  nit_minus_one = *nit;

  *nit += double_int_one;

  return (*nit).ugt (nit_minus_one);
}

/* Sets NIT to the estimated number of executions of the latch of the
   LOOP, plus one.  If we have no reliable estimate, the function returns
   false, otherwise returns true.  */

bool
estimated_stmt_executions (struct loop *loop, double_int *nit)
{
  double_int nit_minus_one;

  if (!estimated_loop_iterations (loop, nit))
    return false;

  nit_minus_one = *nit;

  *nit += double_int_one;

  return (*nit).ugt (nit_minus_one);
}

/* Records estimates on numbers of iterations of loops.  */

void
estimate_numbers_of_iterations (void)
{
  loop_iterator li;
  struct loop *loop;

  /* We don't want to issue signed overflow warnings while getting
     loop iteration estimates.  */
  fold_defer_overflow_warnings ();

  FOR_EACH_LOOP (li, loop, 0)
    {
      estimate_numbers_of_iterations_loop (loop);
    }

  fold_undefer_and_ignore_overflow_warnings ();
}

/* Returns true if statement S1 dominates statement S2.  */

bool
stmt_dominates_stmt_p (gimple s1, gimple s2)
{
  basic_block bb1 = gimple_bb (s1), bb2 = gimple_bb (s2);

  if (!bb1
      || s1 == s2)
    return true;

  if (bb1 == bb2)
    {
      gimple_stmt_iterator bsi;

      if (gimple_code (s2) == GIMPLE_PHI)
	return false;

      if (gimple_code (s1) == GIMPLE_PHI)
	return true;

      for (bsi = gsi_start_bb (bb1); gsi_stmt (bsi) != s2; gsi_next (&bsi))
	if (gsi_stmt (bsi) == s1)
	  return true;

      return false;
    }

  return dominated_by_p (CDI_DOMINATORS, bb2, bb1);
}

/* Returns true when we can prove that the number of executions of
   STMT in the loop is at most NITER, according to the bound on
   the number of executions of the statement NITER_BOUND->stmt recorded in
   NITER_BOUND and fact that NITER_BOUND->stmt dominate STMT.

   ??? This code can become quite a CPU hog - we can have many bounds,
   and large basic block forcing stmt_dominates_stmt_p to be queried
   many times on a large basic blocks, so the whole thing is O(n^2)
   for scev_probably_wraps_p invocation (that can be done n times).

   It would make more sense (and give better answers) to remember BB
   bounds computed by discover_iteration_bound_by_body_walk.  */

static bool
n_of_executions_at_most (gimple stmt,
			 struct nb_iter_bound *niter_bound,
			 tree niter)
{
  double_int bound = niter_bound->bound;
  tree nit_type = TREE_TYPE (niter), e;
  enum tree_code cmp;

  gcc_assert (TYPE_UNSIGNED (nit_type));

  /* If the bound does not even fit into NIT_TYPE, it cannot tell us that
     the number of iterations is small.  */
  if (!double_int_fits_to_tree_p (nit_type, bound))
    return false;

  /* We know that NITER_BOUND->stmt is executed at most NITER_BOUND->bound + 1
     times.  This means that:

     -- if NITER_BOUND->is_exit is true, then everything after
	it at most NITER_BOUND->bound times.

     -- If NITER_BOUND->is_exit is false, then if we can prove that when STMT
	is executed, then NITER_BOUND->stmt is executed as well in the same
	iteration then STMT is executed at most NITER_BOUND->bound + 1 times. 

	If we can determine that NITER_BOUND->stmt is always executed
	after STMT, then STMT is executed at most NITER_BOUND->bound + 2 times.
	We conclude that if both statements belong to the same
	basic block and STMT is before NITER_BOUND->stmt and there are no
	statements with side effects in between.  */

  if (niter_bound->is_exit)
    {
      if (stmt == niter_bound->stmt
	  || !stmt_dominates_stmt_p (niter_bound->stmt, stmt))
	return false;
      cmp = GE_EXPR;
    }
  else
    {
      if (!stmt_dominates_stmt_p (niter_bound->stmt, stmt))
	{
          gimple_stmt_iterator bsi;
	  if (gimple_bb (stmt) != gimple_bb (niter_bound->stmt)
	      || gimple_code (stmt) == GIMPLE_PHI
	      || gimple_code (niter_bound->stmt) == GIMPLE_PHI)
	    return false;

	  /* By stmt_dominates_stmt_p we already know that STMT appears
	     before NITER_BOUND->STMT.  Still need to test that the loop
	     can not be terinated by a side effect in between.  */
	  for (bsi = gsi_for_stmt (stmt); gsi_stmt (bsi) != niter_bound->stmt;
	       gsi_next (&bsi))
	    if (gimple_has_side_effects (gsi_stmt (bsi)))
	       return false;
	  bound += double_int_one;
	  if (bound.is_zero ()
	      || !double_int_fits_to_tree_p (nit_type, bound))
	    return false;
	}
      cmp = GT_EXPR;
    }

  e = fold_binary (cmp, boolean_type_node,
		   niter, double_int_to_tree (nit_type, bound));
  return e && integer_nonzerop (e);
}

/* Returns true if the arithmetics in TYPE can be assumed not to wrap.  */

bool
nowrap_type_p (tree type)
{
  if (INTEGRAL_TYPE_P (type)
      && TYPE_OVERFLOW_UNDEFINED (type))
    return true;

  if (POINTER_TYPE_P (type))
    return true;

  return false;
}

/* Return false only when the induction variable BASE + STEP * I is
   known to not overflow: i.e. when the number of iterations is small
   enough with respect to the step and initial condition in order to
   keep the evolution confined in TYPEs bounds.  Return true when the
   iv is known to overflow or when the property is not computable.

   USE_OVERFLOW_SEMANTICS is true if this function should assume that
   the rules for overflow of the given language apply (e.g., that signed
   arithmetics in C does not overflow).  */

bool
scev_probably_wraps_p (tree base, tree step,
		       gimple at_stmt, struct loop *loop,
		       bool use_overflow_semantics)
{
  tree delta, step_abs;
  tree unsigned_type, valid_niter;
  tree type = TREE_TYPE (step);
  tree e;
  double_int niter;
  struct nb_iter_bound *bound;

  /* FIXME: We really need something like
     http://gcc.gnu.org/ml/gcc-patches/2005-06/msg02025.html.

     We used to test for the following situation that frequently appears
     during address arithmetics:

       D.1621_13 = (long unsigned intD.4) D.1620_12;
       D.1622_14 = D.1621_13 * 8;
       D.1623_15 = (doubleD.29 *) D.1622_14;

     And derived that the sequence corresponding to D_14
     can be proved to not wrap because it is used for computing a
     memory access; however, this is not really the case -- for example,
     if D_12 = (unsigned char) [254,+,1], then D_14 has values
     2032, 2040, 0, 8, ..., but the code is still legal.  */

  if (chrec_contains_undetermined (base)
      || chrec_contains_undetermined (step))
    return true;

  if (integer_zerop (step))
    return false;

  /* If we can use the fact that signed and pointer arithmetics does not
     wrap, we are done.  */
  if (use_overflow_semantics && nowrap_type_p (TREE_TYPE (base)))
    return false;

  /* To be able to use estimates on number of iterations of the loop,
     we must have an upper bound on the absolute value of the step.  */
  if (TREE_CODE (step) != INTEGER_CST)
    return true;

  /* Don't issue signed overflow warnings.  */
  fold_defer_overflow_warnings ();

  /* Otherwise, compute the number of iterations before we reach the
     bound of the type, and verify that the loop is exited before this
     occurs.  */
  unsigned_type = unsigned_type_for (type);
  base = fold_convert (unsigned_type, base);

  if (tree_int_cst_sign_bit (step))
    {
      tree extreme = fold_convert (unsigned_type,
				   lower_bound_in_type (type, type));
      delta = fold_build2 (MINUS_EXPR, unsigned_type, base, extreme);
      step_abs = fold_build1 (NEGATE_EXPR, unsigned_type,
			      fold_convert (unsigned_type, step));
    }
  else
    {
      tree extreme = fold_convert (unsigned_type,
				   upper_bound_in_type (type, type));
      delta = fold_build2 (MINUS_EXPR, unsigned_type, extreme, base);
      step_abs = fold_convert (unsigned_type, step);
    }

  valid_niter = fold_build2 (FLOOR_DIV_EXPR, unsigned_type, delta, step_abs);

  estimate_numbers_of_iterations_loop (loop);

  if (max_loop_iterations (loop, &niter)
      && double_int_fits_to_tree_p (TREE_TYPE (valid_niter), niter)
      && (e = fold_binary (GT_EXPR, boolean_type_node, valid_niter,
			   double_int_to_tree (TREE_TYPE (valid_niter),
					       niter))) != NULL
      && integer_nonzerop (e))
    {
      fold_undefer_and_ignore_overflow_warnings ();
      return false;
    }
  if (at_stmt)
    for (bound = loop->bounds; bound; bound = bound->next)
      {
	if (n_of_executions_at_most (at_stmt, bound, valid_niter))
	  {
	    fold_undefer_and_ignore_overflow_warnings ();
	    return false;
	  }
      }

  fold_undefer_and_ignore_overflow_warnings ();

  /* At this point we still don't have a proof that the iv does not
     overflow: give up.  */
  return true;
}

/* Frees the information on upper bounds on numbers of iterations of LOOP.  */

void
free_numbers_of_iterations_estimates_loop (struct loop *loop)
{
  struct nb_iter_bound *bound, *next;

  loop->nb_iterations = NULL;
  loop->estimate_state = EST_NOT_COMPUTED;
  for (bound = loop->bounds; bound; bound = next)
    {
      next = bound->next;
      ggc_free (bound);
    }

  loop->bounds = NULL;
}

/* Frees the information on upper bounds on numbers of iterations of loops.  */

void
free_numbers_of_iterations_estimates (void)
{
  loop_iterator li;
  struct loop *loop;

  FOR_EACH_LOOP (li, loop, 0)
    {
      free_numbers_of_iterations_estimates_loop (loop);
    }
}

/* Substitute value VAL for ssa name NAME inside expressions held
   at LOOP.  */

void
substitute_in_loop_info (struct loop *loop, tree name, tree val)
{
  loop->nb_iterations = simplify_replace_tree (loop->nb_iterations, name, val);
}<|MERGE_RESOLUTION|>--- conflicted
+++ resolved
@@ -45,10 +45,7 @@
 #include "diagnostic-core.h"
 #include "tree-inline.h"
 #include "tree-pass.h"
-<<<<<<< HEAD
-=======
-
->>>>>>> 4d0aec87
+
 
 #define SWAP(X, Y) do { affine_iv *tmp = (X); (X) = (Y); (Y) = tmp; } while (0)
 
@@ -2516,41 +2513,6 @@
     default:
       return max;
     }
-}
-
-/* Emit a -Waggressive-loop-optimizations warning if needed.  */
-
-static void
-do_warn_aggressive_loop_optimizations (struct loop *loop,
-				       double_int i_bound, gimple stmt)
-{
-  /* Don't warn if the loop doesn't have known constant bound.  */
-  if (!loop->nb_iterations
-      || TREE_CODE (loop->nb_iterations) != INTEGER_CST
-      || !warn_aggressive_loop_optimizations
-      /* To avoid warning multiple times for the same loop,
-	 only start warning when we preserve loops.  */
-      || (cfun->curr_properties & PROP_loops) == 0
-      /* Only warn once per loop.  */
-      || loop->warned_aggressive_loop_optimizations
-      /* Only warn if undefined behavior gives us lower estimate than the
-	 known constant bound.  */
-      || i_bound.ucmp (tree_to_double_int (loop->nb_iterations)) >= 0
-      /* And undefined behavior happens unconditionally.  */
-      || !dominated_by_p (CDI_DOMINATORS, loop->latch, gimple_bb (stmt)))
-    return;
-
-  edge e = single_exit (loop);
-  if (e == NULL)
-    return;
-
-  gimple estmt = last_stmt (e->src);
-  if (warning_at (gimple_location (stmt), OPT_Waggressive_loop_optimizations,
-		  "iteration %E invokes undefined behavior",
-		  double_int_to_tree (TREE_TYPE (loop->nb_iterations),
-				      i_bound)))
-    inform (gimple_location (estmt), "containing loop");
-  loop->warned_aggressive_loop_optimizations = true;
 }
 
 /* Emit a -Waggressive-loop-optimizations warning if needed.  */
