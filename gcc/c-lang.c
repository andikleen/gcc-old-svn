--- conflicted
+++ resolved
@@ -46,15 +46,5 @@
 
 /* Each front end provides its own lang hook initializer.  */
 struct lang_hooks lang_hooks = LANG_HOOKS_INITIALIZER;
-<<<<<<< HEAD
-
-/* Final processing of file-scope data.  The Objective-C version of
-   this function still does something.  */
-void
-finish_file (void)
-{
-}
-=======
->>>>>>> b56a5220
 
 #include "gtype-c.h"