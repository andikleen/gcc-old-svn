/* Callgraph based interprocedural optimizations.
   Copyright (C) 2003, 2004, 2005, 2006, 2007, 2008, 2009, 2010,
   2011 Free Software Foundation, Inc.
   Contributed by Jan Hubicka

This file is part of GCC.

GCC is free software; you can redistribute it and/or modify it under
the terms of the GNU General Public License as published by the Free
Software Foundation; either version 3, or (at your option) any later
version.

GCC is distributed in the hope that it will be useful, but WITHOUT ANY
WARRANTY; without even the implied warranty of MERCHANTABILITY or
FITNESS FOR A PARTICULAR PURPOSE.  See the GNU General Public License
for more details.

You should have received a copy of the GNU General Public License
along with GCC; see the file COPYING3.  If not see
<http://www.gnu.org/licenses/>.  */

/* This module implements main driver of compilation process as well as
   few basic interprocedural optimizers.

   The main scope of this file is to act as an interface in between
   tree based frontends and the backend (and middle end)

   The front-end is supposed to use following functionality:

    - cgraph_finalize_function

      This function is called once front-end has parsed whole body of function
      and it is certain that the function body nor the declaration will change.

      (There is one exception needed for implementing GCC extern inline
	function.)

    - varpool_finalize_variable

      This function has same behavior as the above but is used for static
      variables.

    - cgraph_finalize_compilation_unit

      This function is called once (source level) compilation unit is finalized
      and it will no longer change.

      In the call-graph construction and local function analysis takes
      place here.  Bodies of unreachable functions are released to
      conserve memory usage.

      The function can be called multiple times when multiple source level
      compilation units are combined (such as in C frontend)

    - cgraph_optimize

      In this unit-at-a-time compilation the intra procedural analysis takes
      place here.  In particular the static functions whose address is never
      taken are marked as local.  Backend can then use this information to
      modify calling conventions, do better inlining or similar optimizations.

    - cgraph_mark_needed_node
    - varpool_mark_needed_node

      When function or variable is referenced by some hidden way the call-graph
      data structure must be updated accordingly by this function.
      There should be little need to call this function and all the references
      should be made explicit to cgraph code.  At present these functions are
      used by C++ frontend to explicitly mark the keyed methods.

    - analyze_expr callback

      This function is responsible for lowering tree nodes not understood by
      generic code into understandable ones or alternatively marking
      callgraph and varpool nodes referenced by the as needed.

      ??? On the tree-ssa genericizing should take place here and we will avoid
      need for these hooks (replacing them by genericizing hook)

        Analyzing of all functions is deferred
	to cgraph_finalize_compilation_unit and expansion into cgraph_optimize.

	In cgraph_finalize_compilation_unit the reachable functions are
	analyzed.  During analysis the call-graph edges from reachable
	functions are constructed and their destinations are marked as
	reachable.  References to functions and variables are discovered too
	and variables found to be needed output to the assembly file.  Via
	mark_referenced call in assemble_variable functions referenced by
	static variables are noticed too.

	The intra-procedural information is produced and its existence
	indicated by global_info_ready.  Once this flag is set it is impossible
	to change function from !reachable to reachable and thus
	assemble_variable no longer call mark_referenced.

	Finally the call-graph is topologically sorted and all reachable functions
	that has not been completely inlined or are not external are output.

	??? It is possible that reference to function or variable is optimized
	out.  We can not deal with this nicely because topological order is not
	suitable for it.  For tree-ssa we may consider another pass doing
	optimization and re-discovering reachable functions.

	??? Reorganize code so variables are output very last and only if they
	really has been referenced by produced code, so we catch more cases
	where reference has been optimized out.  */


#include "config.h"
#include "system.h"
#include "coretypes.h"
#include "tm.h"
#include "tree.h"
#include "rtl.h"
#include "tree-flow.h"
#include "tree-inline.h"
#include "langhooks.h"
#include "pointer-set.h"
#include "toplev.h"
#include "flags.h"
#include "ggc.h"
#include "debug.h"
#include "target.h"
#include "cgraph.h"
#include "diagnostic.h"
#include "tree-pretty-print.h"
#include "gimple-pretty-print.h"
#include "timevar.h"
#include "params.h"
#include "fibheap.h"
#include "intl.h"
#include "function.h"
#include "ipa-prop.h"
#include "gimple.h"
#include "gcov-io.h"
#include "tree-iterator.h"
#include "tree-pass.h"
#include "tree-dump.h"
#include "output.h"
#include "coverage.h"
#include "plugin.h"
#include "ipa-inline.h"
#include "ipa-utils.h"
#include "lto-streamer.h"
#include "l-ipo.h"

static void cgraph_expand_all_functions (void);
static void cgraph_mark_functions_to_output (void);
static void cgraph_expand_function (struct cgraph_node *);
static void cgraph_output_pending_asms (void);

FILE *cgraph_dump_file;

/* Used for vtable lookup in thunk adjusting.  */
static GTY (()) tree vtable_entry_type;

/* Determine if function DECL is needed.  That is, visible to something
   either outside this translation unit, something magic in the system
   configury.  */

bool
cgraph_decide_is_function_needed (struct cgraph_node *node, tree decl)
{
  /* If the user told us it is used, then it must be so.  */
  if (node->local.externally_visible)
    return true;

  /* ??? If the assembler name is set by hand, it is possible to assemble
     the name later after finalizing the function and the fact is noticed
     in assemble_name then.  This is arguably a bug.  */
  if (DECL_ASSEMBLER_NAME_SET_P (decl)
      && (!node->thunk.thunk_p && !node->same_body_alias)
      && TREE_SYMBOL_REFERENCED (DECL_ASSEMBLER_NAME (decl)))
    return true;

  /* With -fkeep-inline-functions we are keeping all inline functions except
     for extern inline ones.  */
  if (flag_keep_inline_functions
      && DECL_DECLARED_INLINE_P (decl)
      && !DECL_EXTERNAL (decl)
      && !DECL_DISREGARD_INLINE_LIMITS (decl))
     return true;

  /* If we decided it was needed before, but at the time we didn't have
     the body of the function available, then it's still needed.  We have
     to go back and re-check its dependencies now.  */
  if (node->needed)
    return true;

  /* Externally visible functions must be output.  The exception is
     COMDAT functions that must be output only when they are needed.

     When not optimizing, also output the static functions. (see
     PR24561), but don't do so for always_inline functions, functions
     declared inline and nested functions.  These were optimized out
     in the original implementation and it is unclear whether we want
     to change the behavior here.  */
  if (((TREE_PUBLIC (decl)
	|| (!optimize
	    && !DECL_DISREGARD_INLINE_LIMITS (decl)
	    && !DECL_DECLARED_INLINE_P (decl)
	    && !(DECL_CONTEXT (decl)
		 && TREE_CODE (DECL_CONTEXT (decl)) == FUNCTION_DECL)))
       && !flag_whole_program
       && !flag_lto)
      && !DECL_COMDAT (decl) && !DECL_EXTERNAL (decl))
    return true;

  return false;
}

/* Process CGRAPH_NEW_FUNCTIONS and perform actions necessary to add these
   functions into callgraph in a way so they look like ordinary reachable
   functions inserted into callgraph already at construction time.  */

bool
cgraph_process_new_functions (void)
{
  bool output = false;
  tree fndecl;
  struct cgraph_node *node;

  varpool_analyze_pending_decls ();
  /*  Note that this queue may grow as its being processed, as the new
      functions may generate new ones.  */
  while (cgraph_new_nodes)
    {
      node = cgraph_new_nodes;
      fndecl = node->decl;
      cgraph_new_nodes = cgraph_new_nodes->next_needed;
      switch (cgraph_state)
	{
	case CGRAPH_STATE_CONSTRUCTION:
	  /* At construction time we just need to finalize function and move
	     it into reachable functions list.  */

	  node->next_needed = NULL;
	  cgraph_finalize_function (fndecl, false);
	  cgraph_mark_reachable_node (node);
	  output = true;
          cgraph_call_function_insertion_hooks (node);
	  break;

	case CGRAPH_STATE_IPA:
	case CGRAPH_STATE_IPA_SSA:
	  /* When IPA optimization already started, do all essential
	     transformations that has been already performed on the whole
	     cgraph but not on this function.  */

	  gimple_register_cfg_hooks ();
	  if (!node->analyzed)
	    cgraph_analyze_function (node);
	  push_cfun (DECL_STRUCT_FUNCTION (fndecl));
	  current_function_decl = fndecl;
	  if ((cgraph_state == CGRAPH_STATE_IPA_SSA
	      && !gimple_in_ssa_p (DECL_STRUCT_FUNCTION (fndecl)))
	      /* When not optimizing, be sure we run early local passes anyway
		 to expand OMP.  */
	      || !optimize)
	    execute_pass_list (pass_early_local_passes.pass.sub);
	  else
	    compute_inline_parameters (node, true);
	  free_dominance_info (CDI_POST_DOMINATORS);
	  free_dominance_info (CDI_DOMINATORS);
	  pop_cfun ();
	  current_function_decl = NULL;
          cgraph_call_function_insertion_hooks (node);
	  break;

	case CGRAPH_STATE_EXPANSION:
	  /* Functions created during expansion shall be compiled
	     directly.  */
	  node->process = 0;
          cgraph_call_function_insertion_hooks (node);
	  cgraph_expand_function (node);
	  break;

	default:
	  gcc_unreachable ();
	  break;
	}
      varpool_analyze_pending_decls ();
    }
  return output;
}

/* As an GCC extension we allow redefinition of the function.  The
   semantics when both copies of bodies differ is not well defined.
   We replace the old body with new body so in unit at a time mode
   we always use new body, while in normal mode we may end up with
   old body inlined into some functions and new body expanded and
   inlined in others.

   ??? It may make more sense to use one body for inlining and other
   body for expanding the function but this is difficult to do.  */

static void
cgraph_reset_node (struct cgraph_node *node)
{
  /* If node->process is set, then we have already begun whole-unit analysis.
     This is *not* testing for whether we've already emitted the function.
     That case can be sort-of legitimately seen with real function redefinition
     errors.  I would argue that the front end should never present us with
     such a case, but don't enforce that for now.  */
  gcc_assert (!node->process);

  /* Reset our data structures so we can analyze the function again.  */
  memset (&node->local, 0, sizeof (node->local));
  memset (&node->global, 0, sizeof (node->global));
  memset (&node->rtl, 0, sizeof (node->rtl));
  node->analyzed = false;
  node->local.finalized = false;

  cgraph_node_remove_callees (node);
}

static void
cgraph_lower_function (struct cgraph_node *node)
{
  if (node->lowered)
    return;

  if (node->nested)
    lower_nested_functions (node->decl);
  gcc_assert (!node->nested);

  tree_lowering_passes (node->decl);
  node->lowered = true;
}

/* DECL has been parsed.  Take it, queue it, compile it at the whim of the
   logic in effect.  If NESTED is true, then our caller cannot stand to have
   the garbage collector run at the moment.  We would need to either create
   a new GC context, or just not compile right now.  */

void
cgraph_finalize_function (tree decl, bool nested)
{
  struct cgraph_node *node = cgraph_get_create_node (decl);
  bool reset_needed = node->local.finalized;

  if (node->local.finalized)
    {
      cgraph_reset_node (node);
      node->local.redefined_extern_inline = true;
    }

  notice_global_symbol (decl);
  node->local.finalized = true;
  node->lowered = DECL_STRUCT_FUNCTION (decl)->cfg != NULL;

  if (cgraph_decide_is_function_needed (node, decl))
    cgraph_mark_needed_node (node);

  /* Since we reclaim unreachable nodes at the end of every language
     level unit, we need to be conservative about possible entry points
     there.  */
  if ((TREE_PUBLIC (decl) && !DECL_COMDAT (decl) && !DECL_EXTERNAL (decl))
      || DECL_STATIC_CONSTRUCTOR (decl)
      || DECL_STATIC_DESTRUCTOR (decl)
      /* COMDAT virtual functions may be referenced by vtable from
	 other compilation unit.  Still we want to devirtualize calls
	 to those so we need to analyze them.
	 FIXME: We should introduce may edges for this purpose and update
	 their handling in unreachable function removal and inliner too.  */
      || (DECL_VIRTUAL_P (decl)
	  && optimize && (DECL_COMDAT (decl) || DECL_EXTERNAL (decl))))
    cgraph_mark_reachable_node (node);

  /* For multi-module compilation,  an inline function may be multiply
     defined if it is a built-in. In one file, The decl may be marked
     as needed (e.g., referenced), and analyzed (including inline parameter
     computation) during function lowering invoked at the end of the file scope.
     In the following scope, it may not be needed, thus won't be put into
     the cgraph nodes queue for further analysis. Do it here.  */

  if (reset_needed
      && L_IPO_IS_AUXILIARY_MODULE
      && DECL_DECLARED_INLINE_P (node->decl))
    cgraph_mark_reachable_node (node);

  /* If we've not yet emitted decl, tell the debug info about it.  */
  if (!TREE_ASM_WRITTEN (decl))
    (*debug_hooks->deferred_inline_function) (decl);

  /* Possibly warn about unused parameters.  */
  if (warn_unused_parameter)
    do_warn_unused_parameter (decl);

  if (!nested)
    ggc_collect ();
}

/* C99 extern inline keywords allow changing of declaration after function
   has been finalized.  We need to re-decide if we want to mark the function as
   needed then.   */

void
cgraph_mark_if_needed (tree decl)
{
  struct cgraph_node *node = cgraph_get_node (decl);
  if (node->local.finalized && cgraph_decide_is_function_needed (node, decl))
    cgraph_mark_needed_node (node);
}

/* Return TRUE if NODE2 is equivalent to NODE or its clone.  */
static bool
clone_of_p (struct cgraph_node *node, struct cgraph_node *node2)
{
  node = cgraph_function_or_thunk_node (node, NULL);
  node2 = cgraph_function_or_thunk_node (node2, NULL);
  while (node != node2 && node2)
    node2 = node2->clone_of;
  return node2 != NULL;
}

/* Verify edge E count and frequency.  */

static bool
verify_edge_count_and_frequency (struct cgraph_edge *e)
{
  bool error_found = false;
  if (e->count < 0)
    {
      error ("caller edge count is negative");
      error_found = true;
    }
  if (e->frequency < 0)
    {
      error ("caller edge frequency is negative");
      error_found = true;
    }
  if (e->frequency > CGRAPH_FREQ_MAX)
    {
      error ("caller edge frequency is too large");
      error_found = true;
    }
  if (gimple_has_body_p (e->caller->decl)
      && !e->caller->global.inlined_to
      /* FIXME: Inline-analysis sets frequency to 0 when edge is optimized out.
	 Remove this once edges are actualy removed from the function at that time.  */
      && e->call_stmt
      && (e->frequency
	  || (inline_edge_summary_vec
	      && !inline_edge_summary (e)->predicate))
      && (e->frequency
	  != compute_call_stmt_bb_frequency (e->caller->decl,
					     gimple_bb (e->call_stmt)))
      && !e->caller->clone_of)
    {
      error ("caller edge frequency %i does not match BB frequency %i",
	     e->frequency,
	     compute_call_stmt_bb_frequency (e->caller->decl,
					     gimple_bb (e->call_stmt)));
      error_found = true;
    }
  return error_found;
}

/* Switch to THIS_CFUN if needed and print STMT to stderr.  */
static void
cgraph_debug_gimple_stmt (struct function *this_cfun, gimple stmt)
{
  /* debug_gimple_stmt needs correct cfun */
  if (cfun != this_cfun)
    set_cfun (this_cfun);
  debug_gimple_stmt (stmt);
}

/* Verify that call graph edge E corresponds to DECL from the associated
   statement.  Return true if the verification should fail.  */

static bool
verify_edge_corresponds_to_fndecl (struct cgraph_edge *e, tree decl)
{
  struct cgraph_node *node;

  if (!decl || e->callee->global.inlined_to)
    return false;
  node = cgraph_get_node (decl);

  /* We do not know if a node from a different partition is an alias or what it
     aliases and therefore cannot do the former_clone_of check reliably.  */
  if (!node || node->in_other_partition)
    return false;
  node = cgraph_function_or_thunk_node (node, NULL);

  if ((e->callee->former_clone_of != node->decl)
      /* IPA-CP sometimes redirect edge to clone and then back to the former
	 function.  This ping-pong has to go, eventaully.  */
      && (node != cgraph_function_or_thunk_node (e->callee, NULL))
      && !clone_of_p (node, e->callee))
    return true;
  else
    return false;
}

/* Verify cgraph nodes of given cgraph node.  */
DEBUG_FUNCTION void
verify_cgraph_node (struct cgraph_node *node)
{
  struct cgraph_edge *e;
  struct function *this_cfun = DECL_STRUCT_FUNCTION (node->decl);
  basic_block this_block;
  gimple_stmt_iterator gsi;
  bool error_found = false;

  if (seen_error ())
    return;

  /* Disable checking for LIPO for now.  */
  if (L_IPO_COMP_MODE)
    return;

  timevar_push (TV_CGRAPH_VERIFY);
  for (e = node->callees; e; e = e->next_callee)
    if (e->aux)
      {
	error ("aux field set for edge %s->%s",
	       identifier_to_locale (cgraph_node_name (e->caller)),
	       identifier_to_locale (cgraph_node_name (e->callee)));
	error_found = true;
      }
  if (node->count < 0)
    {
      error ("execution count is negative");
      error_found = true;
    }
  if (node->global.inlined_to && node->local.externally_visible)
    {
      error ("externally visible inline clone");
      error_found = true;
    }
  if (node->global.inlined_to && node->address_taken)
    {
      error ("inline clone with address taken");
      error_found = true;
    }
  if (node->global.inlined_to && node->needed)
    {
      error ("inline clone is needed");
      error_found = true;
    }
  for (e = node->indirect_calls; e; e = e->next_callee)
    {
      if (e->aux)
	{
	  error ("aux field set for indirect edge from %s",
		 identifier_to_locale (cgraph_node_name (e->caller)));
	  error_found = true;
	}
      if (!e->indirect_unknown_callee
	  || !e->indirect_info)
	{
	  error ("An indirect edge from %s is not marked as indirect or has "
		 "associated indirect_info, the corresponding statement is: ",
		 identifier_to_locale (cgraph_node_name (e->caller)));
	  cgraph_debug_gimple_stmt (this_cfun, e->call_stmt);
	  error_found = true;
	}
    }
  for (e = node->callers; e; e = e->next_caller)
    {
      if (verify_edge_count_and_frequency (e))
	error_found = true;
      if (!e->inline_failed)
	{
	  if (node->global.inlined_to
	      != (e->caller->global.inlined_to
		  ? e->caller->global.inlined_to : e->caller))
	    {
	      error ("inlined_to pointer is wrong");
	      error_found = true;
	    }
	  if (node->callers->next_caller)
	    {
	      error ("multiple inline callers");
	      error_found = true;
	    }
	}
      else
	if (node->global.inlined_to)
	  {
	    error ("inlined_to pointer set for noninline callers");
	    error_found = true;
	  }
    }
  for (e = node->indirect_calls; e; e = e->next_callee)
    if (verify_edge_count_and_frequency (e))
      error_found = true;
  if (!node->callers && node->global.inlined_to)
    {
      error ("inlined_to pointer is set but no predecessors found");
      error_found = true;
    }
  if (node->global.inlined_to == node)
    {
      error ("inlined_to pointer refers to itself");
      error_found = true;
    }

  if (!cgraph_get_node (node->decl))
    {
      error ("node not found in cgraph_hash");
      error_found = true;
    }

  if (node->clone_of)
    {
      struct cgraph_node *n;
      for (n = node->clone_of->clones; n; n = n->next_sibling_clone)
        if (n == node)
	  break;
      if (!n)
	{
	  error ("node has wrong clone_of");
	  error_found = true;
	}
    }
  if (node->clones)
    {
      struct cgraph_node *n;
      for (n = node->clones; n; n = n->next_sibling_clone)
        if (n->clone_of != node)
	  break;
      if (n)
	{
	  error ("node has wrong clone list");
	  error_found = true;
	}
    }
  if ((node->prev_sibling_clone || node->next_sibling_clone) && !node->clone_of)
    {
       error ("node is in clone list but it is not clone");
       error_found = true;
    }
  if (!node->prev_sibling_clone && node->clone_of && node->clone_of->clones != node)
    {
      error ("node has wrong prev_clone pointer");
      error_found = true;
    }
  if (node->prev_sibling_clone && node->prev_sibling_clone->next_sibling_clone != node)
    {
      error ("double linked list of clones corrupted");
      error_found = true;
    }
  if (node->same_comdat_group)
    {
      struct cgraph_node *n = node->same_comdat_group;

      if (!DECL_ONE_ONLY (node->decl))
	{
	  error ("non-DECL_ONE_ONLY node in a same_comdat_group list");
	  error_found = true;
	}
      if (n == node)
	{
	  error ("node is alone in a comdat group");
	  error_found = true;
	}
      do
	{
	  if (!n->same_comdat_group)
	    {
	      error ("same_comdat_group is not a circular list");
	      error_found = true;
	      break;
	    }
	  n = n->same_comdat_group;
	}
      while (n != node);
    }

  if (node->analyzed && node->alias)
    {
      bool ref_found = false;
      int i;
      struct ipa_ref *ref;

      if (node->callees)
	{
	  error ("Alias has call edges");
          error_found = true;
	}
      for (i = 0; ipa_ref_list_reference_iterate (&node->ref_list, i, ref); i++)
	if (ref->use != IPA_REF_ALIAS)
	  {
	    error ("Alias has non-alias refernece");
	    error_found = true;
	  }
	else if (ref_found)
	  {
	    error ("Alias has more than one alias reference");
	    error_found = true;
	  }
	else
	  ref_found = true;
	if (!ref_found)
	  {
	    error ("Analyzed alias has no reference");
	    error_found = true;
	  }
    }
  if (node->analyzed && node->thunk.thunk_p)
    {
      if (!node->callees)
	{
	  error ("No edge out of thunk node");
          error_found = true;
	}
      else if (node->callees->next_callee)
	{
	  error ("More than one edge out of thunk node");
          error_found = true;
	}
      if (gimple_has_body_p (node->decl))
        {
	  error ("Thunk is not supposed to have body");
          error_found = true;
        }
    }
  else if (node->analyzed && gimple_has_body_p (node->decl)
           && !cgraph_is_auxiliary (node->decl)
           && !TREE_ASM_WRITTEN (node->decl)
           && (!DECL_EXTERNAL (node->decl) || node->global.inlined_to)
           && !flag_wpa)
    {
      if (this_cfun->cfg)
	{
	  /* The nodes we're interested in are never shared, so walk
	     the tree ignoring duplicates.  */
	  struct pointer_set_t *visited_nodes = pointer_set_create ();
	  /* Reach the trees by walking over the CFG, and note the
	     enclosing basic-blocks in the call edges.  */
	  FOR_EACH_BB_FN (this_block, this_cfun)
	    for (gsi = gsi_start_bb (this_block);
                 !gsi_end_p (gsi);
                 gsi_next (&gsi))
	      {
		gimple stmt = gsi_stmt (gsi);
		if (is_gimple_call (stmt))
		  {
		    struct cgraph_edge *e = cgraph_edge (node, stmt);
		    tree decl = gimple_call_fndecl (stmt);
		    if (e)
		      {
			if (e->aux)
			  {
			    error ("shared call_stmt:");
			    cgraph_debug_gimple_stmt (this_cfun, stmt);
			    error_found = true;
			  }
			if (!e->indirect_unknown_callee)
			  {
<<<<<<< HEAD
			    if (!e->callee->global.inlined_to
			        && decl
			        && cgraph_get_node (decl)
			        && (e->callee->former_clone_of
				    != cgraph_get_node (decl)->decl)
                                && (!L_IPO_COMP_MODE
                                    || (e->callee->former_clone_of
                                        && cgraph_lipo_get_resolved_node
                                        (e->callee->former_clone_of)->decl
                                        != cgraph_lipo_get_resolved_node (decl)->decl))
				/* IPA-CP sometimes redirect edge to clone and then back to the former
				   function.  This ping-pong has to go, eventaully.  */
				&& (cgraph_function_or_thunk_node (cgraph_get_node (decl), NULL)
				    != cgraph_function_or_thunk_node (e->callee, NULL))
				&& !clone_of_p (cgraph_get_node (decl),
					        e->callee)
                                && (!L_IPO_COMP_MODE
                                    || !clone_of_p (cgraph_lipo_get_resolved_node (decl),
                                                    e->callee)))
=======
			    if (verify_edge_corresponds_to_fndecl (e, decl))
>>>>>>> 43ff10c2
			      {
				error ("edge points to wrong declaration:");
				debug_tree (e->callee->decl);
				fprintf (stderr," Instead of:");
				debug_tree (decl);
				error_found = true;
			      }
			  }
			else if (decl)
			  {
			    error ("an indirect edge with unknown callee "
				   "corresponding to a call_stmt with "
				   "a known declaration:");
			    error_found = true;
			    cgraph_debug_gimple_stmt (this_cfun, e->call_stmt);
			  }
			e->aux = (void *)1;
		      }
		    else if (decl)
		      {
			error ("missing callgraph edge for call stmt:");
			cgraph_debug_gimple_stmt (this_cfun, stmt);
			error_found = true;
		      }
		  }
	      }
	  pointer_set_destroy (visited_nodes);
	}
      else
	/* No CFG available?!  */
	gcc_unreachable ();

      for (e = node->callees; e; e = e->next_callee)
	{
	  if (!e->aux && !L_IPO_COMP_MODE)
	    {
	      error ("edge %s->%s has no corresponding call_stmt",
		     identifier_to_locale (cgraph_node_name (e->caller)),
		     identifier_to_locale (cgraph_node_name (e->callee)));
	      cgraph_debug_gimple_stmt (this_cfun, e->call_stmt);
	      error_found = true;
	    }
	  e->aux = 0;
	}
      for (e = node->indirect_calls; e; e = e->next_callee)
	{
	  if (!e->aux)
	    {
	      error ("an indirect edge from %s has no corresponding call_stmt",
		     identifier_to_locale (cgraph_node_name (e->caller)));
	      cgraph_debug_gimple_stmt (this_cfun, e->call_stmt);
	      error_found = true;
	    }
	  e->aux = 0;
	}
    }
  if (error_found)
    {
      dump_cgraph_node (stderr, node);
      internal_error ("verify_cgraph_node failed");
    }
  timevar_pop (TV_CGRAPH_VERIFY);
}

/* Verify whole cgraph structure.  */
DEBUG_FUNCTION void
verify_cgraph (void)
{
  struct cgraph_node *node;

  if (seen_error ())
    return;

  for (node = cgraph_nodes; node; node = node->next)
    verify_cgraph_node (node);
}

/* Output all asm statements we have stored up to be output.  */

static void
cgraph_output_pending_asms (void)
{
  struct cgraph_asm_node *can;

  if (seen_error ())
    return;

  for (can = cgraph_asm_nodes; can; can = can->next)
    assemble_asm (can->asm_str);
  cgraph_asm_nodes = NULL;
}

/* Analyze the function scheduled to be output.  */
void
cgraph_analyze_function (struct cgraph_node *node)
{
  tree save = current_function_decl;
  tree decl = node->decl;

  if (node->alias && node->thunk.alias)
    {
      struct cgraph_node *tgt = cgraph_get_node (node->thunk.alias);
      if (!VEC_length (ipa_ref_t, node->ref_list.references))
        ipa_record_reference (node, NULL, tgt, NULL, IPA_REF_ALIAS, NULL);
      if (node->same_body_alias)
	{ 
	  DECL_VIRTUAL_P (node->decl) = DECL_VIRTUAL_P (node->thunk.alias);
	  DECL_DECLARED_INLINE_P (node->decl)
	     = DECL_DECLARED_INLINE_P (node->thunk.alias);
	  DECL_DISREGARD_INLINE_LIMITS (node->decl)
	     = DECL_DISREGARD_INLINE_LIMITS (node->thunk.alias);
	}

      /* Fixup visibility nonsences C++ frontend produce on same body aliases.  */
      if (TREE_PUBLIC (node->decl) && node->same_body_alias)
	{
          DECL_EXTERNAL (node->decl) = DECL_EXTERNAL (node->thunk.alias);
	  if (DECL_ONE_ONLY (node->thunk.alias))
	    {
	      DECL_COMDAT (node->decl) = DECL_COMDAT (node->thunk.alias);
	      DECL_COMDAT_GROUP (node->decl) = DECL_COMDAT_GROUP (node->thunk.alias);
	      if (DECL_ONE_ONLY (node->thunk.alias) && !node->same_comdat_group)
		{
		  struct cgraph_node *tgt = cgraph_get_node (node->thunk.alias);
		  node->same_comdat_group = tgt;
		  if (!tgt->same_comdat_group)
		    tgt->same_comdat_group = node;
		  else
		    {
		      struct cgraph_node *n;
		      for (n = tgt->same_comdat_group;
			   n->same_comdat_group != tgt;
			   n = n->same_comdat_group)
			;
		      n->same_comdat_group = node;
		    }
		}
	    }
	}
      cgraph_mark_reachable_node (cgraph_alias_aliased_node (node));
      if (node->address_taken)
	cgraph_mark_address_taken_node (cgraph_alias_aliased_node (node));
      if (cgraph_decide_is_function_needed (node, node->decl))
	cgraph_mark_needed_node (node);
    }
  else if (node->thunk.thunk_p)
    {
      cgraph_create_edge (node, cgraph_get_node (node->thunk.alias),
			  NULL, 0, CGRAPH_FREQ_BASE);
    }
  else
    {
      current_function_decl = decl;
      push_cfun (DECL_STRUCT_FUNCTION (decl));

      assign_assembler_name_if_neeeded (node->decl);

      /* Make sure to gimplify bodies only once.  During analyzing a
	 function we lower it, which will require gimplified nested
	 functions, so we can end up here with an already gimplified
	 body.  */
      if (!gimple_body (decl))
	gimplify_function_tree (decl);
      dump_function (TDI_generic, decl);

      cgraph_lower_function (node);
      pop_cfun ();
    }
  node->analyzed = true;

  current_function_decl = save;
}

/* C++ frontend produce same body aliases all over the place, even before PCH
   gets streamed out. It relies on us linking the aliases with their function
   in order to do the fixups, but ipa-ref is not PCH safe.  Consequentely we
   first produce aliases without links, but once C++ FE is sure he won't sream
   PCH we build the links via this function.  */

void
cgraph_process_same_body_aliases (void)
{
  struct cgraph_node *node;
  for (node = cgraph_nodes; node; node = node->next)
    if (node->same_body_alias
	&& !VEC_length (ipa_ref_t, node->ref_list.references))
      {
        struct cgraph_node *tgt = cgraph_get_node (node->thunk.alias);
        ipa_record_reference (node, NULL, tgt, NULL, IPA_REF_ALIAS, NULL);
      }
  same_body_aliases_done = true;
}

/* Process attributes common for vars and functions.  */

static void
process_common_attributes (tree decl)
{
  tree weakref = lookup_attribute ("weakref", DECL_ATTRIBUTES (decl));

  if (weakref && !lookup_attribute ("alias", DECL_ATTRIBUTES (decl)))
    {
      warning_at (DECL_SOURCE_LOCATION (decl), OPT_Wattributes,
		  "%<weakref%> attribute should be accompanied with"
		  " an %<alias%> attribute");
      DECL_WEAK (decl) = 0;
      DECL_ATTRIBUTES (decl) = remove_attribute ("weakref",
						 DECL_ATTRIBUTES (decl));
    }
}

/* Look for externally_visible and used attributes and mark cgraph nodes
   accordingly.

   We cannot mark the nodes at the point the attributes are processed (in
   handle_*_attribute) because the copy of the declarations available at that
   point may not be canonical.  For example, in:

    void f();
    void f() __attribute__((used));

   the declaration we see in handle_used_attribute will be the second
   declaration -- but the front end will subsequently merge that declaration
   with the original declaration and discard the second declaration.

   Furthermore, we can't mark these nodes in cgraph_finalize_function because:

    void f() {}
    void f() __attribute__((externally_visible));

   is valid.

   So, we walk the nodes at the end of the translation unit, applying the
   attributes at that point.  */

static void
process_function_and_variable_attributes (struct cgraph_node *first,
                                          struct varpool_node *first_var)
{
  struct cgraph_node *node;
  struct varpool_node *vnode;

  for (node = cgraph_nodes; node != first; node = node->next)
    {
      tree decl = node->decl;
      if (DECL_PRESERVE_P (decl))
	cgraph_mark_needed_node (node);
      if (TARGET_DLLIMPORT_DECL_ATTRIBUTES
	  && lookup_attribute ("dllexport", DECL_ATTRIBUTES (decl))
	  && TREE_PUBLIC (node->decl))
	{
	  if (node->local.finalized)
	    cgraph_mark_needed_node (node);
	}
      else if (lookup_attribute ("externally_visible", DECL_ATTRIBUTES (decl)))
	{
	  if (! TREE_PUBLIC (node->decl))
	    warning_at (DECL_SOURCE_LOCATION (node->decl), OPT_Wattributes,
			"%<externally_visible%>"
			" attribute have effect only on public objects");
	  else if (node->local.finalized)
	     cgraph_mark_needed_node (node);
	}
      if (lookup_attribute ("weakref", DECL_ATTRIBUTES (decl))
	  && (node->local.finalized && !node->alias))
	{
	  warning_at (DECL_SOURCE_LOCATION (node->decl), OPT_Wattributes,
		      "%<weakref%> attribute ignored"
		      " because function is defined");
	  DECL_WEAK (decl) = 0;
	  DECL_ATTRIBUTES (decl) = remove_attribute ("weakref",
						     DECL_ATTRIBUTES (decl));
	}

      if (lookup_attribute ("always_inline", DECL_ATTRIBUTES (decl))
	  && !DECL_DECLARED_INLINE_P (decl)
	  /* redefining extern inline function makes it DECL_UNINLINABLE.  */
	  && !DECL_UNINLINABLE (decl))
	warning_at (DECL_SOURCE_LOCATION (decl), OPT_Wattributes,
		    "always_inline function might not be inlinable");
     
      process_common_attributes (decl);
    }
  for (vnode = varpool_nodes; vnode != first_var; vnode = vnode->next)
    {
      tree decl = vnode->decl;
      if (DECL_PRESERVE_P (decl))
	{
	  vnode->force_output = true;
	  if (vnode->finalized)
	    varpool_mark_needed_node (vnode);
	}
      if (TARGET_DLLIMPORT_DECL_ATTRIBUTES
	  && lookup_attribute ("dllexport", DECL_ATTRIBUTES (decl))
	  && TREE_PUBLIC (vnode->decl))
	{
	  if (vnode->finalized)
	    varpool_mark_needed_node (vnode);
	}
      else if (lookup_attribute ("externally_visible", DECL_ATTRIBUTES (decl)))
	{
	  if (! TREE_PUBLIC (vnode->decl))
	    warning_at (DECL_SOURCE_LOCATION (vnode->decl), OPT_Wattributes,
			"%<externally_visible%>"
			" attribute have effect only on public objects");
	  else if (vnode->finalized)
	    varpool_mark_needed_node (vnode);
	}
      if (lookup_attribute ("weakref", DECL_ATTRIBUTES (decl))
	  && vnode->finalized
	  && DECL_INITIAL (decl))
	{
	  warning_at (DECL_SOURCE_LOCATION (vnode->decl), OPT_Wattributes,
		      "%<weakref%> attribute ignored"
		      " because variable is initialized");
	  DECL_WEAK (decl) = 0;
	  DECL_ATTRIBUTES (decl) = remove_attribute ("weakref",
						      DECL_ATTRIBUTES (decl));
	}
      process_common_attributes (decl);
    }
}

/* Process CGRAPH_NODES_NEEDED queue, analyze each function (and transitively
   each reachable functions) and build cgraph.
   The function can be called multiple times after inserting new nodes
   into beginning of queue.  Just the new part of queue is re-scanned then.  */

static void
cgraph_analyze_functions (void)
{
  /* Keep track of already processed nodes when called multiple times for
     intermodule optimization.  */
  static struct cgraph_node *first_analyzed;
  struct cgraph_node *first_processed = first_analyzed;
  static struct varpool_node *first_analyzed_var;
  struct cgraph_node *node, *next;

  bitmap_obstack_initialize (NULL);
  process_function_and_variable_attributes (first_processed,
					    first_analyzed_var);
  first_processed = cgraph_nodes;
  first_analyzed_var = varpool_nodes;
  varpool_analyze_pending_decls ();
  if (cgraph_dump_file)
    {
      fprintf (cgraph_dump_file, "Initial entry points:");
      for (node = cgraph_nodes; node != first_analyzed; node = node->next)
	if (node->needed)
	  fprintf (cgraph_dump_file, " %s", cgraph_node_name (node));
      fprintf (cgraph_dump_file, "\n");
    }
  cgraph_process_new_functions ();

  /* Propagate reachability flag and lower representation of all reachable
     functions.  In the future, lowering will introduce new functions and
     new entry points on the way (by template instantiation and virtual
     method table generation for instance).  */
  while (cgraph_nodes_queue)
    {
      struct cgraph_edge *edge;
      tree decl = cgraph_nodes_queue->decl;

      node = cgraph_nodes_queue;
      cgraph_nodes_queue = cgraph_nodes_queue->next_needed;
      node->next_needed = NULL;

      /* ??? It is possible to create extern inline function and later using
	 weak alias attribute to kill its body. See
	 gcc.c-torture/compile/20011119-1.c  */
      if (!DECL_STRUCT_FUNCTION (decl)
	  && (!node->alias || !node->thunk.alias)
	  && !node->thunk.thunk_p)
	{
	  cgraph_reset_node (node);
          node->local.redefined_extern_inline = true;
	  continue;
	}

      if (!node->analyzed)
	cgraph_analyze_function (node);

      for (edge = node->callees; edge; edge = edge->next_callee)
	if (!edge->callee->reachable)
	  cgraph_mark_reachable_node (edge->callee);
      for (edge = node->callers; edge; edge = edge->next_caller)
	if (!edge->caller->reachable && edge->caller->thunk.thunk_p)
	  cgraph_mark_reachable_node (edge->caller);

      if (node->same_comdat_group)
	{
	  for (next = node->same_comdat_group;
	       next != node;
	       next = next->same_comdat_group)
	    cgraph_mark_reachable_node (next);
	}

      /* If decl is a clone of an abstract function, mark that abstract
	 function so that we don't release its body. The DECL_INITIAL() of that
	 abstract function declaration will be later needed to output debug
	 info.  */
      if (DECL_ABSTRACT_ORIGIN (decl))
	{
	  struct cgraph_node *origin_node;
	  origin_node = cgraph_get_node (DECL_ABSTRACT_ORIGIN (decl));
	  origin_node->abstract_and_needed = true;
	}

      /* We finalize local static variables during constructing callgraph
         edges.  Process their attributes too.  */
      process_function_and_variable_attributes (first_processed,
						first_analyzed_var);
      first_processed = cgraph_nodes;
      first_analyzed_var = varpool_nodes;
      varpool_analyze_pending_decls ();
      cgraph_process_new_functions ();
    }

  /* Collect entry points to the unit.  */
  if (cgraph_dump_file)
    {
      fprintf (cgraph_dump_file, "Unit entry points:");
      for (node = cgraph_nodes; node != first_analyzed; node = node->next)
	if (node->needed)
	  fprintf (cgraph_dump_file, " %s", cgraph_node_name (node));
      fprintf (cgraph_dump_file, "\n\nInitial ");
      dump_cgraph (cgraph_dump_file);
      dump_varpool (cgraph_dump_file);
    }

  if (cgraph_dump_file)
    fprintf (cgraph_dump_file, "\nReclaiming functions:");

  for (node = cgraph_nodes; node != first_analyzed; node = next)
    {
      tree decl = node->decl;
      next = node->next;

      if (node->local.finalized && !gimple_has_body_p (decl)
	  && (!node->alias || !node->thunk.alias)
	  && !node->thunk.thunk_p)
	cgraph_reset_node (node);

      if (!node->reachable
	  && (gimple_has_body_p (decl) || node->thunk.thunk_p
	      || (node->alias && node->thunk.alias)))
	{
	  if (cgraph_dump_file)
	    fprintf (cgraph_dump_file, " %s", cgraph_node_name (node));
	  cgraph_remove_node (node);
	  continue;
	}
      else
	node->next_needed = NULL;
      gcc_assert (!node->local.finalized || node->thunk.thunk_p
		  || node->alias
		  || gimple_has_body_p (decl));
      gcc_assert (node->analyzed == node->local.finalized);
    }
  if (cgraph_dump_file)
    {
      fprintf (cgraph_dump_file, "\n\nReclaimed ");
      dump_cgraph (cgraph_dump_file);
      dump_varpool (cgraph_dump_file);
    }
  bitmap_obstack_release (NULL);
  first_analyzed = cgraph_nodes;
  ggc_collect ();
}

/* Translate the ugly representation of aliases as alias pairs into nice
   representation in callgraph.  We don't handle all cases yet,
   unforutnately.  */

static void
handle_alias_pairs (void)
{
  alias_pair *p;
  unsigned i;
  struct cgraph_node *target_node;
  struct cgraph_node *src_node;
  struct varpool_node *target_vnode;
  
  for (i = 0; VEC_iterate (alias_pair, alias_pairs, i, p);)
    {
      if (TREE_CODE (p->decl) == FUNCTION_DECL
	   && !lookup_attribute ("weakref", DECL_ATTRIBUTES (p->decl))
	  && (target_node = cgraph_node_for_asm (p->target)) != NULL)
	{
	  src_node = cgraph_get_node (p->decl);
	  if (src_node && src_node->local.finalized)
            cgraph_reset_node (src_node);
	  /* Normally EXTERNAL flag is used to mark external inlines,
	     however for aliases it seems to be allowed to use it w/o
	     any meaning. See gcc.dg/attr-alias-3.c  
	     However for weakref we insist on EXTERNAL flag being set.
	     See gcc.dg/attr-alias-5.c  */
	  if (DECL_EXTERNAL (p->decl))
	    DECL_EXTERNAL (p->decl) = 0;
	  cgraph_create_function_alias (p->decl, target_node->decl);
	  VEC_unordered_remove (alias_pair, alias_pairs, i);
	}
      else if (TREE_CODE (p->decl) == VAR_DECL
	       && !lookup_attribute ("weakref", DECL_ATTRIBUTES (p->decl))
	       && (target_vnode = varpool_node_for_asm (p->target)) != NULL)
	{
	  /* Normally EXTERNAL flag is used to mark external inlines,
	     however for aliases it seems to be allowed to use it w/o
	     any meaning. See gcc.dg/attr-alias-3.c  
	     However for weakref we insist on EXTERNAL flag being set.
	     See gcc.dg/attr-alias-5.c  */
	  if (DECL_EXTERNAL (p->decl))
	    DECL_EXTERNAL (p->decl) = 0;
	  varpool_create_variable_alias (p->decl, target_vnode->decl);
	  VEC_unordered_remove (alias_pair, alias_pairs, i);
	}
      else
	{
	  if (dump_file)
	    fprintf (dump_file, "Unhandled alias %s->%s\n",
		     IDENTIFIER_POINTER (DECL_ASSEMBLER_NAME (p->decl)),
		     IDENTIFIER_POINTER (p->target));

	  i++;
	}
    }
}


/* Analyze the whole compilation unit once it is parsed completely.  */

void
cgraph_finalize_compilation_unit (void)
{
  timevar_push (TV_CGRAPH);

  /* If LTO is enabled, initialize the streamer hooks needed by GIMPLE.  */
  if (flag_lto)
    lto_streamer_hooks_init ();

  /* If we're here there's no current function anymore.  Some frontends
     are lazy in clearing these.  */
  current_function_decl = NULL;
  set_cfun (NULL);

  /* Do not skip analyzing the functions if there were errors, we
     miss diagnostics for following functions otherwise.  */

  /* Emit size functions we didn't inline.  */
  finalize_size_functions ();

  /* Mark alias targets necessary and emit diagnostics.  */
  finish_aliases_1 ();
  handle_alias_pairs ();

  if (!quiet_flag)
    {
      fprintf (stderr, "\nAnalyzing compilation unit\n");
      fflush (stderr);
    }

  if (flag_dump_passes)
    dump_passes ();

  /* Gimplify and lower all functions, compute reachability and
     remove unreachable nodes.  */
  cgraph_analyze_functions ();

  /* Mark alias targets necessary and emit diagnostics.  */
  finish_aliases_1 ();
  handle_alias_pairs ();

  /* Gimplify and lower thunks.  */
  cgraph_analyze_functions ();

  /* Finally drive the pass manager.  */
  cgraph_optimize ();

  timevar_pop (TV_CGRAPH);
}

/* Hash function for symbol (function) resolution.  */

static hashval_t
hash_node_by_assembler_name (const void *p)
{
  const struct cgraph_node *n = (const struct cgraph_node *) p;
  return (hashval_t) decl_assembler_name_hash (DECL_ASSEMBLER_NAME (n->decl));
}

/* Equality function for cgraph_node table.  */

static int
eq_node_assembler_name (const void *p1, const void *p2)
{
  const struct cgraph_node *n1 = (const struct cgraph_node *) p1;
  const_tree name = (const_tree)p2;
  return (decl_assembler_name_equal (n1->decl, name));
}

/* In l-ipo mode compilation (light weight IPO), multiple bodies may
   be available for the same inline declared function. cgraph linking
   does not really merge them in order to keep the context (module info)
   of each body. After inlining, the linkage of the function may require
   them to be output (even if it is defined in an auxiliary module). This
   in term may result in duplicate emission.  */

static GTY((param_is (struct cgraph_node))) htab_t output_node_hash = NULL;

/* Add NODE that is expanded into the hashtable.  */

static struct cgraph_node *
cgraph_add_output_node (struct cgraph_node *node)
{
  void **aslot;
  tree name;

  if (!L_IPO_COMP_MODE)
    return node;

  if (!TREE_PUBLIC (node->decl))
    return node;

  if (!output_node_hash)
      output_node_hash =
	htab_create_ggc (10, hash_node_by_assembler_name,
                         eq_node_assembler_name, NULL);

  name = DECL_ASSEMBLER_NAME (node->decl);

  aslot = htab_find_slot_with_hash (output_node_hash, name,
                                    decl_assembler_name_hash (name),
                                    INSERT);
  if (*aslot == NULL)
    {
      *aslot = node;
      return node;
    }
  else
    return (struct cgraph_node *)(*aslot);
}

#if ENABLE_CHECKING
/* Return the cgraph_node if the function symbol for NODE is
   expanded in the output. Returns NULL otherwise.  */

static struct cgraph_node *
cgraph_find_output_node (struct cgraph_node *node)
{
  void **aslot;
  tree name;

  if (!L_IPO_COMP_MODE)
    return node;

  /* We do not track non-public functions.  */
  if (!TREE_PUBLIC (node->decl))
    return NULL;

  /* Never addedd.  */
  if (!output_node_hash)
    return NULL;

  name = DECL_ASSEMBLER_NAME (node->decl);

  aslot = htab_find_slot_with_hash (output_node_hash, name,
                                    decl_assembler_name_hash (name),
                                    NO_INSERT);
  if (!aslot)
    return NULL;

  return (struct cgraph_node *)(*aslot);
}
#endif


#if ENABLE_CHECKING
/* A function used in validation. Return true if NODE was
   not expanded and its body was not reclaimed.  */

static bool
cgraph_node_expansion_skipped (struct cgraph_node *node)
{
  struct cgraph_node *output_node;

  if (!L_IPO_COMP_MODE)
    return false;

  output_node = cgraph_find_output_node (node);

  if (output_node == node)
    return false;

  if (output_node)
    return true;

  /* No output, no duplicate being output, and the node is not
     inlined (and reclaimed) either -- check if the caller node
     is output/expanded or not.  */
  if (node->global.inlined_to)
    return cgraph_node_expansion_skipped (node->global.inlined_to);

  /* External functions not marked for output.  */
  return true;
}
#endif

/* Figure out what functions we want to assemble.  */

static void
cgraph_mark_functions_to_output (void)
{
  struct cgraph_node *node;
#ifdef ENABLE_CHECKING
  bool check_same_comdat_groups = false;

  for (node = cgraph_nodes; node; node = node->next)
    gcc_assert (!node->process);
#endif

  for (node = cgraph_nodes; node; node = node->next)
    {
      tree decl = node->decl;
      struct cgraph_edge *e;

      gcc_assert (!node->process || node->same_comdat_group);
      if (node->process)
	continue;

      for (e = node->callers; e; e = e->next_caller)
	if (e->inline_failed)
	  break;

      /* We need to output all local functions that are used and not
	 always inlined, as well as those that are reachable from
	 outside the current compilation unit.  */
      if (node->analyzed
	  && !node->thunk.thunk_p
	  && !node->alias
	  && !node->global.inlined_to
	  && (!cgraph_only_called_directly_p (node)
	      || ((e || ipa_ref_has_aliases_p (&node->ref_list))
		  && node->reachable))
	  && !TREE_ASM_WRITTEN (decl)
	  && !(DECL_EXTERNAL (decl) || cgraph_is_aux_decl_external (node)))
        {
          if (cgraph_add_output_node (node) == node)
            {
              node->process = 1;
              if (node->same_comdat_group)
                {
                  struct cgraph_node *next;
                  for (next = node->same_comdat_group;
                       next != node;
                       next = next->same_comdat_group)
                    if (!next->thunk.thunk_p && !next->alias
                        && cgraph_add_output_node (next) == next)
                      next->process = 1;
                }
            }
 	}
      else if (node->same_comdat_group)
	{
#ifdef ENABLE_CHECKING
	  check_same_comdat_groups = true;
#endif
	}
      else
	{
	  /* We should've reclaimed all functions that are not needed.  */
#ifdef ENABLE_CHECKING
	  if (!node->global.inlined_to
	      && gimple_has_body_p (decl)
	      /* FIXME: in ltrans unit when offline copy is outside partition but inline copies
		 are inside partition, we can end up not removing the body since we no longer
		 have analyzed node pointing to it.  */
	      && !node->in_other_partition
	      && !node->alias
              && !cgraph_is_auxiliary (node->decl)
	      && !DECL_EXTERNAL (decl))
	    {
	      dump_cgraph_node (stderr, node);
	      internal_error ("failed to reclaim unneeded function");
	    }
#endif
	  gcc_assert (node->global.inlined_to
		      || !gimple_has_body_p (decl)
		      || node->in_other_partition
		      || DECL_EXTERNAL (decl)
                      || cgraph_is_auxiliary (node->decl));

	}

    }
#ifdef ENABLE_CHECKING
  if (check_same_comdat_groups && !L_IPO_COMP_MODE)
    for (node = cgraph_nodes; node; node = node->next)
      if (node->same_comdat_group && !node->process)
	{
	  tree decl = node->decl;
	  if (!node->global.inlined_to
	      && gimple_has_body_p (decl)
	      /* FIXME: in ltrans unit when offline copy is outside partition but inline copies
		 are inside partition, we can end up not removing the body since we no longer
		 have analyzed node pointing to it.  */
	      && !node->in_other_partition
	      && !(DECL_EXTERNAL (decl) || cgraph_is_aux_decl_external (node))
	      && !L_IPO_COMP_MODE)
	    {
	      dump_cgraph_node (stderr, node);
	      internal_error ("failed to reclaim unneeded functionin same comdat group");
	    }
	}
#endif
}

/* DECL is FUNCTION_DECL.  Initialize datastructures so DECL is a function
   in lowered gimple form.
   
   Set current_function_decl and cfun to newly constructed empty function body.
   return basic block in the function body.  */

static basic_block
init_lowered_empty_function (tree decl)
{
  basic_block bb;

  current_function_decl = decl;
  allocate_struct_function (decl, false);
  gimple_register_cfg_hooks ();
  init_empty_tree_cfg ();
  init_tree_ssa (cfun);
  init_ssa_operands ();
  cfun->gimple_df->in_ssa_p = true;
  DECL_INITIAL (decl) = make_node (BLOCK);

  DECL_SAVED_TREE (decl) = error_mark_node;
  cfun->curr_properties |=
    (PROP_gimple_lcf | PROP_gimple_leh | PROP_cfg | PROP_referenced_vars |
     PROP_ssa | PROP_gimple_any);

  /* Create BB for body of the function and connect it properly.  */
  bb = create_basic_block (NULL, (void *) 0, ENTRY_BLOCK_PTR);
  make_edge (ENTRY_BLOCK_PTR, bb, 0);
  make_edge (bb, EXIT_BLOCK_PTR, 0);

  return bb;
}

/* Adjust PTR by the constant FIXED_OFFSET, and by the vtable
   offset indicated by VIRTUAL_OFFSET, if that is
   non-null. THIS_ADJUSTING is nonzero for a this adjusting thunk and
   zero for a result adjusting thunk.  */

static tree
thunk_adjust (gimple_stmt_iterator * bsi,
	      tree ptr, bool this_adjusting,
	      HOST_WIDE_INT fixed_offset, tree virtual_offset)
{
  gimple stmt;
  tree ret;

  if (this_adjusting
      && fixed_offset != 0)
    {
      stmt = gimple_build_assign
		(ptr, fold_build_pointer_plus_hwi_loc (input_location,
						       ptr,
						       fixed_offset));
      gsi_insert_after (bsi, stmt, GSI_NEW_STMT);
    }

  /* If there's a virtual offset, look up that value in the vtable and
     adjust the pointer again.  */
  if (virtual_offset)
    {
      tree vtabletmp;
      tree vtabletmp2;
      tree vtabletmp3;

      if (!vtable_entry_type)
	{
	  tree vfunc_type = make_node (FUNCTION_TYPE);
	  TREE_TYPE (vfunc_type) = integer_type_node;
	  TYPE_ARG_TYPES (vfunc_type) = NULL_TREE;
	  layout_type (vfunc_type);

	  vtable_entry_type = build_pointer_type (vfunc_type);
	}

      vtabletmp =
	create_tmp_var (build_pointer_type
			(build_pointer_type (vtable_entry_type)), "vptr");

      /* The vptr is always at offset zero in the object.  */
      stmt = gimple_build_assign (vtabletmp,
				  build1 (NOP_EXPR, TREE_TYPE (vtabletmp),
					  ptr));
      gsi_insert_after (bsi, stmt, GSI_NEW_STMT);
      mark_symbols_for_renaming (stmt);
      find_referenced_vars_in (stmt);

      /* Form the vtable address.  */
      vtabletmp2 = create_tmp_var (TREE_TYPE (TREE_TYPE (vtabletmp)),
				   "vtableaddr");
      stmt = gimple_build_assign (vtabletmp2,
				  build_simple_mem_ref (vtabletmp));
      gsi_insert_after (bsi, stmt, GSI_NEW_STMT);
      mark_symbols_for_renaming (stmt);
      find_referenced_vars_in (stmt);

      /* Find the entry with the vcall offset.  */
      stmt = gimple_build_assign (vtabletmp2,
				  fold_build_pointer_plus_loc (input_location,
							       vtabletmp2,
							       virtual_offset));
      gsi_insert_after (bsi, stmt, GSI_NEW_STMT);

      /* Get the offset itself.  */
      vtabletmp3 = create_tmp_var (TREE_TYPE (TREE_TYPE (vtabletmp2)),
				   "vcalloffset");
      stmt = gimple_build_assign (vtabletmp3,
				  build_simple_mem_ref (vtabletmp2));
      gsi_insert_after (bsi, stmt, GSI_NEW_STMT);
      mark_symbols_for_renaming (stmt);
      find_referenced_vars_in (stmt);

      /* Adjust the `this' pointer.  */
      ptr = fold_build_pointer_plus_loc (input_location, ptr, vtabletmp3);
      ptr = force_gimple_operand_gsi (bsi, ptr, true, NULL_TREE, false,
				      GSI_CONTINUE_LINKING);
    }

  if (!this_adjusting
      && fixed_offset != 0)
    /* Adjust the pointer by the constant.  */
    {
      tree ptrtmp;

      if (TREE_CODE (ptr) == VAR_DECL)
        ptrtmp = ptr;
      else
        {
          ptrtmp = create_tmp_var (TREE_TYPE (ptr), "ptr");
          stmt = gimple_build_assign (ptrtmp, ptr);
	  gsi_insert_after (bsi, stmt, GSI_NEW_STMT);
	  mark_symbols_for_renaming (stmt);
	  find_referenced_vars_in (stmt);
	}
      ptr = fold_build_pointer_plus_hwi_loc (input_location,
					     ptrtmp, fixed_offset);
    }

  /* Emit the statement and gimplify the adjustment expression.  */
  ret = create_tmp_var (TREE_TYPE (ptr), "adjusted_this");
  stmt = gimple_build_assign (ret, ptr);
  mark_symbols_for_renaming (stmt);
  find_referenced_vars_in (stmt);
  gsi_insert_after (bsi, stmt, GSI_NEW_STMT);

  return ret;
}

/* Produce assembler for thunk NODE.  */

static void
assemble_thunk (struct cgraph_node *node)
{
  bool this_adjusting = node->thunk.this_adjusting;
  HOST_WIDE_INT fixed_offset = node->thunk.fixed_offset;
  HOST_WIDE_INT virtual_value = node->thunk.virtual_value;
  tree virtual_offset = NULL;
  tree alias = node->thunk.alias;
  tree thunk_fndecl = node->decl;
  tree a = DECL_ARGUMENTS (thunk_fndecl);

  current_function_decl = thunk_fndecl;

  /* Ensure thunks are emitted in their correct sections.  */
  resolve_unique_section (thunk_fndecl, 0, flag_function_sections);

  if (this_adjusting
      && targetm.asm_out.can_output_mi_thunk (thunk_fndecl, fixed_offset,
					      virtual_value, alias))
    {
      const char *fnname;
      tree fn_block;
      tree restype = TREE_TYPE (TREE_TYPE (thunk_fndecl));
      
      DECL_RESULT (thunk_fndecl)
	= build_decl (DECL_SOURCE_LOCATION (thunk_fndecl),
		      RESULT_DECL, 0, restype);
      fnname = IDENTIFIER_POINTER (DECL_ASSEMBLER_NAME (thunk_fndecl));

      /* The back end expects DECL_INITIAL to contain a BLOCK, so we
	 create one.  */
      fn_block = make_node (BLOCK);
      BLOCK_VARS (fn_block) = a;
      DECL_INITIAL (thunk_fndecl) = fn_block;
      init_function_start (thunk_fndecl);
      cfun->is_thunk = 1;
      assemble_start_function (thunk_fndecl, fnname);

      targetm.asm_out.output_mi_thunk (asm_out_file, thunk_fndecl,
				       fixed_offset, virtual_value, alias);

      assemble_end_function (thunk_fndecl, fnname);
      init_insn_lengths ();
      free_after_compilation (cfun);
      set_cfun (NULL);
      TREE_ASM_WRITTEN (thunk_fndecl) = 1;
      node->thunk.thunk_p = false;
      node->analyzed = false;
    }
  else
    {
      tree restype;
      basic_block bb, then_bb, else_bb, return_bb;
      gimple_stmt_iterator bsi;
      int nargs = 0;
      tree arg;
      int i;
      tree resdecl;
      tree restmp = NULL;
      VEC(tree, heap) *vargs;

      gimple call;
      gimple ret;

      DECL_IGNORED_P (thunk_fndecl) = 1;
      bitmap_obstack_initialize (NULL);

      if (node->thunk.virtual_offset_p)
        virtual_offset = size_int (virtual_value);

      /* Build the return declaration for the function.  */
      restype = TREE_TYPE (TREE_TYPE (thunk_fndecl));
      if (DECL_RESULT (thunk_fndecl) == NULL_TREE)
	{
	  resdecl = build_decl (input_location, RESULT_DECL, 0, restype);
	  DECL_ARTIFICIAL (resdecl) = 1;
	  DECL_IGNORED_P (resdecl) = 1;
	  DECL_RESULT (thunk_fndecl) = resdecl;
	}
      else
	resdecl = DECL_RESULT (thunk_fndecl);

      bb = then_bb = else_bb = return_bb = init_lowered_empty_function (thunk_fndecl);

      bsi = gsi_start_bb (bb);

      /* Build call to the function being thunked.  */
      if (!VOID_TYPE_P (restype))
	{
	  if (!is_gimple_reg_type (restype))
	    {
	      restmp = resdecl;
	      add_local_decl (cfun, restmp);
	      BLOCK_VARS (DECL_INITIAL (current_function_decl)) = restmp;
	    }
	  else
            restmp = create_tmp_var_raw (restype, "retval");
	}

      for (arg = a; arg; arg = DECL_CHAIN (arg))
        nargs++;
      vargs = VEC_alloc (tree, heap, nargs);
      if (this_adjusting)
        VEC_quick_push (tree, vargs,
			thunk_adjust (&bsi,
				      a, 1, fixed_offset,
				      virtual_offset));
      else
        VEC_quick_push (tree, vargs, a);
      for (i = 1, arg = DECL_CHAIN (a); i < nargs; i++, arg = DECL_CHAIN (arg))
        VEC_quick_push (tree, vargs, arg);
      call = gimple_build_call_vec (build_fold_addr_expr_loc (0, alias), vargs);
      VEC_free (tree, heap, vargs);
      gimple_call_set_cannot_inline (call, true);
      gimple_call_set_from_thunk (call, true);
      if (restmp)
        gimple_call_set_lhs (call, restmp);
      gsi_insert_after (&bsi, call, GSI_NEW_STMT);
      mark_symbols_for_renaming (call);
      find_referenced_vars_in (call);
      update_stmt (call);

      if (restmp && !this_adjusting)
        {
	  tree true_label = NULL_TREE;

	  if (TREE_CODE (TREE_TYPE (restmp)) == POINTER_TYPE)
	    {
	      gimple stmt;
	      /* If the return type is a pointer, we need to
		 protect against NULL.  We know there will be an
		 adjustment, because that's why we're emitting a
		 thunk.  */
	      then_bb = create_basic_block (NULL, (void *) 0, bb);
	      return_bb = create_basic_block (NULL, (void *) 0, then_bb);
	      else_bb = create_basic_block (NULL, (void *) 0, else_bb);
	      remove_edge (single_succ_edge (bb));
	      true_label = gimple_block_label (then_bb);
	      stmt = gimple_build_cond (NE_EXPR, restmp,
	      				build_zero_cst (TREE_TYPE (restmp)),
	      			        NULL_TREE, NULL_TREE);
	      gsi_insert_after (&bsi, stmt, GSI_NEW_STMT);
	      make_edge (bb, then_bb, EDGE_TRUE_VALUE);
	      make_edge (bb, else_bb, EDGE_FALSE_VALUE);
	      make_edge (return_bb, EXIT_BLOCK_PTR, 0);
	      make_edge (then_bb, return_bb, EDGE_FALLTHRU);
	      make_edge (else_bb, return_bb, EDGE_FALLTHRU);
	      bsi = gsi_last_bb (then_bb);
	    }

	  restmp = thunk_adjust (&bsi, restmp, /*this_adjusting=*/0,
			         fixed_offset, virtual_offset);
	  if (true_label)
	    {
	      gimple stmt;
	      bsi = gsi_last_bb (else_bb);
	      stmt = gimple_build_assign (restmp,
					  build_zero_cst (TREE_TYPE (restmp)));
	      gsi_insert_after (&bsi, stmt, GSI_NEW_STMT);
	      bsi = gsi_last_bb (return_bb);
	    }
	}
      else
        gimple_call_set_tail (call, true);

      /* Build return value.  */
      ret = gimple_build_return (restmp);
      gsi_insert_after (&bsi, ret, GSI_NEW_STMT);

      delete_unreachable_blocks ();
      update_ssa (TODO_update_ssa);

      /* Since we want to emit the thunk, we explicitly mark its name as
	 referenced.  */
      node->thunk.thunk_p = false;
      cgraph_node_remove_callees (node);
      cgraph_add_new_function (thunk_fndecl, true);
      bitmap_obstack_release (NULL);
    }
  current_function_decl = NULL;
}



/* Assemble thunks and aliases asociated to NODE.  */

static void
assemble_thunks_and_aliases (struct cgraph_node *node)
{
  struct cgraph_edge *e;
  int i;
  struct ipa_ref *ref;

  for (e = node->callers; e;)
    if (e->caller->thunk.thunk_p)
      {
	struct cgraph_node *thunk = e->caller;

	e = e->next_caller;
	assemble_thunks_and_aliases (thunk);
        assemble_thunk (thunk);
      }
    else
      e = e->next_caller;
  for (i = 0; ipa_ref_list_refering_iterate (&node->ref_list, i, ref); i++)
    if (ref->use == IPA_REF_ALIAS)
      {
	struct cgraph_node *alias = ipa_ref_refering_node (ref);
	assemble_alias (alias->decl,
			DECL_ASSEMBLER_NAME (alias->thunk.alias));
	assemble_thunks_and_aliases (alias);
      }
}

/* Expand function specified by NODE.  */

static void
cgraph_expand_function (struct cgraph_node *node)
{
  tree decl = node->decl;

  /* We ought to not compile any inline clones.  */
  gcc_assert (!node->global.inlined_to);

  announce_function (decl);
  node->process = 0;
  assemble_thunks_and_aliases (node);
  gcc_assert (node->lowered);

  /* Generate RTL for the body of DECL.  */
  tree_rest_of_compilation (decl);

  /* Make sure that BE didn't give up on compiling.  */
  gcc_assert (TREE_ASM_WRITTEN (decl));
  current_function_decl = NULL;
  gcc_assert (!cgraph_preserve_function_body_p (node));
  cgraph_release_function_body (node);
  /* Eliminate all call edges.  This is important so the GIMPLE_CALL no longer
     points to the dead function body.  */
  cgraph_node_remove_callees (node);

  cgraph_function_flags_ready = true;
}

/* Return true when CALLER_DECL should be inlined into CALLEE_DECL.  */

bool
cgraph_inline_p (struct cgraph_edge *e, cgraph_inline_failed_t *reason)
{
  *reason = e->inline_failed;
  return !e->inline_failed;
}



/* Expand all functions that must be output.

   Attempt to topologically sort the nodes so function is output when
   all called functions are already assembled to allow data to be
   propagated across the callgraph.  Use a stack to get smaller distance
   between a function and its callees (later we may choose to use a more
   sophisticated algorithm for function reordering; we will likely want
   to use subsections to make the output functions appear in top-down
   order).  */

static void
cgraph_expand_all_functions (void)
{
  struct cgraph_node *node;
  struct cgraph_node **order = XCNEWVEC (struct cgraph_node *, cgraph_n_nodes);
  int order_pos, new_order_pos = 0;
  int i;

  order_pos = ipa_reverse_postorder (order);
  gcc_assert (order_pos == cgraph_n_nodes);

  /* Garbage collector may remove inline clones we eliminate during
     optimization.  So we must be sure to not reference them.  */
  for (i = 0; i < order_pos; i++)
    if (order[i]->process)
      order[new_order_pos++] = order[i];

  for (i = new_order_pos - 1; i >= 0; i--)
    {
      node = order[i];
      if (node->process)
	{
	  gcc_assert (node->reachable);
	  node->process = 0;
	  cgraph_expand_function (node);
	}
    }
  cgraph_process_new_functions ();

  free (order);

}

/* This is used to sort the node types by the cgraph order number.  */

enum cgraph_order_sort_kind
{
  ORDER_UNDEFINED = 0,
  ORDER_FUNCTION,
  ORDER_VAR,
  ORDER_ASM
};

struct cgraph_order_sort
{
  enum cgraph_order_sort_kind kind;
  union
  {
    struct cgraph_node *f;
    struct varpool_node *v;
    struct cgraph_asm_node *a;
  } u;
};

/* Output all functions, variables, and asm statements in the order
   according to their order fields, which is the order in which they
   appeared in the file.  This implements -fno-toplevel-reorder.  In
   this mode we may output functions and variables which don't really
   need to be output.  */

static void
cgraph_output_in_order (void)
{
  int max;
  struct cgraph_order_sort *nodes;
  int i;
  struct cgraph_node *pf;
  struct varpool_node *pv;
  struct cgraph_asm_node *pa;

  max = cgraph_order;
  nodes = XCNEWVEC (struct cgraph_order_sort, max);

  varpool_analyze_pending_decls ();
  varpool_remove_duplicate_weak_decls ();

  for (pf = cgraph_nodes; pf; pf = pf->next)
    {
      if (pf->process && !pf->thunk.thunk_p && !pf->alias)
	{
	  i = pf->order;
	  gcc_assert (nodes[i].kind == ORDER_UNDEFINED);
	  nodes[i].kind = ORDER_FUNCTION;
	  nodes[i].u.f = pf;
	}
    }

  for (pv = varpool_nodes_queue; pv; pv = pv->next_needed)
    {
      i = pv->order;
      gcc_assert (nodes[i].kind == ORDER_UNDEFINED);
      nodes[i].kind = ORDER_VAR;
      nodes[i].u.v = pv;
    }

  for (pa = cgraph_asm_nodes; pa; pa = pa->next)
    {
      i = pa->order;
      gcc_assert (nodes[i].kind == ORDER_UNDEFINED);
      nodes[i].kind = ORDER_ASM;
      nodes[i].u.a = pa;
    }

  /* In toplevel reorder mode we output all statics; mark them as needed.  */
  for (i = 0; i < max; ++i)
    {
      if (nodes[i].kind == ORDER_VAR)
        {
	  varpool_mark_needed_node (nodes[i].u.v);
	}
    }
  varpool_empty_needed_queue ();

  for (i = 0; i < max; ++i)
    if (nodes[i].kind == ORDER_VAR)
      varpool_finalize_named_section_flags (nodes[i].u.v);

  for (i = 0; i < max; ++i)
    {
      switch (nodes[i].kind)
	{
	case ORDER_FUNCTION:
	  nodes[i].u.f->process = 0;
	  cgraph_expand_function (nodes[i].u.f);
	  break;

	case ORDER_VAR:
	  varpool_assemble_decl (nodes[i].u.v);
	  break;

	case ORDER_ASM:
	  assemble_asm (nodes[i].u.a->asm_str);
	  break;

	case ORDER_UNDEFINED:
	  break;

	default:
	  gcc_unreachable ();
	}
    }

  cgraph_asm_nodes = NULL;
  free (nodes);
}

/* Return true when function body of DECL still needs to be kept around
   for later re-use.  */
bool
cgraph_preserve_function_body_p (struct cgraph_node *node)
{
  gcc_assert (cgraph_global_info_ready);
  gcc_assert (!node->alias && !node->thunk.thunk_p);

  /* Look if there is any clone around.  */
  if (node->clones)
    return true;
  return false;
}

static void
ipa_passes (void)
{
  set_cfun (NULL);
  current_function_decl = NULL;
  gimple_register_cfg_hooks ();
  bitmap_obstack_initialize (NULL);

  invoke_plugin_callbacks (PLUGIN_ALL_IPA_PASSES_START, NULL);

  if (!in_lto_p)
    {
      execute_ipa_pass_list (all_small_ipa_passes);
      if (seen_error ())
	return;
    }

  /* If pass_all_early_optimizations was not scheduled, the state of
     the cgraph will not be properly updated.  Update it now.  */
  if (cgraph_state < CGRAPH_STATE_IPA_SSA)
    cgraph_state = CGRAPH_STATE_IPA_SSA;

  if (!in_lto_p)
    {
      /* Generate coverage variables and constructors.
         In LIPO mode, delay this until direct call profiling
         is done.   */
      if (!flag_dyn_ipa)
        coverage_finish ();

      /* Process new functions added.  */
      set_cfun (NULL);
      current_function_decl = NULL;
      cgraph_process_new_functions ();

      execute_ipa_summary_passes
	((struct ipa_opt_pass_d *) all_regular_ipa_passes);
    }

  /* Some targets need to handle LTO assembler output specially.  */
  if (flag_generate_lto)
    targetm.asm_out.lto_start ();

  execute_ipa_summary_passes ((struct ipa_opt_pass_d *) all_lto_gen_passes);

  if (!in_lto_p)
    ipa_write_summaries ();

  if (flag_generate_lto)
    targetm.asm_out.lto_end ();

  if (!flag_ltrans)
    execute_ipa_pass_list (all_regular_ipa_passes);
  invoke_plugin_callbacks (PLUGIN_ALL_IPA_PASSES_END, NULL);

  bitmap_obstack_release (NULL);
}


/* Perform simple optimizations based on callgraph.  */

void
cgraph_optimize (void)
{
  if (seen_error ())
    return;

#ifdef ENABLE_CHECKING
  verify_cgraph ();
#endif

  /* Frontend may output common variables after the unit has been finalized.
     It is safe to deal with them here as they are always zero initialized.  */
  varpool_analyze_pending_decls ();

  timevar_push (TV_CGRAPHOPT);
  if (pre_ipa_mem_report)
    {
      fprintf (stderr, "Memory consumption before IPA\n");
      dump_memory_report (false);
    }
  if (!quiet_flag)
    fprintf (stderr, "Performing interprocedural optimizations\n");
  cgraph_state = CGRAPH_STATE_IPA;

  if (L_IPO_COMP_MODE)
    {
      cgraph_init_gid_map ();
      cgraph_add_fake_indirect_call_edges ();
    }

  /* Don't run the IPA passes if there was any error or sorry messages.  */
  if (!seen_error ())
    ipa_passes ();

  /* Do nothing else if any IPA pass found errors.  */
  if (seen_error ())
    {
      timevar_pop (TV_CGRAPHOPT);
      return;
    }

  /* This pass remove bodies of extern inline functions we never inlined.
     Do this later so other IPA passes see what is really going on.  */
  cgraph_remove_unreachable_nodes (false, dump_file);
  cgraph_global_info_ready = true;
  if (cgraph_dump_file)
    {
      fprintf (cgraph_dump_file, "Optimized ");
      dump_cgraph (cgraph_dump_file);
      dump_varpool (cgraph_dump_file);
    }
  if (post_ipa_mem_report)
    {
      fprintf (stderr, "Memory consumption after IPA\n");
      dump_memory_report (false);
    }
  timevar_pop (TV_CGRAPHOPT);

  /* Output everything.  */
  (*debug_hooks->assembly_start) ();
  if (!quiet_flag)
    fprintf (stderr, "Assembling functions:\n");
#ifdef ENABLE_CHECKING
  verify_cgraph ();
#endif

  cgraph_materialize_all_clones ();
  bitmap_obstack_initialize (NULL);
  execute_ipa_pass_list (all_late_ipa_passes);
  cgraph_remove_unreachable_nodes (true, dump_file);
#ifdef ENABLE_CHECKING
  verify_cgraph ();
#endif
  bitmap_obstack_release (NULL);
  cgraph_mark_functions_to_output ();

  cgraph_state = CGRAPH_STATE_EXPANSION;
  if (!flag_toplevel_reorder)
    cgraph_output_in_order ();
  else
    {
      cgraph_output_pending_asms ();

      cgraph_expand_all_functions ();
      varpool_remove_unreferenced_decls ();
      varpool_remove_duplicate_weak_decls ();

      varpool_assemble_pending_decls ();
    }
  cgraph_process_new_functions ();
  cgraph_state = CGRAPH_STATE_FINISHED;

  if (cgraph_dump_file)
    {
      fprintf (cgraph_dump_file, "\nFinal ");
      dump_cgraph (cgraph_dump_file);
      dump_varpool (cgraph_dump_file);
    }
#ifdef ENABLE_CHECKING
  verify_cgraph ();
  /* Double check that all inline clones are gone and that all
     function bodies have been released from memory.
     As an exception, allow inline clones in the callgraph if
     they are auxiliary functions. This is because we don't
     expand any of the auxiliary functions, which may result
     in inline clones of some auxiliary functions to be left
     in the callgraph.  */
  if (!seen_error ())
    {
      struct cgraph_node *node;
      bool error_found = false;

      for (node = cgraph_nodes; node; node = node->next)
	if (node->analyzed
	    && ((node->global.inlined_to && !cgraph_is_auxiliary (node->decl))
		|| gimple_has_body_p (node->decl))
            && !cgraph_node_expansion_skipped (node))
	  {
	    error_found = true;
	    dump_cgraph_node (stderr, node);
	  }
      if (error_found)
	internal_error ("nodes with unreleased memory found");
    }
#endif
}

void
init_cgraph (void)
{
  if (!cgraph_dump_file)
    cgraph_dump_file = dump_begin (TDI_cgraph, NULL);
}

/* The edges representing the callers of the NEW_VERSION node were
   fixed by cgraph_function_versioning (), now the call_expr in their
   respective tree code should be updated to call the NEW_VERSION.  */

static void
update_call_expr (struct cgraph_node *new_version)
{
  struct cgraph_edge *e;

  gcc_assert (new_version);

  /* Update the call expr on the edges to call the new version.  */
  for (e = new_version->callers; e; e = e->next_caller)
    {
      struct function *inner_function = DECL_STRUCT_FUNCTION (e->caller->decl);
      gimple_call_set_fndecl (e->call_stmt, new_version->decl);
      maybe_clean_eh_stmt_fn (inner_function, e->call_stmt);
    }
}


/* Create a new cgraph node which is the new version of
   OLD_VERSION node.  REDIRECT_CALLERS holds the callers
   edges which should be redirected to point to
   NEW_VERSION.  ALL the callees edges of OLD_VERSION
   are cloned to the new version node.  Return the new
   version node. 

   If non-NULL BLOCK_TO_COPY determine what basic blocks 
   was copied to prevent duplications of calls that are dead
   in the clone.  */

static struct cgraph_node *
cgraph_copy_node_for_versioning (struct cgraph_node *old_version,
				 tree new_decl,
				 VEC(cgraph_edge_p,heap) *redirect_callers,
				 bitmap bbs_to_copy)
 {
   struct cgraph_node *new_version;
   struct cgraph_edge *e;
   unsigned i;

   gcc_assert (old_version);

   new_version = cgraph_create_node (new_decl);

   new_version->analyzed = true;
   new_version->local = old_version->local;
   new_version->local.externally_visible = false;
   new_version->local.local = true;
   new_version->global = old_version->global;
   new_version->rtl = old_version->rtl;
   new_version->reachable = true;
   new_version->count = old_version->count;
   new_version->is_versioned_clone = true;

   for (e = old_version->callees; e; e=e->next_callee)
     if (!bbs_to_copy
	 || bitmap_bit_p (bbs_to_copy, gimple_bb (e->call_stmt)->index))
       cgraph_clone_edge (e, new_version, e->call_stmt,
			  e->lto_stmt_uid, REG_BR_PROB_BASE,
			  CGRAPH_FREQ_BASE,
			  true);
   for (e = old_version->indirect_calls; e; e=e->next_callee)
     if (!bbs_to_copy
	 || bitmap_bit_p (bbs_to_copy, gimple_bb (e->call_stmt)->index))
       cgraph_clone_edge (e, new_version, e->call_stmt,
			  e->lto_stmt_uid, REG_BR_PROB_BASE,
			  CGRAPH_FREQ_BASE,
			  true);
   FOR_EACH_VEC_ELT (cgraph_edge_p, redirect_callers, i, e)
     {
       /* Redirect calls to the old version node to point to its new
	  version.  */
       cgraph_redirect_edge_callee (e, new_version);
     }

   return new_version;
 }

 /* Perform function versioning.
    Function versioning includes copying of the tree and
    a callgraph update (creating a new cgraph node and updating
    its callees and callers).

    REDIRECT_CALLERS varray includes the edges to be redirected
    to the new version.

    TREE_MAP is a mapping of tree nodes we want to replace with
    new ones (according to results of prior analysis).
    OLD_VERSION_NODE is the node that is versioned.
    It returns the new version's cgraph node.
    If non-NULL ARGS_TO_SKIP determine function parameters to remove
    from new version.
    If non-NULL BLOCK_TO_COPY determine what basic blocks to copy.
    If non_NULL NEW_ENTRY determine new entry BB of the clone.  */

struct cgraph_node *
cgraph_function_versioning (struct cgraph_node *old_version_node,
			    VEC(cgraph_edge_p,heap) *redirect_callers,
			    VEC (ipa_replace_map_p,gc)* tree_map,
			    bitmap args_to_skip,
			    bitmap bbs_to_copy,
			    basic_block new_entry_block,
			    const char *clone_name)
{
  tree old_decl = old_version_node->decl;
  struct cgraph_node *new_version_node = NULL;
  tree new_decl;

  if (!tree_versionable_function_p (old_decl))
    return NULL;

  gcc_assert (old_version_node->local.can_change_signature || !args_to_skip);

  /* Make a new FUNCTION_DECL tree node for the
     new version. */
  if (!args_to_skip)
    new_decl = copy_node (old_decl);
  else
    new_decl = build_function_decl_skip_args (old_decl, args_to_skip);

  /* Generate a new name for the new version. */
  DECL_NAME (new_decl) = clone_function_name (old_decl, clone_name);
  SET_DECL_ASSEMBLER_NAME (new_decl, DECL_NAME (new_decl));
  SET_DECL_RTL (new_decl, NULL);

  /* Create the new version's call-graph node.
     and update the edges of the new node. */
  new_version_node =
    cgraph_copy_node_for_versioning (old_version_node, new_decl,
				     redirect_callers, bbs_to_copy);

  /* Copy the OLD_VERSION_NODE function tree to the new version.  */
  tree_function_versioning (old_decl, new_decl, tree_map, false, args_to_skip,
			    bbs_to_copy, new_entry_block);

  /* Update the new version's properties.
     Make The new version visible only within this translation unit.  Make sure
     that is not weak also.
     ??? We cannot use COMDAT linkage because there is no
     ABI support for this.  */
  cgraph_make_decl_local (new_version_node->decl);
  DECL_VIRTUAL_P (new_version_node->decl) = 0;
  new_version_node->local.externally_visible = 0;
  new_version_node->local.local = 1;
  new_version_node->lowered = true;

  /* Update the call_expr on the edges to call the new version node. */
  update_call_expr (new_version_node);

  cgraph_call_function_insertion_hooks (new_version_node);
  return new_version_node;
}

/* Given virtual clone, turn it into actual clone.  */
static void
cgraph_materialize_clone (struct cgraph_node *node)
{
  bitmap_obstack_initialize (NULL);
  node->former_clone_of = node->clone_of->decl;
  if (node->clone_of->former_clone_of)
    node->former_clone_of = node->clone_of->former_clone_of;
  /* Copy the OLD_VERSION_NODE function tree to the new version.  */
  tree_function_versioning (node->clone_of->decl, node->decl,
  			    node->clone.tree_map, true,
			    node->clone.args_to_skip, NULL, NULL);
  if (cgraph_dump_file)
    {
      dump_function_to_file (node->clone_of->decl, cgraph_dump_file, dump_flags);
      dump_function_to_file (node->decl, cgraph_dump_file, dump_flags);
    }

  /* Function is no longer clone.  */
  if (node->next_sibling_clone)
    node->next_sibling_clone->prev_sibling_clone = node->prev_sibling_clone;
  if (node->prev_sibling_clone)
    node->prev_sibling_clone->next_sibling_clone = node->next_sibling_clone;
  else
    node->clone_of->clones = node->next_sibling_clone;
  node->next_sibling_clone = NULL;
  node->prev_sibling_clone = NULL;
  if (!node->clone_of->analyzed && !node->clone_of->clones)
    {
      cgraph_release_function_body (node->clone_of);
      cgraph_node_remove_callees (node->clone_of);
      ipa_remove_all_references (&node->clone_of->ref_list);
    }
  node->clone_of = NULL;
  bitmap_obstack_release (NULL);
}

/* Return the root node of clone tree.  */

static inline struct cgraph_node *
get_clone_orig_node (struct cgraph_node *node)
{
  while (node->clone_of
         && node->decl == node->clone_of->decl)
    node = node->clone_of;
  return node;
}

/* If necessary, change the function declaration in the call statement
   associated with E so that it corresponds to the edge callee.  */

gimple
cgraph_redirect_edge_call_stmt_to_callee (struct cgraph_edge *e)
{
  tree decl = gimple_call_fndecl (e->call_stmt);
  gimple new_stmt;
  gimple_stmt_iterator gsi;
#ifdef ENABLE_CHECKING
  struct cgraph_node *node;
#endif

  if (e->indirect_unknown_callee
<<<<<<< HEAD
      || decl == e->callee->decl
      /* Don't update call from same body alias to the real function.  */
      || (decl && cgraph_get_node (decl) == cgraph_get_node (e->callee->decl))
      || (L_IPO_COMP_MODE && decl
          /* DECL is dead function eliminated. */
          && !(!DECL_STRUCT_FUNCTION (decl)
	       && TREE_STATIC (decl))
          /* Always fix up when decl is cloned.  */
          && !e->callee->is_versioned_clone
	  && (cgraph_lipo_get_resolved_node (decl)
	      == cgraph_lipo_get_resolved_node (e->callee->decl))))
=======
      || decl == e->callee->decl)
>>>>>>> 43ff10c2
    return e->call_stmt;

#ifdef ENABLE_CHECKING
  if (decl)
    {
      node = cgraph_get_node (decl);
      gcc_assert (!node || !node->clone.combined_args_to_skip);
    }
#endif

  if (cgraph_dump_file)
    {
      fprintf (cgraph_dump_file, "updating call of %s/%i -> %s/%i: ",
	       cgraph_node_name (e->caller), e->caller->uid,
	       cgraph_node_name (e->callee), e->callee->uid);
      print_gimple_stmt (cgraph_dump_file, e->call_stmt, 0, dump_flags);
      if (e->callee->clone.combined_args_to_skip)
	{
	  fprintf (cgraph_dump_file, " combined args to skip: ");
	  dump_bitmap (cgraph_dump_file,
		       e->callee->clone.combined_args_to_skip);
	}
    }

  if (e->callee->clone.combined_args_to_skip)
    {
      int lp_nr;

      new_stmt
	= gimple_call_copy_skip_args (e->call_stmt,
				      e->callee->clone.combined_args_to_skip);
      gimple_call_set_fndecl (new_stmt, e->callee->decl);

      if (gimple_vdef (new_stmt)
	  && TREE_CODE (gimple_vdef (new_stmt)) == SSA_NAME)
	SSA_NAME_DEF_STMT (gimple_vdef (new_stmt)) = new_stmt;

      gsi = gsi_for_stmt (e->call_stmt);
      gsi_replace (&gsi, new_stmt, false);
      /* We need to defer cleaning EH info on the new statement to
         fixup-cfg.  We may not have dominator information at this point
	 and thus would end up with unreachable blocks and have no way
	 to communicate that we need to run CFG cleanup then.  */
      lp_nr = lookup_stmt_eh_lp (e->call_stmt);
      if (lp_nr != 0)
	{
	  remove_stmt_from_eh_lp (e->call_stmt);
	  add_stmt_to_eh_lp (new_stmt, lp_nr);
	}
    }
  else
    {
      new_stmt = e->call_stmt;
      gimple_call_set_fndecl (new_stmt, e->callee->decl);
      update_stmt (new_stmt);
    }

  cgraph_set_call_stmt_including_clones (get_clone_orig_node (e->caller),
					 e->call_stmt, new_stmt);

  if (cgraph_dump_file)
    {
      fprintf (cgraph_dump_file, "  updated to:");
      print_gimple_stmt (cgraph_dump_file, e->call_stmt, 0, dump_flags);
    }
  return new_stmt;
}

/* Once all functions from compilation unit are in memory, produce all clones
   and update all calls.  We might also do this on demand if we don't want to
   bring all functions to memory prior compilation, but current WHOPR
   implementation does that and it is is bit easier to keep everything right in
   this order.  */
void
cgraph_materialize_all_clones (void)
{
  struct cgraph_node *node;
  bool stabilized = false;

  if (cgraph_dump_file)
    fprintf (cgraph_dump_file, "Materializing clones\n");
#ifdef ENABLE_CHECKING
  verify_cgraph ();
#endif

  /* We can also do topological order, but number of iterations should be
     bounded by number of IPA passes since single IPA pass is probably not
     going to create clones of clones it created itself.  */
  while (!stabilized)
    {
      stabilized = true;
      for (node = cgraph_nodes; node; node = node->next)
        {
	  if (node->clone_of && node->decl != node->clone_of->decl
	      && !gimple_has_body_p (node->decl))
	    {
	      if (gimple_has_body_p (node->clone_of->decl))
	        {
		  if (cgraph_dump_file)
		    {
		      fprintf (cgraph_dump_file, "cloning %s to %s\n",
			       cgraph_node_name (node->clone_of),
			       cgraph_node_name (node));
		      if (node->clone.tree_map)
		        {
			  unsigned int i;
		          fprintf (cgraph_dump_file, "   replace map: ");
			  for (i = 0; i < VEC_length (ipa_replace_map_p,
			  			      node->clone.tree_map);
						      i++)
			    {
			      struct ipa_replace_map *replace_info;
			      replace_info = VEC_index (ipa_replace_map_p,
			      				node->clone.tree_map,
							i);
			      print_generic_expr (cgraph_dump_file, replace_info->old_tree, 0);
			      fprintf (cgraph_dump_file, " -> ");
			      print_generic_expr (cgraph_dump_file, replace_info->new_tree, 0);
			      fprintf (cgraph_dump_file, "%s%s;",
			      	       replace_info->replace_p ? "(replace)":"",
				       replace_info->ref_p ? "(ref)":"");
			    }
			  fprintf (cgraph_dump_file, "\n");
			}
		      if (node->clone.args_to_skip)
			{
		          fprintf (cgraph_dump_file, "   args_to_skip: ");
		          dump_bitmap (cgraph_dump_file, node->clone.args_to_skip);
			}
		      if (node->clone.args_to_skip)
			{
		          fprintf (cgraph_dump_file, "   combined_args_to_skip:");
		          dump_bitmap (cgraph_dump_file, node->clone.combined_args_to_skip);
			}
		    }
		  cgraph_materialize_clone (node);
		  stabilized = false;
	        }
	    }
	}
    }
  for (node = cgraph_nodes; node; node = node->next)
    if (!node->analyzed && node->callees)
      cgraph_node_remove_callees (node);
  if (cgraph_dump_file)
    fprintf (cgraph_dump_file, "Materialization Call site updates done.\n");
#ifdef ENABLE_CHECKING
  verify_cgraph ();
#endif
  cgraph_remove_unreachable_nodes (false, cgraph_dump_file);
}

#include "gt-cgraphunit.h"<|MERGE_RESOLUTION|>--- conflicted
+++ resolved
@@ -486,10 +486,18 @@
   node = cgraph_function_or_thunk_node (node, NULL);
 
   if ((e->callee->former_clone_of != node->decl)
+      && (!L_IPO_COMP_MODE
+	  || (e->callee->former_clone_of
+	      && cgraph_lipo_get_resolved_node
+	      (e->callee->former_clone_of)->decl
+	      != cgraph_lipo_get_resolved_node (decl)->decl))
       /* IPA-CP sometimes redirect edge to clone and then back to the former
 	 function.  This ping-pong has to go, eventaully.  */
       && (node != cgraph_function_or_thunk_node (e->callee, NULL))
-      && !clone_of_p (node, e->callee))
+      && !clone_of_p (node, e->callee)
+      && (!L_IPO_COMP_MODE
+	  || !clone_of_p (cgraph_lipo_get_resolved_node (decl),
+			  e->callee)))
     return true;
   else
     return false;
@@ -752,29 +760,7 @@
 			  }
 			if (!e->indirect_unknown_callee)
 			  {
-<<<<<<< HEAD
-			    if (!e->callee->global.inlined_to
-			        && decl
-			        && cgraph_get_node (decl)
-			        && (e->callee->former_clone_of
-				    != cgraph_get_node (decl)->decl)
-                                && (!L_IPO_COMP_MODE
-                                    || (e->callee->former_clone_of
-                                        && cgraph_lipo_get_resolved_node
-                                        (e->callee->former_clone_of)->decl
-                                        != cgraph_lipo_get_resolved_node (decl)->decl))
-				/* IPA-CP sometimes redirect edge to clone and then back to the former
-				   function.  This ping-pong has to go, eventaully.  */
-				&& (cgraph_function_or_thunk_node (cgraph_get_node (decl), NULL)
-				    != cgraph_function_or_thunk_node (e->callee, NULL))
-				&& !clone_of_p (cgraph_get_node (decl),
-					        e->callee)
-                                && (!L_IPO_COMP_MODE
-                                    || !clone_of_p (cgraph_lipo_get_resolved_node (decl),
-                                                    e->callee)))
-=======
 			    if (verify_edge_corresponds_to_fndecl (e, decl))
->>>>>>> 43ff10c2
 			      {
 				error ("edge points to wrong declaration:");
 				debug_tree (e->callee->decl);
@@ -2577,10 +2563,7 @@
 #endif
 
   if (e->indirect_unknown_callee
-<<<<<<< HEAD
       || decl == e->callee->decl
-      /* Don't update call from same body alias to the real function.  */
-      || (decl && cgraph_get_node (decl) == cgraph_get_node (e->callee->decl))
       || (L_IPO_COMP_MODE && decl
           /* DECL is dead function eliminated. */
           && !(!DECL_STRUCT_FUNCTION (decl)
@@ -2589,9 +2572,6 @@
           && !e->callee->is_versioned_clone
 	  && (cgraph_lipo_get_resolved_node (decl)
 	      == cgraph_lipo_get_resolved_node (e->callee->decl))))
-=======
-      || decl == e->callee->decl)
->>>>>>> 43ff10c2
     return e->call_stmt;
 
 #ifdef ENABLE_CHECKING
