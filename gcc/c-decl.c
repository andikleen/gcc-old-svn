--- conflicted
+++ resolved
@@ -46,10 +46,7 @@
 #include "opts.h"
 #include "timevar.h"
 #include "c-family/c-common.h"
-<<<<<<< HEAD
-=======
 #include "c-family/c-objc.h"
->>>>>>> b56a5220
 #include "c-family/c-pragma.h"
 #include "c-lang.h"
 #include "langhooks.h"
@@ -1005,13 +1002,7 @@
 
 	      /* Update the bindings of any goto statements associated
 		 with this label.  */
-<<<<<<< HEAD
-	      for (ix = 0;
-		   VEC_iterate (c_goto_bindings_p, label_vars->gotos, ix, g);
-		   ++ix)
-=======
 	      FOR_EACH_VEC_ELT (c_goto_bindings_p, label_vars->gotos, ix, g)
->>>>>>> b56a5220
 		update_spot_bindings (scope, &g->goto_bindings);
 	    }
 	}
@@ -1084,14 +1075,7 @@
     context = current_function_decl;
   else if (scope == file_scope)
     {
-<<<<<<< HEAD
-      tree file_decl = build_decl (UNKNOWN_LOCATION,
-	  			   TRANSLATION_UNIT_DECL, 0, 0);
-      TREE_CHAIN (file_decl) = all_translation_units;
-      all_translation_units = file_decl;
-=======
       tree file_decl = build_translation_unit_decl (NULL_TREE);
->>>>>>> b56a5220
       context = file_decl;
     }
   else
@@ -1366,13 +1350,7 @@
 	    continue;
 	  label_vars = b->u.label;
 	  ++label_vars->label_bindings.stmt_exprs;
-<<<<<<< HEAD
-	  for (ix = 0;
-	       VEC_iterate (c_goto_bindings_p, label_vars->gotos, ix, g);
-	       ++ix)
-=======
 	  FOR_EACH_VEC_ELT (c_goto_bindings_p, label_vars->gotos, ix, g)
->>>>>>> b56a5220
 	    ++g->goto_bindings.stmt_exprs;
 	}
     }
@@ -1400,32 +1378,6 @@
 	  struct c_label_vars *label_vars;
 	  unsigned int ix;
 	  struct c_goto_bindings *g;
-<<<<<<< HEAD
-
-	  if (TREE_CODE (b->decl) != LABEL_DECL)
-	    continue;
-	  label_vars = b->u.label;
-	  --label_vars->label_bindings.stmt_exprs;
-	  if (label_vars->label_bindings.stmt_exprs < 0)
-	    {
-	      label_vars->label_bindings.left_stmt_expr = true;
-	      label_vars->label_bindings.stmt_exprs = 0;
-	    }
-	  for (ix = 0;
-	       VEC_iterate (c_goto_bindings_p, label_vars->gotos, ix, g);
-	       ++ix)
-	    {
-	      --g->goto_bindings.stmt_exprs;
-	      if (g->goto_bindings.stmt_exprs < 0)
-		{
-		  g->goto_bindings.left_stmt_expr = true;
-		  g->goto_bindings.stmt_exprs = 0;
-		}
-	    }
-	}
-    }
-
-=======
 
 	  if (TREE_CODE (b->decl) != LABEL_DECL)
 	    continue;
@@ -1448,7 +1400,6 @@
 	}
     }
 
->>>>>>> b56a5220
   if (switch_bindings != NULL)
     {
       --switch_bindings->stmt_exprs;
@@ -3023,12 +2974,8 @@
     }
   else
     {
-<<<<<<< HEAD
-      error_at (loc, "%qE undeclared (first use in this function)", id);
-=======
       if (!objc_diagnose_private_ivar (id))
         error_at (loc, "%qE undeclared (first use in this function)", id);
->>>>>>> b56a5220
       if (!already)
 	{
           inform (loc, "each undeclared identifier is reported only"
@@ -3172,11 +3119,7 @@
        ...
        goto lab;
      Issue a warning or error.  */
-<<<<<<< HEAD
-  for (ix = 0; VEC_iterate (tree, label_vars->decls_in_scope, ix, decl); ++ix)
-=======
   FOR_EACH_VEC_ELT (tree, label_vars->decls_in_scope, ix, decl)
->>>>>>> b56a5220
     warn_about_goto (loc, label, decl);
 
   if (label_vars->label_bindings.left_stmt_expr)
@@ -3228,13 +3171,7 @@
   unsigned int ix;
   struct c_goto_bindings *g;
 
-<<<<<<< HEAD
-  for (ix = 0;
-       VEC_iterate (c_goto_bindings_p, label_vars->gotos, ix, g);
-       ++ix)
-=======
   FOR_EACH_VEC_ELT (c_goto_bindings_p, label_vars->gotos, ix, g)
->>>>>>> b56a5220
     {
       struct c_binding *b;
       struct c_scope *scope;
@@ -4158,14 +4095,11 @@
       && DECL_EXTERNAL (current_function_decl))
     record_inline_static (input_location, current_function_decl,
 			  decl, csi_modifiable);
-<<<<<<< HEAD
-=======
 
   if (c_dialect_objc () 
       && (TREE_CODE (decl) == VAR_DECL
           || TREE_CODE (decl) == FUNCTION_DECL))
       objc_check_global_decl (decl);
->>>>>>> b56a5220
 
   /* Add this decl to the current scope.
      TEM may equal DECL or it may be a previous decl of the same name.  */
@@ -4180,8 +4114,6 @@
   return tem;
 }
 
-<<<<<<< HEAD
-=======
 /* Subroutine of finish_decl. TYPE is the type of an uninitialized object
    DECL or the non-array element type if DECL is an uninitialized array.
    If that type has a const member, diagnose this. */
@@ -4211,7 +4143,6 @@
     }
 }
 
->>>>>>> b56a5220
 /* Finish processing of a declaration;
    install its initial value.
    If ORIGTYPE is not NULL_TREE, it is the original type of INIT.
@@ -4529,13 +4460,6 @@
 
   if (warn_cxx_compat
       && TREE_CODE (decl) == VAR_DECL
-<<<<<<< HEAD
-      && TREE_READONLY (decl)
-      && !DECL_EXTERNAL (decl)
-      && DECL_INITIAL (decl) == NULL_TREE)
-    warning_at (DECL_SOURCE_LOCATION (decl), OPT_Wc___compat,
-		"uninitialized const %qD is invalid in C++", decl);
-=======
       && !DECL_EXTERNAL (decl)
       && DECL_INITIAL (decl) == NULL_TREE)
     {
@@ -4548,7 +4472,6 @@
 	       && C_TYPE_FIELDS_READONLY (type))
 	diagnose_uninitialized_cst_member (decl, type);
     }
->>>>>>> b56a5220
 }
 
 /* Given a parsed parameter declaration, decode it into a PARM_DECL.  */
@@ -4681,13 +4604,9 @@
 void
 check_compound_literal_type (location_t loc, struct c_type_name *type_name)
 {
-<<<<<<< HEAD
-  if (warn_cxx_compat && type_name->specs->tag_defined_p)
-=======
   if (warn_cxx_compat
       && (type_name->specs->typespec_kind == ctsk_tagdef
           || type_name->specs->typespec_kind == ctsk_tagfirstref))
->>>>>>> b56a5220
     warning_at (loc, OPT_Wc___compat,
 		"defining a type in a compound literal is invalid in C++");
 }
@@ -5805,59 +5724,6 @@
 	}
     }
 
-  /* Warn about address space used for things other than static memory or
-     pointers.  */
-  address_space = DECODE_QUAL_ADDR_SPACE (type_quals);
-  if (!ADDR_SPACE_GENERIC_P (address_space))
-    {
-      if (decl_context == NORMAL)
-	{
-	  switch (storage_class)
-	    {
-	    case csc_auto:
-	      error ("%qs combined with %<auto%> qualifier for %qE",
-		     c_addr_space_name (address_space), name);
-	      break;
-	    case csc_register:
-	      error ("%qs combined with %<register%> qualifier for %qE",
-		     c_addr_space_name (address_space), name);
-	      break;
-	    case csc_none:
-	      if (current_function_scope)
-		{
-		  error ("%qs specified for auto variable %qE",
-			 c_addr_space_name (address_space), name);
-		  break;
-		}
-	      break;
-	    case csc_static:
-	    case csc_extern:
-	    case csc_typedef:
-	      break;
-	    default:
-	      gcc_unreachable ();
-	    }
-	}
-      else if (decl_context == PARM && TREE_CODE (type) != ARRAY_TYPE)
-	{
-	  if (name)
-	    error ("%qs specified for parameter %qE",
-		   c_addr_space_name (address_space), name);
-	  else
-	    error ("%qs specified for unnamed parameter",
-		   c_addr_space_name (address_space));
-	}
-      else if (decl_context == FIELD)
-	{
-	  if (name)
-	    error ("%qs specified for structure field %qE",
-		   c_addr_space_name (address_space), name);
-	  else
-	    error ("%qs specified for structure field",
-		   c_addr_space_name (address_space));
-	}
-    }
-
   /* Check the type and width of a bit-field.  */
   if (bitfield)
     check_bitfield_type_and_width (&type, width, name);
@@ -6545,11 +6411,7 @@
 	  gcc_assert (TREE_CODE (decl) == FUNCTION_DECL
 		      ? b->nested
 		      : !b->nested);
-<<<<<<< HEAD
-	  TREE_CHAIN (decl) = others;
-=======
 	  DECL_CHAIN (decl) = others;
->>>>>>> b56a5220
 	  others = decl;
 	  /* fall through */
 
@@ -6798,13 +6660,8 @@
 	 If this is something of the form "foo;" and foo is a TYPE_DECL, then
 	   If foo names a structure or union without a tag, then this
 	     is an anonymous struct (this is permitted by C1X).
-<<<<<<< HEAD
-	   If MS extensions are enabled and foo names a structure, then
-	     again this is an anonymous struct.
-=======
 	   If MS or Plan 9 extensions are enabled and foo names a
 	     structure, then again this is an anonymous struct.
->>>>>>> b56a5220
 	   Otherwise this is an error.
 
 	 Oh what a horrid tangled web we weave.  I wonder if MS consciously
@@ -6871,8 +6728,6 @@
 }
  
-<<<<<<< HEAD
-=======
 /* Subroutine of detect_field_duplicates: return whether X and Y,
    which are both fields in the same struct, have duplicate field
    names.  */
@@ -6917,7 +6772,6 @@
   return false;
 }
 
->>>>>>> b56a5220
 /* Subroutine of detect_field_duplicates: add the fields of FIELDLIST
    to HTAB, giving errors for any duplicates.  */
 
@@ -6927,11 +6781,7 @@
   tree x, y;
   void **slot;
 
-<<<<<<< HEAD
-  for (x = fieldlist; x ; x = TREE_CHAIN (x))
-=======
   for (x = fieldlist; x ; x = DECL_CHAIN (x))
->>>>>>> b56a5220
     if ((y = DECL_NAME (x)) != 0)
       {
 	slot = htab_find_slot (htab, y, INSERT);
@@ -6944,9 +6794,6 @@
       }
     else if (TREE_CODE (TREE_TYPE (x)) == RECORD_TYPE
 	     || TREE_CODE (TREE_TYPE (x)) == UNION_TYPE)
-<<<<<<< HEAD
-      detect_field_duplicates_hash (TYPE_FIELDS (TREE_TYPE (x)), htab);
-=======
       {
 	detect_field_duplicates_hash (TYPE_FIELDS (TREE_TYPE (x)), htab);
 
@@ -6963,7 +6810,6 @@
 	    *slot = xn;
 	  }
       }
->>>>>>> b56a5220
 }
 
 /* Generate an error for any duplicate field names in FIELDLIST.  Munge
@@ -6997,11 +6843,7 @@
 	&& (TREE_CODE (TREE_TYPE (x)) == RECORD_TYPE
 	    || TREE_CODE (TREE_TYPE (x)) == UNION_TYPE))
       timeout = 0;
-<<<<<<< HEAD
-    x = TREE_CHAIN (x);
-=======
     x = DECL_CHAIN (x);
->>>>>>> b56a5220
   } while (timeout > 0 && x);
 
   /* If there were "few" fields and no anonymous structures or unions,
@@ -7051,11 +6893,7 @@
      because the flag is used to issue visibility warnings, and we
      only want to issue those warnings if the type is referenced
      outside of the struct declaration.  */
-<<<<<<< HEAD
-  for (ix = 0; VEC_iterate (tree, struct_parse_info->struct_types, ix, x); ++ix)
-=======
   FOR_EACH_VEC_ELT (tree, struct_parse_info->struct_types, ix, x)
->>>>>>> b56a5220
     C_TYPE_DEFINED_IN_STRUCT (x) = 1;
 
   /* The TYPEDEFS_SEEN field of STRUCT_PARSE_INFO is a list of
@@ -7071,16 +6909,6 @@
 	 a pointer_set because identifiers are interned.  */
       struct pointer_set_t *tset = pointer_set_create ();
 
-<<<<<<< HEAD
-      for (ix = 0;
-	   VEC_iterate (tree, struct_parse_info->typedefs_seen, ix, x);
-	   ++ix)
-	pointer_set_insert (tset, DECL_NAME (x));
-
-      for (x = fieldlist; x != NULL_TREE; x = TREE_CHAIN (x))
-	{
-	  if (pointer_set_contains (tset, DECL_NAME (x)))
-=======
       FOR_EACH_VEC_ELT (tree, struct_parse_info->typedefs_seen, ix, x)
 	pointer_set_insert (tset, DECL_NAME (x));
 
@@ -7088,7 +6916,6 @@
 	{
 	  if (DECL_NAME (x) != NULL_TREE
 	      && pointer_set_contains (tset, DECL_NAME (x)))
->>>>>>> b56a5220
 	    {
 	      warning_at (DECL_SOURCE_LOCATION (x), OPT_Wc___compat,
 			  ("using %qD as both field and typedef name is "
@@ -7104,13 +6931,7 @@
 
   /* For each field which has a binding and which was not defined in
      an enclosing struct, clear the in_struct field.  */
-<<<<<<< HEAD
-  for (ix = 0;
-       VEC_iterate (c_binding_ptr, struct_parse_info->fields, ix, b);
-       ++ix)
-=======
   FOR_EACH_VEC_ELT (c_binding_ptr, struct_parse_info->fields, ix, b)
->>>>>>> b56a5220
     b->in_struct = 0;
 }
 
@@ -7139,11 +6960,7 @@
 
   if (pedantic)
     {
-<<<<<<< HEAD
-      for (x = fieldlist; x; x = TREE_CHAIN (x))
-=======
       for (x = fieldlist; x; x = DECL_CHAIN (x))
->>>>>>> b56a5220
 	{
 	  if (DECL_NAME (x) != 0)
 	    break;
@@ -7641,21 +7458,13 @@
 
 /* Build and install a CONST_DECL for one value of the
    current enumeration type (one that was begun with start_enum).
-<<<<<<< HEAD
-   LOC is the location of the enumerator.
-=======
    DECL_LOC is the location of the enumerator.
    LOC is the location of the '=' operator if any, DECL_LOC otherwise.
->>>>>>> b56a5220
    Return a tree-list containing the CONST_DECL and its value.
    Assignment of sequential values by default is handled here.  */
 
 tree
-<<<<<<< HEAD
-build_enumerator (location_t loc,
-=======
 build_enumerator (location_t decl_loc, location_t loc,
->>>>>>> b56a5220
 		  struct c_enum_contents *the_enum, tree name, tree value)
 {
   tree decl, type;
@@ -7742,11 +7551,7 @@
 				  >= TYPE_PRECISION (integer_type_node)
 				  && TYPE_UNSIGNED (type)));
 
-<<<<<<< HEAD
-  decl = build_decl (loc, CONST_DECL, name, type);
-=======
   decl = build_decl (decl_loc, CONST_DECL, name, type);
->>>>>>> b56a5220
   DECL_INITIAL (decl) = convert (type, value);
   pushdecl (decl);
 
@@ -7915,11 +7720,7 @@
 	   && old_decl != 0
 	   && old_decl != error_mark_node
 	   && TREE_USED (old_decl)
-<<<<<<< HEAD
-	   && TYPE_ARG_TYPES (TREE_TYPE (old_decl)) == 0)
-=======
 	   && !prototype_p (TREE_TYPE (old_decl)))
->>>>>>> b56a5220
     warning_at (loc, OPT_Wmissing_prototypes,
 		"%qD was used with no prototype before its definition", decl1);
   /* Optionally warn of any global def with no previous declaration.  */
@@ -8397,11 +8198,7 @@
     tree t;
     int i;
 
-<<<<<<< HEAD
-    for (i = 0; VEC_iterate (tree, pending_sizes, i, t); i++)
-=======
     FOR_EACH_VEC_ELT (tree, pending_sizes, i, t)
->>>>>>> b56a5220
       add_stmt (t);
   }
 
@@ -8424,12 +8221,9 @@
 finish_function (void)
 {
   tree fndecl = current_function_decl;
-<<<<<<< HEAD
-=======
   
   if (c_dialect_objc ())
     objc_finish_function ();
->>>>>>> b56a5220
 
   if (TREE_CODE (fndecl) == FUNCTION_DECL
       && targetm.calls.promote_prototypes (TREE_TYPE (fndecl)))
@@ -8498,11 +8292,7 @@
 
       for (decl = DECL_ARGUMENTS (fndecl);
 	   decl;
-<<<<<<< HEAD
-	   decl = TREE_CHAIN (decl))
-=======
 	   decl = DECL_CHAIN (decl))
->>>>>>> b56a5220
 	if (TREE_USED (decl)
 	    && TREE_CODE (decl) == PARM_DECL
 	    && !DECL_READ_P (decl)
@@ -8569,12 +8359,6 @@
 
 /* Check the declarations given in a for-loop for satisfying the C99
    constraints.  If exactly one such decl is found, return it.  LOC is
-<<<<<<< HEAD
-   the location of the opening parenthesis of the for loop.  */
-
-tree
-check_for_loop_decls (location_t loc)
-=======
    the location of the opening parenthesis of the for loop.  The last
    parameter allows you to control the "for loop initial declarations
    are only allowed in C99 mode".  Normally, you should pass
@@ -8586,7 +8370,6 @@
 
 tree
 check_for_loop_decls (location_t loc, bool turn_off_iso_c99_error)
->>>>>>> b56a5220
 {
   struct c_binding *b;
   tree one_decl = NULL_TREE;
@@ -10012,14 +9795,9 @@
 collect_all_refs (const char *source_file)
 {
   tree t;
-<<<<<<< HEAD
-
-  for (t = all_translation_units; t; t = TREE_CHAIN (t))
-=======
   unsigned i;
 
   FOR_EACH_VEC_ELT (tree, all_translation_units, i, t)
->>>>>>> b56a5220
     collect_ada_nodes (BLOCK_VARS (DECL_INITIAL (t)), source_file);
 }
 
@@ -10031,14 +9809,9 @@
   tree t;
   tree decls;
   tree decl;
-<<<<<<< HEAD
-
-  for (t = all_translation_units; t; t = TREE_CHAIN (t))
-=======
   unsigned i;
 
   FOR_EACH_VEC_ELT (tree, all_translation_units, i, t)
->>>>>>> b56a5220
     { 
       decls = DECL_INITIAL (t);
       for (decl = BLOCK_VARS (decls); decl; decl = TREE_CHAIN (decl))
@@ -10059,18 +9832,11 @@
   if (pch_file)
     return;
 
-<<<<<<< HEAD
-  /* Don't waste time on further processing if -fsyntax-only.
-     Continue for warning and errors issued during lowering though.  */
-  if (flag_syntax_only)
-    return;
-=======
   /* Do the Objective-C stuff.  This is where all the Objective-C
      module stuff gets generated (symtab, class/protocol/selector
      lists etc).  */
   if (c_dialect_objc ())
     objc_write_global_declarations ();
->>>>>>> b56a5220
 
   /* Close the external scope.  */
   ext_block = pop_scope ();
