/* Natural loop discovery code for GNU compiler.
   Copyright (C) 2000, 2001, 2003, 2004, 2005, 2006, 2007, 2008, 2010
   Free Software Foundation, Inc.

This file is part of GCC.

GCC is free software; you can redistribute it and/or modify it under
the terms of the GNU General Public License as published by the Free
Software Foundation; either version 3, or (at your option) any later
version.

GCC is distributed in the hope that it will be useful, but WITHOUT ANY
WARRANTY; without even the implied warranty of MERCHANTABILITY or
FITNESS FOR A PARTICULAR PURPOSE.  See the GNU General Public License
for more details.

You should have received a copy of the GNU General Public License
along with GCC; see the file COPYING3.  If not see
<http://www.gnu.org/licenses/>.  */

#include "config.h"
#include "system.h"
#include "coretypes.h"
#include "tm.h"
#include "rtl.h"
#include "function.h"
#include "basic-block.h"
#include "cfgloop.h"
#include "diagnostic-core.h"
#include "flags.h"
#include "tree.h"
#include "tree-flow.h"
#include "pointer-set.h"
#include "ggc.h"
#include "dumpfile.h"

static void flow_loops_cfg_dump (FILE *);

/* Dump loop related CFG information.  */

static void
flow_loops_cfg_dump (FILE *file)
{
  basic_block bb;

  if (!file)
    return;

  FOR_EACH_BB (bb)
    {
      edge succ;
      edge_iterator ei;

      fprintf (file, ";; %d succs { ", bb->index);
      FOR_EACH_EDGE (succ, ei, bb->succs)
	fprintf (file, "%d ", succ->dest->index);
      fprintf (file, "}\n");
    }
}

/* Return nonzero if the nodes of LOOP are a subset of OUTER.  */

bool
flow_loop_nested_p (const struct loop *outer, const struct loop *loop)
{
  unsigned odepth = loop_depth (outer);

  return (loop_depth (loop) > odepth
	  && VEC_index (loop_p, loop->superloops, odepth) == outer);
}

/* Returns the loop such that LOOP is nested DEPTH (indexed from zero)
   loops within LOOP.  */

struct loop *
superloop_at_depth (struct loop *loop, unsigned depth)
{
  unsigned ldepth = loop_depth (loop);

  gcc_assert (depth <= ldepth);

  if (depth == ldepth)
    return loop;

  return VEC_index (loop_p, loop->superloops, depth);
}

/* Returns the list of the latch edges of LOOP.  */

static VEC (edge, heap) *
get_loop_latch_edges (const struct loop *loop)
{
  edge_iterator ei;
  edge e;
  VEC (edge, heap) *ret = NULL;

  FOR_EACH_EDGE (e, ei, loop->header->preds)
    {
      if (dominated_by_p (CDI_DOMINATORS, e->src, loop->header))
	VEC_safe_push (edge, heap, ret, e);
    }

  return ret;
}

/* Dump the loop information specified by LOOP to the stream FILE
   using auxiliary dump callback function LOOP_DUMP_AUX if non null.  */

void
flow_loop_dump (const struct loop *loop, FILE *file,
		void (*loop_dump_aux) (const struct loop *, FILE *, int),
		int verbose)
{
  basic_block *bbs;
  unsigned i;
  VEC (edge, heap) *latches;
  edge e;

  if (! loop || ! loop->header)
    return;

  fprintf (file, ";;\n;; Loop %d\n", loop->num);

  fprintf (file, ";;  header %d, ", loop->header->index);
  if (loop->latch)
    fprintf (file, "latch %d\n", loop->latch->index);
  else
    {
      fprintf (file, "multiple latches:");
      latches = get_loop_latch_edges (loop);
      FOR_EACH_VEC_ELT (edge, latches, i, e)
	fprintf (file, " %d", e->src->index);
      VEC_free (edge, heap, latches);
      fprintf (file, "\n");
    }

  fprintf (file, ";;  depth %d, outer %ld\n",
	   loop_depth (loop), (long) (loop_outer (loop)
				      ? loop_outer (loop)->num : -1));

  fprintf (file, ";;  nodes:");
  bbs = get_loop_body (loop);
  for (i = 0; i < loop->num_nodes; i++)
    fprintf (file, " %d", bbs[i]->index);
  free (bbs);
  fprintf (file, "\n");

  if (loop_dump_aux)
    loop_dump_aux (loop, file, verbose);
}

/* Dump the loop information about loops to the stream FILE,
   using auxiliary dump callback function LOOP_DUMP_AUX if non null.  */

void
flow_loops_dump (FILE *file, void (*loop_dump_aux) (const struct loop *, FILE *, int), int verbose)
{
  loop_iterator li;
  struct loop *loop;

  if (!current_loops || ! file)
    return;

  fprintf (file, ";; %d loops found\n", number_of_loops ());

  FOR_EACH_LOOP (li, loop, LI_INCLUDE_ROOT)
    {
      flow_loop_dump (loop, file, loop_dump_aux, verbose);
    }

  if (verbose)
    flow_loops_cfg_dump (file);
}

/* Free data allocated for LOOP.  */

void
flow_loop_free (struct loop *loop)
{
  struct loop_exit *exit, *next;

  VEC_free (loop_p, gc, loop->superloops);

  /* Break the list of the loop exit records.  They will be freed when the
     corresponding edge is rescanned or removed, and this avoids
     accessing the (already released) head of the list stored in the
     loop structure.  */
  for (exit = loop->exits->next; exit != loop->exits; exit = next)
    {
      next = exit->next;
      exit->next = exit;
      exit->prev = exit;
    }

  ggc_free (loop->exits);
  ggc_free (loop);
}

/* Free all the memory allocated for LOOPS.  */

void
flow_loops_free (struct loops *loops)
{
  if (loops->larray)
    {
      unsigned i;
      loop_p loop;

      /* Free the loop descriptors.  */
      FOR_EACH_VEC_ELT (loop_p, loops->larray, i, loop)
	{
	  if (!loop)
	    continue;

	  flow_loop_free (loop);
	}

      VEC_free (loop_p, gc, loops->larray);
    }
}

/* Find the nodes contained within the LOOP with header HEADER.
   Return the number of nodes within the loop.  */

int
flow_loop_nodes_find (basic_block header, struct loop *loop)
{
  VEC (basic_block, heap) *stack = NULL;
  int num_nodes = 1;
  edge latch;
  edge_iterator latch_ei;

  header->loop_father = loop;

  FOR_EACH_EDGE (latch, latch_ei, loop->header->preds)
    {
      if (latch->src->loop_father == loop
	  || !dominated_by_p (CDI_DOMINATORS, latch->src, loop->header))
	continue;

      num_nodes++;
      VEC_safe_push (basic_block, heap, stack, latch->src);
      latch->src->loop_father = loop;

      while (!VEC_empty (basic_block, stack))
	{
	  basic_block node;
	  edge e;
	  edge_iterator ei;

	  node = VEC_pop (basic_block, stack);

	  FOR_EACH_EDGE (e, ei, node->preds)
	    {
	      basic_block ancestor = e->src;

	      if (ancestor->loop_father != loop)
		{
		  ancestor->loop_father = loop;
		  num_nodes++;
		  VEC_safe_push (basic_block, heap, stack, ancestor);
		}
	    }
	}
    }
  VEC_free (basic_block, heap, stack);

  return num_nodes;
}

/* Records the vector of superloops of the loop LOOP, whose immediate
   superloop is FATHER.  */

static void
establish_preds (struct loop *loop, struct loop *father)
{
  loop_p ploop;
  unsigned depth = loop_depth (father) + 1;
  unsigned i;

  VEC_truncate (loop_p, loop->superloops, 0);
  VEC_reserve (loop_p, gc, loop->superloops, depth);
  FOR_EACH_VEC_ELT (loop_p, father->superloops, i, ploop)
    VEC_quick_push (loop_p, loop->superloops, ploop);
  VEC_quick_push (loop_p, loop->superloops, father);

  for (ploop = loop->inner; ploop; ploop = ploop->next)
    establish_preds (ploop, loop);
}

/* Add LOOP to the loop hierarchy tree where FATHER is father of the
   added loop.  If LOOP has some children, take care of that their
   pred field will be initialized correctly.  */

void
flow_loop_tree_node_add (struct loop *father, struct loop *loop)
{
  loop->next = father->inner;
  father->inner = loop;

  establish_preds (loop, father);
}

/* Remove LOOP from the loop hierarchy tree.  */

void
flow_loop_tree_node_remove (struct loop *loop)
{
  struct loop *prev, *father;

  father = loop_outer (loop);

  /* Remove loop from the list of sons.  */
  if (father->inner == loop)
    father->inner = loop->next;
  else
    {
      for (prev = father->inner; prev->next != loop; prev = prev->next)
	continue;
      prev->next = loop->next;
    }

  VEC_truncate (loop_p, loop->superloops, 0);
}

/* Allocates and returns new loop structure.  */

struct loop *
alloc_loop (void)
{
  struct loop *loop = ggc_alloc_cleared_loop ();

  loop->exits = ggc_alloc_cleared_loop_exit ();
  loop->exits->next = loop->exits->prev = loop->exits;
  loop->can_be_parallel = false;

  return loop;
}

/* Initializes loops structure LOOPS, reserving place for NUM_LOOPS loops
   (including the root of the loop tree).  */

static void
init_loops_structure (struct loops *loops, unsigned num_loops)
{
  struct loop *root;

  memset (loops, 0, sizeof *loops);
  loops->larray = VEC_alloc (loop_p, gc, num_loops);

  /* Dummy loop containing whole function.  */
  root = alloc_loop ();
  root->num_nodes = n_basic_blocks;
  root->latch = EXIT_BLOCK_PTR;
  root->header = ENTRY_BLOCK_PTR;
  ENTRY_BLOCK_PTR->loop_father = root;
  EXIT_BLOCK_PTR->loop_father = root;

  VEC_quick_push (loop_p, loops->larray, root);
  loops->tree_root = root;
}

/* Find all the natural loops in the function and save in LOOPS structure and
   recalculate loop_father information in basic block structures.
   Return the number of natural loops found.  */

int
flow_loops_find (struct loops *loops)
{
  int b;
  int num_loops;
  edge e;
  sbitmap headers;
  int *dfs_order;
  int *rc_order;
  basic_block header;
  basic_block bb;

  /* Ensure that the dominators are computed.  */
  calculate_dominance_info (CDI_DOMINATORS);

  /* Taking care of this degenerate case makes the rest of
     this code simpler.  */
  if (n_basic_blocks == NUM_FIXED_BLOCKS)
    {
      init_loops_structure (loops, 1);
      return 1;
    }

  dfs_order = NULL;
  rc_order = NULL;

  /* Count the number of loop headers.  This should be the
     same as the number of natural loops.  */
  headers = sbitmap_alloc (last_basic_block);
  bitmap_clear (headers);

  num_loops = 0;
  FOR_EACH_BB (header)
    {
      edge_iterator ei;

      /* If we have an abnormal predecessor, do not consider the
	 loop (not worth the problems).  */
      if (bb_has_abnormal_pred (header))
	continue;

      FOR_EACH_EDGE (e, ei, header->preds)
	{
	  basic_block latch = e->src;

	  gcc_assert (!(e->flags & EDGE_ABNORMAL));

	  /* Look for back edges where a predecessor is dominated
	     by this block.  A natural loop has a single entry
	     node (header) that dominates all the nodes in the
	     loop.  It also has single back edge to the header
	     from a latch node.  */
	  if (latch != ENTRY_BLOCK_PTR
	      && dominated_by_p (CDI_DOMINATORS, latch, header))
	    {
	      /* Shared headers should be eliminated by now.  */
<<<<<<< HEAD
	      SET_BIT (headers, header->index);
              /* Here we are going to copy the pragma simd value from 
		 the latch to the header.  */
              if ((header->pragma_simd_index == 0)  
		  && (latch->pragma_simd_index  != 0)) 
		header->pragma_simd_index = latch->pragma_simd_index;
=======
	      bitmap_set_bit (headers, header->index);
>>>>>>> 2e752f00
	      num_loops++;
	    }
	}
    }

  /* Allocate loop structures.  */
  init_loops_structure (loops, num_loops + 1);

  /* Find and record information about all the natural loops
     in the CFG.  */
  FOR_EACH_BB (bb)
    bb->loop_father = loops->tree_root;

  if (num_loops)
    {
      /* Compute depth first search order of the CFG so that outer
	 natural loops will be found before inner natural loops.  */
      dfs_order = XNEWVEC (int, n_basic_blocks);
      rc_order = XNEWVEC (int, n_basic_blocks);
      pre_and_rev_post_order_compute (dfs_order, rc_order, false);

      num_loops = 1;

      for (b = 0; b < n_basic_blocks - NUM_FIXED_BLOCKS; b++)
	{
	  struct loop *loop;
	  edge_iterator ei;

	  /* Search the nodes of the CFG in reverse completion order
	     so that we can find outer loops first.  */
	  if (!bitmap_bit_p (headers, rc_order[b]))
	    continue;

	  header = BASIC_BLOCK (rc_order[b]);

	  loop = alloc_loop ();
	  VEC_quick_push (loop_p, loops->larray, loop);

	  loop->header = header;
	  loop->num = num_loops;
	  loop->pragma_simd_index = header->pragma_simd_index;

	  num_loops++;

	  flow_loop_tree_node_add (header->loop_father, loop);
	  loop->num_nodes = flow_loop_nodes_find (loop->header, loop);

	  /* Look for the latch for this header block, if it has just a
	     single one.  */
	  FOR_EACH_EDGE (e, ei, header->preds)
	    {
	      basic_block latch = e->src;

	      if (flow_bb_inside_loop_p (loop, latch))
		{
		  if (loop->latch != NULL)
		    {
		      /* More than one latch edge.  */
		      loop->latch = NULL;
		      break;
		    }
		  loop->latch = latch;
		}
	    }
	}

      free (dfs_order);
      free (rc_order);
    }

  sbitmap_free (headers);

  loops->exits = NULL;
  return VEC_length (loop_p, loops->larray);
}

/* Ratio of frequencies of edges so that one of more latch edges is
   considered to belong to inner loop with same header.  */
#define HEAVY_EDGE_RATIO 8

/* Minimum number of samples for that we apply
   find_subloop_latch_edge_by_profile heuristics.  */
#define HEAVY_EDGE_MIN_SAMPLES 10

/* If the profile info is available, finds an edge in LATCHES that much more
   frequent than the remaining edges.  Returns such an edge, or NULL if we do
   not find one.

   We do not use guessed profile here, only the measured one.  The guessed
   profile is usually too flat and unreliable for this (and it is mostly based
   on the loop structure of the program, so it does not make much sense to
   derive the loop structure from it).  */

static edge
find_subloop_latch_edge_by_profile (VEC (edge, heap) *latches)
{
  unsigned i;
  edge e, me = NULL;
  gcov_type mcount = 0, tcount = 0;

  FOR_EACH_VEC_ELT (edge, latches, i, e)
    {
      if (e->count > mcount)
	{
	  me = e;
	  mcount = e->count;
	}
      tcount += e->count;
    }

  if (tcount < HEAVY_EDGE_MIN_SAMPLES
      || (tcount - mcount) * HEAVY_EDGE_RATIO > tcount)
    return NULL;

  if (dump_file)
    fprintf (dump_file,
	     "Found latch edge %d -> %d using profile information.\n",
	     me->src->index, me->dest->index);
  return me;
}

/* Among LATCHES, guesses a latch edge of LOOP corresponding to subloop, based
   on the structure of induction variables.  Returns this edge, or NULL if we
   do not find any.

   We are quite conservative, and look just for an obvious simple innermost
   loop (which is the case where we would lose the most performance by not
   disambiguating the loop).  More precisely, we look for the following
   situation: The source of the chosen latch edge dominates sources of all
   the other latch edges.  Additionally, the header does not contain a phi node
   such that the argument from the chosen edge is equal to the argument from
   another edge.  */

static edge
find_subloop_latch_edge_by_ivs (struct loop *loop ATTRIBUTE_UNUSED, VEC (edge, heap) *latches)
{
  edge e, latch = VEC_index (edge, latches, 0);
  unsigned i;
  gimple phi;
  gimple_stmt_iterator psi;
  tree lop;
  basic_block bb;

  /* Find the candidate for the latch edge.  */
  for (i = 1; VEC_iterate (edge, latches, i, e); i++)
    if (dominated_by_p (CDI_DOMINATORS, latch->src, e->src))
      latch = e;

  /* Verify that it dominates all the latch edges.  */
  FOR_EACH_VEC_ELT (edge, latches, i, e)
    if (!dominated_by_p (CDI_DOMINATORS, e->src, latch->src))
      return NULL;

  /* Check for a phi node that would deny that this is a latch edge of
     a subloop.  */
  for (psi = gsi_start_phis (loop->header); !gsi_end_p (psi); gsi_next (&psi))
    {
      phi = gsi_stmt (psi);
      lop = PHI_ARG_DEF_FROM_EDGE (phi, latch);

      /* Ignore the values that are not changed inside the subloop.  */
      if (TREE_CODE (lop) != SSA_NAME
	  || SSA_NAME_DEF_STMT (lop) == phi)
	continue;
      bb = gimple_bb (SSA_NAME_DEF_STMT (lop));
      if (!bb || !flow_bb_inside_loop_p (loop, bb))
	continue;

      FOR_EACH_VEC_ELT (edge, latches, i, e)
	if (e != latch
	    && PHI_ARG_DEF_FROM_EDGE (phi, e) == lop)
	  return NULL;
    }

  if (dump_file)
    fprintf (dump_file,
	     "Found latch edge %d -> %d using iv structure.\n",
	     latch->src->index, latch->dest->index);
  return latch;
}

/* If we can determine that one of the several latch edges of LOOP behaves
   as a latch edge of a separate subloop, returns this edge.  Otherwise
   returns NULL.  */

static edge
find_subloop_latch_edge (struct loop *loop)
{
  VEC (edge, heap) *latches = get_loop_latch_edges (loop);
  edge latch = NULL;

  if (VEC_length (edge, latches) > 1)
    {
      latch = find_subloop_latch_edge_by_profile (latches);

      if (!latch
	  /* We consider ivs to guess the latch edge only in SSA.  Perhaps we
	     should use cfghook for this, but it is hard to imagine it would
	     be useful elsewhere.  */
	  && current_ir_type () == IR_GIMPLE)
	latch = find_subloop_latch_edge_by_ivs (loop, latches);
    }

  VEC_free (edge, heap, latches);
  return latch;
}

/* Callback for make_forwarder_block.  Returns true if the edge E is marked
   in the set MFB_REIS_SET.  */

static struct pointer_set_t *mfb_reis_set;
static bool
mfb_redirect_edges_in_set (edge e)
{
  return pointer_set_contains (mfb_reis_set, e);
}

/* Creates a subloop of LOOP with latch edge LATCH.  */

static void
form_subloop (struct loop *loop, edge latch)
{
  edge_iterator ei;
  edge e, new_entry;
  struct loop *new_loop;

  mfb_reis_set = pointer_set_create ();
  FOR_EACH_EDGE (e, ei, loop->header->preds)
    {
      if (e != latch)
	pointer_set_insert (mfb_reis_set, e);
    }
  new_entry = make_forwarder_block (loop->header, mfb_redirect_edges_in_set,
				    NULL);
  pointer_set_destroy (mfb_reis_set);

  loop->header = new_entry->src;

  /* Find the blocks and subloops that belong to the new loop, and add it to
     the appropriate place in the loop tree.  */
  new_loop = alloc_loop ();
  new_loop->header = new_entry->dest;
  new_loop->latch = latch->src;
  add_loop (new_loop, loop);
}

/* Make all the latch edges of LOOP to go to a single forwarder block --
   a new latch of LOOP.  */

static void
merge_latch_edges (struct loop *loop)
{
  VEC (edge, heap) *latches = get_loop_latch_edges (loop);
  edge latch, e;
  unsigned i;

  gcc_assert (VEC_length (edge, latches) > 0);

  if (VEC_length (edge, latches) == 1)
    loop->latch = VEC_index (edge, latches, 0)->src;
  else
    {
      if (dump_file)
	fprintf (dump_file, "Merged latch edges of loop %d\n", loop->num);

      mfb_reis_set = pointer_set_create ();
      FOR_EACH_VEC_ELT (edge, latches, i, e)
	pointer_set_insert (mfb_reis_set, e);
      latch = make_forwarder_block (loop->header, mfb_redirect_edges_in_set,
				    NULL);
      pointer_set_destroy (mfb_reis_set);

      loop->header = latch->dest;
      loop->latch = latch->src;
    }

  VEC_free (edge, heap, latches);
}

/* LOOP may have several latch edges.  Transform it into (possibly several)
   loops with single latch edge.  */

static void
disambiguate_multiple_latches (struct loop *loop)
{
  edge e;

  /* We eliminate the multiple latches by splitting the header to the forwarder
     block F and the rest R, and redirecting the edges.  There are two cases:

     1) If there is a latch edge E that corresponds to a subloop (we guess
        that based on profile -- if it is taken much more often than the
	remaining edges; and on trees, using the information about induction
	variables of the loops), we redirect E to R, all the remaining edges to
	F, then rescan the loops and try again for the outer loop.
     2) If there is no such edge, we redirect all latch edges to F, and the
        entry edges to R, thus making F the single latch of the loop.  */

  if (dump_file)
    fprintf (dump_file, "Disambiguating loop %d with multiple latches\n",
	     loop->num);

  /* During latch merging, we may need to redirect the entry edges to a new
     block.  This would cause problems if the entry edge was the one from the
     entry block.  To avoid having to handle this case specially, split
     such entry edge.  */
  e = find_edge (ENTRY_BLOCK_PTR, loop->header);
  if (e)
    split_edge (e);

  while (1)
    {
      e = find_subloop_latch_edge (loop);
      if (!e)
	break;

      form_subloop (loop, e);
    }

  merge_latch_edges (loop);
}

/* Split loops with multiple latch edges.  */

void
disambiguate_loops_with_multiple_latches (void)
{
  loop_iterator li;
  struct loop *loop;

  FOR_EACH_LOOP (li, loop, 0)
    {
      if (!loop->latch)
	disambiguate_multiple_latches (loop);
    }
}

/* Return nonzero if basic block BB belongs to LOOP.  */
bool
flow_bb_inside_loop_p (const struct loop *loop, const_basic_block bb)
{
  struct loop *source_loop;

  if (bb == ENTRY_BLOCK_PTR || bb == EXIT_BLOCK_PTR)
    return 0;

  source_loop = bb->loop_father;
  return loop == source_loop || flow_loop_nested_p (loop, source_loop);
}

/* Enumeration predicate for get_loop_body_with_size.  */
static bool
glb_enum_p (const_basic_block bb, const void *glb_loop)
{
  const struct loop *const loop = (const struct loop *) glb_loop;
  return (bb != loop->header
	  && dominated_by_p (CDI_DOMINATORS, bb, loop->header));
}

/* Gets basic blocks of a LOOP.  Header is the 0-th block, rest is in dfs
   order against direction of edges from latch.  Specially, if
   header != latch, latch is the 1-st block.  LOOP cannot be the fake
   loop tree root, and its size must be at most MAX_SIZE.  The blocks
   in the LOOP body are stored to BODY, and the size of the LOOP is
   returned.  */

unsigned
get_loop_body_with_size (const struct loop *loop, basic_block *body,
			 unsigned max_size)
{
  return dfs_enumerate_from (loop->header, 1, glb_enum_p,
			     body, max_size, loop);
}

/* Gets basic blocks of a LOOP.  Header is the 0-th block, rest is in dfs
   order against direction of edges from latch.  Specially, if
   header != latch, latch is the 1-st block.  */

basic_block *
get_loop_body (const struct loop *loop)
{
  basic_block *body, bb;
  unsigned tv = 0;

  gcc_assert (loop->num_nodes);

  body = XNEWVEC (basic_block, loop->num_nodes);

  if (loop->latch == EXIT_BLOCK_PTR)
    {
      /* There may be blocks unreachable from EXIT_BLOCK, hence we need to
	 special-case the fake loop that contains the whole function.  */
      gcc_assert (loop->num_nodes == (unsigned) n_basic_blocks);
      body[tv++] = loop->header;
      body[tv++] = EXIT_BLOCK_PTR;
      FOR_EACH_BB (bb)
	body[tv++] = bb;
    }
  else
    tv = get_loop_body_with_size (loop, body, loop->num_nodes);

  gcc_assert (tv == loop->num_nodes);
  return body;
}

/* Fills dominance descendants inside LOOP of the basic block BB into
   array TOVISIT from index *TV.  */

static void
fill_sons_in_loop (const struct loop *loop, basic_block bb,
		   basic_block *tovisit, int *tv)
{
  basic_block son, postpone = NULL;

  tovisit[(*tv)++] = bb;
  for (son = first_dom_son (CDI_DOMINATORS, bb);
       son;
       son = next_dom_son (CDI_DOMINATORS, son))
    {
      if (!flow_bb_inside_loop_p (loop, son))
	continue;

      if (dominated_by_p (CDI_DOMINATORS, loop->latch, son))
	{
	  postpone = son;
	  continue;
	}
      fill_sons_in_loop (loop, son, tovisit, tv);
    }

  if (postpone)
    fill_sons_in_loop (loop, postpone, tovisit, tv);
}

/* Gets body of a LOOP (that must be different from the outermost loop)
   sorted by dominance relation.  Additionally, if a basic block s dominates
   the latch, then only blocks dominated by s are be after it.  */

basic_block *
get_loop_body_in_dom_order (const struct loop *loop)
{
  basic_block *tovisit;
  int tv;

  gcc_assert (loop->num_nodes);

  tovisit = XNEWVEC (basic_block, loop->num_nodes);

  gcc_assert (loop->latch != EXIT_BLOCK_PTR);

  tv = 0;
  fill_sons_in_loop (loop, loop->header, tovisit, &tv);

  gcc_assert (tv == (int) loop->num_nodes);

  return tovisit;
}

/* Gets body of a LOOP sorted via provided BB_COMPARATOR.  */

basic_block *
get_loop_body_in_custom_order (const struct loop *loop,
			       int (*bb_comparator) (const void *, const void *))
{
  basic_block *bbs = get_loop_body (loop);

  qsort (bbs, loop->num_nodes, sizeof (basic_block), bb_comparator);

  return bbs;
}

/* Get body of a LOOP in breadth first sort order.  */

basic_block *
get_loop_body_in_bfs_order (const struct loop *loop)
{
  basic_block *blocks;
  basic_block bb;
  bitmap visited;
  unsigned int i = 0;
  unsigned int vc = 1;

  gcc_assert (loop->num_nodes);
  gcc_assert (loop->latch != EXIT_BLOCK_PTR);

  blocks = XNEWVEC (basic_block, loop->num_nodes);
  visited = BITMAP_ALLOC (NULL);

  bb = loop->header;
  while (i < loop->num_nodes)
    {
      edge e;
      edge_iterator ei;

      if (bitmap_set_bit (visited, bb->index))
	/* This basic block is now visited */
	blocks[i++] = bb;

      FOR_EACH_EDGE (e, ei, bb->succs)
	{
	  if (flow_bb_inside_loop_p (loop, e->dest))
	    {
	      if (bitmap_set_bit (visited, e->dest->index))
		blocks[i++] = e->dest;
	    }
	}

      gcc_assert (i >= vc);

      bb = blocks[vc++];
    }

  BITMAP_FREE (visited);
  return blocks;
}

/* Hash function for struct loop_exit.  */

static hashval_t
loop_exit_hash (const void *ex)
{
  const struct loop_exit *const exit = (const struct loop_exit *) ex;

  return htab_hash_pointer (exit->e);
}

/* Equality function for struct loop_exit.  Compares with edge.  */

static int
loop_exit_eq (const void *ex, const void *e)
{
  const struct loop_exit *const exit = (const struct loop_exit *) ex;

  return exit->e == e;
}

/* Frees the list of loop exit descriptions EX.  */

static void
loop_exit_free (void *ex)
{
  struct loop_exit *exit = (struct loop_exit *) ex, *next;

  for (; exit; exit = next)
    {
      next = exit->next_e;

      exit->next->prev = exit->prev;
      exit->prev->next = exit->next;

      ggc_free (exit);
    }
}

/* Returns the list of records for E as an exit of a loop.  */

static struct loop_exit *
get_exit_descriptions (edge e)
{
  return (struct loop_exit *) htab_find_with_hash (current_loops->exits, e,
			                           htab_hash_pointer (e));
}

/* Updates the lists of loop exits in that E appears.
   If REMOVED is true, E is being removed, and we
   just remove it from the lists of exits.
   If NEW_EDGE is true and E is not a loop exit, we
   do not try to remove it from loop exit lists.  */

void
rescan_loop_exit (edge e, bool new_edge, bool removed)
{
  void **slot;
  struct loop_exit *exits = NULL, *exit;
  struct loop *aloop, *cloop;

  if (!loops_state_satisfies_p (LOOPS_HAVE_RECORDED_EXITS))
    return;

  if (!removed
      && e->src->loop_father != NULL
      && e->dest->loop_father != NULL
      && !flow_bb_inside_loop_p (e->src->loop_father, e->dest))
    {
      cloop = find_common_loop (e->src->loop_father, e->dest->loop_father);
      for (aloop = e->src->loop_father;
	   aloop != cloop;
	   aloop = loop_outer (aloop))
	{
	  exit = ggc_alloc_loop_exit ();
	  exit->e = e;

	  exit->next = aloop->exits->next;
	  exit->prev = aloop->exits;
	  exit->next->prev = exit;
	  exit->prev->next = exit;

	  exit->next_e = exits;
	  exits = exit;
	}
    }

  if (!exits && new_edge)
    return;

  slot = htab_find_slot_with_hash (current_loops->exits, e,
				   htab_hash_pointer (e),
				   exits ? INSERT : NO_INSERT);
  if (!slot)
    return;

  if (exits)
    {
      if (*slot)
	loop_exit_free (*slot);
      *slot = exits;
    }
  else
    htab_clear_slot (current_loops->exits, slot);
}

/* For each loop, record list of exit edges, and start maintaining these
   lists.  */

void
record_loop_exits (void)
{
  basic_block bb;
  edge_iterator ei;
  edge e;

  if (!current_loops)
    return;

  if (loops_state_satisfies_p (LOOPS_HAVE_RECORDED_EXITS))
    return;
  loops_state_set (LOOPS_HAVE_RECORDED_EXITS);

  gcc_assert (current_loops->exits == NULL);
  current_loops->exits = htab_create_ggc (2 * number_of_loops (),
					  loop_exit_hash, loop_exit_eq,
					  loop_exit_free);

  FOR_EACH_BB (bb)
    {
      FOR_EACH_EDGE (e, ei, bb->succs)
	{
	  rescan_loop_exit (e, true, false);
	}
    }
}

/* Dumps information about the exit in *SLOT to FILE.
   Callback for htab_traverse.  */

static int
dump_recorded_exit (void **slot, void *file)
{
  struct loop_exit *exit = (struct loop_exit *) *slot;
  unsigned n = 0;
  edge e = exit->e;

  for (; exit != NULL; exit = exit->next_e)
    n++;

  fprintf ((FILE*) file, "Edge %d->%d exits %u loops\n",
	   e->src->index, e->dest->index, n);

  return 1;
}

/* Dumps the recorded exits of loops to FILE.  */

extern void dump_recorded_exits (FILE *);
void
dump_recorded_exits (FILE *file)
{
  if (!current_loops->exits)
    return;
  htab_traverse (current_loops->exits, dump_recorded_exit, file);
}

/* Releases lists of loop exits.  */

void
release_recorded_exits (void)
{
  gcc_assert (loops_state_satisfies_p (LOOPS_HAVE_RECORDED_EXITS));
  htab_delete (current_loops->exits);
  current_loops->exits = NULL;
  loops_state_clear (LOOPS_HAVE_RECORDED_EXITS);
}

/* Returns the list of the exit edges of a LOOP.  */

VEC (edge, heap) *
get_loop_exit_edges (const struct loop *loop)
{
  VEC (edge, heap) *edges = NULL;
  edge e;
  unsigned i;
  basic_block *body;
  edge_iterator ei;
  struct loop_exit *exit;

  gcc_assert (loop->latch != EXIT_BLOCK_PTR);

  /* If we maintain the lists of exits, use them.  Otherwise we must
     scan the body of the loop.  */
  if (loops_state_satisfies_p (LOOPS_HAVE_RECORDED_EXITS))
    {
      for (exit = loop->exits->next; exit->e; exit = exit->next)
	VEC_safe_push (edge, heap, edges, exit->e);
    }
  else
    {
      body = get_loop_body (loop);
      for (i = 0; i < loop->num_nodes; i++)
	FOR_EACH_EDGE (e, ei, body[i]->succs)
	  {
	    if (!flow_bb_inside_loop_p (loop, e->dest))
	      VEC_safe_push (edge, heap, edges, e);
	  }
      free (body);
    }

  return edges;
}

/* Counts the number of conditional branches inside LOOP.  */

unsigned
num_loop_branches (const struct loop *loop)
{
  unsigned i, n;
  basic_block * body;

  gcc_assert (loop->latch != EXIT_BLOCK_PTR);

  body = get_loop_body (loop);
  n = 0;
  for (i = 0; i < loop->num_nodes; i++)
    if (EDGE_COUNT (body[i]->succs) >= 2)
      n++;
  free (body);

  return n;
}

/* Adds basic block BB to LOOP.  */
void
add_bb_to_loop (basic_block bb, struct loop *loop)
{
  unsigned i;
  loop_p ploop;
  edge_iterator ei;
  edge e;

  gcc_assert (bb->loop_father == NULL);
  bb->loop_father = loop;
  loop->num_nodes++;
  FOR_EACH_VEC_ELT (loop_p, loop->superloops, i, ploop)
    ploop->num_nodes++;

  FOR_EACH_EDGE (e, ei, bb->succs)
    {
      rescan_loop_exit (e, true, false);
    }
  FOR_EACH_EDGE (e, ei, bb->preds)
    {
      rescan_loop_exit (e, true, false);
    }
}

/* Remove basic block BB from loops.  */
void
remove_bb_from_loops (basic_block bb)
{
  int i;
  struct loop *loop = bb->loop_father;
  loop_p ploop;
  edge_iterator ei;
  edge e;

  gcc_assert (loop != NULL);
  loop->num_nodes--;
  FOR_EACH_VEC_ELT (loop_p, loop->superloops, i, ploop)
    ploop->num_nodes--;
  bb->loop_father = NULL;

  FOR_EACH_EDGE (e, ei, bb->succs)
    {
      rescan_loop_exit (e, false, true);
    }
  FOR_EACH_EDGE (e, ei, bb->preds)
    {
      rescan_loop_exit (e, false, true);
    }
}

/* Finds nearest common ancestor in loop tree for given loops.  */
struct loop *
find_common_loop (struct loop *loop_s, struct loop *loop_d)
{
  unsigned sdepth, ddepth;

  if (!loop_s) return loop_d;
  if (!loop_d) return loop_s;

  sdepth = loop_depth (loop_s);
  ddepth = loop_depth (loop_d);

  if (sdepth < ddepth)
    loop_d = VEC_index (loop_p, loop_d->superloops, sdepth);
  else if (sdepth > ddepth)
    loop_s = VEC_index (loop_p, loop_s->superloops, ddepth);

  while (loop_s != loop_d)
    {
      loop_s = loop_outer (loop_s);
      loop_d = loop_outer (loop_d);
    }
  return loop_s;
}

/* Removes LOOP from structures and frees its data.  */

void
delete_loop (struct loop *loop)
{
  /* Remove the loop from structure.  */
  flow_loop_tree_node_remove (loop);

  /* Remove loop from loops array.  */
  VEC_replace (loop_p, current_loops->larray, loop->num, NULL);

  /* Free loop data.  */
  flow_loop_free (loop);
}

/* Cancels the LOOP; it must be innermost one.  */

static void
cancel_loop (struct loop *loop)
{
  basic_block *bbs;
  unsigned i;
  struct loop *outer = loop_outer (loop);

  gcc_assert (!loop->inner);

  /* Move blocks up one level (they should be removed as soon as possible).  */
  bbs = get_loop_body (loop);
  for (i = 0; i < loop->num_nodes; i++)
    bbs[i]->loop_father = outer;

  free (bbs);
  delete_loop (loop);
}

/* Cancels LOOP and all its subloops.  */
void
cancel_loop_tree (struct loop *loop)
{
  while (loop->inner)
    cancel_loop_tree (loop->inner);
  cancel_loop (loop);
}

/* Checks that information about loops is correct
     -- sizes of loops are all right
     -- results of get_loop_body really belong to the loop
     -- loop header have just single entry edge and single latch edge
     -- loop latches have only single successor that is header of their loop
     -- irreducible loops are correctly marked
     -- the cached loop depth and loop father of each bb is correct
  */
DEBUG_FUNCTION void
verify_loop_structure (void)
{
  unsigned *sizes, i, j;
  sbitmap irreds;
  basic_block *bbs, bb;
  struct loop *loop;
  int err = 0;
  edge e;
  unsigned num = number_of_loops ();
  loop_iterator li;
  struct loop_exit *exit, *mexit;
  bool dom_available = dom_info_available_p (CDI_DOMINATORS);
  sbitmap visited = sbitmap_alloc (last_basic_block);

  /* We need up-to-date dominators, compute or verify them.  */
  if (!dom_available)
    calculate_dominance_info (CDI_DOMINATORS);
  else
    verify_dominators (CDI_DOMINATORS);

  /* Check sizes.  */
  sizes = XCNEWVEC (unsigned, num);
  sizes[0] = 2;

  FOR_EACH_BB (bb)
    for (loop = bb->loop_father; loop; loop = loop_outer (loop))
      sizes[loop->num]++;

  FOR_EACH_LOOP (li, loop, LI_INCLUDE_ROOT)
    {
      i = loop->num;

      if (loop->num_nodes != sizes[i])
	{
	  error ("size of loop %d should be %d, not %d",
		   i, sizes[i], loop->num_nodes);
	  err = 1;
	}
    }

  /* Check get_loop_body.  */
  FOR_EACH_LOOP (li, loop, 0)
    {
      bbs = get_loop_body (loop);

      for (j = 0; j < loop->num_nodes; j++)
	if (!flow_bb_inside_loop_p (loop, bbs[j]))
	  {
	    error ("bb %d do not belong to loop %d",
		   bbs[j]->index, loop->num);
	    err = 1;
	  }
      free (bbs);
    }
  bitmap_clear (visited);
  FOR_EACH_LOOP (li, loop, LI_FROM_INNERMOST)
    {
      bbs = get_loop_body (loop);

      for (j = 0; j < loop->num_nodes; j++)
	{
	  bb = bbs[j];

	  /* Ignore this block if it is in an inner loop.  */
	  if (bitmap_bit_p (visited, bb->index))
	    continue;
	  bitmap_set_bit (visited, bb->index);

	  if (bb->loop_father != loop)
	    {
	      error ("bb %d has father loop %d, should be loop %d",
		     bb->index, bb->loop_father->num, loop->num);
	      err = 1;
	    }
	}
      free (bbs);
    }

  /* Check headers and latches.  */
  FOR_EACH_LOOP (li, loop, 0)
    {
      i = loop->num;

      if (loops_state_satisfies_p (LOOPS_HAVE_PREHEADERS)
	  && EDGE_COUNT (loop->header->preds) != 2)
	{
	  error ("loop %d%'s header does not have exactly 2 entries", i);
	  err = 1;
	}
      if (loops_state_satisfies_p (LOOPS_HAVE_SIMPLE_LATCHES))
	{
	  if (!single_succ_p (loop->latch))
	    {
	      error ("loop %d%'s latch does not have exactly 1 successor", i);
	      err = 1;
	    }
	  if (single_succ (loop->latch) != loop->header)
	    {
	      error ("loop %d%'s latch does not have header as successor", i);
	      err = 1;
	    }
	  if (loop->latch->loop_father != loop)
	    {
	      error ("loop %d%'s latch does not belong directly to it", i);
	      err = 1;
	    }
	}
      if (loop->header->loop_father != loop)
	{
	  error ("loop %d%'s header does not belong directly to it", i);
	  err = 1;
	}
      if (loops_state_satisfies_p (LOOPS_HAVE_MARKED_IRREDUCIBLE_REGIONS)
	  && (loop_latch_edge (loop)->flags & EDGE_IRREDUCIBLE_LOOP))
	{
	  error ("loop %d%'s latch is marked as part of irreducible region", i);
	  err = 1;
	}
    }

  /* Check irreducible loops.  */
  if (loops_state_satisfies_p (LOOPS_HAVE_MARKED_IRREDUCIBLE_REGIONS))
    {
      /* Record old info.  */
      irreds = sbitmap_alloc (last_basic_block);
      FOR_EACH_BB (bb)
	{
	  edge_iterator ei;
	  if (bb->flags & BB_IRREDUCIBLE_LOOP)
	    bitmap_set_bit (irreds, bb->index);
	  else
	    bitmap_clear_bit (irreds, bb->index);
	  FOR_EACH_EDGE (e, ei, bb->succs)
	    if (e->flags & EDGE_IRREDUCIBLE_LOOP)
	      e->flags |= EDGE_ALL_FLAGS + 1;
	}

      /* Recount it.  */
      mark_irreducible_loops ();

      /* Compare.  */
      FOR_EACH_BB (bb)
	{
	  edge_iterator ei;

	  if ((bb->flags & BB_IRREDUCIBLE_LOOP)
	      && !bitmap_bit_p (irreds, bb->index))
	    {
	      error ("basic block %d should be marked irreducible", bb->index);
	      err = 1;
	    }
	  else if (!(bb->flags & BB_IRREDUCIBLE_LOOP)
	      && bitmap_bit_p (irreds, bb->index))
	    {
	      error ("basic block %d should not be marked irreducible", bb->index);
	      err = 1;
	    }
	  FOR_EACH_EDGE (e, ei, bb->succs)
	    {
	      if ((e->flags & EDGE_IRREDUCIBLE_LOOP)
		  && !(e->flags & (EDGE_ALL_FLAGS + 1)))
		{
		  error ("edge from %d to %d should be marked irreducible",
			 e->src->index, e->dest->index);
		  err = 1;
		}
	      else if (!(e->flags & EDGE_IRREDUCIBLE_LOOP)
		       && (e->flags & (EDGE_ALL_FLAGS + 1)))
		{
		  error ("edge from %d to %d should not be marked irreducible",
			 e->src->index, e->dest->index);
		  err = 1;
		}
	      e->flags &= ~(EDGE_ALL_FLAGS + 1);
	    }
	}
      free (irreds);
    }

  /* Check the recorded loop exits.  */
  FOR_EACH_LOOP (li, loop, 0)
    {
      if (!loop->exits || loop->exits->e != NULL)
	{
	  error ("corrupted head of the exits list of loop %d",
		 loop->num);
	  err = 1;
	}
      else
	{
	  /* Check that the list forms a cycle, and all elements except
	     for the head are nonnull.  */
	  for (mexit = loop->exits, exit = mexit->next, i = 0;
	       exit->e && exit != mexit;
	       exit = exit->next)
	    {
	      if (i++ & 1)
		mexit = mexit->next;
	    }

	  if (exit != loop->exits)
	    {
	      error ("corrupted exits list of loop %d", loop->num);
	      err = 1;
	    }
	}

      if (!loops_state_satisfies_p (LOOPS_HAVE_RECORDED_EXITS))
	{
	  if (loop->exits->next != loop->exits)
	    {
	      error ("nonempty exits list of loop %d, but exits are not recorded",
		     loop->num);
	      err = 1;
	    }
	}
    }

  if (loops_state_satisfies_p (LOOPS_HAVE_RECORDED_EXITS))
    {
      unsigned n_exits = 0, eloops;

      memset (sizes, 0, sizeof (unsigned) * num);
      FOR_EACH_BB (bb)
	{
	  edge_iterator ei;
	  if (bb->loop_father == current_loops->tree_root)
	    continue;
	  FOR_EACH_EDGE (e, ei, bb->succs)
	    {
	      if (flow_bb_inside_loop_p (bb->loop_father, e->dest))
		continue;

	      n_exits++;
	      exit = get_exit_descriptions (e);
	      if (!exit)
		{
		  error ("exit %d->%d not recorded",
			 e->src->index, e->dest->index);
		  err = 1;
		}
	      eloops = 0;
	      for (; exit; exit = exit->next_e)
		eloops++;

	      for (loop = bb->loop_father;
		   loop != e->dest->loop_father;
		   loop = loop_outer (loop))
		{
		  eloops--;
		  sizes[loop->num]++;
		}

	      if (eloops != 0)
		{
		  error ("wrong list of exited loops for edge  %d->%d",
			 e->src->index, e->dest->index);
		  err = 1;
		}
	    }
	}

      if (n_exits != htab_elements (current_loops->exits))
	{
	  error ("too many loop exits recorded");
	  err = 1;
	}

      FOR_EACH_LOOP (li, loop, 0)
	{
	  eloops = 0;
	  for (exit = loop->exits->next; exit->e; exit = exit->next)
	    eloops++;
	  if (eloops != sizes[loop->num])
	    {
	      error ("%d exits recorded for loop %d (having %d exits)",
		     eloops, loop->num, sizes[loop->num]);
	      err = 1;
	    }
	}
    }

  gcc_assert (!err);

  sbitmap_free (visited);
  free (sizes);
  if (!dom_available)
    free_dominance_info (CDI_DOMINATORS);
}

/* Returns latch edge of LOOP.  */
edge
loop_latch_edge (const struct loop *loop)
{
  return find_edge (loop->latch, loop->header);
}

/* Returns preheader edge of LOOP.  */
edge
loop_preheader_edge (const struct loop *loop)
{
  edge e;
  edge_iterator ei;

  gcc_assert (loops_state_satisfies_p (LOOPS_HAVE_PREHEADERS));

  FOR_EACH_EDGE (e, ei, loop->header->preds)
    if (e->src != loop->latch)
      break;

  return e;
}

/* Returns true if E is an exit of LOOP.  */

bool
loop_exit_edge_p (const struct loop *loop, const_edge e)
{
  return (flow_bb_inside_loop_p (loop, e->src)
	  && !flow_bb_inside_loop_p (loop, e->dest));
}

/* Returns the single exit edge of LOOP, or NULL if LOOP has either no exit
   or more than one exit.  If loops do not have the exits recorded, NULL
   is returned always.  */

edge
single_exit (const struct loop *loop)
{
  struct loop_exit *exit = loop->exits->next;

  if (!loops_state_satisfies_p (LOOPS_HAVE_RECORDED_EXITS))
    return NULL;

  if (exit->e && exit->next == loop->exits)
    return exit->e;
  else
    return NULL;
}

/* Returns true when BB has an incoming edge exiting LOOP.  */

bool
loop_exits_to_bb_p (struct loop *loop, basic_block bb)
{
  edge e;
  edge_iterator ei;

  FOR_EACH_EDGE (e, ei, bb->preds)
    if (loop_exit_edge_p (loop, e))
      return true;

  return false;
}

/* Returns true when BB has an outgoing edge exiting LOOP.  */

bool
loop_exits_from_bb_p (struct loop *loop, basic_block bb)
{
  edge e;
  edge_iterator ei;

  FOR_EACH_EDGE (e, ei, bb->succs)
    if (loop_exit_edge_p (loop, e))
      return true;

  return false;
}<|MERGE_RESOLUTION|>--- conflicted
+++ resolved
@@ -421,16 +421,12 @@
 	      && dominated_by_p (CDI_DOMINATORS, latch, header))
 	    {
 	      /* Shared headers should be eliminated by now.  */
-<<<<<<< HEAD
-	      SET_BIT (headers, header->index);
+	      bitmap_set_bit (headers, header->index);
               /* Here we are going to copy the pragma simd value from 
 		 the latch to the header.  */
               if ((header->pragma_simd_index == 0)  
 		  && (latch->pragma_simd_index  != 0)) 
 		header->pragma_simd_index = latch->pragma_simd_index;
-=======
-	      bitmap_set_bit (headers, header->index);
->>>>>>> 2e752f00
 	      num_loops++;
 	    }
 	}
