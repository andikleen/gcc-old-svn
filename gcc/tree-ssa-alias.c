/* Alias analysis for trees.
   Copyright (C) 2004-2013 Free Software Foundation, Inc.
   Contributed by Diego Novillo <dnovillo@redhat.com>

This file is part of GCC.

GCC is free software; you can redistribute it and/or modify
it under the terms of the GNU General Public License as published by
the Free Software Foundation; either version 3, or (at your option)
any later version.

GCC is distributed in the hope that it will be useful,
but WITHOUT ANY WARRANTY; without even the implied warranty of
MERCHANTABILITY or FITNESS FOR A PARTICULAR PURPOSE.  See the
GNU General Public License for more details.

You should have received a copy of the GNU General Public License
along with GCC; see the file COPYING3.  If not see
<http://www.gnu.org/licenses/>.  */

#include "config.h"
#include "system.h"
#include "coretypes.h"
#include "tm.h"
#include "tree.h"
#include "tm_p.h"
#include "target.h"
#include "basic-block.h"
#include "timevar.h"	/* for TV_ALIAS_STMT_WALK */
#include "ggc.h"
#include "langhooks.h"
#include "flags.h"
#include "function.h"
#include "tree-pretty-print.h"
#include "dumpfile.h"
#include "gimple.h"
#include "gimple-ssa.h"
#include "tree-ssanames.h"
#include "tree-dfa.h"
#include "tree-inline.h"
#include "params.h"
#include "vec.h"
#include "pointer-set.h"
#include "alloc-pool.h"
#include "tree-ssa-alias.h"
#include "ipa-reference.h"

/* Broad overview of how alias analysis on gimple works:

   Statements clobbering or using memory are linked through the
   virtual operand factored use-def chain.  The virtual operand
   is unique per function, its symbol is accessible via gimple_vop (cfun).
   Virtual operands are used for efficiently walking memory statements
   in the gimple IL and are useful for things like value-numbering as
   a generation count for memory references.

   SSA_NAME pointers may have associated points-to information
   accessible via the SSA_NAME_PTR_INFO macro.  Flow-insensitive
   points-to information is (re-)computed by the TODO_rebuild_alias
   pass manager todo.  Points-to information is also used for more
   precise tracking of call-clobbered and call-used variables and
   related disambiguations.

   This file contains functions for disambiguating memory references,
   the so called alias-oracle and tools for walking of the gimple IL.

   The main alias-oracle entry-points are

   bool stmt_may_clobber_ref_p (gimple, tree)

     This function queries if a statement may invalidate (parts of)
     the memory designated by the reference tree argument.

   bool ref_maybe_used_by_stmt_p (gimple, tree)

     This function queries if a statement may need (parts of) the
     memory designated by the reference tree argument.

   There are variants of these functions that only handle the call
   part of a statement, call_may_clobber_ref_p and ref_maybe_used_by_call_p.
   Note that these do not disambiguate against a possible call lhs.

   bool refs_may_alias_p (tree, tree)

     This function tries to disambiguate two reference trees.

   bool ptr_deref_may_alias_global_p (tree)

     This function queries if dereferencing a pointer variable may
     alias global memory.

   More low-level disambiguators are available and documented in
   this file.  Low-level disambiguators dealing with points-to
   information are in tree-ssa-structalias.c.  */


/* Query statistics for the different low-level disambiguators.
   A high-level query may trigger multiple of them.  */

static struct {
  unsigned HOST_WIDE_INT refs_may_alias_p_may_alias;
  unsigned HOST_WIDE_INT refs_may_alias_p_no_alias;
  unsigned HOST_WIDE_INT ref_maybe_used_by_call_p_may_alias;
  unsigned HOST_WIDE_INT ref_maybe_used_by_call_p_no_alias;
  unsigned HOST_WIDE_INT call_may_clobber_ref_p_may_alias;
  unsigned HOST_WIDE_INT call_may_clobber_ref_p_no_alias;
} alias_stats;

void
dump_alias_stats (FILE *s)
{
  fprintf (s, "\nAlias oracle query stats:\n");
  fprintf (s, "  refs_may_alias_p: "
	   HOST_WIDE_INT_PRINT_DEC" disambiguations, "
	   HOST_WIDE_INT_PRINT_DEC" queries\n",
	   alias_stats.refs_may_alias_p_no_alias,
	   alias_stats.refs_may_alias_p_no_alias
	   + alias_stats.refs_may_alias_p_may_alias);
  fprintf (s, "  ref_maybe_used_by_call_p: "
	   HOST_WIDE_INT_PRINT_DEC" disambiguations, "
	   HOST_WIDE_INT_PRINT_DEC" queries\n",
	   alias_stats.ref_maybe_used_by_call_p_no_alias,
	   alias_stats.refs_may_alias_p_no_alias
	   + alias_stats.ref_maybe_used_by_call_p_may_alias);
  fprintf (s, "  call_may_clobber_ref_p: "
	   HOST_WIDE_INT_PRINT_DEC" disambiguations, "
	   HOST_WIDE_INT_PRINT_DEC" queries\n",
	   alias_stats.call_may_clobber_ref_p_no_alias,
	   alias_stats.call_may_clobber_ref_p_no_alias
	   + alias_stats.call_may_clobber_ref_p_may_alias);
}


/* Return true, if dereferencing PTR may alias with a global variable.  */

bool
ptr_deref_may_alias_global_p (tree ptr)
{
  struct ptr_info_def *pi;

  /* If we end up with a pointer constant here that may point
     to global memory.  */
  if (TREE_CODE (ptr) != SSA_NAME)
    return true;

  pi = SSA_NAME_PTR_INFO (ptr);

  /* If we do not have points-to information for this variable,
     we have to punt.  */
  if (!pi)
    return true;

  /* ???  This does not use TBAA to prune globals ptr may not access.  */
  return pt_solution_includes_global (&pi->pt);
}

/* Return true if dereferencing PTR may alias DECL.
   The caller is responsible for applying TBAA to see if PTR
   may access DECL at all.  */

static bool
ptr_deref_may_alias_decl_p (tree ptr, tree decl)
{
  struct ptr_info_def *pi;

  /* Conversions are irrelevant for points-to information and
     data-dependence analysis can feed us those.  */
  STRIP_NOPS (ptr);

  /* Anything we do not explicilty handle aliases.  */
  if ((TREE_CODE (ptr) != SSA_NAME
       && TREE_CODE (ptr) != ADDR_EXPR
       && TREE_CODE (ptr) != POINTER_PLUS_EXPR)
      || !POINTER_TYPE_P (TREE_TYPE (ptr))
      || (TREE_CODE (decl) != VAR_DECL
	  && TREE_CODE (decl) != PARM_DECL
	  && TREE_CODE (decl) != RESULT_DECL))
    return true;

  /* Disregard pointer offsetting.  */
  if (TREE_CODE (ptr) == POINTER_PLUS_EXPR)
    {
      do
	{
	  ptr = TREE_OPERAND (ptr, 0);
	}
      while (TREE_CODE (ptr) == POINTER_PLUS_EXPR);
      return ptr_deref_may_alias_decl_p (ptr, decl);
    }

  /* ADDR_EXPR pointers either just offset another pointer or directly
     specify the pointed-to set.  */
  if (TREE_CODE (ptr) == ADDR_EXPR)
    {
      tree base = get_base_address (TREE_OPERAND (ptr, 0));
      if (base
	  && (TREE_CODE (base) == MEM_REF
	      || TREE_CODE (base) == TARGET_MEM_REF))
	ptr = TREE_OPERAND (base, 0);
      else if (base
	       && DECL_P (base))
	return base == decl;
      else if (base
	       && CONSTANT_CLASS_P (base))
	return false;
      else
	return true;
    }

  /* Non-aliased variables can not be pointed to.  */
  if (!may_be_aliased (decl))
    return false;

  /* If we do not have useful points-to information for this pointer
     we cannot disambiguate anything else.  */
  pi = SSA_NAME_PTR_INFO (ptr);
  if (!pi)
    return true;

  return pt_solution_includes (&pi->pt, decl);
}

/* Return true if dereferenced PTR1 and PTR2 may alias.
   The caller is responsible for applying TBAA to see if accesses
   through PTR1 and PTR2 may conflict at all.  */

bool
ptr_derefs_may_alias_p (tree ptr1, tree ptr2)
{
  struct ptr_info_def *pi1, *pi2;

  /* Conversions are irrelevant for points-to information and
     data-dependence analysis can feed us those.  */
  STRIP_NOPS (ptr1);
  STRIP_NOPS (ptr2);

  /* Disregard pointer offsetting.  */
  if (TREE_CODE (ptr1) == POINTER_PLUS_EXPR)
    {
      do
	{
	  ptr1 = TREE_OPERAND (ptr1, 0);
	}
      while (TREE_CODE (ptr1) == POINTER_PLUS_EXPR);
      return ptr_derefs_may_alias_p (ptr1, ptr2);
    }
  if (TREE_CODE (ptr2) == POINTER_PLUS_EXPR)
    {
      do
	{
	  ptr2 = TREE_OPERAND (ptr2, 0);
	}
      while (TREE_CODE (ptr2) == POINTER_PLUS_EXPR);
      return ptr_derefs_may_alias_p (ptr1, ptr2);
    }

  /* ADDR_EXPR pointers either just offset another pointer or directly
     specify the pointed-to set.  */
  if (TREE_CODE (ptr1) == ADDR_EXPR)
    {
      tree base = get_base_address (TREE_OPERAND (ptr1, 0));
      if (base
	  && (TREE_CODE (base) == MEM_REF
	      || TREE_CODE (base) == TARGET_MEM_REF))
	return ptr_derefs_may_alias_p (TREE_OPERAND (base, 0), ptr2);
      else if (base
	       && DECL_P (base))
	return ptr_deref_may_alias_decl_p (ptr2, base);
      else
	return true;
    }
  if (TREE_CODE (ptr2) == ADDR_EXPR)
    {
      tree base = get_base_address (TREE_OPERAND (ptr2, 0));
      if (base
	  && (TREE_CODE (base) == MEM_REF
	      || TREE_CODE (base) == TARGET_MEM_REF))
	return ptr_derefs_may_alias_p (ptr1, TREE_OPERAND (base, 0));
      else if (base
	       && DECL_P (base))
	return ptr_deref_may_alias_decl_p (ptr1, base);
      else
	return true;
    }

  /* From here we require SSA name pointers.  Anything else aliases.  */
  if (TREE_CODE (ptr1) != SSA_NAME
      || TREE_CODE (ptr2) != SSA_NAME
      || !POINTER_TYPE_P (TREE_TYPE (ptr1))
      || !POINTER_TYPE_P (TREE_TYPE (ptr2)))
    return true;

  /* We may end up with two empty points-to solutions for two same pointers.
     In this case we still want to say both pointers alias, so shortcut
     that here.  */
  if (ptr1 == ptr2)
    return true;

  /* If we do not have useful points-to information for either pointer
     we cannot disambiguate anything else.  */
  pi1 = SSA_NAME_PTR_INFO (ptr1);
  pi2 = SSA_NAME_PTR_INFO (ptr2);
  if (!pi1 || !pi2)
    return true;

  /* ???  This does not use TBAA to prune decls from the intersection
     that not both pointers may access.  */
  return pt_solutions_intersect (&pi1->pt, &pi2->pt);
}

/* Return true if dereferencing PTR may alias *REF.
   The caller is responsible for applying TBAA to see if PTR
   may access *REF at all.  */

static bool
ptr_deref_may_alias_ref_p_1 (tree ptr, ao_ref *ref)
{
  tree base = ao_ref_base (ref);

  if (TREE_CODE (base) == MEM_REF
      || TREE_CODE (base) == TARGET_MEM_REF)
    return ptr_derefs_may_alias_p (ptr, TREE_OPERAND (base, 0));
  else if (DECL_P (base))
    return ptr_deref_may_alias_decl_p (ptr, base);

  return true;
}

/* Return true whether REF may refer to global memory.  */

bool
ref_may_alias_global_p (tree ref)
{
  tree base = get_base_address (ref);
  if (DECL_P (base))
    return is_global_var (base);
  else if (TREE_CODE (base) == MEM_REF
	   || TREE_CODE (base) == TARGET_MEM_REF)
    return ptr_deref_may_alias_global_p (TREE_OPERAND (base, 0));
  return true;
}

/* Return true whether STMT may clobber global memory.  */

bool
stmt_may_clobber_global_p (gimple stmt)
{
  tree lhs;

  if (!gimple_vdef (stmt))
    return false;

  /* ???  We can ask the oracle whether an artificial pointer
     dereference with a pointer with points-to information covering
     all global memory (what about non-address taken memory?) maybe
     clobbered by this call.  As there is at the moment no convenient
     way of doing that without generating garbage do some manual
     checking instead.
     ???  We could make a NULL ao_ref argument to the various
     predicates special, meaning any global memory.  */

  switch (gimple_code (stmt))
    {
    case GIMPLE_ASSIGN:
      lhs = gimple_assign_lhs (stmt);
      return (TREE_CODE (lhs) != SSA_NAME
	      && ref_may_alias_global_p (lhs));
    case GIMPLE_CALL:
      return true;
    default:
      return true;
    }
}


/* Dump alias information on FILE.  */

void
dump_alias_info (FILE *file)
{
  unsigned i;
  const char *funcname
    = lang_hooks.decl_printable_name (current_function_decl, 2);
  tree var;

  fprintf (file, "\n\nAlias information for %s\n\n", funcname);

  fprintf (file, "Aliased symbols\n\n");

  FOR_EACH_LOCAL_DECL (cfun, i, var)
    {
      if (may_be_aliased (var))
	dump_variable (file, var);
    }

  fprintf (file, "\nCall clobber information\n");

  fprintf (file, "\nESCAPED");
  dump_points_to_solution (file, &cfun->gimple_df->escaped);

  fprintf (file, "\n\nFlow-insensitive points-to information\n\n");

  for (i = 1; i < num_ssa_names; i++)
    {
      tree ptr = ssa_name (i);
      struct ptr_info_def *pi;

      if (ptr == NULL_TREE
	  || !POINTER_TYPE_P (TREE_TYPE (ptr))
	  || SSA_NAME_IN_FREE_LIST (ptr))
	continue;

      pi = SSA_NAME_PTR_INFO (ptr);
      if (pi)
	dump_points_to_info_for (file, ptr);
    }

  fprintf (file, "\n");
}


/* Dump alias information on stderr.  */

DEBUG_FUNCTION void
debug_alias_info (void)
{
  dump_alias_info (stderr);
}


/* Dump the points-to set *PT into FILE.  */

void
dump_points_to_solution (FILE *file, struct pt_solution *pt)
{
  if (pt->anything)
    fprintf (file, ", points-to anything");

  if (pt->nonlocal)
    fprintf (file, ", points-to non-local");

  if (pt->escaped)
    fprintf (file, ", points-to escaped");

  if (pt->ipa_escaped)
    fprintf (file, ", points-to unit escaped");

  if (pt->null)
    fprintf (file, ", points-to NULL");

  if (pt->vars)
    {
      fprintf (file, ", points-to vars: ");
      dump_decl_set (file, pt->vars);
      if (pt->vars_contains_global)
	fprintf (file, " (includes global vars)");
    }
}


/* Unified dump function for pt_solution.  */

DEBUG_FUNCTION void
debug (pt_solution &ref)
{
  dump_points_to_solution (stderr, &ref);
}

DEBUG_FUNCTION void
debug (pt_solution *ptr)
{
  if (ptr)
    debug (*ptr);
  else
    fprintf (stderr, "<nil>\n");
}


/* Dump points-to information for SSA_NAME PTR into FILE.  */

void
dump_points_to_info_for (FILE *file, tree ptr)
{
  struct ptr_info_def *pi = SSA_NAME_PTR_INFO (ptr);

  print_generic_expr (file, ptr, dump_flags);

  if (pi)
    dump_points_to_solution (file, &pi->pt);
  else
    fprintf (file, ", points-to anything");

  fprintf (file, "\n");
}


/* Dump points-to information for VAR into stderr.  */

DEBUG_FUNCTION void
debug_points_to_info_for (tree var)
{
  dump_points_to_info_for (stderr, var);
}


/* Initializes the alias-oracle reference representation *R from REF.  */

void
ao_ref_init (ao_ref *r, tree ref)
{
  r->ref = ref;
  r->base = NULL_TREE;
  r->offset = 0;
  r->size = -1;
  r->max_size = -1;
  r->ref_alias_set = -1;
  r->base_alias_set = -1;
  r->volatile_p = ref ? TREE_THIS_VOLATILE (ref) : false;
}

/* Returns the base object of the memory reference *REF.  */

tree
ao_ref_base (ao_ref *ref)
{
  if (ref->base)
    return ref->base;
  ref->base = get_ref_base_and_extent (ref->ref, &ref->offset, &ref->size,
				       &ref->max_size);
  return ref->base;
}

/* Returns the base object alias set of the memory reference *REF.  */

static alias_set_type
ao_ref_base_alias_set (ao_ref *ref)
{
  tree base_ref;
  if (ref->base_alias_set != -1)
    return ref->base_alias_set;
  if (!ref->ref)
    return 0;
  base_ref = ref->ref;
  while (handled_component_p (base_ref))
    base_ref = TREE_OPERAND (base_ref, 0);
  ref->base_alias_set = get_alias_set (base_ref);
  return ref->base_alias_set;
}

/* Returns the reference alias set of the memory reference *REF.  */

alias_set_type
ao_ref_alias_set (ao_ref *ref)
{
  if (ref->ref_alias_set != -1)
    return ref->ref_alias_set;
  ref->ref_alias_set = get_alias_set (ref->ref);
  return ref->ref_alias_set;
}

/* Init an alias-oracle reference representation from a gimple pointer
   PTR and a gimple size SIZE in bytes.  If SIZE is NULL_TREE the the
   size is assumed to be unknown.  The access is assumed to be only
   to or after of the pointer target, not before it.  */

void
ao_ref_init_from_ptr_and_size (ao_ref *ref, tree ptr, tree size)
{
  HOST_WIDE_INT t1, t2, extra_offset = 0;
  ref->ref = NULL_TREE;
  if (TREE_CODE (ptr) == SSA_NAME)
    {
      gimple stmt = SSA_NAME_DEF_STMT (ptr);
      if (gimple_assign_single_p (stmt)
	  && gimple_assign_rhs_code (stmt) == ADDR_EXPR)
	ptr = gimple_assign_rhs1 (stmt);
      else if (is_gimple_assign (stmt)
	       && gimple_assign_rhs_code (stmt) == POINTER_PLUS_EXPR
	       && host_integerp (gimple_assign_rhs2 (stmt), 0)
	       && (t1 = int_cst_value (gimple_assign_rhs2 (stmt))) >= 0)
	{
	  ptr = gimple_assign_rhs1 (stmt);
	  extra_offset = BITS_PER_UNIT * t1;
	}
    }

  if (TREE_CODE (ptr) == ADDR_EXPR)
    ref->base = get_ref_base_and_extent (TREE_OPERAND (ptr, 0),
					 &ref->offset, &t1, &t2);
  else
    {
      ref->base = build2 (MEM_REF, char_type_node,
			  ptr, null_pointer_node);
      ref->offset = 0;
    }
  ref->offset += extra_offset;
  if (size
<<<<<<< HEAD
      && tree_fits_shwi_p (size)
      && tree_to_shwi (size) * 8 / 8 == tree_to_shwi (size))
    ref->max_size = ref->size = tree_to_shwi (size) * 8;
=======
      && host_integerp (size, 0)
      && TREE_INT_CST_LOW (size) * BITS_PER_UNIT / BITS_PER_UNIT
	 == TREE_INT_CST_LOW (size))
    ref->max_size = ref->size = TREE_INT_CST_LOW (size) * BITS_PER_UNIT;
>>>>>>> 8dd9f7ce
  else
    ref->max_size = ref->size = -1;
  ref->ref_alias_set = 0;
  ref->base_alias_set = 0;
  ref->volatile_p = false;
}

/* Return 1 if TYPE1 and TYPE2 are to be considered equivalent for the
   purpose of TBAA.  Return 0 if they are distinct and -1 if we cannot
   decide.  */

static inline int
same_type_for_tbaa (tree type1, tree type2)
{
  type1 = TYPE_MAIN_VARIANT (type1);
  type2 = TYPE_MAIN_VARIANT (type2);

  /* If we would have to do structural comparison bail out.  */
  if (TYPE_STRUCTURAL_EQUALITY_P (type1)
      || TYPE_STRUCTURAL_EQUALITY_P (type2))
    return -1;

  /* Compare the canonical types.  */
  if (TYPE_CANONICAL (type1) == TYPE_CANONICAL (type2))
    return 1;

  /* ??? Array types are not properly unified in all cases as we have
     spurious changes in the index types for example.  Removing this
     causes all sorts of problems with the Fortran frontend.  */
  if (TREE_CODE (type1) == ARRAY_TYPE
      && TREE_CODE (type2) == ARRAY_TYPE)
    return -1;

  /* ??? In Ada, an lvalue of an unconstrained type can be used to access an
     object of one of its constrained subtypes, e.g. when a function with an
     unconstrained parameter passed by reference is called on an object and
     inlined.  But, even in the case of a fixed size, type and subtypes are
     not equivalent enough as to share the same TYPE_CANONICAL, since this
     would mean that conversions between them are useless, whereas they are
     not (e.g. type and subtypes can have different modes).  So, in the end,
     they are only guaranteed to have the same alias set.  */
  if (get_alias_set (type1) == get_alias_set (type2))
    return -1;

  /* The types are known to be not equal.  */
  return 0;
}

/* Determine if the two component references REF1 and REF2 which are
   based on access types TYPE1 and TYPE2 and of which at least one is based
   on an indirect reference may alias.  REF2 is the only one that can
   be a decl in which case REF2_IS_DECL is true.
   REF1_ALIAS_SET, BASE1_ALIAS_SET, REF2_ALIAS_SET and BASE2_ALIAS_SET
   are the respective alias sets.  */

static bool
aliasing_component_refs_p (tree ref1,
			   alias_set_type ref1_alias_set,
			   alias_set_type base1_alias_set,
			   HOST_WIDE_INT offset1, HOST_WIDE_INT max_size1,
			   tree ref2,
			   alias_set_type ref2_alias_set,
			   alias_set_type base2_alias_set,
			   HOST_WIDE_INT offset2, HOST_WIDE_INT max_size2,
			   bool ref2_is_decl)
{
  /* If one reference is a component references through pointers try to find a
     common base and apply offset based disambiguation.  This handles
     for example
       struct A { int i; int j; } *q;
       struct B { struct A a; int k; } *p;
     disambiguating q->i and p->a.j.  */
  tree base1, base2;
  tree type1, type2;
  tree *refp;
  int same_p;

  /* Choose bases and base types to search for.  */
  base1 = ref1;
  while (handled_component_p (base1))
    base1 = TREE_OPERAND (base1, 0);
  type1 = TREE_TYPE (base1);
  base2 = ref2;
  while (handled_component_p (base2))
    base2 = TREE_OPERAND (base2, 0);
  type2 = TREE_TYPE (base2);

  /* Now search for the type1 in the access path of ref2.  This
     would be a common base for doing offset based disambiguation on.  */
  refp = &ref2;
  while (handled_component_p (*refp)
	 && same_type_for_tbaa (TREE_TYPE (*refp), type1) == 0)
    refp = &TREE_OPERAND (*refp, 0);
  same_p = same_type_for_tbaa (TREE_TYPE (*refp), type1);
  /* If we couldn't compare types we have to bail out.  */
  if (same_p == -1)
    return true;
  else if (same_p == 1)
    {
      HOST_WIDE_INT offadj, sztmp, msztmp;
      get_ref_base_and_extent (*refp, &offadj, &sztmp, &msztmp);
      offset2 -= offadj;
      get_ref_base_and_extent (base1, &offadj, &sztmp, &msztmp);
      offset1 -= offadj;
      return ranges_overlap_p (offset1, max_size1, offset2, max_size2);
    }
  /* If we didn't find a common base, try the other way around.  */
  refp = &ref1;
  while (handled_component_p (*refp)
	 && same_type_for_tbaa (TREE_TYPE (*refp), type2) == 0)
    refp = &TREE_OPERAND (*refp, 0);
  same_p = same_type_for_tbaa (TREE_TYPE (*refp), type2);
  /* If we couldn't compare types we have to bail out.  */
  if (same_p == -1)
    return true;
  else if (same_p == 1)
    {
      HOST_WIDE_INT offadj, sztmp, msztmp;
      get_ref_base_and_extent (*refp, &offadj, &sztmp, &msztmp);
      offset1 -= offadj;
      get_ref_base_and_extent (base2, &offadj, &sztmp, &msztmp);
      offset2 -= offadj;
      return ranges_overlap_p (offset1, max_size1, offset2, max_size2);
    }

  /* If we have two type access paths B1.path1 and B2.path2 they may
     only alias if either B1 is in B2.path2 or B2 is in B1.path1.
     But we can still have a path that goes B1.path1...B2.path2 with
     a part that we do not see.  So we can only disambiguate now
     if there is no B2 in the tail of path1 and no B1 on the
     tail of path2.  */
  if (base1_alias_set == ref2_alias_set
      || alias_set_subset_of (base1_alias_set, ref2_alias_set))
    return true;
  /* If this is ptr vs. decl then we know there is no ptr ... decl path.  */
  if (!ref2_is_decl)
    return (base2_alias_set == ref1_alias_set
	    || alias_set_subset_of (base2_alias_set, ref1_alias_set));
  return false;
}

/* Return true if we can determine that component references REF1 and REF2,
   that are within a common DECL, cannot overlap.  */

static bool
nonoverlapping_component_refs_of_decl_p (tree ref1, tree ref2)
{
  stack_vec<tree, 16> component_refs1;
  stack_vec<tree, 16> component_refs2;

  /* Create the stack of handled components for REF1.  */
  while (handled_component_p (ref1))
    {
      component_refs1.safe_push (ref1);
      ref1 = TREE_OPERAND (ref1, 0);
    }
  if (TREE_CODE (ref1) == MEM_REF)
    {
      if (!integer_zerop (TREE_OPERAND (ref1, 1)))
	goto may_overlap;
      ref1 = TREE_OPERAND (TREE_OPERAND (ref1, 0), 0);
    }

  /* Create the stack of handled components for REF2.  */
  while (handled_component_p (ref2))
    {
      component_refs2.safe_push (ref2);
      ref2 = TREE_OPERAND (ref2, 0);
    }
  if (TREE_CODE (ref2) == MEM_REF)
    {
      if (!integer_zerop (TREE_OPERAND (ref2, 1)))
	goto may_overlap;
      ref2 = TREE_OPERAND (TREE_OPERAND (ref2, 0), 0);
    }

  /* We must have the same base DECL.  */
  gcc_assert (ref1 == ref2);

  /* Pop the stacks in parallel and examine the COMPONENT_REFs of the same
     rank.  This is sufficient because we start from the same DECL and you
     cannot reference several fields at a time with COMPONENT_REFs (unlike
     with ARRAY_RANGE_REFs for arrays) so you always need the same number
     of them to access a sub-component, unless you're in a union, in which
     case the return value will precisely be false.  */
  while (true)
    {
      do
	{
	  if (component_refs1.is_empty ())
	    goto may_overlap;
	  ref1 = component_refs1.pop ();
	}
      while (!RECORD_OR_UNION_TYPE_P (TREE_TYPE (TREE_OPERAND (ref1, 0))));

      do
	{
	  if (component_refs2.is_empty ())
	     goto may_overlap;
	  ref2 = component_refs2.pop ();
	}
      while (!RECORD_OR_UNION_TYPE_P (TREE_TYPE (TREE_OPERAND (ref2, 0))));

      /* Beware of BIT_FIELD_REF.  */
      if (TREE_CODE (ref1) != COMPONENT_REF
	  || TREE_CODE (ref2) != COMPONENT_REF)
	goto may_overlap;

      tree field1 = TREE_OPERAND (ref1, 1);
      tree field2 = TREE_OPERAND (ref2, 1);

      /* ??? We cannot simply use the type of operand #0 of the refs here
	 as the Fortran compiler smuggles type punning into COMPONENT_REFs
	 for common blocks instead of using unions like everyone else.  */
      tree type1 = TYPE_MAIN_VARIANT (DECL_CONTEXT (field1));
      tree type2 = TYPE_MAIN_VARIANT (DECL_CONTEXT (field2));

      /* We cannot disambiguate fields in a union or qualified union.  */
      if (type1 != type2 || TREE_CODE (type1) != RECORD_TYPE)
	 goto may_overlap;

      /* Different fields of the same record type cannot overlap.
	 ??? Bitfields can overlap at RTL level so punt on them.  */
      if (field1 != field2)
	{
	  component_refs1.release ();
	  component_refs2.release ();
	  return !(DECL_BIT_FIELD (field1) && DECL_BIT_FIELD (field2));
	}
    }

may_overlap:
  component_refs1.release ();
  component_refs2.release ();
  return false;
}

/* Return true if two memory references based on the variables BASE1
   and BASE2 constrained to [OFFSET1, OFFSET1 + MAX_SIZE1) and
   [OFFSET2, OFFSET2 + MAX_SIZE2) may alias.  REF1 and REF2
   if non-NULL are the complete memory reference trees.  */

static bool
decl_refs_may_alias_p (tree ref1, tree base1,
		       HOST_WIDE_INT offset1, HOST_WIDE_INT max_size1,
		       tree ref2, tree base2,
		       HOST_WIDE_INT offset2, HOST_WIDE_INT max_size2)
{
  gcc_checking_assert (DECL_P (base1) && DECL_P (base2));

  /* If both references are based on different variables, they cannot alias.  */
  if (base1 != base2)
    return false;

  /* If both references are based on the same variable, they cannot alias if
     the accesses do not overlap.  */
  if (!ranges_overlap_p (offset1, max_size1, offset2, max_size2))
    return false;

  /* For components with variable position, the above test isn't sufficient,
     so we disambiguate component references manually.  */
  if (ref1 && ref2
      && handled_component_p (ref1) && handled_component_p (ref2)
      && nonoverlapping_component_refs_of_decl_p (ref1, ref2))
    return false;

  return true;     
}

/* Return true if an indirect reference based on *PTR1 constrained
   to [OFFSET1, OFFSET1 + MAX_SIZE1) may alias a variable based on BASE2
   constrained to [OFFSET2, OFFSET2 + MAX_SIZE2).  *PTR1 and BASE2 have
   the alias sets BASE1_ALIAS_SET and BASE2_ALIAS_SET which can be -1
   in which case they are computed on-demand.  REF1 and REF2
   if non-NULL are the complete memory reference trees.  */

static bool
indirect_ref_may_alias_decl_p (tree ref1 ATTRIBUTE_UNUSED, tree base1,
			       HOST_WIDE_INT offset1,
			       HOST_WIDE_INT max_size1 ATTRIBUTE_UNUSED,
			       alias_set_type ref1_alias_set,
			       alias_set_type base1_alias_set,
			       tree ref2 ATTRIBUTE_UNUSED, tree base2,
			       HOST_WIDE_INT offset2, HOST_WIDE_INT max_size2,
			       alias_set_type ref2_alias_set,
			       alias_set_type base2_alias_set, bool tbaa_p)
{
  tree ptr1;
  tree ptrtype1, dbase2;
  HOST_WIDE_INT offset1p = offset1, offset2p = offset2;
  HOST_WIDE_INT doffset1, doffset2;

  gcc_checking_assert ((TREE_CODE (base1) == MEM_REF
			|| TREE_CODE (base1) == TARGET_MEM_REF)
		       && DECL_P (base2));

  ptr1 = TREE_OPERAND (base1, 0);

  /* The offset embedded in MEM_REFs can be negative.  Bias them
     so that the resulting offset adjustment is positive.  */
  offset_int moff = mem_ref_offset (base1);
  moff = wi::lshift (moff, (BITS_PER_UNIT == 8
			    ? 3 : exact_log2 (BITS_PER_UNIT)));
  if (wi::neg_p (moff))
    offset2p += (-moff).to_short_addr ();
  else
    offset1p += moff.to_short_addr ();

  /* If only one reference is based on a variable, they cannot alias if
     the pointer access is beyond the extent of the variable access.
     (the pointer base cannot validly point to an offset less than zero
     of the variable).
     ???  IVOPTs creates bases that do not honor this restriction,
     so do not apply this optimization for TARGET_MEM_REFs.  */
  if (TREE_CODE (base1) != TARGET_MEM_REF
      && !ranges_overlap_p (MAX (0, offset1p), -1, offset2p, max_size2))
    return false;
  /* They also cannot alias if the pointer may not point to the decl.  */
  if (!ptr_deref_may_alias_decl_p (ptr1, base2))
    return false;

  /* Disambiguations that rely on strict aliasing rules follow.  */
  if (!flag_strict_aliasing || !tbaa_p)
    return true;

  ptrtype1 = TREE_TYPE (TREE_OPERAND (base1, 1));

  /* If the alias set for a pointer access is zero all bets are off.  */
  if (base1_alias_set == -1)
    base1_alias_set = get_deref_alias_set (ptrtype1);
  if (base1_alias_set == 0)
    return true;
  if (base2_alias_set == -1)
    base2_alias_set = get_alias_set (base2);

  /* When we are trying to disambiguate an access with a pointer dereference
     as base versus one with a decl as base we can use both the size
     of the decl and its dynamic type for extra disambiguation.
     ???  We do not know anything about the dynamic type of the decl
     other than that its alias-set contains base2_alias_set as a subset
     which does not help us here.  */
  /* As we know nothing useful about the dynamic type of the decl just
     use the usual conflict check rather than a subset test.
     ???  We could introduce -fvery-strict-aliasing when the language
     does not allow decls to have a dynamic type that differs from their
     static type.  Then we can check 
     !alias_set_subset_of (base1_alias_set, base2_alias_set) instead.  */
  if (base1_alias_set != base2_alias_set
      && !alias_sets_conflict_p (base1_alias_set, base2_alias_set))
    return false;
  /* If the size of the access relevant for TBAA through the pointer
     is bigger than the size of the decl we can't possibly access the
     decl via that pointer.  */
  if (DECL_SIZE (base2) && COMPLETE_TYPE_P (TREE_TYPE (ptrtype1))
      && TREE_CODE (DECL_SIZE (base2)) == INTEGER_CST
      && TREE_CODE (TYPE_SIZE (TREE_TYPE (ptrtype1))) == INTEGER_CST
      /* ???  This in turn may run afoul when a decl of type T which is
	 a member of union type U is accessed through a pointer to
	 type U and sizeof T is smaller than sizeof U.  */
      && TREE_CODE (TREE_TYPE (ptrtype1)) != UNION_TYPE
      && TREE_CODE (TREE_TYPE (ptrtype1)) != QUAL_UNION_TYPE
      && tree_int_cst_lt (DECL_SIZE (base2), TYPE_SIZE (TREE_TYPE (ptrtype1))))
    return false;

  if (!ref2)
    return true;

  /* If the decl is accessed via a MEM_REF, reconstruct the base
     we can use for TBAA and an appropriately adjusted offset.  */
  dbase2 = ref2;
  while (handled_component_p (dbase2))
    dbase2 = TREE_OPERAND (dbase2, 0);
  doffset1 = offset1;
  doffset2 = offset2;
  if (TREE_CODE (dbase2) == MEM_REF
      || TREE_CODE (dbase2) == TARGET_MEM_REF)
    {
      offset_int moff = mem_ref_offset (dbase2);
      moff = wi::lshift (moff, (BITS_PER_UNIT == 8
				? 3 : exact_log2 (BITS_PER_UNIT)));
      if (wi::neg_p (moff))
	doffset1 -= (-moff).to_short_addr ();
      else
	doffset2 -= moff.to_short_addr ();
    }

  /* If either reference is view-converted, give up now.  */
  if (same_type_for_tbaa (TREE_TYPE (base1), TREE_TYPE (ptrtype1)) != 1
      || same_type_for_tbaa (TREE_TYPE (dbase2), TREE_TYPE (base2)) != 1)
    return true;

  /* If both references are through the same type, they do not alias
     if the accesses do not overlap.  This does extra disambiguation
     for mixed/pointer accesses but requires strict aliasing.
     For MEM_REFs we require that the component-ref offset we computed
     is relative to the start of the type which we ensure by
     comparing rvalue and access type and disregarding the constant
     pointer offset.  */
  if ((TREE_CODE (base1) != TARGET_MEM_REF
       || (!TMR_INDEX (base1) && !TMR_INDEX2 (base1)))
      && same_type_for_tbaa (TREE_TYPE (base1), TREE_TYPE (dbase2)) == 1)
    return ranges_overlap_p (doffset1, max_size1, doffset2, max_size2);

  /* Do access-path based disambiguation.  */
  if (ref1 && ref2
      && (handled_component_p (ref1) || handled_component_p (ref2)))
    return aliasing_component_refs_p (ref1,
				      ref1_alias_set, base1_alias_set,
				      offset1, max_size1,
				      ref2,
				      ref2_alias_set, base2_alias_set,
				      offset2, max_size2, true);

  return true;
}

/* Return true if two indirect references based on *PTR1
   and *PTR2 constrained to [OFFSET1, OFFSET1 + MAX_SIZE1) and
   [OFFSET2, OFFSET2 + MAX_SIZE2) may alias.  *PTR1 and *PTR2 have
   the alias sets BASE1_ALIAS_SET and BASE2_ALIAS_SET which can be -1
   in which case they are computed on-demand.  REF1 and REF2
   if non-NULL are the complete memory reference trees. */

static bool
indirect_refs_may_alias_p (tree ref1 ATTRIBUTE_UNUSED, tree base1,
			   HOST_WIDE_INT offset1, HOST_WIDE_INT max_size1,
			   alias_set_type ref1_alias_set,
			   alias_set_type base1_alias_set,
			   tree ref2 ATTRIBUTE_UNUSED, tree base2,
			   HOST_WIDE_INT offset2, HOST_WIDE_INT max_size2,
			   alias_set_type ref2_alias_set,
			   alias_set_type base2_alias_set, bool tbaa_p)
{
  tree ptr1;
  tree ptr2;
  tree ptrtype1, ptrtype2;

  gcc_checking_assert ((TREE_CODE (base1) == MEM_REF
			|| TREE_CODE (base1) == TARGET_MEM_REF)
		       && (TREE_CODE (base2) == MEM_REF
			   || TREE_CODE (base2) == TARGET_MEM_REF));

  ptr1 = TREE_OPERAND (base1, 0);
  ptr2 = TREE_OPERAND (base2, 0);

  /* If both bases are based on pointers they cannot alias if they may not
     point to the same memory object or if they point to the same object
     and the accesses do not overlap.  */
  if ((!cfun || gimple_in_ssa_p (cfun))
      && operand_equal_p (ptr1, ptr2, 0)
      && (((TREE_CODE (base1) != TARGET_MEM_REF
	    || (!TMR_INDEX (base1) && !TMR_INDEX2 (base1)))
	   && (TREE_CODE (base2) != TARGET_MEM_REF
	       || (!TMR_INDEX (base2) && !TMR_INDEX2 (base2))))
	  || (TREE_CODE (base1) == TARGET_MEM_REF
	      && TREE_CODE (base2) == TARGET_MEM_REF
	      && (TMR_STEP (base1) == TMR_STEP (base2)
		  || (TMR_STEP (base1) && TMR_STEP (base2)
		      && operand_equal_p (TMR_STEP (base1),
					  TMR_STEP (base2), 0)))
	      && (TMR_INDEX (base1) == TMR_INDEX (base2)
		  || (TMR_INDEX (base1) && TMR_INDEX (base2)
		      && operand_equal_p (TMR_INDEX (base1),
					  TMR_INDEX (base2), 0)))
	      && (TMR_INDEX2 (base1) == TMR_INDEX2 (base2)
		  || (TMR_INDEX2 (base1) && TMR_INDEX2 (base2)
		      && operand_equal_p (TMR_INDEX2 (base1),
					  TMR_INDEX2 (base2), 0))))))
    {
      offset_int moff;
      /* The offset embedded in MEM_REFs can be negative.  Bias them
	 so that the resulting offset adjustment is positive.  */
      moff = mem_ref_offset (base1);
      moff = wi::lshift (moff, (BITS_PER_UNIT == 8
				? 3 : exact_log2 (BITS_PER_UNIT)));
      if (wi::neg_p (moff))
	offset2 += (-moff).to_short_addr ();
      else
	offset1 += moff.to_shwi ();
      moff = mem_ref_offset (base2);
      moff = wi::lshift (moff, (BITS_PER_UNIT == 8
				? 3 : exact_log2 (BITS_PER_UNIT)));
      if (wi::neg_p (moff))
	offset1 += (-moff).to_short_addr ();
      else
	offset2 += moff.to_short_addr ();
      return ranges_overlap_p (offset1, max_size1, offset2, max_size2);
    }
  if (!ptr_derefs_may_alias_p (ptr1, ptr2))
    return false;

  /* Disambiguations that rely on strict aliasing rules follow.  */
  if (!flag_strict_aliasing || !tbaa_p)
    return true;

  ptrtype1 = TREE_TYPE (TREE_OPERAND (base1, 1));
  ptrtype2 = TREE_TYPE (TREE_OPERAND (base2, 1));

  /* If the alias set for a pointer access is zero all bets are off.  */
  if (base1_alias_set == -1)
    base1_alias_set = get_deref_alias_set (ptrtype1);
  if (base1_alias_set == 0)
    return true;
  if (base2_alias_set == -1)
    base2_alias_set = get_deref_alias_set (ptrtype2);
  if (base2_alias_set == 0)
    return true;

  /* If both references are through the same type, they do not alias
     if the accesses do not overlap.  This does extra disambiguation
     for mixed/pointer accesses but requires strict aliasing.  */
  if ((TREE_CODE (base1) != TARGET_MEM_REF
       || (!TMR_INDEX (base1) && !TMR_INDEX2 (base1)))
      && (TREE_CODE (base2) != TARGET_MEM_REF
	  || (!TMR_INDEX (base2) && !TMR_INDEX2 (base2)))
      && same_type_for_tbaa (TREE_TYPE (base1), TREE_TYPE (ptrtype1)) == 1
      && same_type_for_tbaa (TREE_TYPE (base2), TREE_TYPE (ptrtype2)) == 1
      && same_type_for_tbaa (TREE_TYPE (ptrtype1),
			     TREE_TYPE (ptrtype2)) == 1)
    return ranges_overlap_p (offset1, max_size1, offset2, max_size2);

  /* Do type-based disambiguation.  */
  if (base1_alias_set != base2_alias_set
      && !alias_sets_conflict_p (base1_alias_set, base2_alias_set))
    return false;

  /* Do access-path based disambiguation.  */
  if (ref1 && ref2
      && (handled_component_p (ref1) || handled_component_p (ref2))
      && same_type_for_tbaa (TREE_TYPE (base1), TREE_TYPE (ptrtype1)) == 1
      && same_type_for_tbaa (TREE_TYPE (base2), TREE_TYPE (ptrtype2)) == 1)
    return aliasing_component_refs_p (ref1,
				      ref1_alias_set, base1_alias_set,
				      offset1, max_size1,
				      ref2,
				      ref2_alias_set, base2_alias_set,
				      offset2, max_size2, false);

  return true;
}

/* Return true, if the two memory references REF1 and REF2 may alias.  */

bool
refs_may_alias_p_1 (ao_ref *ref1, ao_ref *ref2, bool tbaa_p)
{
  tree base1, base2;
  HOST_WIDE_INT offset1 = 0, offset2 = 0;
  HOST_WIDE_INT max_size1 = -1, max_size2 = -1;
  bool var1_p, var2_p, ind1_p, ind2_p;

  gcc_checking_assert ((!ref1->ref
			|| TREE_CODE (ref1->ref) == SSA_NAME
			|| DECL_P (ref1->ref)
			|| TREE_CODE (ref1->ref) == STRING_CST
			|| handled_component_p (ref1->ref)
			|| TREE_CODE (ref1->ref) == MEM_REF
			|| TREE_CODE (ref1->ref) == TARGET_MEM_REF)
		       && (!ref2->ref
			   || TREE_CODE (ref2->ref) == SSA_NAME
			   || DECL_P (ref2->ref)
			   || TREE_CODE (ref2->ref) == STRING_CST
			   || handled_component_p (ref2->ref)
			   || TREE_CODE (ref2->ref) == MEM_REF
			   || TREE_CODE (ref2->ref) == TARGET_MEM_REF));

  /* Decompose the references into their base objects and the access.  */
  base1 = ao_ref_base (ref1);
  offset1 = ref1->offset;
  max_size1 = ref1->max_size;
  base2 = ao_ref_base (ref2);
  offset2 = ref2->offset;
  max_size2 = ref2->max_size;

  /* We can end up with registers or constants as bases for example from
     *D.1663_44 = VIEW_CONVERT_EXPR<struct DB_LSN>(__tmp$B0F64_59);
     which is seen as a struct copy.  */
  if (TREE_CODE (base1) == SSA_NAME
      || TREE_CODE (base1) == CONST_DECL
      || TREE_CODE (base1) == CONSTRUCTOR
      || TREE_CODE (base1) == ADDR_EXPR
      || CONSTANT_CLASS_P (base1)
      || TREE_CODE (base2) == SSA_NAME
      || TREE_CODE (base2) == CONST_DECL
      || TREE_CODE (base2) == CONSTRUCTOR
      || TREE_CODE (base2) == ADDR_EXPR
      || CONSTANT_CLASS_P (base2))
    return false;

  /* We can end up referring to code via function and label decls.
     As we likely do not properly track code aliases conservatively
     bail out.  */
  if (TREE_CODE (base1) == FUNCTION_DECL
      || TREE_CODE (base1) == LABEL_DECL
      || TREE_CODE (base2) == FUNCTION_DECL
      || TREE_CODE (base2) == LABEL_DECL)
    return true;

  /* Two volatile accesses always conflict.  */
  if (ref1->volatile_p
      && ref2->volatile_p)
    return true;

  /* Defer to simple offset based disambiguation if we have
     references based on two decls.  Do this before defering to
     TBAA to handle must-alias cases in conformance with the
     GCC extension of allowing type-punning through unions.  */
  var1_p = DECL_P (base1);
  var2_p = DECL_P (base2);
  if (var1_p && var2_p)
    return decl_refs_may_alias_p (ref1->ref, base1, offset1, max_size1,
				  ref2->ref, base2, offset2, max_size2);

  ind1_p = (TREE_CODE (base1) == MEM_REF
	    || TREE_CODE (base1) == TARGET_MEM_REF);
  ind2_p = (TREE_CODE (base2) == MEM_REF
	    || TREE_CODE (base2) == TARGET_MEM_REF);

  /* Canonicalize the pointer-vs-decl case.  */
  if (ind1_p && var2_p)
    {
      HOST_WIDE_INT tmp1;
      tree tmp2;
      ao_ref *tmp3;
      tmp1 = offset1; offset1 = offset2; offset2 = tmp1;
      tmp1 = max_size1; max_size1 = max_size2; max_size2 = tmp1;
      tmp2 = base1; base1 = base2; base2 = tmp2;
      tmp3 = ref1; ref1 = ref2; ref2 = tmp3;
      var1_p = true;
      ind1_p = false;
      var2_p = false;
      ind2_p = true;
    }

  /* First defer to TBAA if possible.  */
  if (tbaa_p
      && flag_strict_aliasing
      && !alias_sets_conflict_p (ao_ref_alias_set (ref1),
				 ao_ref_alias_set (ref2)))
    return false;

  /* Dispatch to the pointer-vs-decl or pointer-vs-pointer disambiguators.  */
  if (var1_p && ind2_p)
    return indirect_ref_may_alias_decl_p (ref2->ref, base2,
					  offset2, max_size2,
					  ao_ref_alias_set (ref2), -1,
					  ref1->ref, base1,
					  offset1, max_size1,
					  ao_ref_alias_set (ref1),
					  ao_ref_base_alias_set (ref1),
					  tbaa_p);
  else if (ind1_p && ind2_p)
    return indirect_refs_may_alias_p (ref1->ref, base1,
				      offset1, max_size1,
				      ao_ref_alias_set (ref1), -1,
				      ref2->ref, base2,
				      offset2, max_size2,
				      ao_ref_alias_set (ref2), -1,
				      tbaa_p);

  /* We really do not want to end up here, but returning true is safe.  */
#ifdef ENABLE_CHECKING
  gcc_unreachable ();
#else
  return true;
#endif
}

bool
refs_may_alias_p (tree ref1, tree ref2)
{
  ao_ref r1, r2;
  bool res;
  ao_ref_init (&r1, ref1);
  ao_ref_init (&r2, ref2);
  res = refs_may_alias_p_1 (&r1, &r2, true);
  if (res)
    ++alias_stats.refs_may_alias_p_may_alias;
  else
    ++alias_stats.refs_may_alias_p_no_alias;
  return res;
}

/* Returns true if there is a anti-dependence for the STORE that
   executes after the LOAD.  */

bool
refs_anti_dependent_p (tree load, tree store)
{
  ao_ref r1, r2;
  ao_ref_init (&r1, load);
  ao_ref_init (&r2, store);
  return refs_may_alias_p_1 (&r1, &r2, false);
}

/* Returns true if there is a output dependence for the stores
   STORE1 and STORE2.  */

bool
refs_output_dependent_p (tree store1, tree store2)
{
  ao_ref r1, r2;
  ao_ref_init (&r1, store1);
  ao_ref_init (&r2, store2);
  return refs_may_alias_p_1 (&r1, &r2, false);
}

/* If the call CALL may use the memory reference REF return true,
   otherwise return false.  */

static bool
ref_maybe_used_by_call_p_1 (gimple call, ao_ref *ref)
{
  tree base, callee;
  unsigned i;
  int flags = gimple_call_flags (call);

  /* Const functions without a static chain do not implicitly use memory.  */
  if (!gimple_call_chain (call)
      && (flags & (ECF_CONST|ECF_NOVOPS)))
    goto process_args;

  base = ao_ref_base (ref);
  if (!base)
    return true;

  /* A call that is not without side-effects might involve volatile
     accesses and thus conflicts with all other volatile accesses.  */
  if (ref->volatile_p)
    return true;

  /* If the reference is based on a decl that is not aliased the call
     cannot possibly use it.  */
  if (DECL_P (base)
      && !may_be_aliased (base)
      /* But local statics can be used through recursion.  */
      && !is_global_var (base))
    goto process_args;

  callee = gimple_call_fndecl (call);

  /* Handle those builtin functions explicitly that do not act as
     escape points.  See tree-ssa-structalias.c:find_func_aliases
     for the list of builtins we might need to handle here.  */
  if (callee != NULL_TREE
      && DECL_BUILT_IN_CLASS (callee) == BUILT_IN_NORMAL)
    switch (DECL_FUNCTION_CODE (callee))
      {
	/* All the following functions read memory pointed to by
	   their second argument.  strcat/strncat additionally
	   reads memory pointed to by the first argument.  */
	case BUILT_IN_STRCAT:
	case BUILT_IN_STRNCAT:
	  {
	    ao_ref dref;
	    ao_ref_init_from_ptr_and_size (&dref,
					   gimple_call_arg (call, 0),
					   NULL_TREE);
	    if (refs_may_alias_p_1 (&dref, ref, false))
	      return true;
	  }
	  /* FALLTHRU */
	case BUILT_IN_STRCPY:
	case BUILT_IN_STRNCPY:
	case BUILT_IN_MEMCPY:
	case BUILT_IN_MEMMOVE:
	case BUILT_IN_MEMPCPY:
	case BUILT_IN_STPCPY:
	case BUILT_IN_STPNCPY:
	case BUILT_IN_TM_MEMCPY:
	case BUILT_IN_TM_MEMMOVE:
	  {
	    ao_ref dref;
	    tree size = NULL_TREE;
	    if (gimple_call_num_args (call) == 3)
	      size = gimple_call_arg (call, 2);
	    ao_ref_init_from_ptr_and_size (&dref,
					   gimple_call_arg (call, 1),
					   size);
	    return refs_may_alias_p_1 (&dref, ref, false);
	  }
	case BUILT_IN_STRCAT_CHK:
	case BUILT_IN_STRNCAT_CHK:
	  {
	    ao_ref dref;
	    ao_ref_init_from_ptr_and_size (&dref,
					   gimple_call_arg (call, 0),
					   NULL_TREE);
	    if (refs_may_alias_p_1 (&dref, ref, false))
	      return true;
	  }
	  /* FALLTHRU */
	case BUILT_IN_STRCPY_CHK:
	case BUILT_IN_STRNCPY_CHK:
	case BUILT_IN_MEMCPY_CHK:
	case BUILT_IN_MEMMOVE_CHK:
	case BUILT_IN_MEMPCPY_CHK:
	case BUILT_IN_STPCPY_CHK:
	case BUILT_IN_STPNCPY_CHK:
	  {
	    ao_ref dref;
	    tree size = NULL_TREE;
	    if (gimple_call_num_args (call) == 4)
	      size = gimple_call_arg (call, 2);
	    ao_ref_init_from_ptr_and_size (&dref,
					   gimple_call_arg (call, 1),
					   size);
	    return refs_may_alias_p_1 (&dref, ref, false);
	  }
	case BUILT_IN_BCOPY:
	  {
	    ao_ref dref;
	    tree size = gimple_call_arg (call, 2);
	    ao_ref_init_from_ptr_and_size (&dref,
					   gimple_call_arg (call, 0),
					   size);
	    return refs_may_alias_p_1 (&dref, ref, false);
	  }

	/* The following functions read memory pointed to by their
	   first argument.  */
	CASE_BUILT_IN_TM_LOAD (1):
	CASE_BUILT_IN_TM_LOAD (2):
	CASE_BUILT_IN_TM_LOAD (4):
	CASE_BUILT_IN_TM_LOAD (8):
	CASE_BUILT_IN_TM_LOAD (FLOAT):
	CASE_BUILT_IN_TM_LOAD (DOUBLE):
	CASE_BUILT_IN_TM_LOAD (LDOUBLE):
	CASE_BUILT_IN_TM_LOAD (M64):
	CASE_BUILT_IN_TM_LOAD (M128):
	CASE_BUILT_IN_TM_LOAD (M256):
	case BUILT_IN_TM_LOG:
	case BUILT_IN_TM_LOG_1:
	case BUILT_IN_TM_LOG_2:
	case BUILT_IN_TM_LOG_4:
	case BUILT_IN_TM_LOG_8:
	case BUILT_IN_TM_LOG_FLOAT:
	case BUILT_IN_TM_LOG_DOUBLE:
	case BUILT_IN_TM_LOG_LDOUBLE:
	case BUILT_IN_TM_LOG_M64:
	case BUILT_IN_TM_LOG_M128:
	case BUILT_IN_TM_LOG_M256:
	  return ptr_deref_may_alias_ref_p_1 (gimple_call_arg (call, 0), ref);

	/* These read memory pointed to by the first argument.  */
	case BUILT_IN_STRDUP:
	case BUILT_IN_STRNDUP:
	  {
	    ao_ref dref;
	    tree size = NULL_TREE;
	    if (gimple_call_num_args (call) == 2)
	      size = gimple_call_arg (call, 1);
	    ao_ref_init_from_ptr_and_size (&dref,
					   gimple_call_arg (call, 0),
					   size);
	    return refs_may_alias_p_1 (&dref, ref, false);
	  }
	/* These read memory pointed to by the first argument.  */
	case BUILT_IN_INDEX:
	case BUILT_IN_STRCHR:
	case BUILT_IN_STRRCHR:
	  {
	    ao_ref dref;
	    ao_ref_init_from_ptr_and_size (&dref,
					   gimple_call_arg (call, 0),
					   NULL_TREE);
	    return refs_may_alias_p_1 (&dref, ref, false);
	  }
	/* These read memory pointed to by the first argument with size
	   in the third argument.  */
	case BUILT_IN_MEMCHR:
	  {
	    ao_ref dref;
	    ao_ref_init_from_ptr_and_size (&dref,
					   gimple_call_arg (call, 0),
					   gimple_call_arg (call, 2));
	    return refs_may_alias_p_1 (&dref, ref, false);
	  }
	/* These read memory pointed to by the first and second arguments.  */
	case BUILT_IN_STRSTR:
	case BUILT_IN_STRPBRK:
	  {
	    ao_ref dref;
	    ao_ref_init_from_ptr_and_size (&dref,
					   gimple_call_arg (call, 0),
					   NULL_TREE);
	    if (refs_may_alias_p_1 (&dref, ref, false))
	      return true;
	    ao_ref_init_from_ptr_and_size (&dref,
					   gimple_call_arg (call, 1),
					   NULL_TREE);
	    return refs_may_alias_p_1 (&dref, ref, false);
	  }

	/* The following builtins do not read from memory.  */
	case BUILT_IN_FREE:
	case BUILT_IN_MALLOC:
	case BUILT_IN_CALLOC:
	case BUILT_IN_ALLOCA:
	case BUILT_IN_ALLOCA_WITH_ALIGN:
	case BUILT_IN_STACK_SAVE:
	case BUILT_IN_STACK_RESTORE:
	case BUILT_IN_MEMSET:
	case BUILT_IN_TM_MEMSET:
	case BUILT_IN_MEMSET_CHK:
	case BUILT_IN_FREXP:
	case BUILT_IN_FREXPF:
	case BUILT_IN_FREXPL:
	case BUILT_IN_GAMMA_R:
	case BUILT_IN_GAMMAF_R:
	case BUILT_IN_GAMMAL_R:
	case BUILT_IN_LGAMMA_R:
	case BUILT_IN_LGAMMAF_R:
	case BUILT_IN_LGAMMAL_R:
	case BUILT_IN_MODF:
	case BUILT_IN_MODFF:
	case BUILT_IN_MODFL:
	case BUILT_IN_REMQUO:
	case BUILT_IN_REMQUOF:
	case BUILT_IN_REMQUOL:
	case BUILT_IN_SINCOS:
	case BUILT_IN_SINCOSF:
	case BUILT_IN_SINCOSL:
	case BUILT_IN_ASSUME_ALIGNED:
	case BUILT_IN_VA_END:
	  return false;
	/* __sync_* builtins and some OpenMP builtins act as threading
	   barriers.  */
#undef DEF_SYNC_BUILTIN
#define DEF_SYNC_BUILTIN(ENUM, NAME, TYPE, ATTRS) case ENUM:
#include "sync-builtins.def"
#undef DEF_SYNC_BUILTIN
	case BUILT_IN_GOMP_ATOMIC_START:
	case BUILT_IN_GOMP_ATOMIC_END:
	case BUILT_IN_GOMP_BARRIER:
	case BUILT_IN_GOMP_BARRIER_CANCEL:
	case BUILT_IN_GOMP_TASKWAIT:
	case BUILT_IN_GOMP_TASKGROUP_END:
	case BUILT_IN_GOMP_CRITICAL_START:
	case BUILT_IN_GOMP_CRITICAL_END:
	case BUILT_IN_GOMP_CRITICAL_NAME_START:
	case BUILT_IN_GOMP_CRITICAL_NAME_END:
	case BUILT_IN_GOMP_LOOP_END:
	case BUILT_IN_GOMP_LOOP_END_CANCEL:
	case BUILT_IN_GOMP_ORDERED_START:
	case BUILT_IN_GOMP_ORDERED_END:
	case BUILT_IN_GOMP_SECTIONS_END:
	case BUILT_IN_GOMP_SECTIONS_END_CANCEL:
	case BUILT_IN_GOMP_SINGLE_COPY_START:
	case BUILT_IN_GOMP_SINGLE_COPY_END:
	  return true;

	default:
	  /* Fallthru to general call handling.  */;
      }

  /* Check if base is a global static variable that is not read
     by the function.  */
  if (callee != NULL_TREE
      && TREE_CODE (base) == VAR_DECL
      && TREE_STATIC (base))
    {
      struct cgraph_node *node = cgraph_get_node (callee);
      bitmap not_read;

      /* FIXME: Callee can be an OMP builtin that does not have a call graph
	 node yet.  We should enforce that there are nodes for all decls in the
	 IL and remove this check instead.  */
      if (node
	  && (not_read = ipa_reference_get_not_read_global (node))
	  && bitmap_bit_p (not_read, DECL_UID (base)))
	goto process_args;
    }

  /* Check if the base variable is call-used.  */
  if (DECL_P (base))
    {
      if (pt_solution_includes (gimple_call_use_set (call), base))
	return true;
    }
  else if ((TREE_CODE (base) == MEM_REF
	    || TREE_CODE (base) == TARGET_MEM_REF)
	   && TREE_CODE (TREE_OPERAND (base, 0)) == SSA_NAME)
    {
      struct ptr_info_def *pi = SSA_NAME_PTR_INFO (TREE_OPERAND (base, 0));
      if (!pi)
	return true;

      if (pt_solutions_intersect (gimple_call_use_set (call), &pi->pt))
	return true;
    }
  else
    return true;

  /* Inspect call arguments for passed-by-value aliases.  */
process_args:
  for (i = 0; i < gimple_call_num_args (call); ++i)
    {
      tree op = gimple_call_arg (call, i);
      int flags = gimple_call_arg_flags (call, i);

      if (flags & EAF_UNUSED)
	continue;

      if (TREE_CODE (op) == WITH_SIZE_EXPR)
	op = TREE_OPERAND (op, 0);

      if (TREE_CODE (op) != SSA_NAME
	  && !is_gimple_min_invariant (op))
	{
	  ao_ref r;
	  ao_ref_init (&r, op);
	  if (refs_may_alias_p_1 (&r, ref, true))
	    return true;
	}
    }

  return false;
}

static bool
ref_maybe_used_by_call_p (gimple call, tree ref)
{
  ao_ref r;
  bool res;
  ao_ref_init (&r, ref);
  res = ref_maybe_used_by_call_p_1 (call, &r);
  if (res)
    ++alias_stats.ref_maybe_used_by_call_p_may_alias;
  else
    ++alias_stats.ref_maybe_used_by_call_p_no_alias;
  return res;
}


/* If the statement STMT may use the memory reference REF return
   true, otherwise return false.  */

bool
ref_maybe_used_by_stmt_p (gimple stmt, tree ref)
{
  if (is_gimple_assign (stmt))
    {
      tree rhs;

      /* All memory assign statements are single.  */
      if (!gimple_assign_single_p (stmt))
	return false;

      rhs = gimple_assign_rhs1 (stmt);
      if (is_gimple_reg (rhs)
	  || is_gimple_min_invariant (rhs)
	  || gimple_assign_rhs_code (stmt) == CONSTRUCTOR)
	return false;

      return refs_may_alias_p (rhs, ref);
    }
  else if (is_gimple_call (stmt))
    return ref_maybe_used_by_call_p (stmt, ref);
  else if (gimple_code (stmt) == GIMPLE_RETURN)
    {
      tree retval = gimple_return_retval (stmt);
      tree base;
      if (retval
	  && TREE_CODE (retval) != SSA_NAME
	  && !is_gimple_min_invariant (retval)
	  && refs_may_alias_p (retval, ref))
	return true;
      /* If ref escapes the function then the return acts as a use.  */
      base = get_base_address (ref);
      if (!base)
	;
      else if (DECL_P (base))
	return is_global_var (base);
      else if (TREE_CODE (base) == MEM_REF
	       || TREE_CODE (base) == TARGET_MEM_REF)
	return ptr_deref_may_alias_global_p (TREE_OPERAND (base, 0));
      return false;
    }

  return true;
}

/* If the call in statement CALL may clobber the memory reference REF
   return true, otherwise return false.  */

static bool
call_may_clobber_ref_p_1 (gimple call, ao_ref *ref)
{
  tree base;
  tree callee;

  /* If the call is pure or const it cannot clobber anything.  */
  if (gimple_call_flags (call)
      & (ECF_PURE|ECF_CONST|ECF_LOOPING_CONST_OR_PURE|ECF_NOVOPS))
    return false;

  base = ao_ref_base (ref);
  if (!base)
    return true;

  if (TREE_CODE (base) == SSA_NAME
      || CONSTANT_CLASS_P (base))
    return false;

  /* A call that is not without side-effects might involve volatile
     accesses and thus conflicts with all other volatile accesses.  */
  if (ref->volatile_p)
    return true;

  /* If the reference is based on a decl that is not aliased the call
     cannot possibly clobber it.  */
  if (DECL_P (base)
      && !may_be_aliased (base)
      /* But local non-readonly statics can be modified through recursion
         or the call may implement a threading barrier which we must
	 treat as may-def.  */
      && (TREE_READONLY (base)
	  || !is_global_var (base)))
    return false;

  callee = gimple_call_fndecl (call);

  /* Handle those builtin functions explicitly that do not act as
     escape points.  See tree-ssa-structalias.c:find_func_aliases
     for the list of builtins we might need to handle here.  */
  if (callee != NULL_TREE
      && DECL_BUILT_IN_CLASS (callee) == BUILT_IN_NORMAL)
    switch (DECL_FUNCTION_CODE (callee))
      {
	/* All the following functions clobber memory pointed to by
	   their first argument.  */
	case BUILT_IN_STRCPY:
	case BUILT_IN_STRNCPY:
	case BUILT_IN_MEMCPY:
	case BUILT_IN_MEMMOVE:
	case BUILT_IN_MEMPCPY:
	case BUILT_IN_STPCPY:
	case BUILT_IN_STPNCPY:
	case BUILT_IN_STRCAT:
	case BUILT_IN_STRNCAT:
	case BUILT_IN_MEMSET:
	case BUILT_IN_TM_MEMSET:
	CASE_BUILT_IN_TM_STORE (1):
	CASE_BUILT_IN_TM_STORE (2):
	CASE_BUILT_IN_TM_STORE (4):
	CASE_BUILT_IN_TM_STORE (8):
	CASE_BUILT_IN_TM_STORE (FLOAT):
	CASE_BUILT_IN_TM_STORE (DOUBLE):
	CASE_BUILT_IN_TM_STORE (LDOUBLE):
	CASE_BUILT_IN_TM_STORE (M64):
	CASE_BUILT_IN_TM_STORE (M128):
	CASE_BUILT_IN_TM_STORE (M256):
	case BUILT_IN_TM_MEMCPY:
	case BUILT_IN_TM_MEMMOVE:
	  {
	    ao_ref dref;
	    tree size = NULL_TREE;
	    /* Don't pass in size for strncat, as the maximum size
	       is strlen (dest) + n + 1 instead of n, resp.
	       n + 1 at dest + strlen (dest), but strlen (dest) isn't
	       known.  */
	    if (gimple_call_num_args (call) == 3
		&& DECL_FUNCTION_CODE (callee) != BUILT_IN_STRNCAT)
	      size = gimple_call_arg (call, 2);
	    ao_ref_init_from_ptr_and_size (&dref,
					   gimple_call_arg (call, 0),
					   size);
	    return refs_may_alias_p_1 (&dref, ref, false);
	  }
	case BUILT_IN_STRCPY_CHK:
	case BUILT_IN_STRNCPY_CHK:
	case BUILT_IN_MEMCPY_CHK:
	case BUILT_IN_MEMMOVE_CHK:
	case BUILT_IN_MEMPCPY_CHK:
	case BUILT_IN_STPCPY_CHK:
	case BUILT_IN_STPNCPY_CHK:
	case BUILT_IN_STRCAT_CHK:
	case BUILT_IN_STRNCAT_CHK:
	case BUILT_IN_MEMSET_CHK:
	  {
	    ao_ref dref;
	    tree size = NULL_TREE;
	    /* Don't pass in size for __strncat_chk, as the maximum size
	       is strlen (dest) + n + 1 instead of n, resp.
	       n + 1 at dest + strlen (dest), but strlen (dest) isn't
	       known.  */
	    if (gimple_call_num_args (call) == 4
		&& DECL_FUNCTION_CODE (callee) != BUILT_IN_STRNCAT_CHK)
	      size = gimple_call_arg (call, 2);
	    ao_ref_init_from_ptr_and_size (&dref,
					   gimple_call_arg (call, 0),
					   size);
	    return refs_may_alias_p_1 (&dref, ref, false);
	  }
	case BUILT_IN_BCOPY:
	  {
	    ao_ref dref;
	    tree size = gimple_call_arg (call, 2);
	    ao_ref_init_from_ptr_and_size (&dref,
					   gimple_call_arg (call, 1),
					   size);
	    return refs_may_alias_p_1 (&dref, ref, false);
	  }
	/* Allocating memory does not have any side-effects apart from
	   being the definition point for the pointer.  */
	case BUILT_IN_MALLOC:
	case BUILT_IN_CALLOC:
	case BUILT_IN_STRDUP:
	case BUILT_IN_STRNDUP:
	  /* Unix98 specifies that errno is set on allocation failure.  */
	  if (flag_errno_math
	      && targetm.ref_may_alias_errno (ref))
	    return true;
	  return false;
	case BUILT_IN_STACK_SAVE:
	case BUILT_IN_ALLOCA:
	case BUILT_IN_ALLOCA_WITH_ALIGN:
	case BUILT_IN_ASSUME_ALIGNED:
	  return false;
	/* Freeing memory kills the pointed-to memory.  More importantly
	   the call has to serve as a barrier for moving loads and stores
	   across it.  */
	case BUILT_IN_FREE:
	case BUILT_IN_VA_END:
	  {
	    tree ptr = gimple_call_arg (call, 0);
	    return ptr_deref_may_alias_ref_p_1 (ptr, ref);
	  }
	case BUILT_IN_GAMMA_R:
	case BUILT_IN_GAMMAF_R:
	case BUILT_IN_GAMMAL_R:
	case BUILT_IN_LGAMMA_R:
	case BUILT_IN_LGAMMAF_R:
	case BUILT_IN_LGAMMAL_R:
	  {
	    tree out = gimple_call_arg (call, 1);
	    if (ptr_deref_may_alias_ref_p_1 (out, ref))
	      return true;
	    if (flag_errno_math)
	      break;
	    return false;
	  }
	case BUILT_IN_FREXP:
	case BUILT_IN_FREXPF:
	case BUILT_IN_FREXPL:
	case BUILT_IN_MODF:
	case BUILT_IN_MODFF:
	case BUILT_IN_MODFL:
	  {
	    tree out = gimple_call_arg (call, 1);
	    return ptr_deref_may_alias_ref_p_1 (out, ref);
	  }
	case BUILT_IN_REMQUO:
	case BUILT_IN_REMQUOF:
	case BUILT_IN_REMQUOL:
	  {
	    tree out = gimple_call_arg (call, 2);
	    if (ptr_deref_may_alias_ref_p_1 (out, ref))
	      return true;
	    if (flag_errno_math)
	      break;
	    return false;
	  }
	case BUILT_IN_SINCOS:
	case BUILT_IN_SINCOSF:
	case BUILT_IN_SINCOSL:
	  {
	    tree sin = gimple_call_arg (call, 1);
	    tree cos = gimple_call_arg (call, 2);
	    return (ptr_deref_may_alias_ref_p_1 (sin, ref)
		    || ptr_deref_may_alias_ref_p_1 (cos, ref));
	  }
	/* __sync_* builtins and some OpenMP builtins act as threading
	   barriers.  */
#undef DEF_SYNC_BUILTIN
#define DEF_SYNC_BUILTIN(ENUM, NAME, TYPE, ATTRS) case ENUM:
#include "sync-builtins.def"
#undef DEF_SYNC_BUILTIN
	case BUILT_IN_GOMP_ATOMIC_START:
	case BUILT_IN_GOMP_ATOMIC_END:
	case BUILT_IN_GOMP_BARRIER:
	case BUILT_IN_GOMP_BARRIER_CANCEL:
	case BUILT_IN_GOMP_TASKWAIT:
	case BUILT_IN_GOMP_TASKGROUP_END:
	case BUILT_IN_GOMP_CRITICAL_START:
	case BUILT_IN_GOMP_CRITICAL_END:
	case BUILT_IN_GOMP_CRITICAL_NAME_START:
	case BUILT_IN_GOMP_CRITICAL_NAME_END:
	case BUILT_IN_GOMP_LOOP_END:
	case BUILT_IN_GOMP_LOOP_END_CANCEL:
	case BUILT_IN_GOMP_ORDERED_START:
	case BUILT_IN_GOMP_ORDERED_END:
	case BUILT_IN_GOMP_SECTIONS_END:
	case BUILT_IN_GOMP_SECTIONS_END_CANCEL:
	case BUILT_IN_GOMP_SINGLE_COPY_START:
	case BUILT_IN_GOMP_SINGLE_COPY_END:
	  return true;
	default:
	  /* Fallthru to general call handling.  */;
      }

  /* Check if base is a global static variable that is not written
     by the function.  */
  if (callee != NULL_TREE
      && TREE_CODE (base) == VAR_DECL
      && TREE_STATIC (base))
    {
      struct cgraph_node *node = cgraph_get_node (callee);
      bitmap not_written;

      if (node
	  && (not_written = ipa_reference_get_not_written_global (node))
	  && bitmap_bit_p (not_written, DECL_UID (base)))
	return false;
    }

  /* Check if the base variable is call-clobbered.  */
  if (DECL_P (base))
    return pt_solution_includes (gimple_call_clobber_set (call), base);
  else if ((TREE_CODE (base) == MEM_REF
	    || TREE_CODE (base) == TARGET_MEM_REF)
	   && TREE_CODE (TREE_OPERAND (base, 0)) == SSA_NAME)
    {
      struct ptr_info_def *pi = SSA_NAME_PTR_INFO (TREE_OPERAND (base, 0));
      if (!pi)
	return true;

      return pt_solutions_intersect (gimple_call_clobber_set (call), &pi->pt);
    }

  return true;
}

/* If the call in statement CALL may clobber the memory reference REF
   return true, otherwise return false.  */

bool
call_may_clobber_ref_p (gimple call, tree ref)
{
  bool res;
  ao_ref r;
  ao_ref_init (&r, ref);
  res = call_may_clobber_ref_p_1 (call, &r);
  if (res)
    ++alias_stats.call_may_clobber_ref_p_may_alias;
  else
    ++alias_stats.call_may_clobber_ref_p_no_alias;
  return res;
}


/* If the statement STMT may clobber the memory reference REF return true,
   otherwise return false.  */

bool
stmt_may_clobber_ref_p_1 (gimple stmt, ao_ref *ref)
{
  if (is_gimple_call (stmt))
    {
      tree lhs = gimple_call_lhs (stmt);
      if (lhs
	  && TREE_CODE (lhs) != SSA_NAME)
	{
	  ao_ref r;
	  ao_ref_init (&r, lhs);
	  if (refs_may_alias_p_1 (ref, &r, true))
	    return true;
	}

      return call_may_clobber_ref_p_1 (stmt, ref);
    }
  else if (gimple_assign_single_p (stmt))
    {
      tree lhs = gimple_assign_lhs (stmt);
      if (TREE_CODE (lhs) != SSA_NAME)
	{
	  ao_ref r;
	  ao_ref_init (&r, lhs);
	  return refs_may_alias_p_1 (ref, &r, true);
	}
    }
  else if (gimple_code (stmt) == GIMPLE_ASM)
    return true;

  return false;
}

bool
stmt_may_clobber_ref_p (gimple stmt, tree ref)
{
  ao_ref r;
  ao_ref_init (&r, ref);
  return stmt_may_clobber_ref_p_1 (stmt, &r);
}

/* If STMT kills the memory reference REF return true, otherwise
   return false.  */

static bool
stmt_kills_ref_p_1 (gimple stmt, ao_ref *ref)
{
  /* For a must-alias check we need to be able to constrain
     the access properly.  */
  ao_ref_base (ref);
  if (ref->max_size == -1)
    return false;

  if (gimple_has_lhs (stmt)
      && TREE_CODE (gimple_get_lhs (stmt)) != SSA_NAME
      /* The assignment is not necessarily carried out if it can throw
	 and we can catch it in the current function where we could inspect
	 the previous value.
	 ???  We only need to care about the RHS throwing.  For aggregate
	 assignments or similar calls and non-call exceptions the LHS
	 might throw as well.  */
      && !stmt_can_throw_internal (stmt))
    {
      tree base, lhs = gimple_get_lhs (stmt);
      HOST_WIDE_INT size, offset, max_size, ref_offset = ref->offset;
      base = get_ref_base_and_extent (lhs, &offset, &size, &max_size);
      /* We can get MEM[symbol: sZ, index: D.8862_1] here,
	 so base == ref->base does not always hold.  */
      if (base != ref->base)
	{
	  /* If both base and ref->base are MEM_REFs, only compare the
	     first operand, and if the second operand isn't equal constant,
	     try to add the offsets into offset and ref_offset.  */
	  if (TREE_CODE (base) == MEM_REF && TREE_CODE (ref->base) == MEM_REF
	      && TREE_OPERAND (base, 0) == TREE_OPERAND (ref->base, 0))
	    {
	      if (!tree_int_cst_equal (TREE_OPERAND (base, 1),
				       TREE_OPERAND (ref->base, 1)))
		{
		  offset_int off1 = mem_ref_offset (base);
		  off1 = wi::lshift (off1, (BITS_PER_UNIT == 8
					    ? 3 : exact_log2 (BITS_PER_UNIT)));
		  off1 += offset;
		  offset_int off2 = mem_ref_offset (ref->base);
		  off2 = wi::lshift (off2, (BITS_PER_UNIT == 8
					    ? 3 : exact_log2 (BITS_PER_UNIT)));
		  off2 += ref_offset;
		  if (wi::fits_shwi_p (off1) && wi::fits_shwi_p (off2))
		    {
		      offset = off1.to_shwi ();
		      ref_offset = off2.to_shwi ();
		    }
		  else
		    size = -1;
		}
	    }
	  else
	    size = -1;
	}
      /* For a must-alias check we need to be able to constrain
	 the access properly.  */
      if (size != -1 && size == max_size)
	{
	  if (offset <= ref_offset
	      && offset + size >= ref_offset + ref->max_size)
	    return true;
	}
    }

  if (is_gimple_call (stmt))
    {
      tree callee = gimple_call_fndecl (stmt);
      if (callee != NULL_TREE
	  && DECL_BUILT_IN_CLASS (callee) == BUILT_IN_NORMAL)
	switch (DECL_FUNCTION_CODE (callee))
	  {
	  case BUILT_IN_FREE:
	    {
	      tree ptr = gimple_call_arg (stmt, 0);
	      tree base = ao_ref_base (ref);
	      if (base && TREE_CODE (base) == MEM_REF
		  && TREE_OPERAND (base, 0) == ptr)
		return true;
	      break;
	    }

	  case BUILT_IN_MEMCPY:
	  case BUILT_IN_MEMPCPY:
	  case BUILT_IN_MEMMOVE:
	  case BUILT_IN_MEMSET:
	  case BUILT_IN_MEMCPY_CHK:
	  case BUILT_IN_MEMPCPY_CHK:
	  case BUILT_IN_MEMMOVE_CHK:
	  case BUILT_IN_MEMSET_CHK:
	    {
	      tree dest = gimple_call_arg (stmt, 0);
	      tree len = gimple_call_arg (stmt, 2);
	      tree base = NULL_TREE;
	      HOST_WIDE_INT offset = 0;
	      if (!tree_fits_shwi_p (len))
		return false;
	      if (TREE_CODE (dest) == ADDR_EXPR)
		base = get_addr_base_and_unit_offset (TREE_OPERAND (dest, 0),
						      &offset);
	      else if (TREE_CODE (dest) == SSA_NAME)
		base = dest;
	      if (base
		  && base == ao_ref_base (ref))
		{
		  HOST_WIDE_INT size = tree_to_hwi (len);
		  if (offset <= ref->offset / BITS_PER_UNIT
		      && (offset + size
		          >= ((ref->offset + ref->max_size + BITS_PER_UNIT - 1)
			      / BITS_PER_UNIT)))
		    return true;
		}
	      break;
	    }

	  case BUILT_IN_VA_END:
	    {
	      tree ptr = gimple_call_arg (stmt, 0);
	      if (TREE_CODE (ptr) == ADDR_EXPR)
		{
		  tree base = ao_ref_base (ref);
		  if (TREE_OPERAND (ptr, 0) == base)
		    return true;
		}
	      break;
	    }

	  default:;
	  }
    }
  return false;
}

bool
stmt_kills_ref_p (gimple stmt, tree ref)
{
  ao_ref r;
  ao_ref_init (&r, ref);
  return stmt_kills_ref_p_1 (stmt, &r);
}


/* Walk the virtual use-def chain of VUSE until hitting the virtual operand
   TARGET or a statement clobbering the memory reference REF in which
   case false is returned.  The walk starts with VUSE, one argument of PHI.  */

static bool
maybe_skip_until (gimple phi, tree target, ao_ref *ref,
		  tree vuse, unsigned int *cnt, bitmap *visited,
		  bool abort_on_visited)
{
  basic_block bb = gimple_bb (phi);

  if (!*visited)
    *visited = BITMAP_ALLOC (NULL);

  bitmap_set_bit (*visited, SSA_NAME_VERSION (PHI_RESULT (phi)));

  /* Walk until we hit the target.  */
  while (vuse != target)
    {
      gimple def_stmt = SSA_NAME_DEF_STMT (vuse);
      /* Recurse for PHI nodes.  */
      if (gimple_code (def_stmt) == GIMPLE_PHI)
	{
	  /* An already visited PHI node ends the walk successfully.  */
	  if (bitmap_bit_p (*visited, SSA_NAME_VERSION (PHI_RESULT (def_stmt))))
	    return !abort_on_visited;
	  vuse = get_continuation_for_phi (def_stmt, ref, cnt,
					   visited, abort_on_visited);
	  if (!vuse)
	    return false;
	  continue;
	}
      else if (gimple_nop_p (def_stmt))
	return false;
      else
	{
	  /* A clobbering statement or the end of the IL ends it failing.  */
	  ++*cnt;
	  if (stmt_may_clobber_ref_p_1 (def_stmt, ref))
	    return false;
	}
      /* If we reach a new basic-block see if we already skipped it
         in a previous walk that ended successfully.  */
      if (gimple_bb (def_stmt) != bb)
	{
	  if (!bitmap_set_bit (*visited, SSA_NAME_VERSION (vuse)))
	    return !abort_on_visited;
	  bb = gimple_bb (def_stmt);
	}
      vuse = gimple_vuse (def_stmt);
    }
  return true;
}

/* For two PHI arguments ARG0 and ARG1 try to skip non-aliasing code
   until we hit the phi argument definition that dominates the other one.
   Return that, or NULL_TREE if there is no such definition.  */

static tree
get_continuation_for_phi_1 (gimple phi, tree arg0, tree arg1,
			    ao_ref *ref, unsigned int *cnt,
			    bitmap *visited, bool abort_on_visited)
{
  gimple def0 = SSA_NAME_DEF_STMT (arg0);
  gimple def1 = SSA_NAME_DEF_STMT (arg1);
  tree common_vuse;

  if (arg0 == arg1)
    return arg0;
  else if (gimple_nop_p (def0)
	   || (!gimple_nop_p (def1)
	       && dominated_by_p (CDI_DOMINATORS,
				  gimple_bb (def1), gimple_bb (def0))))
    {
      if (maybe_skip_until (phi, arg0, ref, arg1, cnt,
			    visited, abort_on_visited))
	return arg0;
    }
  else if (gimple_nop_p (def1)
	   || dominated_by_p (CDI_DOMINATORS,
			      gimple_bb (def0), gimple_bb (def1)))
    {
      if (maybe_skip_until (phi, arg1, ref, arg0, cnt,
			    visited, abort_on_visited))
	return arg1;
    }
  /* Special case of a diamond:
       MEM_1 = ...
       goto (cond) ? L1 : L2
       L1: store1 = ...    #MEM_2 = vuse(MEM_1)
	   goto L3
       L2: store2 = ...    #MEM_3 = vuse(MEM_1)
       L3: MEM_4 = PHI<MEM_2, MEM_3>
     We were called with the PHI at L3, MEM_2 and MEM_3 don't
     dominate each other, but still we can easily skip this PHI node
     if we recognize that the vuse MEM operand is the same for both,
     and that we can skip both statements (they don't clobber us).
     This is still linear.  Don't use maybe_skip_until, that might
     potentially be slow.  */
  else if ((common_vuse = gimple_vuse (def0))
	   && common_vuse == gimple_vuse (def1))
    {
      *cnt += 2;
      if (!stmt_may_clobber_ref_p_1 (def0, ref)
	  && !stmt_may_clobber_ref_p_1 (def1, ref))
	return common_vuse;
    }

  return NULL_TREE;
}


/* Starting from a PHI node for the virtual operand of the memory reference
   REF find a continuation virtual operand that allows to continue walking
   statements dominating PHI skipping only statements that cannot possibly
   clobber REF.  Increments *CNT for each alias disambiguation done.
   Returns NULL_TREE if no suitable virtual operand can be found.  */

tree
get_continuation_for_phi (gimple phi, ao_ref *ref,
			  unsigned int *cnt, bitmap *visited,
			  bool abort_on_visited)
{
  unsigned nargs = gimple_phi_num_args (phi);

  /* Through a single-argument PHI we can simply look through.  */
  if (nargs == 1)
    return PHI_ARG_DEF (phi, 0);

  /* For two or more arguments try to pairwise skip non-aliasing code
     until we hit the phi argument definition that dominates the other one.  */
  else if (nargs >= 2)
    {
      tree arg0, arg1;
      unsigned i;

      /* Find a candidate for the virtual operand which definition
	 dominates those of all others.  */
      arg0 = PHI_ARG_DEF (phi, 0);
      if (!SSA_NAME_IS_DEFAULT_DEF (arg0))
	for (i = 1; i < nargs; ++i)
	  {
	    arg1 = PHI_ARG_DEF (phi, i);
	    if (SSA_NAME_IS_DEFAULT_DEF (arg1))
	      {
		arg0 = arg1;
		break;
	      }
	    if (dominated_by_p (CDI_DOMINATORS,
				gimple_bb (SSA_NAME_DEF_STMT (arg0)),
				gimple_bb (SSA_NAME_DEF_STMT (arg1))))
	      arg0 = arg1;
	  }

      /* Then pairwise reduce against the found candidate.  */
      for (i = 0; i < nargs; ++i)
	{
	  arg1 = PHI_ARG_DEF (phi, i);
	  arg0 = get_continuation_for_phi_1 (phi, arg0, arg1, ref,
					     cnt, visited, abort_on_visited);
	  if (!arg0)
	    return NULL_TREE;
	}

      return arg0;
    }

  return NULL_TREE;
}

/* Based on the memory reference REF and its virtual use VUSE call
   WALKER for each virtual use that is equivalent to VUSE, including VUSE
   itself.  That is, for each virtual use for which its defining statement
   does not clobber REF.

   WALKER is called with REF, the current virtual use and DATA.  If
   WALKER returns non-NULL the walk stops and its result is returned.
   At the end of a non-successful walk NULL is returned.

   TRANSLATE if non-NULL is called with a pointer to REF, the virtual
   use which definition is a statement that may clobber REF and DATA.
   If TRANSLATE returns (void *)-1 the walk stops and NULL is returned.
   If TRANSLATE returns non-NULL the walk stops and its result is returned.
   If TRANSLATE returns NULL the walk continues and TRANSLATE is supposed
   to adjust REF and *DATA to make that valid.

   TODO: Cache the vector of equivalent vuses per ref, vuse pair.  */

void *
walk_non_aliased_vuses (ao_ref *ref, tree vuse,
			void *(*walker)(ao_ref *, tree, unsigned int, void *),
			void *(*translate)(ao_ref *, tree, void *), void *data)
{
  bitmap visited = NULL;
  void *res;
  unsigned int cnt = 0;
  bool translated = false;

  timevar_push (TV_ALIAS_STMT_WALK);

  do
    {
      gimple def_stmt;

      /* ???  Do we want to account this to TV_ALIAS_STMT_WALK?  */
      res = (*walker) (ref, vuse, cnt, data);
      /* Abort walk.  */
      if (res == (void *)-1)
	{
	  res = NULL;
	  break;
	}
      /* Lookup succeeded.  */
      else if (res != NULL)
	break;

      def_stmt = SSA_NAME_DEF_STMT (vuse);
      if (gimple_nop_p (def_stmt))
	break;
      else if (gimple_code (def_stmt) == GIMPLE_PHI)
	vuse = get_continuation_for_phi (def_stmt, ref, &cnt,
					 &visited, translated);
      else
	{
	  cnt++;
	  if (stmt_may_clobber_ref_p_1 (def_stmt, ref))
	    {
	      if (!translate)
		break;
	      res = (*translate) (ref, vuse, data);
	      /* Failed lookup and translation.  */
	      if (res == (void *)-1)
		{
		  res = NULL;
		  break;
		}
	      /* Lookup succeeded.  */
	      else if (res != NULL)
		break;
	      /* Translation succeeded, continue walking.  */
	      translated = true;
	    }
	  vuse = gimple_vuse (def_stmt);
	}
    }
  while (vuse);

  if (visited)
    BITMAP_FREE (visited);

  timevar_pop (TV_ALIAS_STMT_WALK);

  return res;
}


/* Based on the memory reference REF call WALKER for each vdef which
   defining statement may clobber REF, starting with VDEF.  If REF
   is NULL_TREE, each defining statement is visited.

   WALKER is called with REF, the current vdef and DATA.  If WALKER
   returns true the walk is stopped, otherwise it continues.

   At PHI nodes walk_aliased_vdefs forks into one walk for reach
   PHI argument (but only one walk continues on merge points), the
   return value is true if any of the walks was successful.

   The function returns the number of statements walked.  */

static unsigned int
walk_aliased_vdefs_1 (ao_ref *ref, tree vdef,
		      bool (*walker)(ao_ref *, tree, void *), void *data,
		      bitmap *visited, unsigned int cnt)
{
  do
    {
      gimple def_stmt = SSA_NAME_DEF_STMT (vdef);

      if (*visited
	  && !bitmap_set_bit (*visited, SSA_NAME_VERSION (vdef)))
	return cnt;

      if (gimple_nop_p (def_stmt))
	return cnt;
      else if (gimple_code (def_stmt) == GIMPLE_PHI)
	{
	  unsigned i;
	  if (!*visited)
	    *visited = BITMAP_ALLOC (NULL);
	  for (i = 0; i < gimple_phi_num_args (def_stmt); ++i)
	    cnt += walk_aliased_vdefs_1 (ref, gimple_phi_arg_def (def_stmt, i),
					 walker, data, visited, 0);
	  return cnt;
	}

      /* ???  Do we want to account this to TV_ALIAS_STMT_WALK?  */
      cnt++;
      if ((!ref
	   || stmt_may_clobber_ref_p_1 (def_stmt, ref))
	  && (*walker) (ref, vdef, data))
	return cnt;

      vdef = gimple_vuse (def_stmt);
    }
  while (1);
}

unsigned int
walk_aliased_vdefs (ao_ref *ref, tree vdef,
		    bool (*walker)(ao_ref *, tree, void *), void *data,
		    bitmap *visited)
{
  bitmap local_visited = NULL;
  unsigned int ret;

  timevar_push (TV_ALIAS_STMT_WALK);

  ret = walk_aliased_vdefs_1 (ref, vdef, walker, data,
			      visited ? visited : &local_visited, 0);
  if (local_visited)
    BITMAP_FREE (local_visited);

  timevar_pop (TV_ALIAS_STMT_WALK);

  return ret;
}
<|MERGE_RESOLUTION|>--- conflicted
+++ resolved
@@ -576,7 +576,7 @@
 	ptr = gimple_assign_rhs1 (stmt);
       else if (is_gimple_assign (stmt)
 	       && gimple_assign_rhs_code (stmt) == POINTER_PLUS_EXPR
-	       && host_integerp (gimple_assign_rhs2 (stmt), 0)
+	       && tree_fits_shwi_p (gimple_assign_rhs2 (stmt))
 	       && (t1 = int_cst_value (gimple_assign_rhs2 (stmt))) >= 0)
 	{
 	  ptr = gimple_assign_rhs1 (stmt);
@@ -595,16 +595,9 @@
     }
   ref->offset += extra_offset;
   if (size
-<<<<<<< HEAD
       && tree_fits_shwi_p (size)
-      && tree_to_shwi (size) * 8 / 8 == tree_to_shwi (size))
-    ref->max_size = ref->size = tree_to_shwi (size) * 8;
-=======
-      && host_integerp (size, 0)
-      && TREE_INT_CST_LOW (size) * BITS_PER_UNIT / BITS_PER_UNIT
-	 == TREE_INT_CST_LOW (size))
-    ref->max_size = ref->size = TREE_INT_CST_LOW (size) * BITS_PER_UNIT;
->>>>>>> 8dd9f7ce
+      && tree_to_shwi (size) * BITS_PER_UNIT / BITS_PER_UNIT == tree_to_shwi (size))
+    ref->max_size = ref->size = tree_to_shwi (size) * BITS_PER_UNIT;
   else
     ref->max_size = ref->size = -1;
   ref->ref_alias_set = 0;
