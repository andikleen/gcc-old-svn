/* Alias analysis for trees.
   Copyright (C) 2004, 2005, 2006, 2007, 2008, 2009, 2010, 2011
   Free Software Foundation, Inc.
   Contributed by Diego Novillo <dnovillo@redhat.com>

This file is part of GCC.

GCC is free software; you can redistribute it and/or modify
it under the terms of the GNU General Public License as published by
the Free Software Foundation; either version 3, or (at your option)
any later version.

GCC is distributed in the hope that it will be useful,
but WITHOUT ANY WARRANTY; without even the implied warranty of
MERCHANTABILITY or FITNESS FOR A PARTICULAR PURPOSE.  See the
GNU General Public License for more details.

You should have received a copy of the GNU General Public License
along with GCC; see the file COPYING3.  If not see
<http://www.gnu.org/licenses/>.  */

#include "config.h"
#include "system.h"
#include "coretypes.h"
#include "tm.h"
#include "tree.h"
#include "tm_p.h"
#include "target.h"
#include "basic-block.h"
#include "timevar.h"
#include "ggc.h"
#include "langhooks.h"
#include "flags.h"
#include "function.h"
#include "tree-pretty-print.h"
#include "tree-dump.h"
#include "gimple.h"
#include "tree-flow.h"
#include "tree-inline.h"
#include "tree-pass.h"
#include "convert.h"
#include "params.h"
#include "vec.h"
#include "bitmap.h"
#include "vecprim.h"
#include "pointer-set.h"
#include "alloc-pool.h"
#include "tree-ssa-alias.h"

/* Broad overview of how alias analysis on gimple works:

   Statements clobbering or using memory are linked through the
   virtual operand factored use-def chain.  The virtual operand
   is unique per function, its symbol is accessible via gimple_vop (cfun).
   Virtual operands are used for efficiently walking memory statements
   in the gimple IL and are useful for things like value-numbering as
   a generation count for memory references.

   SSA_NAME pointers may have associated points-to information
   accessible via the SSA_NAME_PTR_INFO macro.  Flow-insensitive
   points-to information is (re-)computed by the TODO_rebuild_alias
   pass manager todo.  Points-to information is also used for more
   precise tracking of call-clobbered and call-used variables and
   related disambiguations.

   This file contains functions for disambiguating memory references,
   the so called alias-oracle and tools for walking of the gimple IL.

   The main alias-oracle entry-points are

   bool stmt_may_clobber_ref_p (gimple, tree)

     This function queries if a statement may invalidate (parts of)
     the memory designated by the reference tree argument.

   bool ref_maybe_used_by_stmt_p (gimple, tree)

     This function queries if a statement may need (parts of) the
     memory designated by the reference tree argument.

   There are variants of these functions that only handle the call
   part of a statement, call_may_clobber_ref_p and ref_maybe_used_by_call_p.
   Note that these do not disambiguate against a possible call lhs.

   bool refs_may_alias_p (tree, tree)

     This function tries to disambiguate two reference trees.

   bool ptr_deref_may_alias_global_p (tree)

     This function queries if dereferencing a pointer variable may
     alias global memory.

   More low-level disambiguators are available and documented in
   this file.  Low-level disambiguators dealing with points-to
   information are in tree-ssa-structalias.c.  */


/* Query statistics for the different low-level disambiguators.
   A high-level query may trigger multiple of them.  */

static struct {
  unsigned HOST_WIDE_INT refs_may_alias_p_may_alias;
  unsigned HOST_WIDE_INT refs_may_alias_p_no_alias;
  unsigned HOST_WIDE_INT ref_maybe_used_by_call_p_may_alias;
  unsigned HOST_WIDE_INT ref_maybe_used_by_call_p_no_alias;
  unsigned HOST_WIDE_INT call_may_clobber_ref_p_may_alias;
  unsigned HOST_WIDE_INT call_may_clobber_ref_p_no_alias;
} alias_stats;

void
dump_alias_stats (FILE *s)
{
  fprintf (s, "\nAlias oracle query stats:\n");
  fprintf (s, "  refs_may_alias_p: "
	   HOST_WIDE_INT_PRINT_DEC" disambiguations, "
	   HOST_WIDE_INT_PRINT_DEC" queries\n",
	   alias_stats.refs_may_alias_p_no_alias,
	   alias_stats.refs_may_alias_p_no_alias
	   + alias_stats.refs_may_alias_p_may_alias);
  fprintf (s, "  ref_maybe_used_by_call_p: "
	   HOST_WIDE_INT_PRINT_DEC" disambiguations, "
	   HOST_WIDE_INT_PRINT_DEC" queries\n",
	   alias_stats.ref_maybe_used_by_call_p_no_alias,
	   alias_stats.refs_may_alias_p_no_alias
	   + alias_stats.ref_maybe_used_by_call_p_may_alias);
  fprintf (s, "  call_may_clobber_ref_p: "
	   HOST_WIDE_INT_PRINT_DEC" disambiguations, "
	   HOST_WIDE_INT_PRINT_DEC" queries\n",
	   alias_stats.call_may_clobber_ref_p_no_alias,
	   alias_stats.call_may_clobber_ref_p_no_alias
	   + alias_stats.call_may_clobber_ref_p_may_alias);
}


/* Return true, if dereferencing PTR may alias with a global variable.  */

bool
ptr_deref_may_alias_global_p (tree ptr)
{
  struct ptr_info_def *pi;

  /* If we end up with a pointer constant here that may point
     to global memory.  */
  if (TREE_CODE (ptr) != SSA_NAME)
    return true;

  pi = SSA_NAME_PTR_INFO (ptr);

  /* If we do not have points-to information for this variable,
     we have to punt.  */
  if (!pi)
    return true;

  /* ???  This does not use TBAA to prune globals ptr may not access.  */
  return pt_solution_includes_global (&pi->pt);
}

/* Return true if dereferencing PTR may alias DECL.
   The caller is responsible for applying TBAA to see if PTR
   may access DECL at all.  */

static bool
ptr_deref_may_alias_decl_p (tree ptr, tree decl)
{
  struct ptr_info_def *pi;

  /* Conversions are irrelevant for points-to information and
     data-dependence analysis can feed us those.  */
  STRIP_NOPS (ptr);

  /* Anything we do not explicilty handle aliases.  */
  if ((TREE_CODE (ptr) != SSA_NAME
       && TREE_CODE (ptr) != ADDR_EXPR
       && TREE_CODE (ptr) != POINTER_PLUS_EXPR)
      || !POINTER_TYPE_P (TREE_TYPE (ptr))
      || (TREE_CODE (decl) != VAR_DECL
	  && TREE_CODE (decl) != PARM_DECL
	  && TREE_CODE (decl) != RESULT_DECL))
    return true;

  /* Disregard pointer offsetting.  */
  if (TREE_CODE (ptr) == POINTER_PLUS_EXPR)
    {
      do
	{
	  ptr = TREE_OPERAND (ptr, 0);
	}
      while (TREE_CODE (ptr) == POINTER_PLUS_EXPR);
      return ptr_deref_may_alias_decl_p (ptr, decl);
    }

  /* ADDR_EXPR pointers either just offset another pointer or directly
     specify the pointed-to set.  */
  if (TREE_CODE (ptr) == ADDR_EXPR)
    {
      tree base = get_base_address (TREE_OPERAND (ptr, 0));
      if (base
	  && (TREE_CODE (base) == MEM_REF
	      || TREE_CODE (base) == TARGET_MEM_REF))
	ptr = TREE_OPERAND (base, 0);
      else if (base
	       && DECL_P (base))
	return base == decl;
      else if (base
	       && CONSTANT_CLASS_P (base))
	return false;
      else
	return true;
    }

  /* Non-aliased variables can not be pointed to.  */
  if (!may_be_aliased (decl))
    return false;

  /* If we do not have useful points-to information for this pointer
     we cannot disambiguate anything else.  */
  pi = SSA_NAME_PTR_INFO (ptr);
  if (!pi)
    return true;

  return pt_solution_includes (&pi->pt, decl);
}

/* Return true if dereferenced PTR1 and PTR2 may alias.
   The caller is responsible for applying TBAA to see if accesses
   through PTR1 and PTR2 may conflict at all.  */

bool
ptr_derefs_may_alias_p (tree ptr1, tree ptr2)
{
  struct ptr_info_def *pi1, *pi2;

  /* Conversions are irrelevant for points-to information and
     data-dependence analysis can feed us those.  */
  STRIP_NOPS (ptr1);
  STRIP_NOPS (ptr2);

  /* Anything we do not explicilty handle aliases.  */
  if ((TREE_CODE (ptr1) != SSA_NAME
       && TREE_CODE (ptr1) != ADDR_EXPR
       && TREE_CODE (ptr1) != POINTER_PLUS_EXPR)
      || (TREE_CODE (ptr2) != SSA_NAME
	  && TREE_CODE (ptr2) != ADDR_EXPR
	  && TREE_CODE (ptr2) != POINTER_PLUS_EXPR)
      || !POINTER_TYPE_P (TREE_TYPE (ptr1))
      || !POINTER_TYPE_P (TREE_TYPE (ptr2)))
    return true;

  /* Disregard pointer offsetting.  */
  if (TREE_CODE (ptr1) == POINTER_PLUS_EXPR)
    {
      do
	{
	  ptr1 = TREE_OPERAND (ptr1, 0);
	}
      while (TREE_CODE (ptr1) == POINTER_PLUS_EXPR);
      return ptr_derefs_may_alias_p (ptr1, ptr2);
    }
  if (TREE_CODE (ptr2) == POINTER_PLUS_EXPR)
    {
      do
	{
	  ptr2 = TREE_OPERAND (ptr2, 0);
	}
      while (TREE_CODE (ptr2) == POINTER_PLUS_EXPR);
      return ptr_derefs_may_alias_p (ptr1, ptr2);
    }

  /* ADDR_EXPR pointers either just offset another pointer or directly
     specify the pointed-to set.  */
  if (TREE_CODE (ptr1) == ADDR_EXPR)
    {
      tree base = get_base_address (TREE_OPERAND (ptr1, 0));
      if (base
	  && (TREE_CODE (base) == MEM_REF
	      || TREE_CODE (base) == TARGET_MEM_REF))
	ptr1 = TREE_OPERAND (base, 0);
      else if (base
	       && DECL_P (base))
	return ptr_deref_may_alias_decl_p (ptr2, base);
      else
	return true;
    }
  if (TREE_CODE (ptr2) == ADDR_EXPR)
    {
      tree base = get_base_address (TREE_OPERAND (ptr2, 0));
      if (base
	  && (TREE_CODE (base) == MEM_REF
	      || TREE_CODE (base) == TARGET_MEM_REF))
	ptr2 = TREE_OPERAND (base, 0);
      else if (base
	       && DECL_P (base))
	return ptr_deref_may_alias_decl_p (ptr1, base);
      else
	return true;
    }

  /* We may end up with two empty points-to solutions for two same pointers.
     In this case we still want to say both pointers alias, so shortcut
     that here.  */
  if (ptr1 == ptr2)
    return true;

  /* If we do not have useful points-to information for either pointer
     we cannot disambiguate anything else.  */
  pi1 = SSA_NAME_PTR_INFO (ptr1);
  pi2 = SSA_NAME_PTR_INFO (ptr2);
  if (!pi1 || !pi2)
    return true;

  /* ???  This does not use TBAA to prune decls from the intersection
     that not both pointers may access.  */
  return pt_solutions_intersect (&pi1->pt, &pi2->pt);
}

/* Return true if dereferencing PTR may alias *REF.
   The caller is responsible for applying TBAA to see if PTR
   may access *REF at all.  */

static bool
ptr_deref_may_alias_ref_p_1 (tree ptr, ao_ref *ref)
{
  tree base = ao_ref_base (ref);

  if (TREE_CODE (base) == MEM_REF
      || TREE_CODE (base) == TARGET_MEM_REF)
    return ptr_derefs_may_alias_p (ptr, TREE_OPERAND (base, 0));
  else if (DECL_P (base))
    return ptr_deref_may_alias_decl_p (ptr, base);

  return true;
}


/* Dump alias information on FILE.  */

void
dump_alias_info (FILE *file)
{
  size_t i;
  const char *funcname
    = lang_hooks.decl_printable_name (current_function_decl, 2);
  referenced_var_iterator rvi;
  tree var;

  fprintf (file, "\n\nAlias information for %s\n\n", funcname);

  fprintf (file, "Aliased symbols\n\n");

  FOR_EACH_REFERENCED_VAR (cfun, var, rvi)
    {
      if (may_be_aliased (var))
	dump_variable (file, var);
    }

  fprintf (file, "\nCall clobber information\n");

  fprintf (file, "\nESCAPED");
  dump_points_to_solution (file, &cfun->gimple_df->escaped);

  fprintf (file, "\n\nFlow-insensitive points-to information\n\n");

  for (i = 1; i < num_ssa_names; i++)
    {
      tree ptr = ssa_name (i);
      struct ptr_info_def *pi;

      if (ptr == NULL_TREE
	  || SSA_NAME_IN_FREE_LIST (ptr))
	continue;

      pi = SSA_NAME_PTR_INFO (ptr);
      if (pi)
	dump_points_to_info_for (file, ptr);
    }

  fprintf (file, "\n");
}


/* Dump alias information on stderr.  */

DEBUG_FUNCTION void
debug_alias_info (void)
{
  dump_alias_info (stderr);
}


/* Dump the points-to set *PT into FILE.  */

void
dump_points_to_solution (FILE *file, struct pt_solution *pt)
{
  if (pt->anything)
    fprintf (file, ", points-to anything");

  if (pt->nonlocal)
    fprintf (file, ", points-to non-local");

  if (pt->escaped)
    fprintf (file, ", points-to escaped");

  if (pt->ipa_escaped)
    fprintf (file, ", points-to unit escaped");

  if (pt->null)
    fprintf (file, ", points-to NULL");

  if (pt->vars)
    {
      fprintf (file, ", points-to vars: ");
      dump_decl_set (file, pt->vars);
      if (pt->vars_contains_global)
	fprintf (file, " (includes global vars)");
    }
}

/* Dump points-to information for SSA_NAME PTR into FILE.  */

void
dump_points_to_info_for (FILE *file, tree ptr)
{
  struct ptr_info_def *pi = SSA_NAME_PTR_INFO (ptr);

  print_generic_expr (file, ptr, dump_flags);

  if (pi)
    dump_points_to_solution (file, &pi->pt);
  else
    fprintf (file, ", points-to anything");

  fprintf (file, "\n");
}


/* Dump points-to information for VAR into stderr.  */

DEBUG_FUNCTION void
debug_points_to_info_for (tree var)
{
  dump_points_to_info_for (stderr, var);
}


/* Initializes the alias-oracle reference representation *R from REF.  */

void
ao_ref_init (ao_ref *r, tree ref)
{
  r->ref = ref;
  r->base = NULL_TREE;
  r->offset = 0;
  r->size = -1;
  r->max_size = -1;
  r->ref_alias_set = -1;
  r->base_alias_set = -1;
}

/* Returns the base object of the memory reference *REF.  */

tree
ao_ref_base (ao_ref *ref)
{
  if (ref->base)
    return ref->base;
  ref->base = get_ref_base_and_extent (ref->ref, &ref->offset, &ref->size,
				       &ref->max_size);
  return ref->base;
}

/* Returns the base object alias set of the memory reference *REF.  */

static alias_set_type
ao_ref_base_alias_set (ao_ref *ref)
{
  tree base_ref;
  if (ref->base_alias_set != -1)
    return ref->base_alias_set;
  if (!ref->ref)
    return 0;
  base_ref = ref->ref;
  while (handled_component_p (base_ref))
    base_ref = TREE_OPERAND (base_ref, 0);
  ref->base_alias_set = get_alias_set (base_ref);
  return ref->base_alias_set;
}

/* Returns the reference alias set of the memory reference *REF.  */

alias_set_type
ao_ref_alias_set (ao_ref *ref)
{
  if (ref->ref_alias_set != -1)
    return ref->ref_alias_set;
  ref->ref_alias_set = get_alias_set (ref->ref);
  return ref->ref_alias_set;
}

/* Init an alias-oracle reference representation from a gimple pointer
   PTR and a gimple size SIZE in bytes.  If SIZE is NULL_TREE the the
   size is assumed to be unknown.  The access is assumed to be only
   to or after of the pointer target, not before it.  */

void
ao_ref_init_from_ptr_and_size (ao_ref *ref, tree ptr, tree size)
{
  HOST_WIDE_INT t1, t2;
  ref->ref = NULL_TREE;
  if (TREE_CODE (ptr) == ADDR_EXPR)
    ref->base = get_ref_base_and_extent (TREE_OPERAND (ptr, 0),
					 &ref->offset, &t1, &t2);
  else
    {
      ref->base = build2 (MEM_REF, char_type_node,
			  ptr, null_pointer_node);
      ref->offset = 0;
    }
  if (size
      && host_integerp (size, 0)
      && TREE_INT_CST_LOW (size) * 8 / 8 == TREE_INT_CST_LOW (size))
    ref->max_size = ref->size = TREE_INT_CST_LOW (size) * 8;
  else
    ref->max_size = ref->size = -1;
  ref->ref_alias_set = 0;
  ref->base_alias_set = 0;
}

/* Return 1 if TYPE1 and TYPE2 are to be considered equivalent for the
   purpose of TBAA.  Return 0 if they are distinct and -1 if we cannot
   decide.  */

static inline int
same_type_for_tbaa (tree type1, tree type2)
{
  type1 = TYPE_MAIN_VARIANT (type1);
  type2 = TYPE_MAIN_VARIANT (type2);

  /* If we would have to do structural comparison bail out.  */
  if (TYPE_STRUCTURAL_EQUALITY_P (type1)
      || TYPE_STRUCTURAL_EQUALITY_P (type2))
    return -1;

  /* Compare the canonical types.  */
  if (TYPE_CANONICAL (type1) == TYPE_CANONICAL (type2))
    return 1;

  /* ??? Array types are not properly unified in all cases as we have
     spurious changes in the index types for example.  Removing this
     causes all sorts of problems with the Fortran frontend.  */
  if (TREE_CODE (type1) == ARRAY_TYPE
      && TREE_CODE (type2) == ARRAY_TYPE)
    return -1;

  /* ??? In Ada, an lvalue of an unconstrained type can be used to access an
     object of one of its constrained subtypes, e.g. when a function with an
     unconstrained parameter passed by reference is called on an object and
     inlined.  But, even in the case of a fixed size, type and subtypes are
     not equivalent enough as to share the same TYPE_CANONICAL, since this
     would mean that conversions between them are useless, whereas they are
     not (e.g. type and subtypes can have different modes).  So, in the end,
     they are only guaranteed to have the same alias set.  */
  if (get_alias_set (type1) == get_alias_set (type2))
    return -1;

  /* The types are known to be not equal.  */
  return 0;
}

/* Determine if the two component references REF1 and REF2 which are
   based on access types TYPE1 and TYPE2 and of which at least one is based
   on an indirect reference may alias.  REF2 is the only one that can
   be a decl in which case REF2_IS_DECL is true.
   REF1_ALIAS_SET, BASE1_ALIAS_SET, REF2_ALIAS_SET and BASE2_ALIAS_SET
   are the respective alias sets.  */

static bool
aliasing_component_refs_p (tree ref1,
			   alias_set_type ref1_alias_set,
			   alias_set_type base1_alias_set,
			   HOST_WIDE_INT offset1, HOST_WIDE_INT max_size1,
			   tree ref2,
			   alias_set_type ref2_alias_set,
			   alias_set_type base2_alias_set,
			   HOST_WIDE_INT offset2, HOST_WIDE_INT max_size2,
			   bool ref2_is_decl)
{
  /* If one reference is a component references through pointers try to find a
     common base and apply offset based disambiguation.  This handles
     for example
       struct A { int i; int j; } *q;
       struct B { struct A a; int k; } *p;
     disambiguating q->i and p->a.j.  */
  tree base1, base2;
  tree type1, type2;
  tree *refp;
  int same_p;

  /* Choose bases and base types to search for.  */
  base1 = ref1;
  while (handled_component_p (base1))
    base1 = TREE_OPERAND (base1, 0);
  type1 = TREE_TYPE (base1);
  base2 = ref2;
  while (handled_component_p (base2))
    base2 = TREE_OPERAND (base2, 0);
  type2 = TREE_TYPE (base2);

  /* Now search for the type1 in the access path of ref2.  This
     would be a common base for doing offset based disambiguation on.  */
  refp = &ref2;
  while (handled_component_p (*refp)
	 && same_type_for_tbaa (TREE_TYPE (*refp), type1) == 0)
    refp = &TREE_OPERAND (*refp, 0);
  same_p = same_type_for_tbaa (TREE_TYPE (*refp), type1);
  /* If we couldn't compare types we have to bail out.  */
  if (same_p == -1)
    return true;
  else if (same_p == 1)
    {
      HOST_WIDE_INT offadj, sztmp, msztmp;
      get_ref_base_and_extent (*refp, &offadj, &sztmp, &msztmp);
      offset2 -= offadj;
      get_ref_base_and_extent (base1, &offadj, &sztmp, &msztmp);
      offset1 -= offadj;
      return ranges_overlap_p (offset1, max_size1, offset2, max_size2);
    }
  /* If we didn't find a common base, try the other way around.  */
  refp = &ref1;
  while (handled_component_p (*refp)
	 && same_type_for_tbaa (TREE_TYPE (*refp), type2) == 0)
    refp = &TREE_OPERAND (*refp, 0);
  same_p = same_type_for_tbaa (TREE_TYPE (*refp), type2);
  /* If we couldn't compare types we have to bail out.  */
  if (same_p == -1)
    return true;
  else if (same_p == 1)
    {
      HOST_WIDE_INT offadj, sztmp, msztmp;
      get_ref_base_and_extent (*refp, &offadj, &sztmp, &msztmp);
      offset1 -= offadj;
      get_ref_base_and_extent (base2, &offadj, &sztmp, &msztmp);
      offset2 -= offadj;
      return ranges_overlap_p (offset1, max_size1, offset2, max_size2);
    }

  /* If we have two type access paths B1.path1 and B2.path2 they may
     only alias if either B1 is in B2.path2 or B2 is in B1.path1.
     But we can still have a path that goes B1.path1...B2.path2 with
     a part that we do not see.  So we can only disambiguate now
     if there is no B2 in the tail of path1 and no B1 on the
     tail of path2.  */
  if (base1_alias_set == ref2_alias_set
      || alias_set_subset_of (base1_alias_set, ref2_alias_set))
    return true;
  /* If this is ptr vs. decl then we know there is no ptr ... decl path.  */
  if (!ref2_is_decl)
    return (base2_alias_set == ref1_alias_set
	    || alias_set_subset_of (base2_alias_set, ref1_alias_set));
  return false;
}

/* Return true if two memory references based on the variables BASE1
   and BASE2 constrained to [OFFSET1, OFFSET1 + MAX_SIZE1) and
   [OFFSET2, OFFSET2 + MAX_SIZE2) may alias.  */

static bool
decl_refs_may_alias_p (tree base1,
		       HOST_WIDE_INT offset1, HOST_WIDE_INT max_size1,
		       tree base2,
		       HOST_WIDE_INT offset2, HOST_WIDE_INT max_size2)
{
  gcc_checking_assert (DECL_P (base1) && DECL_P (base2));

  /* If both references are based on different variables, they cannot alias.  */
  if (base1 != base2)
    return false;

  /* If both references are based on the same variable, they cannot alias if
     the accesses do not overlap.  */
  return ranges_overlap_p (offset1, max_size1, offset2, max_size2);
}

/* Return true if an indirect reference based on *PTR1 constrained
   to [OFFSET1, OFFSET1 + MAX_SIZE1) may alias a variable based on BASE2
   constrained to [OFFSET2, OFFSET2 + MAX_SIZE2).  *PTR1 and BASE2 have
   the alias sets BASE1_ALIAS_SET and BASE2_ALIAS_SET which can be -1
   in which case they are computed on-demand.  REF1 and REF2
   if non-NULL are the complete memory reference trees.  */

static bool
indirect_ref_may_alias_decl_p (tree ref1 ATTRIBUTE_UNUSED, tree base1,
			       HOST_WIDE_INT offset1,
			       HOST_WIDE_INT max_size1 ATTRIBUTE_UNUSED,
			       alias_set_type ref1_alias_set,
			       alias_set_type base1_alias_set,
			       tree ref2 ATTRIBUTE_UNUSED, tree base2,
			       HOST_WIDE_INT offset2, HOST_WIDE_INT max_size2,
			       alias_set_type ref2_alias_set,
			       alias_set_type base2_alias_set, bool tbaa_p)
{
  tree ptr1;
  tree ptrtype1, dbase2;
  HOST_WIDE_INT offset1p = offset1, offset2p = offset2;
  HOST_WIDE_INT doffset1, doffset2;
  double_int moff;

  gcc_checking_assert ((TREE_CODE (base1) == MEM_REF
			|| TREE_CODE (base1) == TARGET_MEM_REF)
		       && DECL_P (base2));

  ptr1 = TREE_OPERAND (base1, 0);

  /* The offset embedded in MEM_REFs can be negative.  Bias them
     so that the resulting offset adjustment is positive.  */
  moff = mem_ref_offset (base1);
  moff = double_int_lshift (moff,
			    BITS_PER_UNIT == 8
			    ? 3 : exact_log2 (BITS_PER_UNIT),
			    HOST_BITS_PER_DOUBLE_INT, true);
  if (double_int_negative_p (moff))
    offset2p += double_int_neg (moff).low;
  else
    offset1p += moff.low;

  /* If only one reference is based on a variable, they cannot alias if
     the pointer access is beyond the extent of the variable access.
     (the pointer base cannot validly point to an offset less than zero
     of the variable).
     ???  IVOPTs creates bases that do not honor this restriction,
     so do not apply this optimization for TARGET_MEM_REFs.  */
  if (TREE_CODE (base1) != TARGET_MEM_REF
      && !ranges_overlap_p (MAX (0, offset1p), -1, offset2p, max_size2))
    return false;
  /* They also cannot alias if the pointer may not point to the decl.  */
  if (!ptr_deref_may_alias_decl_p (ptr1, base2))
    return false;

  /* Disambiguations that rely on strict aliasing rules follow.  */
  if (!flag_strict_aliasing || !tbaa_p)
    return true;

  ptrtype1 = TREE_TYPE (TREE_OPERAND (base1, 1));

  /* If the alias set for a pointer access is zero all bets are off.  */
  if (base1_alias_set == -1)
    base1_alias_set = get_deref_alias_set (ptrtype1);
  if (base1_alias_set == 0)
    return true;
  if (base2_alias_set == -1)
    base2_alias_set = get_alias_set (base2);

  /* When we are trying to disambiguate an access with a pointer dereference
     as base versus one with a decl as base we can use both the size
     of the decl and its dynamic type for extra disambiguation.
     ???  We do not know anything about the dynamic type of the decl
     other than that its alias-set contains base2_alias_set as a subset
     which does not help us here.  */
  /* As we know nothing useful about the dynamic type of the decl just
     use the usual conflict check rather than a subset test.
     ???  We could introduce -fvery-strict-aliasing when the language
     does not allow decls to have a dynamic type that differs from their
     static type.  Then we can check 
     !alias_set_subset_of (base1_alias_set, base2_alias_set) instead.  */
  if (base1_alias_set != base2_alias_set
      && !alias_sets_conflict_p (base1_alias_set, base2_alias_set))
    return false;
  /* If the size of the access relevant for TBAA through the pointer
     is bigger than the size of the decl we can't possibly access the
     decl via that pointer.  */
  if (DECL_SIZE (base2) && COMPLETE_TYPE_P (TREE_TYPE (ptrtype1))
      && TREE_CODE (DECL_SIZE (base2)) == INTEGER_CST
      && TREE_CODE (TYPE_SIZE (TREE_TYPE (ptrtype1))) == INTEGER_CST
      /* ???  This in turn may run afoul when a decl of type T which is
	 a member of union type U is accessed through a pointer to
	 type U and sizeof T is smaller than sizeof U.  */
      && TREE_CODE (TREE_TYPE (ptrtype1)) != UNION_TYPE
      && TREE_CODE (TREE_TYPE (ptrtype1)) != QUAL_UNION_TYPE
      && tree_int_cst_lt (DECL_SIZE (base2), TYPE_SIZE (TREE_TYPE (ptrtype1))))
    return false;

  if (!ref2)
    return true;

  /* If the decl is accessed via a MEM_REF, reconstruct the base
     we can use for TBAA and an appropriately adjusted offset.  */
  dbase2 = ref2;
  while (handled_component_p (dbase2))
    dbase2 = TREE_OPERAND (dbase2, 0);
  doffset1 = offset1;
  doffset2 = offset2;
  if (TREE_CODE (dbase2) == MEM_REF
      || TREE_CODE (dbase2) == TARGET_MEM_REF)
    {
      double_int moff = mem_ref_offset (dbase2);
      moff = double_int_lshift (moff,
				BITS_PER_UNIT == 8
				? 3 : exact_log2 (BITS_PER_UNIT),
				HOST_BITS_PER_DOUBLE_INT, true);
      if (double_int_negative_p (moff))
	doffset1 -= double_int_neg (moff).low;
      else
	doffset2 -= moff.low;
    }

  /* If either reference is view-converted, give up now.  */
  if (same_type_for_tbaa (TREE_TYPE (base1), TREE_TYPE (ptrtype1)) != 1
      || same_type_for_tbaa (TREE_TYPE (dbase2),
			     TREE_TYPE (reference_alias_ptr_type (dbase2))) != 1)
    return true;

  /* If both references are through the same type, they do not alias
     if the accesses do not overlap.  This does extra disambiguation
     for mixed/pointer accesses but requires strict aliasing.
     For MEM_REFs we require that the component-ref offset we computed
     is relative to the start of the type which we ensure by
     comparing rvalue and access type and disregarding the constant
     pointer offset.  */
  if ((TREE_CODE (base1) != TARGET_MEM_REF
       || (!TMR_INDEX (base1) && !TMR_INDEX2 (base1)))
      && same_type_for_tbaa (TREE_TYPE (base1), TREE_TYPE (dbase2)) == 1)
    return ranges_overlap_p (doffset1, max_size1, doffset2, max_size2);

  /* Do access-path based disambiguation.  */
  if (ref1 && ref2
      && (handled_component_p (ref1) || handled_component_p (ref2)))
    return aliasing_component_refs_p (ref1,
				      ref1_alias_set, base1_alias_set,
				      offset1, max_size1,
				      ref2,
				      ref2_alias_set, base2_alias_set,
				      offset2, max_size2, true);

  return true;
}

/* Return true if two indirect references based on *PTR1
   and *PTR2 constrained to [OFFSET1, OFFSET1 + MAX_SIZE1) and
   [OFFSET2, OFFSET2 + MAX_SIZE2) may alias.  *PTR1 and *PTR2 have
   the alias sets BASE1_ALIAS_SET and BASE2_ALIAS_SET which can be -1
   in which case they are computed on-demand.  REF1 and REF2
   if non-NULL are the complete memory reference trees. */

static bool
indirect_refs_may_alias_p (tree ref1 ATTRIBUTE_UNUSED, tree base1,
			   HOST_WIDE_INT offset1, HOST_WIDE_INT max_size1,
			   alias_set_type ref1_alias_set,
			   alias_set_type base1_alias_set,
			   tree ref2 ATTRIBUTE_UNUSED, tree base2,
			   HOST_WIDE_INT offset2, HOST_WIDE_INT max_size2,
			   alias_set_type ref2_alias_set,
			   alias_set_type base2_alias_set, bool tbaa_p)
{
  tree ptr1;
  tree ptr2;
  tree ptrtype1, ptrtype2;

  gcc_checking_assert ((TREE_CODE (base1) == MEM_REF
			|| TREE_CODE (base1) == TARGET_MEM_REF)
		       && (TREE_CODE (base2) == MEM_REF
			   || TREE_CODE (base2) == TARGET_MEM_REF));

  ptr1 = TREE_OPERAND (base1, 0);
  ptr2 = TREE_OPERAND (base2, 0);

  /* If both bases are based on pointers they cannot alias if they may not
     point to the same memory object or if they point to the same object
     and the accesses do not overlap.  */
  if ((!cfun || gimple_in_ssa_p (cfun))
      && operand_equal_p (ptr1, ptr2, 0)
      && (((TREE_CODE (base1) != TARGET_MEM_REF
	    || (!TMR_INDEX (base1) && !TMR_INDEX2 (base1)))
	   && (TREE_CODE (base2) != TARGET_MEM_REF
	       || (!TMR_INDEX (base2) && !TMR_INDEX2 (base2))))
	  || (TREE_CODE (base1) == TARGET_MEM_REF
	      && TREE_CODE (base2) == TARGET_MEM_REF
	      && (TMR_STEP (base1) == TMR_STEP (base2)
		  || (TMR_STEP (base1) && TMR_STEP (base2)
		      && operand_equal_p (TMR_STEP (base1),
					  TMR_STEP (base2), 0)))
	      && (TMR_INDEX (base1) == TMR_INDEX (base2)
		  || (TMR_INDEX (base1) && TMR_INDEX (base2)
		      && operand_equal_p (TMR_INDEX (base1),
					  TMR_INDEX (base2), 0)))
	      && (TMR_INDEX2 (base1) == TMR_INDEX2 (base2)
		  || (TMR_INDEX2 (base1) && TMR_INDEX2 (base2)
		      && operand_equal_p (TMR_INDEX2 (base1),
					  TMR_INDEX2 (base2), 0))))))
    {
      double_int moff;
      /* The offset embedded in MEM_REFs can be negative.  Bias them
	 so that the resulting offset adjustment is positive.  */
      moff = mem_ref_offset (base1);
      moff = double_int_lshift (moff,
				BITS_PER_UNIT == 8
				? 3 : exact_log2 (BITS_PER_UNIT),
				HOST_BITS_PER_DOUBLE_INT, true);
      if (double_int_negative_p (moff))
	offset2 += double_int_neg (moff).low;
      else
	offset1 += moff.low;
      moff = mem_ref_offset (base2);
      moff = double_int_lshift (moff,
				BITS_PER_UNIT == 8
				? 3 : exact_log2 (BITS_PER_UNIT),
				HOST_BITS_PER_DOUBLE_INT, true);
      if (double_int_negative_p (moff))
	offset1 += double_int_neg (moff).low;
      else
	offset2 += moff.low;
      return ranges_overlap_p (offset1, max_size1, offset2, max_size2);
    }
  if (!ptr_derefs_may_alias_p (ptr1, ptr2))
    return false;

  /* Disambiguations that rely on strict aliasing rules follow.  */
  if (!flag_strict_aliasing || !tbaa_p)
    return true;

  ptrtype1 = TREE_TYPE (TREE_OPERAND (base1, 1));
  ptrtype2 = TREE_TYPE (TREE_OPERAND (base2, 1));

  /* If the alias set for a pointer access is zero all bets are off.  */
  if (base1_alias_set == -1)
    base1_alias_set = get_deref_alias_set (ptrtype1);
  if (base1_alias_set == 0)
    return true;
  if (base2_alias_set == -1)
    base2_alias_set = get_deref_alias_set (ptrtype2);
  if (base2_alias_set == 0)
    return true;

  /* If both references are through the same type, they do not alias
     if the accesses do not overlap.  This does extra disambiguation
     for mixed/pointer accesses but requires strict aliasing.  */
  if ((TREE_CODE (base1) != TARGET_MEM_REF
       || (!TMR_INDEX (base1) && !TMR_INDEX2 (base1)))
      && (TREE_CODE (base2) != TARGET_MEM_REF
	  || (!TMR_INDEX (base2) && !TMR_INDEX2 (base2)))
      && same_type_for_tbaa (TREE_TYPE (base1), TREE_TYPE (ptrtype1)) == 1
      && same_type_for_tbaa (TREE_TYPE (base2), TREE_TYPE (ptrtype2)) == 1
      && same_type_for_tbaa (TREE_TYPE (ptrtype1),
			     TREE_TYPE (ptrtype2)) == 1)
    return ranges_overlap_p (offset1, max_size1, offset2, max_size2);

  /* Do type-based disambiguation.  */
  if (base1_alias_set != base2_alias_set
      && !alias_sets_conflict_p (base1_alias_set, base2_alias_set))
    return false;

  /* Do access-path based disambiguation.  */
  if (ref1 && ref2
      && (handled_component_p (ref1) || handled_component_p (ref2))
      && same_type_for_tbaa (TREE_TYPE (base1), TREE_TYPE (ptrtype1)) == 1
      && same_type_for_tbaa (TREE_TYPE (base2), TREE_TYPE (ptrtype2)) == 1)
    return aliasing_component_refs_p (ref1,
				      ref1_alias_set, base1_alias_set,
				      offset1, max_size1,
				      ref2,
				      ref2_alias_set, base2_alias_set,
				      offset2, max_size2, false);

  return true;
}

/* Return true, if the two memory references REF1 and REF2 may alias.  */

bool
refs_may_alias_p_1 (ao_ref *ref1, ao_ref *ref2, bool tbaa_p)
{
  tree base1, base2;
  HOST_WIDE_INT offset1 = 0, offset2 = 0;
  HOST_WIDE_INT max_size1 = -1, max_size2 = -1;
  bool var1_p, var2_p, ind1_p, ind2_p;

  gcc_checking_assert ((!ref1->ref
			|| TREE_CODE (ref1->ref) == SSA_NAME
			|| DECL_P (ref1->ref)
			|| TREE_CODE (ref1->ref) == STRING_CST
			|| handled_component_p (ref1->ref)
			|| TREE_CODE (ref1->ref) == MEM_REF
			|| TREE_CODE (ref1->ref) == TARGET_MEM_REF)
		       && (!ref2->ref
			   || TREE_CODE (ref2->ref) == SSA_NAME
			   || DECL_P (ref2->ref)
			   || TREE_CODE (ref2->ref) == STRING_CST
			   || handled_component_p (ref2->ref)
			   || TREE_CODE (ref2->ref) == MEM_REF
			   || TREE_CODE (ref2->ref) == TARGET_MEM_REF));

  /* Decompose the references into their base objects and the access.  */
  base1 = ao_ref_base (ref1);
  offset1 = ref1->offset;
  max_size1 = ref1->max_size;
  base2 = ao_ref_base (ref2);
  offset2 = ref2->offset;
  max_size2 = ref2->max_size;

  /* We can end up with registers or constants as bases for example from
     *D.1663_44 = VIEW_CONVERT_EXPR<struct DB_LSN>(__tmp$B0F64_59);
     which is seen as a struct copy.  */
  if (TREE_CODE (base1) == SSA_NAME
      || TREE_CODE (base1) == CONST_DECL
      || TREE_CODE (base1) == CONSTRUCTOR
      || TREE_CODE (base1) == ADDR_EXPR
      || CONSTANT_CLASS_P (base1)
      || TREE_CODE (base2) == SSA_NAME
      || TREE_CODE (base2) == CONST_DECL
      || TREE_CODE (base2) == CONSTRUCTOR
      || TREE_CODE (base2) == ADDR_EXPR
      || CONSTANT_CLASS_P (base2))
    return false;

  /* We can end up refering to code via function and label decls.
     As we likely do not properly track code aliases conservatively
     bail out.  */
  if (TREE_CODE (base1) == FUNCTION_DECL
      || TREE_CODE (base1) == LABEL_DECL
      || TREE_CODE (base2) == FUNCTION_DECL
      || TREE_CODE (base2) == LABEL_DECL)
    return true;

  /* Defer to simple offset based disambiguation if we have
     references based on two decls.  Do this before defering to
     TBAA to handle must-alias cases in conformance with the
     GCC extension of allowing type-punning through unions.  */
  var1_p = DECL_P (base1);
  var2_p = DECL_P (base2);
  if (var1_p && var2_p)
    return decl_refs_may_alias_p (base1, offset1, max_size1,
				  base2, offset2, max_size2);

  ind1_p = (TREE_CODE (base1) == MEM_REF
	    || TREE_CODE (base1) == TARGET_MEM_REF);
  ind2_p = (TREE_CODE (base2) == MEM_REF
	    || TREE_CODE (base2) == TARGET_MEM_REF);

  /* Canonicalize the pointer-vs-decl case.  */
  if (ind1_p && var2_p)
    {
      HOST_WIDE_INT tmp1;
      tree tmp2;
      ao_ref *tmp3;
      tmp1 = offset1; offset1 = offset2; offset2 = tmp1;
      tmp1 = max_size1; max_size1 = max_size2; max_size2 = tmp1;
      tmp2 = base1; base1 = base2; base2 = tmp2;
      tmp3 = ref1; ref1 = ref2; ref2 = tmp3;
      var1_p = true;
      ind1_p = false;
      var2_p = false;
      ind2_p = true;
    }

  /* First defer to TBAA if possible.  */
  if (tbaa_p
      && flag_strict_aliasing
      && !alias_sets_conflict_p (ao_ref_alias_set (ref1),
				 ao_ref_alias_set (ref2)))
    return false;

  /* Dispatch to the pointer-vs-decl or pointer-vs-pointer disambiguators.  */
  if (var1_p && ind2_p)
    return indirect_ref_may_alias_decl_p (ref2->ref, base2,
					  offset2, max_size2,
					  ao_ref_alias_set (ref2), -1,
					  ref1->ref, base1,
					  offset1, max_size1,
					  ao_ref_alias_set (ref1),
					  ao_ref_base_alias_set (ref1),
					  tbaa_p);
  else if (ind1_p && ind2_p)
    return indirect_refs_may_alias_p (ref1->ref, base1,
				      offset1, max_size1,
				      ao_ref_alias_set (ref1), -1,
				      ref2->ref, base2,
				      offset2, max_size2,
				      ao_ref_alias_set (ref2), -1,
				      tbaa_p);

  /* We really do not want to end up here, but returning true is safe.  */
#ifdef ENABLE_CHECKING
  gcc_unreachable ();
#else
  return true;
#endif
}

bool
refs_may_alias_p (tree ref1, tree ref2)
{
  ao_ref r1, r2;
  bool res;
  ao_ref_init (&r1, ref1);
  ao_ref_init (&r2, ref2);
  res = refs_may_alias_p_1 (&r1, &r2, true);
  if (res)
    ++alias_stats.refs_may_alias_p_may_alias;
  else
    ++alias_stats.refs_may_alias_p_no_alias;
  return res;
}

/* Returns true if there is a anti-dependence for the STORE that
   executes after the LOAD.  */

bool
refs_anti_dependent_p (tree load, tree store)
{
  ao_ref r1, r2;
  ao_ref_init (&r1, load);
  ao_ref_init (&r2, store);
  return refs_may_alias_p_1 (&r1, &r2, false);
}

/* Returns true if there is a output dependence for the stores
   STORE1 and STORE2.  */

bool
refs_output_dependent_p (tree store1, tree store2)
{
  ao_ref r1, r2;
  ao_ref_init (&r1, store1);
  ao_ref_init (&r2, store2);
  return refs_may_alias_p_1 (&r1, &r2, false);
}

/* If the call CALL may use the memory reference REF return true,
   otherwise return false.  */

static bool
ref_maybe_used_by_call_p_1 (gimple call, ao_ref *ref)
{
  tree base, callee;
  unsigned i;
  int flags = gimple_call_flags (call);

  /* Const functions without a static chain do not implicitly use memory.  */
  if (!gimple_call_chain (call)
      && (flags & (ECF_CONST|ECF_NOVOPS)))
    goto process_args;

  base = ao_ref_base (ref);
  if (!base)
    return true;

  /* If the reference is based on a decl that is not aliased the call
     cannot possibly use it.  */
  if (DECL_P (base)
      && !may_be_aliased (base)
      /* But local statics can be used through recursion.  */
      && !is_global_var (base))
    goto process_args;

  callee = gimple_call_fndecl (call);

  /* Handle those builtin functions explicitly that do not act as
     escape points.  See tree-ssa-structalias.c:find_func_aliases
     for the list of builtins we might need to handle here.  */
  if (callee != NULL_TREE
      && DECL_BUILT_IN_CLASS (callee) == BUILT_IN_NORMAL)
    switch (DECL_FUNCTION_CODE (callee))
      {
	/* All the following functions read memory pointed to by
	   their second argument.  strcat/strncat additionally
	   reads memory pointed to by the first argument.  */
	case BUILT_IN_STRCAT:
	case BUILT_IN_STRNCAT:
	  {
	    ao_ref dref;
	    ao_ref_init_from_ptr_and_size (&dref,
					   gimple_call_arg (call, 0),
					   NULL_TREE);
	    if (refs_may_alias_p_1 (&dref, ref, false))
	      return true;
	  }
	  /* FALLTHRU */
	case BUILT_IN_STRCPY:
	case BUILT_IN_STRNCPY:
	case BUILT_IN_MEMCPY:
	case BUILT_IN_MEMMOVE:
	case BUILT_IN_MEMPCPY:
	case BUILT_IN_STPCPY:
	case BUILT_IN_STPNCPY:
<<<<<<< HEAD
	case BUILT_IN_STRCAT:
	case BUILT_IN_STRNCAT:
        case BUILT_IN_TM_MEMCPY:
        case BUILT_IN_TM_MEMMOVE:
=======
>>>>>>> c152f9e5
	  {
	    ao_ref dref;
	    tree size = NULL_TREE;
	    if (gimple_call_num_args (call) == 3)
	      size = gimple_call_arg (call, 2);
	    ao_ref_init_from_ptr_and_size (&dref,
					   gimple_call_arg (call, 1),
					   size);
	    return refs_may_alias_p_1 (&dref, ref, false);
	  }
	case BUILT_IN_STRCAT_CHK:
	case BUILT_IN_STRNCAT_CHK:
	  {
	    ao_ref dref;
	    ao_ref_init_from_ptr_and_size (&dref,
					   gimple_call_arg (call, 0),
					   NULL_TREE);
	    if (refs_may_alias_p_1 (&dref, ref, false))
	      return true;
	  }
	  /* FALLTHRU */
	case BUILT_IN_STRCPY_CHK:
	case BUILT_IN_STRNCPY_CHK:
	case BUILT_IN_MEMCPY_CHK:
	case BUILT_IN_MEMMOVE_CHK:
	case BUILT_IN_MEMPCPY_CHK:
	case BUILT_IN_STPCPY_CHK:
	  {
	    ao_ref dref;
	    tree size = NULL_TREE;
	    if (gimple_call_num_args (call) == 4)
	      size = gimple_call_arg (call, 2);
	    ao_ref_init_from_ptr_and_size (&dref,
					   gimple_call_arg (call, 1),
					   size);
	    return refs_may_alias_p_1 (&dref, ref, false);
	  }
	case BUILT_IN_BCOPY:
	  {
	    ao_ref dref;
	    tree size = gimple_call_arg (call, 2);
	    ao_ref_init_from_ptr_and_size (&dref,
					   gimple_call_arg (call, 0),
					   size);
	    return refs_may_alias_p_1 (&dref, ref, false);
	  }
<<<<<<< HEAD

        /* The following functions read memory pointed to by their
	   first argument.  */
	CASE_BUILT_IN_TM_LOAD (1):
	CASE_BUILT_IN_TM_LOAD (2):
	CASE_BUILT_IN_TM_LOAD (4):
	CASE_BUILT_IN_TM_LOAD (8):
        CASE_BUILT_IN_TM_LOAD (FLOAT):
	CASE_BUILT_IN_TM_LOAD (DOUBLE):
	CASE_BUILT_IN_TM_LOAD (LDOUBLE):
	CASE_BUILT_IN_TM_LOAD (M64):
	CASE_BUILT_IN_TM_LOAD (M128):
	CASE_BUILT_IN_TM_LOAD (M256):
        case BUILT_IN_TM_LOG:
        case BUILT_IN_TM_LOG_1:
        case BUILT_IN_TM_LOG_2:
        case BUILT_IN_TM_LOG_4:
        case BUILT_IN_TM_LOG_8:
        case BUILT_IN_TM_LOG_FLOAT:
        case BUILT_IN_TM_LOG_DOUBLE:
        case BUILT_IN_TM_LOG_LDOUBLE:
        case BUILT_IN_TM_LOG_M64:
        case BUILT_IN_TM_LOG_M128:
        case BUILT_IN_TM_LOG_M256:
	  return ptr_deref_may_alias_ref_p_1 (gimple_call_arg (call, 0), ref);

=======
	/* These read memory pointed to by the first argument.  */
	case BUILT_IN_STRDUP:
	case BUILT_IN_STRNDUP:
	  {
	    ao_ref dref;
	    tree size = NULL_TREE;
	    if (gimple_call_num_args (call) == 2)
	      size = gimple_call_arg (call, 1);
	    ao_ref_init_from_ptr_and_size (&dref,
					   gimple_call_arg (call, 0),
					   size);
	    return refs_may_alias_p_1 (&dref, ref, false);
	  }
>>>>>>> c152f9e5
	/* The following builtins do not read from memory.  */
	case BUILT_IN_FREE:
	case BUILT_IN_MALLOC:
	case BUILT_IN_CALLOC:
	case BUILT_IN_ALLOCA:
	case BUILT_IN_ALLOCA_WITH_ALIGN:
	case BUILT_IN_STACK_SAVE:
	case BUILT_IN_STACK_RESTORE:
	case BUILT_IN_MEMSET:
        case BUILT_IN_TM_MEMSET:
	case BUILT_IN_MEMSET_CHK:
	case BUILT_IN_FREXP:
	case BUILT_IN_FREXPF:
	case BUILT_IN_FREXPL:
	case BUILT_IN_GAMMA_R:
	case BUILT_IN_GAMMAF_R:
	case BUILT_IN_GAMMAL_R:
	case BUILT_IN_LGAMMA_R:
	case BUILT_IN_LGAMMAF_R:
	case BUILT_IN_LGAMMAL_R:
	case BUILT_IN_MODF:
	case BUILT_IN_MODFF:
	case BUILT_IN_MODFL:
	case BUILT_IN_REMQUO:
	case BUILT_IN_REMQUOF:
	case BUILT_IN_REMQUOL:
	case BUILT_IN_SINCOS:
	case BUILT_IN_SINCOSF:
	case BUILT_IN_SINCOSL:
	case BUILT_IN_ASSUME_ALIGNED:
	case BUILT_IN_VA_END:
	  return false;
	/* __sync_* builtins and some OpenMP builtins act as threading
	   barriers.  */
#undef DEF_SYNC_BUILTIN
#define DEF_SYNC_BUILTIN(ENUM, NAME, TYPE, ATTRS) case ENUM:
#include "sync-builtins.def"
#undef DEF_SYNC_BUILTIN
	case BUILT_IN_GOMP_ATOMIC_START:
	case BUILT_IN_GOMP_ATOMIC_END:
	case BUILT_IN_GOMP_BARRIER:
	case BUILT_IN_GOMP_TASKWAIT:
	case BUILT_IN_GOMP_CRITICAL_START:
	case BUILT_IN_GOMP_CRITICAL_END:
	case BUILT_IN_GOMP_CRITICAL_NAME_START:
	case BUILT_IN_GOMP_CRITICAL_NAME_END:
	case BUILT_IN_GOMP_LOOP_END:
	case BUILT_IN_GOMP_ORDERED_START:
	case BUILT_IN_GOMP_ORDERED_END:
	case BUILT_IN_GOMP_PARALLEL_END:
	case BUILT_IN_GOMP_SECTIONS_END:
	case BUILT_IN_GOMP_SINGLE_COPY_START:
	case BUILT_IN_GOMP_SINGLE_COPY_END:
	  return true;

	default:
	  /* Fallthru to general call handling.  */;
      }

  /* Check if base is a global static variable that is not read
     by the function.  */
  if (callee != NULL_TREE
      && TREE_CODE (base) == VAR_DECL
      && TREE_STATIC (base))
    {
      struct cgraph_node *node = cgraph_get_node (callee);
      bitmap not_read;

      /* FIXME: Callee can be an OMP builtin that does not have a call graph
	 node yet.  We should enforce that there are nodes for all decls in the
	 IL and remove this check instead.  */
      if (node
	  && (not_read = ipa_reference_get_not_read_global (node))
	  && bitmap_bit_p (not_read, DECL_UID (base)))
	goto process_args;
    }

  /* Check if the base variable is call-used.  */
  if (DECL_P (base))
    {
      if (pt_solution_includes (gimple_call_use_set (call), base))
	return true;
    }
  else if ((TREE_CODE (base) == MEM_REF
	    || TREE_CODE (base) == TARGET_MEM_REF)
	   && TREE_CODE (TREE_OPERAND (base, 0)) == SSA_NAME)
    {
      struct ptr_info_def *pi = SSA_NAME_PTR_INFO (TREE_OPERAND (base, 0));
      if (!pi)
	return true;

      if (pt_solutions_intersect (gimple_call_use_set (call), &pi->pt))
	return true;
    }
  else
    return true;

  /* Inspect call arguments for passed-by-value aliases.  */
process_args:
  for (i = 0; i < gimple_call_num_args (call); ++i)
    {
      tree op = gimple_call_arg (call, i);
      int flags = gimple_call_arg_flags (call, i);

      if (flags & EAF_UNUSED)
	continue;

      if (TREE_CODE (op) == WITH_SIZE_EXPR)
	op = TREE_OPERAND (op, 0);

      if (TREE_CODE (op) != SSA_NAME
	  && !is_gimple_min_invariant (op))
	{
	  ao_ref r;
	  ao_ref_init (&r, op);
	  if (refs_may_alias_p_1 (&r, ref, true))
	    return true;
	}
    }

  return false;
}

static bool
ref_maybe_used_by_call_p (gimple call, tree ref)
{
  ao_ref r;
  bool res;
  ao_ref_init (&r, ref);
  res = ref_maybe_used_by_call_p_1 (call, &r);
  if (res)
    ++alias_stats.ref_maybe_used_by_call_p_may_alias;
  else
    ++alias_stats.ref_maybe_used_by_call_p_no_alias;
  return res;
}


/* If the statement STMT may use the memory reference REF return
   true, otherwise return false.  */

bool
ref_maybe_used_by_stmt_p (gimple stmt, tree ref)
{
  if (is_gimple_assign (stmt))
    {
      tree rhs;

      /* All memory assign statements are single.  */
      if (!gimple_assign_single_p (stmt))
	return false;

      rhs = gimple_assign_rhs1 (stmt);
      if (is_gimple_reg (rhs)
	  || is_gimple_min_invariant (rhs)
	  || gimple_assign_rhs_code (stmt) == CONSTRUCTOR)
	return false;

      return refs_may_alias_p (rhs, ref);
    }
  else if (is_gimple_call (stmt))
    return ref_maybe_used_by_call_p (stmt, ref);
  else if (gimple_code (stmt) == GIMPLE_RETURN)
    {
      tree retval = gimple_return_retval (stmt);
      tree base;
      if (retval
	  && TREE_CODE (retval) != SSA_NAME
	  && !is_gimple_min_invariant (retval)
	  && refs_may_alias_p (retval, ref))
	return true;
      /* If ref escapes the function then the return acts as a use.  */
      base = get_base_address (ref);
      if (!base)
	;
      else if (DECL_P (base))
	return is_global_var (base);
      else if (TREE_CODE (base) == MEM_REF
	       || TREE_CODE (base) == TARGET_MEM_REF)
	return ptr_deref_may_alias_global_p (TREE_OPERAND (base, 0));
      return false;
    }

  return true;
}

/* If the call in statement CALL may clobber the memory reference REF
   return true, otherwise return false.  */

static bool
call_may_clobber_ref_p_1 (gimple call, ao_ref *ref)
{
  tree base;
  tree callee;

  /* If the call is pure or const it cannot clobber anything.  */
  if (gimple_call_flags (call)
      & (ECF_PURE|ECF_CONST|ECF_LOOPING_CONST_OR_PURE|ECF_NOVOPS))
    return false;

  base = ao_ref_base (ref);
  if (!base)
    return true;

  if (TREE_CODE (base) == SSA_NAME
      || CONSTANT_CLASS_P (base))
    return false;

  /* If the reference is based on a decl that is not aliased the call
     cannot possibly clobber it.  */
  if (DECL_P (base)
      && !may_be_aliased (base)
      /* But local non-readonly statics can be modified through recursion
         or the call may implement a threading barrier which we must
	 treat as may-def.  */
      && (TREE_READONLY (base)
	  || !is_global_var (base)))
    return false;

  callee = gimple_call_fndecl (call);

  /* Handle those builtin functions explicitly that do not act as
     escape points.  See tree-ssa-structalias.c:find_func_aliases
     for the list of builtins we might need to handle here.  */
  if (callee != NULL_TREE
      && DECL_BUILT_IN_CLASS (callee) == BUILT_IN_NORMAL)
    switch (DECL_FUNCTION_CODE (callee))
      {
	/* All the following functions clobber memory pointed to by
	   their first argument.  */
	case BUILT_IN_STRCPY:
	case BUILT_IN_STRNCPY:
	case BUILT_IN_MEMCPY:
	case BUILT_IN_MEMMOVE:
	case BUILT_IN_MEMPCPY:
	case BUILT_IN_STPCPY:
	case BUILT_IN_STPNCPY:
	case BUILT_IN_STRCAT:
	case BUILT_IN_STRNCAT:
	case BUILT_IN_MEMSET:
        case BUILT_IN_TM_MEMSET:
        CASE_BUILT_IN_TM_STORE (1):
        CASE_BUILT_IN_TM_STORE (2):
        CASE_BUILT_IN_TM_STORE (4):
        CASE_BUILT_IN_TM_STORE (8):
        CASE_BUILT_IN_TM_STORE (FLOAT):
        CASE_BUILT_IN_TM_STORE (DOUBLE):
        CASE_BUILT_IN_TM_STORE (LDOUBLE):
        CASE_BUILT_IN_TM_STORE (M64):
        CASE_BUILT_IN_TM_STORE (M128):
        CASE_BUILT_IN_TM_STORE (M256):
        case BUILT_IN_TM_MEMCPY:
        case BUILT_IN_TM_MEMMOVE:
	  {
	    ao_ref dref;
	    tree size = NULL_TREE;
	    /* Don't pass in size for strncat, as the maximum size
	       is strlen (dest) + n + 1 instead of n, resp.
	       n + 1 at dest + strlen (dest), but strlen (dest) isn't
	       known.  */
	    if (gimple_call_num_args (call) == 3
		&& DECL_FUNCTION_CODE (callee) != BUILT_IN_STRNCAT)
	      size = gimple_call_arg (call, 2);
	    ao_ref_init_from_ptr_and_size (&dref,
					   gimple_call_arg (call, 0),
					   size);
	    return refs_may_alias_p_1 (&dref, ref, false);
	  }
	case BUILT_IN_STRCPY_CHK:
	case BUILT_IN_STRNCPY_CHK:
	case BUILT_IN_MEMCPY_CHK:
	case BUILT_IN_MEMMOVE_CHK:
	case BUILT_IN_MEMPCPY_CHK:
	case BUILT_IN_STPCPY_CHK:
	case BUILT_IN_STRCAT_CHK:
	case BUILT_IN_STRNCAT_CHK:
	case BUILT_IN_MEMSET_CHK:
	  {
	    ao_ref dref;
	    tree size = NULL_TREE;
	    /* Don't pass in size for __strncat_chk, as the maximum size
	       is strlen (dest) + n + 1 instead of n, resp.
	       n + 1 at dest + strlen (dest), but strlen (dest) isn't
	       known.  */
	    if (gimple_call_num_args (call) == 4
		&& DECL_FUNCTION_CODE (callee) != BUILT_IN_STRNCAT_CHK)
	      size = gimple_call_arg (call, 2);
	    ao_ref_init_from_ptr_and_size (&dref,
					   gimple_call_arg (call, 0),
					   size);
	    return refs_may_alias_p_1 (&dref, ref, false);
	  }
	case BUILT_IN_BCOPY:
	  {
	    ao_ref dref;
	    tree size = gimple_call_arg (call, 2);
	    ao_ref_init_from_ptr_and_size (&dref,
					   gimple_call_arg (call, 1),
					   size);
	    return refs_may_alias_p_1 (&dref, ref, false);
	  }
	/* Allocating memory does not have any side-effects apart from
	   being the definition point for the pointer.  */
	case BUILT_IN_MALLOC:
	case BUILT_IN_CALLOC:
	case BUILT_IN_STRDUP:
	case BUILT_IN_STRNDUP:
	  /* Unix98 specifies that errno is set on allocation failure.  */
	  if (flag_errno_math
	      && targetm.ref_may_alias_errno (ref))
	    return true;
	  return false;
	case BUILT_IN_STACK_SAVE:
	case BUILT_IN_ALLOCA:
	case BUILT_IN_ALLOCA_WITH_ALIGN:
	case BUILT_IN_ASSUME_ALIGNED:
	  return false;
	/* Freeing memory kills the pointed-to memory.  More importantly
	   the call has to serve as a barrier for moving loads and stores
	   across it.  */
	case BUILT_IN_FREE:
	case BUILT_IN_VA_END:
	  {
	    tree ptr = gimple_call_arg (call, 0);
	    return ptr_deref_may_alias_ref_p_1 (ptr, ref);
	  }
	case BUILT_IN_GAMMA_R:
	case BUILT_IN_GAMMAF_R:
	case BUILT_IN_GAMMAL_R:
	case BUILT_IN_LGAMMA_R:
	case BUILT_IN_LGAMMAF_R:
	case BUILT_IN_LGAMMAL_R:
	  {
	    tree out = gimple_call_arg (call, 1);
	    if (ptr_deref_may_alias_ref_p_1 (out, ref))
	      return true;
	    if (flag_errno_math)
	      break;
	    return false;
	  }
	case BUILT_IN_FREXP:
	case BUILT_IN_FREXPF:
	case BUILT_IN_FREXPL:
	case BUILT_IN_MODF:
	case BUILT_IN_MODFF:
	case BUILT_IN_MODFL:
	  {
	    tree out = gimple_call_arg (call, 1);
	    return ptr_deref_may_alias_ref_p_1 (out, ref);
	  }
	case BUILT_IN_REMQUO:
	case BUILT_IN_REMQUOF:
	case BUILT_IN_REMQUOL:
	  {
	    tree out = gimple_call_arg (call, 2);
	    if (ptr_deref_may_alias_ref_p_1 (out, ref))
	      return true;
	    if (flag_errno_math)
	      break;
	    return false;
	  }
	case BUILT_IN_SINCOS:
	case BUILT_IN_SINCOSF:
	case BUILT_IN_SINCOSL:
	  {
	    tree sin = gimple_call_arg (call, 1);
	    tree cos = gimple_call_arg (call, 2);
	    return (ptr_deref_may_alias_ref_p_1 (sin, ref)
		    || ptr_deref_may_alias_ref_p_1 (cos, ref));
	  }
	/* __sync_* builtins and some OpenMP builtins act as threading
	   barriers.  */
#undef DEF_SYNC_BUILTIN
#define DEF_SYNC_BUILTIN(ENUM, NAME, TYPE, ATTRS) case ENUM:
#include "sync-builtins.def"
#undef DEF_SYNC_BUILTIN
	case BUILT_IN_GOMP_ATOMIC_START:
	case BUILT_IN_GOMP_ATOMIC_END:
	case BUILT_IN_GOMP_BARRIER:
	case BUILT_IN_GOMP_TASKWAIT:
	case BUILT_IN_GOMP_CRITICAL_START:
	case BUILT_IN_GOMP_CRITICAL_END:
	case BUILT_IN_GOMP_CRITICAL_NAME_START:
	case BUILT_IN_GOMP_CRITICAL_NAME_END:
	case BUILT_IN_GOMP_LOOP_END:
	case BUILT_IN_GOMP_ORDERED_START:
	case BUILT_IN_GOMP_ORDERED_END:
	case BUILT_IN_GOMP_PARALLEL_END:
	case BUILT_IN_GOMP_SECTIONS_END:
	case BUILT_IN_GOMP_SINGLE_COPY_START:
	case BUILT_IN_GOMP_SINGLE_COPY_END:
	  return true;
	default:
	  /* Fallthru to general call handling.  */;
      }

  /* Check if base is a global static variable that is not written
     by the function.  */
  if (callee != NULL_TREE
      && TREE_CODE (base) == VAR_DECL
      && TREE_STATIC (base))
    {
      struct cgraph_node *node = cgraph_get_node (callee);
      bitmap not_written;

      if (node
	  && (not_written = ipa_reference_get_not_written_global (node))
	  && bitmap_bit_p (not_written, DECL_UID (base)))
	return false;
    }

  /* Check if the base variable is call-clobbered.  */
  if (DECL_P (base))
    return pt_solution_includes (gimple_call_clobber_set (call), base);
  else if ((TREE_CODE (base) == MEM_REF
	    || TREE_CODE (base) == TARGET_MEM_REF)
	   && TREE_CODE (TREE_OPERAND (base, 0)) == SSA_NAME)
    {
      struct ptr_info_def *pi = SSA_NAME_PTR_INFO (TREE_OPERAND (base, 0));
      if (!pi)
	return true;

      return pt_solutions_intersect (gimple_call_clobber_set (call), &pi->pt);
    }

  return true;
}

/* If the call in statement CALL may clobber the memory reference REF
   return true, otherwise return false.  */

bool
call_may_clobber_ref_p (gimple call, tree ref)
{
  bool res;
  ao_ref r;
  ao_ref_init (&r, ref);
  res = call_may_clobber_ref_p_1 (call, &r);
  if (res)
    ++alias_stats.call_may_clobber_ref_p_may_alias;
  else
    ++alias_stats.call_may_clobber_ref_p_no_alias;
  return res;
}


/* If the statement STMT may clobber the memory reference REF return true,
   otherwise return false.  */

bool
stmt_may_clobber_ref_p_1 (gimple stmt, ao_ref *ref)
{
  if (is_gimple_call (stmt))
    {
      tree lhs = gimple_call_lhs (stmt);
      if (lhs
	  && TREE_CODE (lhs) != SSA_NAME)
	{
	  ao_ref r;
	  ao_ref_init (&r, lhs);
	  if (refs_may_alias_p_1 (ref, &r, true))
	    return true;
	}

      return call_may_clobber_ref_p_1 (stmt, ref);
    }
  else if (gimple_assign_single_p (stmt))
    {
      tree lhs = gimple_assign_lhs (stmt);
      if (TREE_CODE (lhs) != SSA_NAME)
	{
	  ao_ref r;
	  ao_ref_init (&r, lhs);
	  return refs_may_alias_p_1 (ref, &r, true);
	}
    }
  else if (gimple_code (stmt) == GIMPLE_ASM)
    return true;

  return false;
}

bool
stmt_may_clobber_ref_p (gimple stmt, tree ref)
{
  ao_ref r;
  ao_ref_init (&r, ref);
  return stmt_may_clobber_ref_p_1 (stmt, &r);
}

/* If STMT kills the memory reference REF return true, otherwise
   return false.  */

static bool
stmt_kills_ref_p_1 (gimple stmt, ao_ref *ref)
{
  /* For a must-alias check we need to be able to constrain
     the access properly.  */
  ao_ref_base (ref);
  if (ref->max_size == -1)
    return false;

  if (gimple_has_lhs (stmt)
      && TREE_CODE (gimple_get_lhs (stmt)) != SSA_NAME
      /* The assignment is not necessarily carried out if it can throw
	 and we can catch it in the current function where we could inspect
	 the previous value.
	 ???  We only need to care about the RHS throwing.  For aggregate
	 assignments or similar calls and non-call exceptions the LHS
	 might throw as well.  */
      && !stmt_can_throw_internal (stmt))
    {
      tree base, lhs = gimple_get_lhs (stmt);
      HOST_WIDE_INT size, offset, max_size;
      base = get_ref_base_and_extent (lhs, &offset, &size, &max_size);
      /* We can get MEM[symbol: sZ, index: D.8862_1] here,
	 so base == ref->base does not always hold.  */
      if (base == ref->base)
	{
	  /* For a must-alias check we need to be able to constrain
	     the access properly.  */
	  if (size != -1 && size == max_size)
	    {
	      if (offset <= ref->offset
		  && offset + size >= ref->offset + ref->max_size)
		return true;
	    }
	}
    }

  if (is_gimple_call (stmt))
    {
      tree callee = gimple_call_fndecl (stmt);
      if (callee != NULL_TREE
	  && DECL_BUILT_IN_CLASS (callee) == BUILT_IN_NORMAL)
	switch (DECL_FUNCTION_CODE (callee))
	  {
	  case BUILT_IN_MEMCPY:
	  case BUILT_IN_MEMPCPY:
	  case BUILT_IN_MEMMOVE:
	  case BUILT_IN_MEMSET:
	  case BUILT_IN_MEMCPY_CHK:
	  case BUILT_IN_MEMPCPY_CHK:
	  case BUILT_IN_MEMMOVE_CHK:
	  case BUILT_IN_MEMSET_CHK:
	    {
	      tree dest = gimple_call_arg (stmt, 0);
	      tree len = gimple_call_arg (stmt, 2);
	      tree base = NULL_TREE;
	      HOST_WIDE_INT offset = 0;
	      if (!host_integerp (len, 0))
		return false;
	      if (TREE_CODE (dest) == ADDR_EXPR)
		base = get_addr_base_and_unit_offset (TREE_OPERAND (dest, 0),
						      &offset);
	      else if (TREE_CODE (dest) == SSA_NAME)
		base = dest;
	      if (base
		  && base == ao_ref_base (ref))
		{
		  HOST_WIDE_INT size = TREE_INT_CST_LOW (len);
		  if (offset <= ref->offset / BITS_PER_UNIT
		      && (offset + size
		          >= ((ref->offset + ref->max_size + BITS_PER_UNIT - 1)
			      / BITS_PER_UNIT)))
		    return true;
		}
	      break;
	    }

	  case BUILT_IN_VA_END:
	    {
	      tree ptr = gimple_call_arg (stmt, 0);
	      if (TREE_CODE (ptr) == ADDR_EXPR)
		{
		  tree base = ao_ref_base (ref);
		  if (TREE_OPERAND (ptr, 0) == base)
		    return true;
		}
	      break;
	    }

	  default:;
	  }
    }
  return false;
}

bool
stmt_kills_ref_p (gimple stmt, tree ref)
{
  ao_ref r;
  ao_ref_init (&r, ref);
  return stmt_kills_ref_p_1 (stmt, &r);
}


/* Walk the virtual use-def chain of VUSE until hitting the virtual operand
   TARGET or a statement clobbering the memory reference REF in which
   case false is returned.  The walk starts with VUSE, one argument of PHI.  */

static bool
maybe_skip_until (gimple phi, tree target, ao_ref *ref,
		  tree vuse, bitmap *visited)
{
  basic_block bb = gimple_bb (phi);

  if (!*visited)
    *visited = BITMAP_ALLOC (NULL);

  bitmap_set_bit (*visited, SSA_NAME_VERSION (PHI_RESULT (phi)));

  /* Walk until we hit the target.  */
  while (vuse != target)
    {
      gimple def_stmt = SSA_NAME_DEF_STMT (vuse);
      /* Recurse for PHI nodes.  */
      if (gimple_code (def_stmt) == GIMPLE_PHI)
	{
	  /* An already visited PHI node ends the walk successfully.  */
	  if (bitmap_bit_p (*visited, SSA_NAME_VERSION (PHI_RESULT (def_stmt))))
	    return true;
	  vuse = get_continuation_for_phi (def_stmt, ref, visited);
	  if (!vuse)
	    return false;
	  continue;
	}
      /* A clobbering statement or the end of the IL ends it failing.  */
      else if (gimple_nop_p (def_stmt)
	       || stmt_may_clobber_ref_p_1 (def_stmt, ref))
	return false;
      /* If we reach a new basic-block see if we already skipped it
         in a previous walk that ended successfully.  */
      if (gimple_bb (def_stmt) != bb)
	{
	  if (!bitmap_set_bit (*visited, SSA_NAME_VERSION (vuse)))
	    return true;
	  bb = gimple_bb (def_stmt);
	}
      vuse = gimple_vuse (def_stmt);
    }
  return true;
}

/* For two PHI arguments ARG0 and ARG1 try to skip non-aliasing code
   until we hit the phi argument definition that dominates the other one.
   Return that, or NULL_TREE if there is no such definition.  */

static tree
get_continuation_for_phi_1 (gimple phi, tree arg0, tree arg1,
			    ao_ref *ref, bitmap *visited)
{
  gimple def0 = SSA_NAME_DEF_STMT (arg0);
  gimple def1 = SSA_NAME_DEF_STMT (arg1);
  tree common_vuse;

  if (arg0 == arg1)
    return arg0;
  else if (gimple_nop_p (def0)
	   || (!gimple_nop_p (def1)
	       && dominated_by_p (CDI_DOMINATORS,
				  gimple_bb (def1), gimple_bb (def0))))
    {
      if (maybe_skip_until (phi, arg0, ref, arg1, visited))
	return arg0;
    }
  else if (gimple_nop_p (def1)
	   || dominated_by_p (CDI_DOMINATORS,
			      gimple_bb (def0), gimple_bb (def1)))
    {
      if (maybe_skip_until (phi, arg1, ref, arg0, visited))
	return arg1;
    }
  /* Special case of a diamond:
       MEM_1 = ...
       goto (cond) ? L1 : L2
       L1: store1 = ...    #MEM_2 = vuse(MEM_1)
	   goto L3
       L2: store2 = ...    #MEM_3 = vuse(MEM_1)
       L3: MEM_4 = PHI<MEM_2, MEM_3>
     We were called with the PHI at L3, MEM_2 and MEM_3 don't
     dominate each other, but still we can easily skip this PHI node
     if we recognize that the vuse MEM operand is the same for both,
     and that we can skip both statements (they don't clobber us).
     This is still linear.  Don't use maybe_skip_until, that might
     potentially be slow.  */
  else if ((common_vuse = gimple_vuse (def0))
	   && common_vuse == gimple_vuse (def1))
    {
      if (!stmt_may_clobber_ref_p_1 (def0, ref)
	  && !stmt_may_clobber_ref_p_1 (def1, ref))
	return common_vuse;
    }

  return NULL_TREE;
}


/* Starting from a PHI node for the virtual operand of the memory reference
   REF find a continuation virtual operand that allows to continue walking
   statements dominating PHI skipping only statements that cannot possibly
   clobber REF.  Returns NULL_TREE if no suitable virtual operand can
   be found.  */

tree
get_continuation_for_phi (gimple phi, ao_ref *ref, bitmap *visited)
{
  unsigned nargs = gimple_phi_num_args (phi);

  /* Through a single-argument PHI we can simply look through.  */
  if (nargs == 1)
    return PHI_ARG_DEF (phi, 0);

  /* For two or more arguments try to pairwise skip non-aliasing code
     until we hit the phi argument definition that dominates the other one.  */
  else if (nargs >= 2)
    {
      tree arg0, arg1;
      unsigned i;

      /* Find a candidate for the virtual operand which definition
	 dominates those of all others.  */
      arg0 = PHI_ARG_DEF (phi, 0);
      if (!SSA_NAME_IS_DEFAULT_DEF (arg0))
	for (i = 1; i < nargs; ++i)
	  {
	    arg1 = PHI_ARG_DEF (phi, i);
	    if (SSA_NAME_IS_DEFAULT_DEF (arg1))
	      {
		arg0 = arg1;
		break;
	      }
	    if (dominated_by_p (CDI_DOMINATORS,
				gimple_bb (SSA_NAME_DEF_STMT (arg0)),
				gimple_bb (SSA_NAME_DEF_STMT (arg1))))
	      arg0 = arg1;
	  }

      /* Then pairwise reduce against the found candidate.  */
      for (i = 0; i < nargs; ++i)
	{
	  arg1 = PHI_ARG_DEF (phi, i);
	  arg0 = get_continuation_for_phi_1 (phi, arg0, arg1, ref, visited);
	  if (!arg0)
	    return NULL_TREE;
	}

      return arg0;
    }

  return NULL_TREE;
}

/* Based on the memory reference REF and its virtual use VUSE call
   WALKER for each virtual use that is equivalent to VUSE, including VUSE
   itself.  That is, for each virtual use for which its defining statement
   does not clobber REF.

   WALKER is called with REF, the current virtual use and DATA.  If
   WALKER returns non-NULL the walk stops and its result is returned.
   At the end of a non-successful walk NULL is returned.

   TRANSLATE if non-NULL is called with a pointer to REF, the virtual
   use which definition is a statement that may clobber REF and DATA.
   If TRANSLATE returns (void *)-1 the walk stops and NULL is returned.
   If TRANSLATE returns non-NULL the walk stops and its result is returned.
   If TRANSLATE returns NULL the walk continues and TRANSLATE is supposed
   to adjust REF and *DATA to make that valid.

   TODO: Cache the vector of equivalent vuses per ref, vuse pair.  */

void *
walk_non_aliased_vuses (ao_ref *ref, tree vuse,
			void *(*walker)(ao_ref *, tree, void *),
			void *(*translate)(ao_ref *, tree, void *), void *data)
{
  bitmap visited = NULL;
  void *res;

  timevar_push (TV_ALIAS_STMT_WALK);

  do
    {
      gimple def_stmt;

      /* ???  Do we want to account this to TV_ALIAS_STMT_WALK?  */
      res = (*walker) (ref, vuse, data);
      if (res)
	break;

      def_stmt = SSA_NAME_DEF_STMT (vuse);
      if (gimple_nop_p (def_stmt))
	break;
      else if (gimple_code (def_stmt) == GIMPLE_PHI)
	vuse = get_continuation_for_phi (def_stmt, ref, &visited);
      else
	{
	  if (stmt_may_clobber_ref_p_1 (def_stmt, ref))
	    {
	      if (!translate)
		break;
	      res = (*translate) (ref, vuse, data);
	      /* Failed lookup and translation.  */
	      if (res == (void *)-1)
		{
		  res = NULL;
		  break;
		}
	      /* Lookup succeeded.  */
	      else if (res != NULL)
		break;
	      /* Translation succeeded, continue walking.  */
	    }
	  vuse = gimple_vuse (def_stmt);
	}
    }
  while (vuse);

  if (visited)
    BITMAP_FREE (visited);

  timevar_pop (TV_ALIAS_STMT_WALK);

  return res;
}


/* Based on the memory reference REF call WALKER for each vdef which
   defining statement may clobber REF, starting with VDEF.  If REF
   is NULL_TREE, each defining statement is visited.

   WALKER is called with REF, the current vdef and DATA.  If WALKER
   returns true the walk is stopped, otherwise it continues.

   At PHI nodes walk_aliased_vdefs forks into one walk for reach
   PHI argument (but only one walk continues on merge points), the
   return value is true if any of the walks was successful.

   The function returns the number of statements walked.  */

static unsigned int
walk_aliased_vdefs_1 (ao_ref *ref, tree vdef,
		      bool (*walker)(ao_ref *, tree, void *), void *data,
		      bitmap *visited, unsigned int cnt)
{
  do
    {
      gimple def_stmt = SSA_NAME_DEF_STMT (vdef);

      if (*visited
	  && !bitmap_set_bit (*visited, SSA_NAME_VERSION (vdef)))
	return cnt;

      if (gimple_nop_p (def_stmt))
	return cnt;
      else if (gimple_code (def_stmt) == GIMPLE_PHI)
	{
	  unsigned i;
	  if (!*visited)
	    *visited = BITMAP_ALLOC (NULL);
	  for (i = 0; i < gimple_phi_num_args (def_stmt); ++i)
	    cnt += walk_aliased_vdefs_1 (ref, gimple_phi_arg_def (def_stmt, i),
					 walker, data, visited, 0);
	  return cnt;
	}

      /* ???  Do we want to account this to TV_ALIAS_STMT_WALK?  */
      cnt++;
      if ((!ref
	   || stmt_may_clobber_ref_p_1 (def_stmt, ref))
	  && (*walker) (ref, vdef, data))
	return cnt;

      vdef = gimple_vuse (def_stmt);
    }
  while (1);
}

unsigned int
walk_aliased_vdefs (ao_ref *ref, tree vdef,
		    bool (*walker)(ao_ref *, tree, void *), void *data,
		    bitmap *visited)
{
  bitmap local_visited = NULL;
  unsigned int ret;

  timevar_push (TV_ALIAS_STMT_WALK);

  ret = walk_aliased_vdefs_1 (ref, vdef, walker, data,
			      visited ? visited : &local_visited, 0);
  if (local_visited)
    BITMAP_FREE (local_visited);

  timevar_pop (TV_ALIAS_STMT_WALK);

  return ret;
}
<|MERGE_RESOLUTION|>--- conflicted
+++ resolved
@@ -1182,13 +1182,8 @@
 	case BUILT_IN_MEMPCPY:
 	case BUILT_IN_STPCPY:
 	case BUILT_IN_STPNCPY:
-<<<<<<< HEAD
-	case BUILT_IN_STRCAT:
-	case BUILT_IN_STRNCAT:
         case BUILT_IN_TM_MEMCPY:
         case BUILT_IN_TM_MEMMOVE:
-=======
->>>>>>> c152f9e5
 	  {
 	    ao_ref dref;
 	    tree size = NULL_TREE;
@@ -1235,7 +1230,6 @@
 					   size);
 	    return refs_may_alias_p_1 (&dref, ref, false);
 	  }
-<<<<<<< HEAD
 
         /* The following functions read memory pointed to by their
 	   first argument.  */
@@ -1262,7 +1256,6 @@
         case BUILT_IN_TM_LOG_M256:
 	  return ptr_deref_may_alias_ref_p_1 (gimple_call_arg (call, 0), ref);
 
-=======
 	/* These read memory pointed to by the first argument.  */
 	case BUILT_IN_STRDUP:
 	case BUILT_IN_STRNDUP:
@@ -1276,7 +1269,6 @@
 					   size);
 	    return refs_may_alias_p_1 (&dref, ref, false);
 	  }
->>>>>>> c152f9e5
 	/* The following builtins do not read from memory.  */
 	case BUILT_IN_FREE:
 	case BUILT_IN_MALLOC:
