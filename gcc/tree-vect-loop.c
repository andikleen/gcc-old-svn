/* Loop Vectorization
   Copyright (C) 2003, 2004, 2005, 2006, 2007, 2008, 2009, 2010, 2011, 2012
   Free Software Foundation, Inc.
   Contributed by Dorit Naishlos <dorit@il.ibm.com> and
   Ira Rosen <irar@il.ibm.com>

This file is part of GCC.

GCC is free software; you can redistribute it and/or modify it under
the terms of the GNU General Public License as published by the Free
Software Foundation; either version 3, or (at your option) any later
version.

GCC is distributed in the hope that it will be useful, but WITHOUT ANY
WARRANTY; without even the implied warranty of MERCHANTABILITY or
FITNESS FOR A PARTICULAR PURPOSE.  See the GNU General Public License
for more details.

You should have received a copy of the GNU General Public License
along with GCC; see the file COPYING3.  If not see
<http://www.gnu.org/licenses/>.  */

#include "config.h"
#include "system.h"
#include "coretypes.h"
#include "dumpfile.h"
#include "tm.h"
#include "ggc.h"
#include "tree.h"
#include "basic-block.h"
#include "gimple-pretty-print.h"
#include "tree-flow.h"
#include "tree-pass.h"
#include "cfgloop.h"
#include "expr.h"
#include "recog.h"
#include "optabs.h"
#include "params.h"
#include "diagnostic-core.h"
#include "tree-chrec.h"
#include "tree-scalar-evolution.h"
#include "tree-vectorizer.h"
#include "target.h"

/* Loop Vectorization Pass.

   This pass tries to vectorize loops.

   For example, the vectorizer transforms the following simple loop:

        short a[N]; short b[N]; short c[N]; int i;

        for (i=0; i<N; i++){
          a[i] = b[i] + c[i];
        }

   as if it was manually vectorized by rewriting the source code into:

        typedef int __attribute__((mode(V8HI))) v8hi;
        short a[N];  short b[N]; short c[N];   int i;
        v8hi *pa = (v8hi*)a, *pb = (v8hi*)b, *pc = (v8hi*)c;
        v8hi va, vb, vc;

        for (i=0; i<N/8; i++){
          vb = pb[i];
          vc = pc[i];
          va = vb + vc;
          pa[i] = va;
        }

        The main entry to this pass is vectorize_loops(), in which
   the vectorizer applies a set of analyses on a given set of loops,
   followed by the actual vectorization transformation for the loops that
   had successfully passed the analysis phase.
        Throughout this pass we make a distinction between two types of
   data: scalars (which are represented by SSA_NAMES), and memory references
   ("data-refs").  These two types of data require different handling both
   during analysis and transformation. The types of data-refs that the
   vectorizer currently supports are ARRAY_REFS which base is an array DECL
   (not a pointer), and INDIRECT_REFS through pointers; both array and pointer
   accesses are required to have a simple (consecutive) access pattern.

   Analysis phase:
   ===============
        The driver for the analysis phase is vect_analyze_loop().
   It applies a set of analyses, some of which rely on the scalar evolution
   analyzer (scev) developed by Sebastian Pop.

        During the analysis phase the vectorizer records some information
   per stmt in a "stmt_vec_info" struct which is attached to each stmt in the
   loop, as well as general information about the loop as a whole, which is
   recorded in a "loop_vec_info" struct attached to each loop.

   Transformation phase:
   =====================
        The loop transformation phase scans all the stmts in the loop, and
   creates a vector stmt (or a sequence of stmts) for each scalar stmt S in
   the loop that needs to be vectorized.  It inserts the vector code sequence
   just before the scalar stmt S, and records a pointer to the vector code
   in STMT_VINFO_VEC_STMT (stmt_info) (stmt_info is the stmt_vec_info struct
   attached to S).  This pointer will be used for the vectorization of following
   stmts which use the def of stmt S. Stmt S is removed if it writes to memory;
   otherwise, we rely on dead code elimination for removing it.

        For example, say stmt S1 was vectorized into stmt VS1:

   VS1: vb = px[i];
   S1:  b = x[i];    STMT_VINFO_VEC_STMT (stmt_info (S1)) = VS1
   S2:  a = b;

   To vectorize stmt S2, the vectorizer first finds the stmt that defines
   the operand 'b' (S1), and gets the relevant vector def 'vb' from the
   vector stmt VS1 pointed to by STMT_VINFO_VEC_STMT (stmt_info (S1)).  The
   resulting sequence would be:

   VS1: vb = px[i];
   S1:  b = x[i];       STMT_VINFO_VEC_STMT (stmt_info (S1)) = VS1
   VS2: va = vb;
   S2:  a = b;          STMT_VINFO_VEC_STMT (stmt_info (S2)) = VS2

        Operands that are not SSA_NAMEs, are data-refs that appear in
   load/store operations (like 'x[i]' in S1), and are handled differently.

   Target modeling:
   =================
        Currently the only target specific information that is used is the
   size of the vector (in bytes) - "TARGET_VECTORIZE_UNITS_PER_SIMD_WORD".
   Targets that can support different sizes of vectors, for now will need
   to specify one value for "TARGET_VECTORIZE_UNITS_PER_SIMD_WORD".  More
   flexibility will be added in the future.

        Since we only vectorize operations which vector form can be
   expressed using existing tree codes, to verify that an operation is
   supported, the vectorizer checks the relevant optab at the relevant
   machine_mode (e.g, optab_handler (add_optab, V8HImode)).  If
   the value found is CODE_FOR_nothing, then there's no target support, and
   we can't vectorize the stmt.

   For additional information on this project see:
   http://gcc.gnu.org/projects/tree-ssa/vectorization.html
*/

static void vect_estimate_min_profitable_iters (loop_vec_info, int *, int *);

/* Function vect_determine_vectorization_factor

   Determine the vectorization factor (VF).  VF is the number of data elements
   that are operated upon in parallel in a single iteration of the vectorized
   loop.  For example, when vectorizing a loop that operates on 4byte elements,
   on a target with vector size (VS) 16byte, the VF is set to 4, since 4
   elements can fit in a single vector register.

   We currently support vectorization of loops in which all types operated upon
   are of the same size.  Therefore this function currently sets VF according to
   the size of the types operated upon, and fails if there are multiple sizes
   in the loop.

   VF is also the factor by which the loop iterations are strip-mined, e.g.:
   original loop:
        for (i=0; i<N; i++){
          a[i] = b[i] + c[i];
        }

   vectorized loop:
        for (i=0; i<N; i+=VF){
          a[i:VF] = b[i:VF] + c[i:VF];
        }
*/

static bool
vect_determine_vectorization_factor (loop_vec_info loop_vinfo)
{
  struct loop *loop = LOOP_VINFO_LOOP (loop_vinfo);
  basic_block *bbs = LOOP_VINFO_BBS (loop_vinfo);
  int nbbs = loop->num_nodes;
  gimple_stmt_iterator si;
  unsigned int vectorization_factor = 0;
  tree scalar_type;
  gimple phi = NULL;
  tree vectype;
  unsigned int nunits;
  stmt_vec_info stmt_info;
  int i;
  HOST_WIDE_INT dummy;
  gimple stmt, pattern_stmt = NULL;
  gimple_seq pattern_def_seq = NULL;
  gimple_stmt_iterator pattern_def_si = gsi_none ();
  bool analyze_pattern_stmt = false;
  HOST_WIDE_INT linear_step_size = 0, new_step_size = 0;

  if (dump_enabled_p ())
    dump_printf_loc (MSG_NOTE, vect_location,
                     "=== vect_determine_vectorization_factor ===");

  for (i = 0; i < nbbs; i++)
    {
      basic_block bb = bbs[i];

      for (si = gsi_start_phis (bb); !gsi_end_p (si); gsi_next (&si))
	{
	  phi = gsi_stmt (si);
	  stmt_info = vinfo_for_stmt (phi);
	  if (dump_enabled_p ())
	    {
	      dump_printf_loc (MSG_NOTE, vect_location, "==> examining phi: ");
	      dump_gimple_stmt (MSG_NOTE, TDF_SLIM, phi, 0);
	    }

	  gcc_assert (stmt_info);

	  if (STMT_VINFO_RELEVANT_P (stmt_info))
            {
	      gcc_assert (!STMT_VINFO_VECTYPE (stmt_info));
              scalar_type = TREE_TYPE (PHI_RESULT (phi));

	      if (dump_enabled_p ())
		{
		  dump_printf_loc (MSG_NOTE, vect_location,
                                   "get vectype for scalar type:  ");
		  dump_generic_expr (MSG_NOTE, TDF_SLIM, scalar_type);
		}

	      vectype = get_vectype_for_scalar_type (scalar_type);
	      if (!vectype)
		{
		  if (dump_enabled_p ())
		    {
		      dump_printf_loc (MSG_MISSED_OPTIMIZATION, vect_location,
                                       "not vectorized: unsupported "
                                       "data-type ");
		      dump_generic_expr (MSG_MISSED_OPTIMIZATION, TDF_SLIM,
                                         scalar_type);
		    }
		  if (flag_enable_cilk && pragma_simd_assert_requested_p
		      (loop->pragma_simd_index))
		    {
		      error ("Loop not vectorized. " 
			     "Exiting as requested by Pragma SIMD");
		    }
		  return false;
		}
	      /* here we set the linear info */
	      if (flag_enable_cilk)
		{
		  linear_step_size =
		    find_linear_step_size (loop->pragma_simd_index,
					   PHI_RESULT (phi));
		  if (linear_step_size > 0)
		    {
		      new_step_size = linear_step_size *
			TYPE_VECTOR_SUBPARTS (vectype);
		      gcc_assert (new_step_size != 0);
	    
		      vectype = build_vector_type (scalar_type, new_step_size);
		    }
		}
	      STMT_VINFO_VECTYPE (stmt_info) = vectype;

	      if (dump_enabled_p ())
		{
		  dump_printf_loc (MSG_NOTE, vect_location, "vectype: ");
		  dump_generic_expr (MSG_NOTE, TDF_SLIM, vectype);
		}

	      nunits = TYPE_VECTOR_SUBPARTS (vectype);
	      if (dump_enabled_p ())
		dump_printf_loc (MSG_NOTE, vect_location, "nunits = %d", nunits);

	      if (!vectorization_factor
		  || (nunits > vectorization_factor))
		{
		  if (flag_enable_cilk != 0)
		    {
		      if (pragma_simd_acceptable_vlength_p
			  (loop->pragma_simd_index, nunits, scalar_type))
			{
			  vectorization_factor = nunits;
			  set_OK_for_certain_clause (P_SIMD_VECTORLENGTH, true,
						     loop->pragma_simd_index);
			}
		      else if ((vectorization_factor <= 0) &&
			       (pragma_simd_assert_requested_p
				(loop->pragma_simd_index)))
			{
			  /* the reason why we have this else clause is that
			   * we just don't want to stop compiling when the
			   * vectorization factor is not found from the list,
			   * we want to keep going with whatever the compiler
			   * found, but just output a warning
			   */
			  vectorization_factor = nunits;
			}
		    }
		  else
		    {
		      vectorization_factor = nunits;
		    }
		}
	    }
	}

      for (si = gsi_start_bb (bb); !gsi_end_p (si) || analyze_pattern_stmt;)
        {
          tree vf_vectype;

          if (analyze_pattern_stmt)
	    stmt = pattern_stmt;
          else
            stmt = gsi_stmt (si);

          stmt_info = vinfo_for_stmt (stmt);

	  if (dump_enabled_p ())
	    {
	      dump_printf_loc (MSG_NOTE, vect_location,
                               "==> examining statement: ");
	      dump_gimple_stmt (MSG_NOTE, TDF_SLIM, stmt, 0);
	    }

	  gcc_assert (stmt_info);

	  /* Skip stmts which do not need to be vectorized.  */
	  if (!STMT_VINFO_RELEVANT_P (stmt_info)
	      && !STMT_VINFO_LIVE_P (stmt_info))
            {
              if (STMT_VINFO_IN_PATTERN_P (stmt_info)
                  && (pattern_stmt = STMT_VINFO_RELATED_STMT (stmt_info))
                  && (STMT_VINFO_RELEVANT_P (vinfo_for_stmt (pattern_stmt))
                      || STMT_VINFO_LIVE_P (vinfo_for_stmt (pattern_stmt))))
                {
                  stmt = pattern_stmt;
                  stmt_info = vinfo_for_stmt (pattern_stmt);
                  if (dump_enabled_p ())
                    {
                      dump_printf_loc (MSG_NOTE, vect_location,
                                       "==> examining pattern statement: ");
                      dump_gimple_stmt (MSG_NOTE, TDF_SLIM, stmt, 0);
                    }
                }
              else
	        {
	          if (dump_enabled_p ())
	            dump_printf_loc (MSG_NOTE, vect_location, "skip.");
                  gsi_next (&si);
	          continue;
                }
	    }
          else if (STMT_VINFO_IN_PATTERN_P (stmt_info)
                   && (pattern_stmt = STMT_VINFO_RELATED_STMT (stmt_info))
                   && (STMT_VINFO_RELEVANT_P (vinfo_for_stmt (pattern_stmt))
                       || STMT_VINFO_LIVE_P (vinfo_for_stmt (pattern_stmt))))
            analyze_pattern_stmt = true;

	  /* If a pattern statement has def stmts, analyze them too.  */
	  if (is_pattern_stmt_p (stmt_info))
	    {
	      if (pattern_def_seq == NULL)
		{
		  pattern_def_seq = STMT_VINFO_PATTERN_DEF_SEQ (stmt_info);
		  pattern_def_si = gsi_start (pattern_def_seq);
		}
	      else if (!gsi_end_p (pattern_def_si))
		gsi_next (&pattern_def_si);
	      if (pattern_def_seq != NULL)
		{
		  gimple pattern_def_stmt = NULL;
		  stmt_vec_info pattern_def_stmt_info = NULL;

		  while (!gsi_end_p (pattern_def_si))
		    {
		      pattern_def_stmt = gsi_stmt (pattern_def_si);
		      pattern_def_stmt_info
			= vinfo_for_stmt (pattern_def_stmt);
		      if (STMT_VINFO_RELEVANT_P (pattern_def_stmt_info)
			  || STMT_VINFO_LIVE_P (pattern_def_stmt_info))
			break;
		      gsi_next (&pattern_def_si);
		    }

		  if (!gsi_end_p (pattern_def_si))
		    {
		      if (dump_enabled_p ())
			{
			  dump_printf_loc (MSG_NOTE, vect_location,
                                           "==> examining pattern def stmt: ");
			  dump_gimple_stmt (MSG_NOTE, TDF_SLIM,
                                            pattern_def_stmt, 0);
			}

		      stmt = pattern_def_stmt;
		      stmt_info = pattern_def_stmt_info;
		    }
		  else
		    {
		      pattern_def_si = gsi_none ();
		      analyze_pattern_stmt = false;
		    }
		}
	      else
		analyze_pattern_stmt = false;
	    }

	  if (gimple_get_lhs (stmt) == NULL_TREE)
	    {
	      if (dump_enabled_p ())
		{
	          dump_printf_loc (MSG_MISSED_OPTIMIZATION, vect_location,
                                   "not vectorized: irregular stmt.");
		  dump_gimple_stmt (MSG_MISSED_OPTIMIZATION,  TDF_SLIM, stmt,
                                    0);
		}
	      if (flag_enable_cilk && pragma_simd_assert_requested_p 
		  (loop->pragma_simd_index))
		{
		  error ("Loop not vectorized. "
			 "Exiting as requested by PRAGMA SIMD");
		}
	      return false;
	    }

	  if (VECTOR_MODE_P (TYPE_MODE (gimple_expr_type (stmt))))
	    {
	      if (dump_enabled_p ())
	        {
	          dump_printf_loc (MSG_MISSED_OPTIMIZATION, vect_location,
                                   "not vectorized: vector stmt in loop:");
	          dump_gimple_stmt (MSG_MISSED_OPTIMIZATION, TDF_SLIM, stmt, 0);
	        }
	      if (flag_enable_cilk && pragma_simd_assert_requested_p 
		  (loop->pragma_simd_index))
		{
		  error ("Loop not vectorized. "
			 "Exiting as requested by PRAGMA SIMD");
		}
	      return false;
	    }

	  if (STMT_VINFO_VECTYPE (stmt_info))
	    {
	      /* The only case when a vectype had been already set is for stmts
	         that contain a dataref, or for "pattern-stmts" (stmts
		 generated by the vectorizer to represent/replace a certain
		 idiom).  */
	      gcc_assert (STMT_VINFO_DATA_REF (stmt_info)
			  || is_pattern_stmt_p (stmt_info)
			  || !gsi_end_p (pattern_def_si));
	      vectype = STMT_VINFO_VECTYPE (stmt_info);
	    }
	  else
	    {
	      gcc_assert (!STMT_VINFO_DATA_REF (stmt_info));
	      scalar_type = TREE_TYPE (gimple_get_lhs (stmt));
	      if (dump_enabled_p ())
		{
		  dump_printf_loc (MSG_NOTE, vect_location,
                                   "get vectype for scalar type:  ");
		  dump_generic_expr (MSG_NOTE, TDF_SLIM, scalar_type);
		}
	      vectype = get_vectype_for_scalar_type (scalar_type);
	      if (!vectype)
		{
		  if (dump_enabled_p ())
		    {
		      dump_printf_loc (MSG_MISSED_OPTIMIZATION, vect_location,
                                       "not vectorized: unsupported "
                                       "data-type ");
		      dump_generic_expr (MSG_MISSED_OPTIMIZATION, TDF_SLIM,
                                         scalar_type);
		    }
		  if (flag_enable_cilk && pragma_simd_assert_requested_p 
		      (loop->pragma_simd_index))
		    {
		      error ("Loop not vectorized. "
			     "Exiting as requested by PRAGMA SIMD");
		    }
		  return false;
		}
		/* here we set the linear info */
		if (flag_enable_cilk != 0)
		  {
		    linear_step_size = 
		      find_linear_step_size (loop->pragma_simd_index,
					   PHI_RESULT (phi));
		    if (linear_step_size > 0)
		      {
			new_step_size = linear_step_size *
			  TYPE_VECTOR_SUBPARTS (vectype);
	
			gcc_assert (new_step_size != 0);
			vectype = build_vector_type (scalar_type, 
						     new_step_size);
		      }
		  }
	      STMT_VINFO_VECTYPE (stmt_info) = vectype;
            }

	  /* The vectorization factor is according to the smallest
	     scalar type (or the largest vector size, but we only
	     support one vector size per loop).  */
	  scalar_type = vect_get_smallest_scalar_type (stmt, &dummy,
						       &dummy);
	  if (dump_enabled_p ())
	    {
	      dump_printf_loc (MSG_NOTE, vect_location,
                               "get vectype for scalar type:  ");
	      dump_generic_expr (MSG_NOTE, TDF_SLIM, scalar_type);
	    }
	  vf_vectype = get_vectype_for_scalar_type (scalar_type);
	  if (!vf_vectype)
	    {
	      if (dump_enabled_p ())
		{
		  dump_printf_loc (MSG_MISSED_OPTIMIZATION, vect_location,
                                   "not vectorized: unsupported data-type ");
		  dump_generic_expr (MSG_MISSED_OPTIMIZATION, TDF_SLIM,
                                     scalar_type);
		}
	      if (flag_enable_cilk && pragma_simd_assert_requested_p 
		  (loop->pragma_simd_index))
		{
		  error ("Loop not vectorized. "
			 "Exiting as requested by PRAGMA SIMD");
		}
	      return false;
	    }

	  if ((GET_MODE_SIZE (TYPE_MODE (vectype))
	       != GET_MODE_SIZE (TYPE_MODE (vf_vectype))))
	    {
	      if (dump_enabled_p ())
		{
		  dump_printf_loc (MSG_MISSED_OPTIMIZATION, vect_location,
                                   "not vectorized: different sized vector "
                                   "types in statement, ");
		  dump_generic_expr (MSG_MISSED_OPTIMIZATION, TDF_SLIM,
                                     vectype);
		  dump_printf (MSG_MISSED_OPTIMIZATION, " and ");
		  dump_generic_expr (MSG_MISSED_OPTIMIZATION, TDF_SLIM,
                                     vf_vectype);
		}
	      if (flag_enable_cilk && pragma_simd_assert_requested_p 
		  (loop->pragma_simd_index))
		{
		  error ("Loop not vectorized. "
			 "Exiting as requested by PRAGMA SIMD");
		}
	      return false;
	    }

	  if (dump_enabled_p ())
	    {
	      dump_printf_loc (MSG_NOTE, vect_location, "vectype: ");
	      dump_generic_expr (MSG_NOTE, TDF_SLIM, vf_vectype);
	    }

	  nunits = TYPE_VECTOR_SUBPARTS (vf_vectype);
	  if (dump_enabled_p ())
	    dump_printf_loc (MSG_NOTE, vect_location, "nunits = %d", nunits);
	  if (!vectorization_factor
	      || (nunits > vectorization_factor))
	    {
	      if (flag_enable_cilk != 0)
		{
		  if (pragma_simd_acceptable_vlength_p
		      (loop->pragma_simd_index, nunits, scalar_type))
		    {
		      vectorization_factor = nunits;
		      set_OK_for_certain_clause (P_SIMD_VECTORLENGTH, true,
						 loop->pragma_simd_index);
		    }
		  else if ((vectorization_factor <= 0) &&
			   (pragma_simd_assert_requested_p
			    (loop->pragma_simd_index)))
		    {
		      /* the reason why we have this else clause is that
		       * we just don't want to stop compiling when the
		       * vectorization factor is not found from the list,
		       * we want to keep going with whatever the compiler
		       * found, but just output a warning
		       */
		      vectorization_factor = nunits;
		    }
		}
	      else
		{
		  vectorization_factor = nunits;
		}
	    }
	  if (!analyze_pattern_stmt && gsi_end_p (pattern_def_si))
	    {
	      pattern_def_seq = NULL;
	      gsi_next (&si);
	    }
        }
    }

  /* TODO: Analyze cost. Decide if worth while to vectorize.  */
  if (dump_enabled_p ())
    dump_printf_loc (MSG_NOTE, vect_location, "vectorization factor = %d",
                     vectorization_factor);
  if (vectorization_factor <= 1)
    {
      if (dump_enabled_p ())
        dump_printf_loc (MSG_MISSED_OPTIMIZATION, vect_location,
                         "not vectorized: unsupported data-type");

      if (flag_enable_cilk && pragma_simd_assert_requested_p 
	  (loop->pragma_simd_index))
	{
	  error ("Loop not vectorized. "
		 "Exiting as requested by Pragma SIMD");
	}
      return false;
    }
  LOOP_VINFO_VECT_FACTOR (loop_vinfo) = vectorization_factor;

  return true;
}


/* Function vect_is_simple_iv_evolution.

   FORNOW: A simple evolution of an induction variables in the loop is
   considered a polynomial evolution with constant step.  */

static bool
vect_is_simple_iv_evolution (unsigned loop_nb, tree access_fn, tree * init,
                             tree * step)
{
  tree init_expr;
  tree step_expr;
  tree evolution_part = evolution_part_in_loop_num (access_fn, loop_nb);

  /* When there is no evolution in this loop, the evolution function
     is not "simple".  */
  if (evolution_part == NULL_TREE)
    return false;

  /* When the evolution is a polynomial of degree >= 2
     the evolution function is not "simple".  */
  if (tree_is_chrec (evolution_part))
    return false;

  step_expr = evolution_part;
  init_expr = unshare_expr (initial_condition_in_loop_num (access_fn, loop_nb));

  if (dump_enabled_p ())
    {
      dump_printf_loc (MSG_NOTE, vect_location, "step: ");
      dump_generic_expr (MSG_NOTE, TDF_SLIM, step_expr);
      dump_printf (MSG_NOTE, ",  init: ");
      dump_generic_expr (MSG_NOTE, TDF_SLIM, init_expr);
    }

  *init = init_expr;
  *step = step_expr;

  if (TREE_CODE (step_expr) != INTEGER_CST)
    {
      if (dump_enabled_p ())
        dump_printf_loc (MSG_MISSED_OPTIMIZATION, vect_location,
                         "step unknown.");
      return false;
    }

  return true;
}

/* Function vect_analyze_scalar_cycles_1.

   Examine the cross iteration def-use cycles of scalar variables
   in LOOP.  LOOP_VINFO represents the loop that is now being
   considered for vectorization (can be LOOP, or an outer-loop
   enclosing LOOP).  */

static void
vect_analyze_scalar_cycles_1 (loop_vec_info loop_vinfo, struct loop *loop)
{
  basic_block bb = loop->header;
  tree dumy;
  vec<gimple> worklist;
  worklist.create (64);
  gimple_stmt_iterator gsi;
  bool double_reduc;

  if (dump_enabled_p ())
    dump_printf_loc (MSG_NOTE, vect_location,
                     "=== vect_analyze_scalar_cycles ===");

  /* First - identify all inductions.  Reduction detection assumes that all the
     inductions have been identified, therefore, this order must not be
     changed.  */
  for (gsi = gsi_start_phis  (bb); !gsi_end_p (gsi); gsi_next (&gsi))
    {
      gimple phi = gsi_stmt (gsi);
      tree access_fn = NULL;
      tree def = PHI_RESULT (phi);
      stmt_vec_info stmt_vinfo = vinfo_for_stmt (phi);

      if (dump_enabled_p ())
	{
	  dump_printf_loc (MSG_NOTE, vect_location, "Analyze phi: ");
	  dump_gimple_stmt (MSG_NOTE, TDF_SLIM, phi, 0);
	}

      /* Skip virtual phi's.  The data dependences that are associated with
         virtual defs/uses (i.e., memory accesses) are analyzed elsewhere.  */
      if (virtual_operand_p (def))
	continue;

      STMT_VINFO_DEF_TYPE (stmt_vinfo) = vect_unknown_def_type;

      /* Analyze the evolution function.  */
      access_fn = analyze_scalar_evolution (loop, def);
      if (access_fn)
	{
	  STRIP_NOPS (access_fn);
	  if (dump_enabled_p ())
	    {
	      dump_printf_loc (MSG_NOTE, vect_location,
                               "Access function of PHI: ");
	      dump_generic_expr (MSG_NOTE, TDF_SLIM, access_fn);
	    }
	  STMT_VINFO_LOOP_PHI_EVOLUTION_PART (stmt_vinfo)
	    = evolution_part_in_loop_num (access_fn, loop->num);
	}

      if (!access_fn
	  || !vect_is_simple_iv_evolution (loop->num, access_fn, &dumy, &dumy))
	{
	  worklist.safe_push (phi);
	  continue;
	}

      gcc_assert (STMT_VINFO_LOOP_PHI_EVOLUTION_PART (stmt_vinfo) != NULL_TREE);

      if (dump_enabled_p ())
	dump_printf_loc (MSG_NOTE, vect_location, "Detected induction.");
      STMT_VINFO_DEF_TYPE (stmt_vinfo) = vect_induction_def;
    }


  /* Second - identify all reductions and nested cycles.  */
  while (worklist.length () > 0)
    {
      gimple phi = worklist.pop ();
      tree def = PHI_RESULT (phi);
      stmt_vec_info stmt_vinfo = vinfo_for_stmt (phi);
      gimple reduc_stmt;
      bool nested_cycle;

      if (dump_enabled_p ())
        {
          dump_printf_loc (MSG_NOTE, vect_location, "Analyze phi: ");
          dump_gimple_stmt (MSG_NOTE, TDF_SLIM, phi, 0);
        }

      gcc_assert (!virtual_operand_p (def)
		  && STMT_VINFO_DEF_TYPE (stmt_vinfo) == vect_unknown_def_type);

      nested_cycle = (loop != LOOP_VINFO_LOOP (loop_vinfo));
      reduc_stmt = vect_force_simple_reduction (loop_vinfo, phi, !nested_cycle,
						&double_reduc);
      check_off_reduction_var (reduc_stmt, loop->pragma_simd_index);
      if (reduc_stmt)
        {
          if (double_reduc)
            {
              if (dump_enabled_p ())
                dump_printf_loc (MSG_NOTE, vect_location,
				 "Detected double reduction.");

              STMT_VINFO_DEF_TYPE (stmt_vinfo) = vect_double_reduction_def;
              STMT_VINFO_DEF_TYPE (vinfo_for_stmt (reduc_stmt)) =
                                                    vect_double_reduction_def;
            }
          else
            {
              if (nested_cycle)
                {
                  if (dump_enabled_p ())
                    dump_printf_loc (MSG_NOTE, vect_location,
				     "Detected vectorizable nested cycle.");

                  STMT_VINFO_DEF_TYPE (stmt_vinfo) = vect_nested_cycle;
                  STMT_VINFO_DEF_TYPE (vinfo_for_stmt (reduc_stmt)) =
                                                             vect_nested_cycle;
                }
              else
                {
                  if (dump_enabled_p ())
                    dump_printf_loc (MSG_NOTE, vect_location,
				     "Detected reduction.");

                  STMT_VINFO_DEF_TYPE (stmt_vinfo) = vect_reduction_def;
                  STMT_VINFO_DEF_TYPE (vinfo_for_stmt (reduc_stmt)) =
                                                           vect_reduction_def;
                  /* Store the reduction cycles for possible vectorization in
                     loop-aware SLP.  */
                  LOOP_VINFO_REDUCTIONS (loop_vinfo).safe_push (reduc_stmt);
                }
            }
        }
      else
        if (dump_enabled_p ())
          dump_printf_loc (MSG_MISSED_OPTIMIZATION, vect_location,
			   "Unknown def-use cycle pattern.");
    }

<<<<<<< HEAD
  if (all_reductions_satisfied_p (loop->pragma_simd_index))
    set_OK_for_certain_clause (P_SIMD_REDUCTION, true,
			       loop->pragma_simd_index);
  else
    set_OK_for_certain_clause (P_SIMD_REDUCTION, false,
			       loop->pragma_simd_index);

  VEC_free (gimple, heap, worklist);
=======
  worklist.release ();
>>>>>>> 43850f7a
}


/* Function vect_analyze_scalar_cycles.

   Examine the cross iteration def-use cycles of scalar variables, by
   analyzing the loop-header PHIs of scalar variables.  Classify each
   cycle as one of the following: invariant, induction, reduction, unknown.
   We do that for the loop represented by LOOP_VINFO, and also to its
   inner-loop, if exists.
   Examples for scalar cycles:

   Example1: reduction:

              loop1:
              for (i=0; i<N; i++)
                 sum += a[i];

   Example2: induction:

              loop2:
              for (i=0; i<N; i++)
                 a[i] = i;  */

static void
vect_analyze_scalar_cycles (loop_vec_info loop_vinfo)
{
  struct loop *loop = LOOP_VINFO_LOOP (loop_vinfo);

  vect_analyze_scalar_cycles_1 (loop_vinfo, loop);

  /* When vectorizing an outer-loop, the inner-loop is executed sequentially.
     Reductions in such inner-loop therefore have different properties than
     the reductions in the nest that gets vectorized:
     1. When vectorized, they are executed in the same order as in the original
        scalar loop, so we can't change the order of computation when
        vectorizing them.
     2. FIXME: Inner-loop reductions can be used in the inner-loop, so the
        current checks are too strict.  */

  if (loop->inner)
    vect_analyze_scalar_cycles_1 (loop_vinfo, loop->inner);
}

/* Function vect_get_loop_niters.

   Determine how many iterations the loop is executed.
   If an expression that represents the number of iterations
   can be constructed, place it in NUMBER_OF_ITERATIONS.
   Return the loop exit condition.  */

static gimple
vect_get_loop_niters (struct loop *loop, tree *number_of_iterations)
{
  tree niters;

  if (dump_enabled_p ())
    dump_printf_loc (MSG_NOTE, vect_location,
		     "=== get_loop_niters ===");
  niters = number_of_exit_cond_executions (loop);

  if (niters != NULL_TREE
      && niters != chrec_dont_know)
    {
      *number_of_iterations = niters;

      if (dump_enabled_p ())
        {
          dump_printf_loc (MSG_NOTE, vect_location, "==> get_loop_niters:");
          dump_generic_expr (MSG_NOTE, TDF_SLIM, *number_of_iterations);
        }
    }

  return get_loop_exit_condition (loop);
}


/* Function bb_in_loop_p

   Used as predicate for dfs order traversal of the loop bbs.  */

static bool
bb_in_loop_p (const_basic_block bb, const void *data)
{
  const struct loop *const loop = (const struct loop *)data;
  if (flow_bb_inside_loop_p (loop, bb))
    return true;
  return false;
}


/* Function new_loop_vec_info.

   Create and initialize a new loop_vec_info struct for LOOP, as well as
   stmt_vec_info structs for all the stmts in LOOP.  */

static loop_vec_info
new_loop_vec_info (struct loop *loop)
{
  loop_vec_info res;
  basic_block *bbs;
  gimple_stmt_iterator si;
  unsigned int i, nbbs;

  res = (loop_vec_info) xcalloc (1, sizeof (struct _loop_vec_info));
  LOOP_VINFO_LOOP (res) = loop;

  bbs = get_loop_body (loop);

  /* Create/Update stmt_info for all stmts in the loop.  */
  for (i = 0; i < loop->num_nodes; i++)
    {
      basic_block bb = bbs[i];

      /* BBs in a nested inner-loop will have been already processed (because
         we will have called vect_analyze_loop_form for any nested inner-loop).
         Therefore, for stmts in an inner-loop we just want to update the
         STMT_VINFO_LOOP_VINFO field of their stmt_info to point to the new
         loop_info of the outer-loop we are currently considering to vectorize
         (instead of the loop_info of the inner-loop).
         For stmts in other BBs we need to create a stmt_info from scratch.  */
      if (bb->loop_father != loop)
        {
          /* Inner-loop bb.  */
          gcc_assert (loop->inner && bb->loop_father == loop->inner);
          for (si = gsi_start_phis (bb); !gsi_end_p (si); gsi_next (&si))
            {
              gimple phi = gsi_stmt (si);
              stmt_vec_info stmt_info = vinfo_for_stmt (phi);
              loop_vec_info inner_loop_vinfo =
                STMT_VINFO_LOOP_VINFO (stmt_info);
              gcc_assert (loop->inner == LOOP_VINFO_LOOP (inner_loop_vinfo));
              STMT_VINFO_LOOP_VINFO (stmt_info) = res;
            }
          for (si = gsi_start_bb (bb); !gsi_end_p (si); gsi_next (&si))
           {
              gimple stmt = gsi_stmt (si);
              stmt_vec_info stmt_info = vinfo_for_stmt (stmt);
              loop_vec_info inner_loop_vinfo =
                 STMT_VINFO_LOOP_VINFO (stmt_info);
              gcc_assert (loop->inner == LOOP_VINFO_LOOP (inner_loop_vinfo));
              STMT_VINFO_LOOP_VINFO (stmt_info) = res;
           }
        }
      else
        {
          /* bb in current nest.  */
          for (si = gsi_start_phis (bb); !gsi_end_p (si); gsi_next (&si))
            {
              gimple phi = gsi_stmt (si);
              gimple_set_uid (phi, 0);
              set_vinfo_for_stmt (phi, new_stmt_vec_info (phi, res, NULL));
            }

          for (si = gsi_start_bb (bb); !gsi_end_p (si); gsi_next (&si))
            {
              gimple stmt = gsi_stmt (si);
              gimple_set_uid (stmt, 0);
              set_vinfo_for_stmt (stmt, new_stmt_vec_info (stmt, res, NULL));
            }
        }
    }

  /* CHECKME: We want to visit all BBs before their successors (except for
     latch blocks, for which this assertion wouldn't hold).  In the simple
     case of the loop forms we allow, a dfs order of the BBs would the same
     as reversed postorder traversal, so we are safe.  */

   free (bbs);
   bbs = XCNEWVEC (basic_block, loop->num_nodes);
   nbbs = dfs_enumerate_from (loop->header, 0, bb_in_loop_p,
                              bbs, loop->num_nodes, loop);
   gcc_assert (nbbs == loop->num_nodes);

  LOOP_VINFO_BBS (res) = bbs;
  LOOP_VINFO_NITERS (res) = NULL;
  LOOP_VINFO_NITERS_UNCHANGED (res) = NULL;
  LOOP_VINFO_COST_MODEL_MIN_ITERS (res) = 0;
  LOOP_VINFO_VECTORIZABLE_P (res) = 0;
  LOOP_PEELING_FOR_ALIGNMENT (res) = 0;
  LOOP_VINFO_VECT_FACTOR (res) = 0;
  LOOP_VINFO_LOOP_NEST (res).create (3);
  LOOP_VINFO_DATAREFS (res).create (10);
  LOOP_VINFO_DDRS (res).create (10 * 10);
  LOOP_VINFO_UNALIGNED_DR (res) = NULL;
  LOOP_VINFO_MAY_MISALIGN_STMTS (res).create (
	     PARAM_VALUE (PARAM_VECT_MAX_VERSION_FOR_ALIGNMENT_CHECKS));
  LOOP_VINFO_MAY_ALIAS_DDRS (res).create (
	     PARAM_VALUE (PARAM_VECT_MAX_VERSION_FOR_ALIAS_CHECKS));
  LOOP_VINFO_GROUPED_STORES (res).create (10);
  LOOP_VINFO_REDUCTIONS (res).create (10);
  LOOP_VINFO_REDUCTION_CHAINS (res).create (10);
  LOOP_VINFO_SLP_INSTANCES (res).create (10);
  LOOP_VINFO_SLP_UNROLLING_FACTOR (res) = 1;
  LOOP_VINFO_PEELING_HTAB (res) = NULL;
  LOOP_VINFO_TARGET_COST_DATA (res) = init_cost (loop);
  LOOP_VINFO_PEELING_FOR_GAPS (res) = false;
  LOOP_VINFO_OPERANDS_SWAPPED (res) = false;

  return res;
}


/* Function destroy_loop_vec_info.

   Free LOOP_VINFO struct, as well as all the stmt_vec_info structs of all the
   stmts in the loop.  */

void
destroy_loop_vec_info (loop_vec_info loop_vinfo, bool clean_stmts)
{
  struct loop *loop;
  basic_block *bbs;
  int nbbs;
  gimple_stmt_iterator si;
  int j;
  vec<slp_instance> slp_instances;
  slp_instance instance;
  bool swapped;

  if (!loop_vinfo)
    return;

  loop = LOOP_VINFO_LOOP (loop_vinfo);

  bbs = LOOP_VINFO_BBS (loop_vinfo);
  nbbs = loop->num_nodes;
  swapped = LOOP_VINFO_OPERANDS_SWAPPED (loop_vinfo);

  if (!clean_stmts)
    {
      free (LOOP_VINFO_BBS (loop_vinfo));
      free_data_refs (LOOP_VINFO_DATAREFS (loop_vinfo));
      free_dependence_relations (LOOP_VINFO_DDRS (loop_vinfo));
      LOOP_VINFO_LOOP_NEST (loop_vinfo).release ();
      LOOP_VINFO_MAY_MISALIGN_STMTS (loop_vinfo).release ();
      LOOP_VINFO_MAY_ALIAS_DDRS (loop_vinfo).release ();

      free (loop_vinfo);
      loop->aux = NULL;
      return;
    }

  for (j = 0; j < nbbs; j++)
    {
      basic_block bb = bbs[j];
      for (si = gsi_start_phis (bb); !gsi_end_p (si); gsi_next (&si))
        free_stmt_vec_info (gsi_stmt (si));

      for (si = gsi_start_bb (bb); !gsi_end_p (si); )
        {
          gimple stmt = gsi_stmt (si);

	  /* We may have broken canonical form by moving a constant
	     into RHS1 of a commutative op.  Fix such occurrences.  */
	  if (swapped && is_gimple_assign (stmt))
	    {
	      enum tree_code code = gimple_assign_rhs_code (stmt);

	      if ((code == PLUS_EXPR
		   || code == POINTER_PLUS_EXPR
		   || code == MULT_EXPR)
		  && CONSTANT_CLASS_P (gimple_assign_rhs1 (stmt)))
		swap_tree_operands (stmt,
				    gimple_assign_rhs1_ptr (stmt),
				    gimple_assign_rhs2_ptr (stmt));
	    }

	  /* Free stmt_vec_info.  */
	  free_stmt_vec_info (stmt);
          gsi_next (&si);
        }
    }

  free (LOOP_VINFO_BBS (loop_vinfo));
  free_data_refs (LOOP_VINFO_DATAREFS (loop_vinfo));
  free_dependence_relations (LOOP_VINFO_DDRS (loop_vinfo));
  LOOP_VINFO_LOOP_NEST (loop_vinfo).release ();
  LOOP_VINFO_MAY_MISALIGN_STMTS (loop_vinfo).release ();
  LOOP_VINFO_MAY_ALIAS_DDRS (loop_vinfo).release ();
  slp_instances = LOOP_VINFO_SLP_INSTANCES (loop_vinfo);
  FOR_EACH_VEC_ELT (slp_instances, j, instance)
    vect_free_slp_instance (instance);

  LOOP_VINFO_SLP_INSTANCES (loop_vinfo).release ();
  LOOP_VINFO_GROUPED_STORES (loop_vinfo).release ();
  LOOP_VINFO_REDUCTIONS (loop_vinfo).release ();
  LOOP_VINFO_REDUCTION_CHAINS (loop_vinfo).release ();

  if (LOOP_VINFO_PEELING_HTAB (loop_vinfo))
    htab_delete (LOOP_VINFO_PEELING_HTAB (loop_vinfo));

  destroy_cost_data (LOOP_VINFO_TARGET_COST_DATA (loop_vinfo));

  free (loop_vinfo);
  loop->aux = NULL;
}


/* Function vect_analyze_loop_1.

   Apply a set of analyses on LOOP, and create a loop_vec_info struct
   for it. The different analyses will record information in the
   loop_vec_info struct.  This is a subset of the analyses applied in
   vect_analyze_loop, to be applied on an inner-loop nested in the loop
   that is now considered for (outer-loop) vectorization.  */

static loop_vec_info
vect_analyze_loop_1 (struct loop *loop)
{
  loop_vec_info loop_vinfo;

  if (dump_enabled_p ())
    dump_printf_loc (MSG_NOTE, vect_location,
		     "===== analyze_loop_nest_1 =====");

  /* Check the CFG characteristics of the loop (nesting, entry/exit, etc.  */

  loop_vinfo = vect_analyze_loop_form (loop);
  if (!loop_vinfo)
    {
      if (dump_enabled_p ())
        dump_printf_loc (MSG_MISSED_OPTIMIZATION, vect_location,
			 "bad inner-loop form.");
      return NULL;
    }

  return loop_vinfo;
}


/* Function vect_analyze_loop_form.

   Verify that certain CFG restrictions hold, including:
   - the loop has a pre-header
   - the loop has a single entry and exit
   - the loop exit condition is simple enough, and the number of iterations
     can be analyzed (a countable loop).  */

loop_vec_info
vect_analyze_loop_form (struct loop *loop)
{
  loop_vec_info loop_vinfo;
  gimple loop_cond;
  tree number_of_iterations = NULL;
  loop_vec_info inner_loop_vinfo = NULL;

  if (dump_enabled_p ())
    dump_printf_loc (MSG_NOTE, vect_location,
		     "=== vect_analyze_loop_form ===");

  /* Different restrictions apply when we are considering an inner-most loop,
     vs. an outer (nested) loop.
     (FORNOW. May want to relax some of these restrictions in the future).  */

  if (!loop->inner)
    {
      /* Inner-most loop.  We currently require that the number of BBs is
	 exactly 2 (the header and latch).  Vectorizable inner-most loops
	 look like this:

                        (pre-header)
                           |
                          header <--------+
                           | |            |
                           | +--> latch --+
                           |
                        (exit-bb)  */

      if (loop->num_nodes != 2)
        {
          if (dump_enabled_p ())
            dump_printf_loc (MSG_MISSED_OPTIMIZATION, vect_location,
			     "not vectorized: control flow in loop.");
          return NULL;
        }

      if (empty_block_p (loop->header))
    {
          if (dump_enabled_p ())
            dump_printf_loc (MSG_MISSED_OPTIMIZATION, vect_location,
			     "not vectorized: empty loop.");
      return NULL;
    }
    }
  else
    {
      struct loop *innerloop = loop->inner;
      edge entryedge;

      /* Nested loop. We currently require that the loop is doubly-nested,
	 contains a single inner loop, and the number of BBs is exactly 5.
	 Vectorizable outer-loops look like this:

			(pre-header)
			   |
			  header <---+
			   |         |
		          inner-loop |
			   |         |
			  tail ------+
			   |
		        (exit-bb)

	 The inner-loop has the properties expected of inner-most loops
	 as described above.  */

      if ((loop->inner)->inner || (loop->inner)->next)
	{
	  if (dump_enabled_p ())
	    dump_printf_loc (MSG_MISSED_OPTIMIZATION, vect_location,
			     "not vectorized: multiple nested loops.");
	  return NULL;
	}

      /* Analyze the inner-loop.  */
      inner_loop_vinfo = vect_analyze_loop_1 (loop->inner);
      if (!inner_loop_vinfo)
	{
	  if (dump_enabled_p ())
            dump_printf_loc (MSG_MISSED_OPTIMIZATION, vect_location,
			     "not vectorized: Bad inner loop.");
	  return NULL;
	}

      if (!expr_invariant_in_loop_p (loop,
					LOOP_VINFO_NITERS (inner_loop_vinfo)))
	{
	  if (dump_enabled_p ())
	    dump_printf_loc (MSG_MISSED_OPTIMIZATION, vect_location, 
			     "not vectorized: inner-loop count not invariant.");
	  destroy_loop_vec_info (inner_loop_vinfo, true);
	  return NULL;
	}

      if (loop->num_nodes != 5)
        {
	  if (dump_enabled_p ())
	    dump_printf_loc (MSG_MISSED_OPTIMIZATION, vect_location,
			     "not vectorized: control flow in loop.");
	  destroy_loop_vec_info (inner_loop_vinfo, true);
	  return NULL;
        }

      gcc_assert (EDGE_COUNT (innerloop->header->preds) == 2);
      entryedge = EDGE_PRED (innerloop->header, 0);
      if (EDGE_PRED (innerloop->header, 0)->src == innerloop->latch)
	entryedge = EDGE_PRED (innerloop->header, 1);

      if (entryedge->src != loop->header
	  || !single_exit (innerloop)
	  || single_exit (innerloop)->dest !=  EDGE_PRED (loop->latch, 0)->src)
	{
	  if (dump_enabled_p ())
	    dump_printf_loc (MSG_MISSED_OPTIMIZATION, vect_location, 
			     "not vectorized: unsupported outerloop form.");
	  destroy_loop_vec_info (inner_loop_vinfo, true);
	  return NULL;
	}

      if (dump_enabled_p ())
        dump_printf_loc (MSG_NOTE, vect_location,
			 "Considering outer-loop vectorization.");
    }

  if (!single_exit (loop)
      || EDGE_COUNT (loop->header->preds) != 2)
    {
      if (dump_enabled_p ())
        {
          if (!single_exit (loop))
	    dump_printf_loc (MSG_MISSED_OPTIMIZATION, vect_location,
			     "not vectorized: multiple exits.");
          else if (EDGE_COUNT (loop->header->preds) != 2)
	    dump_printf_loc (MSG_MISSED_OPTIMIZATION, vect_location, 
			     "not vectorized: too many incoming edges.");
        }
      if (inner_loop_vinfo)
	destroy_loop_vec_info (inner_loop_vinfo, true);
      return NULL;
    }

  /* We assume that the loop exit condition is at the end of the loop. i.e,
     that the loop is represented as a do-while (with a proper if-guard
     before the loop if needed), where the loop header contains all the
     executable statements, and the latch is empty.  */
  if (!empty_block_p (loop->latch)
        || !gimple_seq_empty_p (phi_nodes (loop->latch)))
    {
      if (dump_enabled_p ())
	dump_printf_loc (MSG_MISSED_OPTIMIZATION, vect_location,
			 "not vectorized: unexpected loop form.");
      if (inner_loop_vinfo)
	destroy_loop_vec_info (inner_loop_vinfo, true);
      return NULL;
    }

  /* Make sure there exists a single-predecessor exit bb:  */
  if (!single_pred_p (single_exit (loop)->dest))
    {
      edge e = single_exit (loop);
      if (!(e->flags & EDGE_ABNORMAL))
	{
	  split_loop_exit_edge (e);
	  if (dump_enabled_p ())
	    dump_printf (MSG_NOTE, "split exit edge.");
	}
      else
	{
	  if (dump_enabled_p ())
	    dump_printf_loc (MSG_MISSED_OPTIMIZATION, vect_location, 
			     "not vectorized: abnormal loop exit edge.");
	  if (inner_loop_vinfo)
	    destroy_loop_vec_info (inner_loop_vinfo, true);
	  return NULL;
	}
    }

  loop_cond = vect_get_loop_niters (loop, &number_of_iterations);
  if (!loop_cond)
    {
      if (dump_enabled_p ())
	dump_printf_loc (MSG_MISSED_OPTIMIZATION, vect_location, 
			 "not vectorized: complicated exit condition.");
      if (inner_loop_vinfo)
	destroy_loop_vec_info (inner_loop_vinfo, true);
      return NULL;
    }

  if (!number_of_iterations)
    {
      if (dump_enabled_p ())
	dump_printf_loc (MSG_MISSED_OPTIMIZATION, vect_location, 
			 "not vectorized: number of iterations cannot be "
			 "computed.");
      if (inner_loop_vinfo)
	destroy_loop_vec_info (inner_loop_vinfo, true);
      return NULL;
    }

  if (chrec_contains_undetermined (number_of_iterations))
    {
      if (dump_enabled_p ())
	    dump_printf_loc (MSG_MISSED_OPTIMIZATION, vect_location,
			     "Infinite number of iterations.");
      if (inner_loop_vinfo)
	destroy_loop_vec_info (inner_loop_vinfo, true);
      return NULL;
    }

  if (!NITERS_KNOWN_P (number_of_iterations))
    {
      if (dump_enabled_p ())
        {
          dump_printf_loc (MSG_NOTE, vect_location,
			   "Symbolic number of iterations is ");
	  dump_generic_expr (MSG_NOTE, TDF_DETAILS, number_of_iterations);
        }
    }
  else if (TREE_INT_CST_LOW (number_of_iterations) == 0)
    {
      if (dump_enabled_p ())
	dump_printf_loc (MSG_MISSED_OPTIMIZATION, vect_location,
			 "not vectorized: number of iterations = 0.");
      if (inner_loop_vinfo)
        destroy_loop_vec_info (inner_loop_vinfo, false);
      return NULL;
    }

  loop_vinfo = new_loop_vec_info (loop);
  LOOP_VINFO_NITERS (loop_vinfo) = number_of_iterations;
  LOOP_VINFO_NITERS_UNCHANGED (loop_vinfo) = number_of_iterations;

  STMT_VINFO_TYPE (vinfo_for_stmt (loop_cond)) = loop_exit_ctrl_vec_info_type;

  /* CHECKME: May want to keep it around it in the future.  */
  if (inner_loop_vinfo)
    destroy_loop_vec_info (inner_loop_vinfo, false);

  gcc_assert (!loop->aux);
  loop->aux = loop_vinfo;
  return loop_vinfo;
}


/* Function vect_analyze_loop_operations.

   Scan the loop stmts and make sure they are all vectorizable.  */

static bool
vect_analyze_loop_operations (loop_vec_info loop_vinfo, bool slp)
{
  struct loop *loop = LOOP_VINFO_LOOP (loop_vinfo);
  basic_block *bbs = LOOP_VINFO_BBS (loop_vinfo);
  int nbbs = loop->num_nodes;
  gimple_stmt_iterator si;
  unsigned int vectorization_factor = 0;
  int i;
  gimple phi;
  stmt_vec_info stmt_info;
  bool need_to_vectorize = false;
  int min_profitable_iters;
  int min_scalar_loop_bound;
  unsigned int th;
  bool only_slp_in_loop = true, ok;
  HOST_WIDE_INT max_niter;
  HOST_WIDE_INT estimated_niter;
  int min_profitable_estimate;

  if (dump_enabled_p ())
    dump_printf_loc (MSG_NOTE, vect_location,
		     "=== vect_analyze_loop_operations ===");

  gcc_assert (LOOP_VINFO_VECT_FACTOR (loop_vinfo));
  vectorization_factor = LOOP_VINFO_VECT_FACTOR (loop_vinfo);
  if (slp)
    {
      /* If all the stmts in the loop can be SLPed, we perform only SLP, and
	 vectorization factor of the loop is the unrolling factor required by
	 the SLP instances.  If that unrolling factor is 1, we say, that we
	 perform pure SLP on loop - cross iteration parallelism is not
	 exploited.  */
      for (i = 0; i < nbbs; i++)
	{
	  basic_block bb = bbs[i];
	  for (si = gsi_start_bb (bb); !gsi_end_p (si); gsi_next (&si))
	    {
	      gimple stmt = gsi_stmt (si);
	      stmt_vec_info stmt_info = vinfo_for_stmt (stmt);
	      gcc_assert (stmt_info);
	      if ((STMT_VINFO_RELEVANT_P (stmt_info)
		   || VECTORIZABLE_CYCLE_DEF (STMT_VINFO_DEF_TYPE (stmt_info)))
		  && !PURE_SLP_STMT (stmt_info))
		/* STMT needs both SLP and loop-based vectorization.  */
		only_slp_in_loop = false;
	    }
	}

      if (only_slp_in_loop)
	vectorization_factor = LOOP_VINFO_SLP_UNROLLING_FACTOR (loop_vinfo);
      else
	vectorization_factor = least_common_multiple (vectorization_factor,
				LOOP_VINFO_SLP_UNROLLING_FACTOR (loop_vinfo));

      LOOP_VINFO_VECT_FACTOR (loop_vinfo) = vectorization_factor;
      if (dump_enabled_p ())
	dump_printf_loc (MSG_NOTE, vect_location,
			 "Updating vectorization factor to %d ",
			 vectorization_factor);
    }

  for (i = 0; i < nbbs; i++)
    {
      basic_block bb = bbs[i];

      for (si = gsi_start_phis (bb); !gsi_end_p (si); gsi_next (&si))
        {
          phi = gsi_stmt (si);
          ok = true;

          stmt_info = vinfo_for_stmt (phi);
          if (dump_enabled_p ())
            {
              dump_printf_loc (MSG_NOTE, vect_location, "examining phi: ");
              dump_gimple_stmt (MSG_NOTE, TDF_SLIM, phi, 0);
            }

          /* Inner-loop loop-closed exit phi in outer-loop vectorization
             (i.e., a phi in the tail of the outer-loop).  */
          if (! is_loop_header_bb_p (bb))
            {
              /* FORNOW: we currently don't support the case that these phis
                 are not used in the outerloop (unless it is double reduction,
                 i.e., this phi is vect_reduction_def), cause this case
                 requires to actually do something here.  */
              if ((!STMT_VINFO_RELEVANT_P (stmt_info)
                   || STMT_VINFO_LIVE_P (stmt_info))
                  && STMT_VINFO_DEF_TYPE (stmt_info)
                     != vect_double_reduction_def)
                {
                  if (dump_enabled_p ())
		    dump_printf_loc (MSG_MISSED_OPTIMIZATION, vect_location, 
				     "Unsupported loop-closed phi in "
				     "outer-loop.");
                  return false;
                }

              /* If PHI is used in the outer loop, we check that its operand
                 is defined in the inner loop.  */
              if (STMT_VINFO_RELEVANT_P (stmt_info))
                {
                  tree phi_op;
                  gimple op_def_stmt;

                  if (gimple_phi_num_args (phi) != 1)
                    return false;

                  phi_op = PHI_ARG_DEF (phi, 0);
                  if (TREE_CODE (phi_op) != SSA_NAME)
                    return false;

                  op_def_stmt = SSA_NAME_DEF_STMT (phi_op);
		  if (!op_def_stmt
		      || !flow_bb_inside_loop_p (loop, gimple_bb (op_def_stmt))
		      || !vinfo_for_stmt (op_def_stmt))
                    return false;

                  if (STMT_VINFO_RELEVANT (vinfo_for_stmt (op_def_stmt))
                        != vect_used_in_outer
                      && STMT_VINFO_RELEVANT (vinfo_for_stmt (op_def_stmt))
                           != vect_used_in_outer_by_reduction)
                    return false;
                }

              continue;
            }

          gcc_assert (stmt_info);

          if (STMT_VINFO_LIVE_P (stmt_info))
            {
              /* FORNOW: not yet supported.  */
              if (dump_enabled_p ())
		dump_printf_loc (MSG_MISSED_OPTIMIZATION, vect_location,
				 "not vectorized: value used after loop.");
              return false;
            }

          if (STMT_VINFO_RELEVANT (stmt_info) == vect_used_in_scope
              && STMT_VINFO_DEF_TYPE (stmt_info) != vect_induction_def)
            {
              /* A scalar-dependence cycle that we don't support.  */
              if (dump_enabled_p ())
		dump_printf_loc (MSG_MISSED_OPTIMIZATION, vect_location, 
				 "not vectorized: scalar dependence cycle.");
              return false;
            }

          if (STMT_VINFO_RELEVANT_P (stmt_info))
            {
              need_to_vectorize = true;
              if (STMT_VINFO_DEF_TYPE (stmt_info) == vect_induction_def)
                ok = vectorizable_induction (phi, NULL, NULL);
            }

          if (!ok)
            {
              if (dump_enabled_p ())
                {
		  dump_printf_loc (MSG_MISSED_OPTIMIZATION, vect_location, 
				   "not vectorized: relevant phi not "
				   "supported: ");
                  dump_gimple_stmt (MSG_MISSED_OPTIMIZATION, TDF_SLIM, phi, 0);
                }
	      return false;
            }
        }

      for (si = gsi_start_bb (bb); !gsi_end_p (si); gsi_next (&si))
        {
          gimple stmt = gsi_stmt (si);
	  if (!vect_analyze_stmt (stmt, &need_to_vectorize, NULL))
	    return false;
        }
    } /* bbs */

  /* All operations in the loop are either irrelevant (deal with loop
     control, or dead), or only used outside the loop and can be moved
     out of the loop (e.g. invariants, inductions).  The loop can be
     optimized away by scalar optimizations.  We're better off not
     touching this loop.  */
  if (!need_to_vectorize)
    {
      if (dump_enabled_p ())
        dump_printf_loc (MSG_NOTE, vect_location,
			 "All the computation can be taken out of the loop.");
      if (dump_enabled_p ())
	dump_printf_loc (MSG_MISSED_OPTIMIZATION, vect_location, 
			 "not vectorized: redundant loop. no profit to "
			 "vectorize.");
      return false;
    }

  if (LOOP_VINFO_NITERS_KNOWN_P (loop_vinfo) && dump_enabled_p ())
    dump_printf_loc (MSG_NOTE, vect_location,
		     "vectorization_factor = %d, niters = "
		     HOST_WIDE_INT_PRINT_DEC, vectorization_factor,
		     LOOP_VINFO_INT_NITERS (loop_vinfo));

  if ((LOOP_VINFO_NITERS_KNOWN_P (loop_vinfo)
       && (LOOP_VINFO_INT_NITERS (loop_vinfo) < vectorization_factor))
      || ((max_niter = max_stmt_executions_int (loop)) != -1
	  && (unsigned HOST_WIDE_INT) max_niter < vectorization_factor))
    {
      if (dump_enabled_p ())
	dump_printf_loc (MSG_MISSED_OPTIMIZATION, vect_location,
			 "not vectorized: iteration count too small.");
      if (dump_enabled_p ())
	dump_printf_loc (MSG_MISSED_OPTIMIZATION, vect_location,
			 "not vectorized: iteration count smaller than "
			 "vectorization factor.");
      return false;
    }

  /* Analyze cost.  Decide if worth while to vectorize.  */

  /* Once VF is set, SLP costs should be updated since the number of created
     vector stmts depends on VF.  */
  vect_update_slp_costs_according_to_vf (loop_vinfo);

  vect_estimate_min_profitable_iters (loop_vinfo, &min_profitable_iters,
				      &min_profitable_estimate);
  LOOP_VINFO_COST_MODEL_MIN_ITERS (loop_vinfo) = min_profitable_iters;

  if (min_profitable_iters < 0)
    {
      if (dump_enabled_p ())
	dump_printf_loc (MSG_MISSED_OPTIMIZATION, vect_location,
			 "not vectorized: vectorization not profitable.");
      if (dump_enabled_p ())
	dump_printf_loc (MSG_MISSED_OPTIMIZATION, vect_location, 
			 "not vectorized: vector version will never be "
			 "profitable.");
      return false;
    }

  min_scalar_loop_bound = ((PARAM_VALUE (PARAM_MIN_VECT_LOOP_BOUND)
                            * vectorization_factor) - 1);


  /* Use the cost model only if it is more conservative than user specified
     threshold.  */

  th = (unsigned) min_scalar_loop_bound;
  if (min_profitable_iters
      && (!min_scalar_loop_bound
          || min_profitable_iters > min_scalar_loop_bound))
    th = (unsigned) min_profitable_iters;

  if (LOOP_VINFO_NITERS_KNOWN_P (loop_vinfo)
      && LOOP_VINFO_INT_NITERS (loop_vinfo) <= th)
    {
      if (dump_enabled_p ())
	dump_printf_loc (MSG_MISSED_OPTIMIZATION, vect_location,
			 "not vectorized: vectorization not profitable.");
      if (dump_enabled_p ())
        dump_printf_loc (MSG_NOTE, vect_location,
			 "not vectorized: iteration count smaller than user "
			 "specified loop bound parameter or minimum profitable "
			 "iterations (whichever is more conservative).");
      return false;
    }

  if ((estimated_niter = estimated_stmt_executions_int (loop)) != -1
      && ((unsigned HOST_WIDE_INT) estimated_niter
          <= MAX (th, (unsigned)min_profitable_estimate)))
    {
      if (dump_enabled_p ())
	dump_printf_loc (MSG_MISSED_OPTIMIZATION, vect_location,
			 "not vectorized: estimated iteration count too "
                         "small.");
      if (dump_enabled_p ())
        dump_printf_loc (MSG_NOTE, vect_location,
			 "not vectorized: estimated iteration count smaller "
                         "than specified loop bound parameter or minimum "
                         "profitable iterations (whichever is more "
                         "conservative).");
      return false;
    }

  if (!LOOP_VINFO_NITERS_KNOWN_P (loop_vinfo)
      || LOOP_VINFO_INT_NITERS (loop_vinfo) % vectorization_factor != 0
      || LOOP_PEELING_FOR_ALIGNMENT (loop_vinfo))
    {
      if (dump_enabled_p ())
        dump_printf_loc (MSG_NOTE, vect_location, "epilog loop required.");
      if (!vect_can_advance_ivs_p (loop_vinfo))
        {
          if (dump_enabled_p ())
	    dump_printf_loc (MSG_MISSED_OPTIMIZATION, vect_location, 
			     "not vectorized: can't create epilog loop 1.");
          return false;
        }
      if (!slpeel_can_duplicate_loop_p (loop, single_exit (loop)))
        {
          if (dump_enabled_p ())
	    dump_printf_loc (MSG_MISSED_OPTIMIZATION, vect_location, 
			     "not vectorized: can't create epilog loop 2.");
          return false;
        }
    }

  return true;
}


/* Function vect_analyze_loop_2.

   Apply a set of analyses on LOOP, and create a loop_vec_info struct
   for it.  The different analyses will record information in the
   loop_vec_info struct.  */
static bool
vect_analyze_loop_2 (loop_vec_info loop_vinfo)
{
  bool ok, slp = false;
  int max_vf = MAX_VECTORIZATION_FACTOR;
  int min_vf = 2;

  /* Find all data references in the loop (which correspond to vdefs/vuses)
     and analyze their evolution in the loop.  Also adjust the minimal
     vectorization factor according to the loads and stores.

     FORNOW: Handle only simple, array references, which
     alignment can be forced, and aligned pointer-references.  */

  ok = vect_analyze_data_refs (loop_vinfo, NULL, &min_vf);
  if (!ok)
    {
      if (dump_enabled_p ())
	dump_printf_loc (MSG_MISSED_OPTIMIZATION, vect_location,
			 "bad data references.");
      return false;
    }

  /* Classify all cross-iteration scalar data-flow cycles.
     Cross-iteration cycles caused by virtual phis are analyzed separately.  */

  vect_analyze_scalar_cycles (loop_vinfo);

  vect_pattern_recog (loop_vinfo, NULL);

  /* Data-flow analysis to detect stmts that do not need to be vectorized.  */

  ok = vect_mark_stmts_to_be_vectorized (loop_vinfo);
  if (!ok)
    {
      if (dump_enabled_p ())
	dump_printf_loc (MSG_MISSED_OPTIMIZATION, vect_location,
			 "unexpected pattern.");
      return false;
    }

  /* Analyze data dependences between the data-refs in the loop
     and adjust the maximum vectorization factor according to
     the dependences.
     FORNOW: fail at the first data dependence that we encounter.  */

  ok = vect_analyze_data_ref_dependences (loop_vinfo, NULL, &max_vf);
  if (!ok
      || max_vf < min_vf)
    {
      if (dump_enabled_p ())
	    dump_printf_loc (MSG_MISSED_OPTIMIZATION, vect_location,
			     "bad data dependence.");
      return false;
    }

  ok = vect_determine_vectorization_factor (loop_vinfo);
  if (!ok)
    {
      if (dump_enabled_p ())
	dump_printf_loc (MSG_MISSED_OPTIMIZATION, vect_location,
			 "can't determine vectorization factor.");
      return false;
    }
  if (max_vf < LOOP_VINFO_VECT_FACTOR (loop_vinfo))
    {
      if (dump_enabled_p ())
	dump_printf_loc (MSG_MISSED_OPTIMIZATION, vect_location,
			 "bad data dependence.");
      return false;
    }

  /* Analyze the alignment of the data-refs in the loop.
     Fail if a data reference is found that cannot be vectorized.  */

  ok = vect_analyze_data_refs_alignment (loop_vinfo, NULL);
  if (!ok)
    {
      if (dump_enabled_p ())
	dump_printf_loc (MSG_MISSED_OPTIMIZATION, vect_location,
			 "bad data alignment.");
      return false;
    }

  /* Analyze the access patterns of the data-refs in the loop (consecutive,
     complex, etc.). FORNOW: Only handle consecutive access pattern.  */

  ok = vect_analyze_data_ref_accesses (loop_vinfo, NULL);
  if (!ok)
    {
      if (dump_enabled_p ())
	dump_printf_loc (MSG_MISSED_OPTIMIZATION, vect_location,
			 "bad data access.");
      return false;
    }

  /* Prune the list of ddrs to be tested at run-time by versioning for alias.
     It is important to call pruning after vect_analyze_data_ref_accesses,
     since we use grouping information gathered by interleaving analysis.  */
  ok = vect_prune_runtime_alias_test_list (loop_vinfo);
  if (!ok)
    {
      if (dump_enabled_p ())
	dump_printf_loc (MSG_MISSED_OPTIMIZATION, vect_location,
			 "too long list of versioning for alias "
			 "run-time tests.");
      return false;
    }

  /* This pass will decide on using loop versioning and/or loop peeling in
     order to enhance the alignment of data references in the loop.  */

  ok = vect_enhance_data_refs_alignment (loop_vinfo);
  if (!ok)
    {
      if (dump_enabled_p ())
	dump_printf_loc (MSG_MISSED_OPTIMIZATION, vect_location,
			 "bad data alignment.");
      return false;
    }

  /* Check the SLP opportunities in the loop, analyze and build SLP trees.  */
  ok = vect_analyze_slp (loop_vinfo, NULL);
  if (ok)
    {
      /* Decide which possible SLP instances to SLP.  */
      slp = vect_make_slp_decision (loop_vinfo);

      /* Find stmts that need to be both vectorized and SLPed.  */
      vect_detect_hybrid_slp (loop_vinfo);
    }
  else
    return false;

  /* Scan all the operations in the loop and make sure they are
     vectorizable.  */

  ok = vect_analyze_loop_operations (loop_vinfo, slp);
  if (!ok)
    {
      if (dump_enabled_p ())
	dump_printf_loc (MSG_MISSED_OPTIMIZATION, vect_location,
			 "bad operation or unsupported loop bound.");
      return false;
    }

  return true;
}

/* Function vect_analyze_loop.

   Apply a set of analyses on LOOP, and create a loop_vec_info struct
   for it.  The different analyses will record information in the
   loop_vec_info struct.  */
loop_vec_info
vect_analyze_loop (struct loop *loop)
{
  loop_vec_info loop_vinfo;
  unsigned int vector_sizes;

  /* Autodetect first vector size we try.  */
  current_vector_size = 0;
  vector_sizes = targetm.vectorize.autovectorize_vector_sizes ();

  if (dump_enabled_p ())
    dump_printf_loc (MSG_NOTE, vect_location,
		     "===== analyze_loop_nest =====");

  if (loop_outer (loop)
      && loop_vec_info_for_loop (loop_outer (loop))
      && LOOP_VINFO_VECTORIZABLE_P (loop_vec_info_for_loop (loop_outer (loop))))
    {
      if (dump_enabled_p ())
	dump_printf_loc (MSG_NOTE, vect_location,
			 "outer-loop already vectorized.");
      return NULL;
    }

  while (1)
    {
      /* Check the CFG characteristics of the loop (nesting, entry/exit).  */
      loop_vinfo = vect_analyze_loop_form (loop);
      if (!loop_vinfo)
	{
	  if (dump_enabled_p ())
	    dump_printf_loc (MSG_MISSED_OPTIMIZATION, vect_location,
			     "bad loop form.");
	  return NULL;
	}

      if (vect_analyze_loop_2 (loop_vinfo))
	{
	  LOOP_VINFO_VECTORIZABLE_P (loop_vinfo) = 1;

	  return loop_vinfo;
	}

      destroy_loop_vec_info (loop_vinfo, true);

      vector_sizes &= ~current_vector_size;
      if (vector_sizes == 0
	  || current_vector_size == 0)
	return NULL;

      /* Try the next biggest vector size.  */
      current_vector_size = 1 << floor_log2 (vector_sizes);
      if (dump_enabled_p ())
	dump_printf_loc (MSG_NOTE, vect_location,
			 "***** Re-trying analysis with "
			 "vector size %d\n", current_vector_size);
    }
}


/* Function reduction_code_for_scalar_code

   Input:
   CODE - tree_code of a reduction operations.

   Output:
   REDUC_CODE - the corresponding tree-code to be used to reduce the
      vector of partial results into a single scalar result (which
      will also reside in a vector) or ERROR_MARK if the operation is
      a supported reduction operation, but does not have such tree-code.

   Return FALSE if CODE currently cannot be vectorized as reduction.  */

static bool
reduction_code_for_scalar_code (enum tree_code code,
                                enum tree_code *reduc_code)
{
  switch (code)
    {
      case MAX_EXPR:
        *reduc_code = REDUC_MAX_EXPR;
        return true;

      case MIN_EXPR:
        *reduc_code = REDUC_MIN_EXPR;
        return true;

      case PLUS_EXPR:
        *reduc_code = REDUC_PLUS_EXPR;
        return true;

      case MULT_EXPR:
      case MINUS_EXPR:
      case BIT_IOR_EXPR:
      case BIT_XOR_EXPR:
      case BIT_AND_EXPR:
        *reduc_code = ERROR_MARK;
        return true;

      default:
       return false;
    }
}


/* Error reporting helper for vect_is_simple_reduction below.  GIMPLE statement
   STMT is printed with a message MSG. */

static void
report_vect_op (int msg_type, gimple stmt, const char *msg)
{
  dump_printf_loc (msg_type, vect_location, "%s", msg);
  dump_gimple_stmt (msg_type, TDF_SLIM, stmt, 0);
}


/* Detect SLP reduction of the form:

   #a1 = phi <a5, a0>
   a2 = operation (a1)
   a3 = operation (a2)
   a4 = operation (a3)
   a5 = operation (a4)

   #a = phi <a5>

   PHI is the reduction phi node (#a1 = phi <a5, a0> above)
   FIRST_STMT is the first reduction stmt in the chain
   (a2 = operation (a1)).

   Return TRUE if a reduction chain was detected.  */

static bool
vect_is_slp_reduction (loop_vec_info loop_info, gimple phi, gimple first_stmt)
{
  struct loop *loop = (gimple_bb (phi))->loop_father;
  struct loop *vect_loop = LOOP_VINFO_LOOP (loop_info);
  enum tree_code code;
  gimple current_stmt = NULL, loop_use_stmt = NULL, first, next_stmt;
  stmt_vec_info use_stmt_info, current_stmt_info;
  tree lhs;
  imm_use_iterator imm_iter;
  use_operand_p use_p;
  int nloop_uses, size = 0, n_out_of_loop_uses;
  bool found = false;

  if (loop != vect_loop)
    return false;

  lhs = PHI_RESULT (phi);
  code = gimple_assign_rhs_code (first_stmt);
  while (1)
    {
      nloop_uses = 0;
      n_out_of_loop_uses = 0;
      FOR_EACH_IMM_USE_FAST (use_p, imm_iter, lhs)
        {
	  gimple use_stmt = USE_STMT (use_p);
          if (is_gimple_debug (use_stmt))
            continue;

	  use_stmt = USE_STMT (use_p);

          /* Check if we got back to the reduction phi.  */
	  if (use_stmt == phi)
            {
	      loop_use_stmt = use_stmt;
              found = true;
              break;
            }

          if (flow_bb_inside_loop_p (loop, gimple_bb (use_stmt)))
            {
              if (vinfo_for_stmt (use_stmt)
                  && !STMT_VINFO_IN_PATTERN_P (vinfo_for_stmt (use_stmt)))
                {
                  loop_use_stmt = use_stmt;
                  nloop_uses++;
                }
            }
           else
             n_out_of_loop_uses++;

           /* There are can be either a single use in the loop or two uses in
              phi nodes.  */
           if (nloop_uses > 1 || (n_out_of_loop_uses && nloop_uses))
             return false;
        }

      if (found)
        break;

      /* We reached a statement with no loop uses.  */
      if (nloop_uses == 0)
	return false;

      /* This is a loop exit phi, and we haven't reached the reduction phi.  */
      if (gimple_code (loop_use_stmt) == GIMPLE_PHI)
        return false;

      if (!is_gimple_assign (loop_use_stmt)
	  || code != gimple_assign_rhs_code (loop_use_stmt)
	  || !flow_bb_inside_loop_p (loop, gimple_bb (loop_use_stmt)))
        return false;

      /* Insert USE_STMT into reduction chain.  */
      use_stmt_info = vinfo_for_stmt (loop_use_stmt);
      if (current_stmt)
        {
          current_stmt_info = vinfo_for_stmt (current_stmt);
	  GROUP_NEXT_ELEMENT (current_stmt_info) = loop_use_stmt;
          GROUP_FIRST_ELEMENT (use_stmt_info)
            = GROUP_FIRST_ELEMENT (current_stmt_info);
        }
      else
	GROUP_FIRST_ELEMENT (use_stmt_info) = loop_use_stmt;

      lhs = gimple_assign_lhs (loop_use_stmt);
      current_stmt = loop_use_stmt;
      size++;
   }

  if (!found || loop_use_stmt != phi || size < 2)
    return false;

  /* Swap the operands, if needed, to make the reduction operand be the second
     operand.  */
  lhs = PHI_RESULT (phi);
  next_stmt = GROUP_FIRST_ELEMENT (vinfo_for_stmt (current_stmt));
  while (next_stmt)
    {
      if (gimple_assign_rhs2 (next_stmt) == lhs)
	{
	  tree op = gimple_assign_rhs1 (next_stmt);
          gimple def_stmt = NULL;

          if (TREE_CODE (op) == SSA_NAME)
            def_stmt = SSA_NAME_DEF_STMT (op);

	  /* Check that the other def is either defined in the loop
	     ("vect_internal_def"), or it's an induction (defined by a
	     loop-header phi-node).  */
          if (def_stmt
              && gimple_bb (def_stmt)
	      && flow_bb_inside_loop_p (loop, gimple_bb (def_stmt))
              && (is_gimple_assign (def_stmt)
                  || is_gimple_call (def_stmt)
                  || STMT_VINFO_DEF_TYPE (vinfo_for_stmt (def_stmt))
                           == vect_induction_def
                  || (gimple_code (def_stmt) == GIMPLE_PHI
                      && STMT_VINFO_DEF_TYPE (vinfo_for_stmt (def_stmt))
                                  == vect_internal_def
                      && !is_loop_header_bb_p (gimple_bb (def_stmt)))))
	    {
	      lhs = gimple_assign_lhs (next_stmt);
	      next_stmt = GROUP_NEXT_ELEMENT (vinfo_for_stmt (next_stmt));
 	      continue;
	    }

	  return false;
	}
      else
	{
          tree op = gimple_assign_rhs2 (next_stmt);
          gimple def_stmt = NULL;

          if (TREE_CODE (op) == SSA_NAME)
            def_stmt = SSA_NAME_DEF_STMT (op);

          /* Check that the other def is either defined in the loop
            ("vect_internal_def"), or it's an induction (defined by a
            loop-header phi-node).  */
          if (def_stmt
              && gimple_bb (def_stmt)
	      && flow_bb_inside_loop_p (loop, gimple_bb (def_stmt))
              && (is_gimple_assign (def_stmt)
                  || is_gimple_call (def_stmt)
                  || STMT_VINFO_DEF_TYPE (vinfo_for_stmt (def_stmt))
                              == vect_induction_def
                  || (gimple_code (def_stmt) == GIMPLE_PHI
                      && STMT_VINFO_DEF_TYPE (vinfo_for_stmt (def_stmt))
                                  == vect_internal_def
                      && !is_loop_header_bb_p (gimple_bb (def_stmt)))))
  	    {
	      if (dump_enabled_p ())
		{
		  dump_printf_loc (MSG_NOTE, vect_location, "swapping oprnds: ");
		  dump_gimple_stmt (MSG_NOTE, TDF_SLIM, next_stmt, 0);
		}

	      swap_tree_operands (next_stmt,
	 		          gimple_assign_rhs1_ptr (next_stmt),
                                  gimple_assign_rhs2_ptr (next_stmt));
	      update_stmt (next_stmt);

	      if (CONSTANT_CLASS_P (gimple_assign_rhs1 (next_stmt)))
		LOOP_VINFO_OPERANDS_SWAPPED (loop_info) = true;
	    }
	  else
	    return false;
        }

      lhs = gimple_assign_lhs (next_stmt);
      next_stmt = GROUP_NEXT_ELEMENT (vinfo_for_stmt (next_stmt));
    }

  /* Save the chain for further analysis in SLP detection.  */
  first = GROUP_FIRST_ELEMENT (vinfo_for_stmt (current_stmt));
  LOOP_VINFO_REDUCTION_CHAINS (loop_info).safe_push (first);
  GROUP_SIZE (vinfo_for_stmt (first)) = size;

  return true;
}


/* Function vect_is_simple_reduction_1

   (1) Detect a cross-iteration def-use cycle that represents a simple
   reduction computation.  We look for the following pattern:

   loop_header:
     a1 = phi < a0, a2 >
     a3 = ...
     a2 = operation (a3, a1)

   such that:
   1. operation is commutative and associative and it is safe to
      change the order of the computation (if CHECK_REDUCTION is true)
   2. no uses for a2 in the loop (a2 is used out of the loop)
   3. no uses of a1 in the loop besides the reduction operation
   4. no uses of a1 outside the loop.

   Conditions 1,4 are tested here.
   Conditions 2,3 are tested in vect_mark_stmts_to_be_vectorized.

   (2) Detect a cross-iteration def-use cycle in nested loops, i.e.,
   nested cycles, if CHECK_REDUCTION is false.

   (3) Detect cycles of phi nodes in outer-loop vectorization, i.e., double
   reductions:

     a1 = phi < a0, a2 >
     inner loop (def of a3)
     a2 = phi < a3 >

   If MODIFY is true it tries also to rework the code in-place to enable
   detection of more reduction patterns.  For the time being we rewrite
   "res -= RHS" into "rhs += -RHS" when it seems worthwhile.
*/

static gimple
vect_is_simple_reduction_1 (loop_vec_info loop_info, gimple phi,
			    bool check_reduction, bool *double_reduc,
			    bool modify)
{
  struct loop *loop = (gimple_bb (phi))->loop_father;
  struct loop *vect_loop = LOOP_VINFO_LOOP (loop_info);
  edge latch_e = loop_latch_edge (loop);
  tree loop_arg = PHI_ARG_DEF_FROM_EDGE (phi, latch_e);
  gimple def_stmt, def1 = NULL, def2 = NULL;
  enum tree_code orig_code, code;
  tree op1, op2, op3 = NULL_TREE, op4 = NULL_TREE;
  tree type;
  int nloop_uses;
  tree name;
  imm_use_iterator imm_iter;
  use_operand_p use_p;
  bool phi_def;

  *double_reduc = false;

  /* If CHECK_REDUCTION is true, we assume inner-most loop vectorization,
     otherwise, we assume outer loop vectorization.  */
  gcc_assert ((check_reduction && loop == vect_loop)
              || (!check_reduction && flow_loop_nested_p (vect_loop, loop)));

  name = PHI_RESULT (phi);
  nloop_uses = 0;
  FOR_EACH_IMM_USE_FAST (use_p, imm_iter, name)
    {
      gimple use_stmt = USE_STMT (use_p);
      if (is_gimple_debug (use_stmt))
	continue;

      if (!flow_bb_inside_loop_p (loop, gimple_bb (use_stmt)))
        {
          if (dump_enabled_p ())
	    dump_printf_loc (MSG_MISSED_OPTIMIZATION, vect_location,
			     "intermediate value used outside loop.");

          return NULL;
        }

      if (vinfo_for_stmt (use_stmt)
	  && !is_pattern_stmt_p (vinfo_for_stmt (use_stmt)))
        nloop_uses++;
      if (nloop_uses > 1)
        {
          if (dump_enabled_p ())
	    dump_printf_loc (MSG_MISSED_OPTIMIZATION, vect_location,
			     "reduction used in loop.");
          return NULL;
        }
    }

  if (TREE_CODE (loop_arg) != SSA_NAME)
    {
      if (dump_enabled_p ())
	{
	  dump_printf_loc (MSG_MISSED_OPTIMIZATION, vect_location,
			   "reduction: not ssa_name: ");
	  dump_generic_expr (MSG_MISSED_OPTIMIZATION, TDF_SLIM, loop_arg);
	}
      return NULL;
    }

  def_stmt = SSA_NAME_DEF_STMT (loop_arg);
  if (!def_stmt)
    {
      if (dump_enabled_p ())
	dump_printf_loc (MSG_MISSED_OPTIMIZATION, vect_location,
			 "reduction: no def_stmt.");
      return NULL;
    }

  if (!is_gimple_assign (def_stmt) && gimple_code (def_stmt) != GIMPLE_PHI)
    {
      if (dump_enabled_p ())
        dump_gimple_stmt (MSG_NOTE, TDF_SLIM, def_stmt, 0);
      return NULL;
    }

  if (is_gimple_assign (def_stmt))
    {
      name = gimple_assign_lhs (def_stmt);
      phi_def = false;
    }
  else
    {
      name = PHI_RESULT (def_stmt);
      phi_def = true;
    }

  nloop_uses = 0;
  FOR_EACH_IMM_USE_FAST (use_p, imm_iter, name)
    {
      gimple use_stmt = USE_STMT (use_p);
      if (is_gimple_debug (use_stmt))
	continue;
      if (flow_bb_inside_loop_p (loop, gimple_bb (use_stmt))
	  && vinfo_for_stmt (use_stmt)
	  && !is_pattern_stmt_p (vinfo_for_stmt (use_stmt)))
	nloop_uses++;
      if (nloop_uses > 1)
	{
	  if (dump_enabled_p ())
	    dump_printf_loc (MSG_MISSED_OPTIMIZATION, vect_location,
			     "reduction used in loop.");
	  return NULL;
	}
    }

  /* If DEF_STMT is a phi node itself, we expect it to have a single argument
     defined in the inner loop.  */
  if (phi_def)
    {
      op1 = PHI_ARG_DEF (def_stmt, 0);

      if (gimple_phi_num_args (def_stmt) != 1
          || TREE_CODE (op1) != SSA_NAME)
        {
          if (dump_enabled_p ())
	    dump_printf_loc (MSG_MISSED_OPTIMIZATION, vect_location,
			     "unsupported phi node definition.");

          return NULL;
        }

      def1 = SSA_NAME_DEF_STMT (op1);
      if (flow_bb_inside_loop_p (loop, gimple_bb (def_stmt))
          && loop->inner
          && flow_bb_inside_loop_p (loop->inner, gimple_bb (def1))
          && is_gimple_assign (def1))
        {
          if (dump_enabled_p ())
            report_vect_op (MSG_NOTE, def_stmt,
			    "detected double reduction: ");

          *double_reduc = true;
          return def_stmt;
        }

      return NULL;
    }

  code = orig_code = gimple_assign_rhs_code (def_stmt);

  /* We can handle "res -= x[i]", which is non-associative by
     simply rewriting this into "res += -x[i]".  Avoid changing
     gimple instruction for the first simple tests and only do this
     if we're allowed to change code at all.  */
  if (code == MINUS_EXPR
      && modify
      && (op1 = gimple_assign_rhs1 (def_stmt))
      && TREE_CODE (op1) == SSA_NAME
      && SSA_NAME_DEF_STMT (op1) == phi)
    code = PLUS_EXPR;

  if (check_reduction
      && (!commutative_tree_code (code) || !associative_tree_code (code)))
    {
      if (dump_enabled_p ())
        report_vect_op (MSG_MISSED_OPTIMIZATION, def_stmt,
			"reduction: not commutative/associative: ");
      return NULL;
    }

  if (get_gimple_rhs_class (code) != GIMPLE_BINARY_RHS)
    {
      if (code != COND_EXPR)
        {
	  if (dump_enabled_p ())
	    report_vect_op (MSG_MISSED_OPTIMIZATION, def_stmt,
			    "reduction: not binary operation: ");

          return NULL;
        }

      op3 = gimple_assign_rhs1 (def_stmt);
      if (COMPARISON_CLASS_P (op3))
        {
          op4 = TREE_OPERAND (op3, 1);
          op3 = TREE_OPERAND (op3, 0);
        }

      op1 = gimple_assign_rhs2 (def_stmt);
      op2 = gimple_assign_rhs3 (def_stmt);

      if (TREE_CODE (op1) != SSA_NAME && TREE_CODE (op2) != SSA_NAME)
        {
          if (dump_enabled_p ())
            report_vect_op (MSG_MISSED_OPTIMIZATION, def_stmt,
			    "reduction: uses not ssa_names: ");

          return NULL;
        }
    }
  else
    {
      op1 = gimple_assign_rhs1 (def_stmt);
      op2 = gimple_assign_rhs2 (def_stmt);

      if (TREE_CODE (op1) != SSA_NAME && TREE_CODE (op2) != SSA_NAME)
        {
          if (dump_enabled_p ())
	    report_vect_op (MSG_MISSED_OPTIMIZATION, def_stmt,
			    "reduction: uses not ssa_names: ");

          return NULL;
        }
   }

  type = TREE_TYPE (gimple_assign_lhs (def_stmt));
  if ((TREE_CODE (op1) == SSA_NAME
       && !types_compatible_p (type,TREE_TYPE (op1)))
      || (TREE_CODE (op2) == SSA_NAME
          && !types_compatible_p (type, TREE_TYPE (op2)))
      || (op3 && TREE_CODE (op3) == SSA_NAME
          && !types_compatible_p (type, TREE_TYPE (op3)))
      || (op4 && TREE_CODE (op4) == SSA_NAME
          && !types_compatible_p (type, TREE_TYPE (op4))))
    {
      if (dump_enabled_p ())
        {
          dump_printf_loc (MSG_NOTE, vect_location,
			   "reduction: multiple types: operation type: ");
          dump_generic_expr (MSG_NOTE, TDF_SLIM, type);
          dump_printf (MSG_NOTE, ", operands types: ");
          dump_generic_expr (MSG_NOTE, TDF_SLIM,
			     TREE_TYPE (op1));
          dump_printf (MSG_NOTE, ",");
          dump_generic_expr (MSG_NOTE, TDF_SLIM,
			     TREE_TYPE (op2));
          if (op3)
            {
              dump_printf (MSG_NOTE, ",");
              dump_generic_expr (MSG_NOTE, TDF_SLIM,
				 TREE_TYPE (op3));
            }

          if (op4)
            {
              dump_printf (MSG_NOTE, ",");
              dump_generic_expr (MSG_NOTE, TDF_SLIM,
				 TREE_TYPE (op4));
            }
        }

      return NULL;
    }

  /* Check that it's ok to change the order of the computation.
     Generally, when vectorizing a reduction we change the order of the
     computation.  This may change the behavior of the program in some
     cases, so we need to check that this is ok.  One exception is when
     vectorizing an outer-loop: the inner-loop is executed sequentially,
     and therefore vectorizing reductions in the inner-loop during
     outer-loop vectorization is safe.  */

  /* CHECKME: check for !flag_finite_math_only too?  */
  if (SCALAR_FLOAT_TYPE_P (type) && !flag_associative_math
      && check_reduction)
    {
      /* Changing the order of operations changes the semantics.  */
      if (dump_enabled_p ())
	report_vect_op (MSG_MISSED_OPTIMIZATION, def_stmt,
			"reduction: unsafe fp math optimization: ");
      return NULL;
    }
  else if (INTEGRAL_TYPE_P (type) && TYPE_OVERFLOW_TRAPS (type)
	   && check_reduction)
    {
      /* Changing the order of operations changes the semantics.  */
      if (dump_enabled_p ())
	report_vect_op (MSG_MISSED_OPTIMIZATION, def_stmt,
			"reduction: unsafe int math optimization: ");
      return NULL;
    }
  else if (SAT_FIXED_POINT_TYPE_P (type) && check_reduction)
    {
      /* Changing the order of operations changes the semantics.  */
      if (dump_enabled_p ())
	report_vect_op (MSG_MISSED_OPTIMIZATION, def_stmt,
			"reduction: unsafe fixed-point math optimization: ");
      return NULL;
    }

  /* If we detected "res -= x[i]" earlier, rewrite it into
     "res += -x[i]" now.  If this turns out to be useless reassoc
     will clean it up again.  */
  if (orig_code == MINUS_EXPR)
    {
      tree rhs = gimple_assign_rhs2 (def_stmt);
      tree negrhs = make_ssa_name (TREE_TYPE (rhs), NULL);
      gimple negate_stmt = gimple_build_assign_with_ops (NEGATE_EXPR, negrhs,
							 rhs, NULL);
      gimple_stmt_iterator gsi = gsi_for_stmt (def_stmt);
      set_vinfo_for_stmt (negate_stmt, new_stmt_vec_info (negate_stmt, 
							  loop_info, NULL));
      gsi_insert_before (&gsi, negate_stmt, GSI_NEW_STMT);
      gimple_assign_set_rhs2 (def_stmt, negrhs);
      gimple_assign_set_rhs_code (def_stmt, PLUS_EXPR);
      update_stmt (def_stmt);
    }

  /* Reduction is safe. We're dealing with one of the following:
     1) integer arithmetic and no trapv
     2) floating point arithmetic, and special flags permit this optimization
     3) nested cycle (i.e., outer loop vectorization).  */
  if (TREE_CODE (op1) == SSA_NAME)
    def1 = SSA_NAME_DEF_STMT (op1);

  if (TREE_CODE (op2) == SSA_NAME)
    def2 = SSA_NAME_DEF_STMT (op2);

  if (code != COND_EXPR
      && ((!def1 || gimple_nop_p (def1)) && (!def2 || gimple_nop_p (def2))))
    {
      if (dump_enabled_p ())
	report_vect_op (MSG_NOTE, def_stmt, "reduction: no defs for operands: ");
      return NULL;
    }

  /* Check that one def is the reduction def, defined by PHI,
     the other def is either defined in the loop ("vect_internal_def"),
     or it's an induction (defined by a loop-header phi-node).  */

  if (def2 && def2 == phi
      && (code == COND_EXPR
	  || !def1 || gimple_nop_p (def1)
          || (def1 && flow_bb_inside_loop_p (loop, gimple_bb (def1))
              && (is_gimple_assign (def1)
		  || is_gimple_call (def1)
  	          || STMT_VINFO_DEF_TYPE (vinfo_for_stmt (def1))
                      == vect_induction_def
   	          || (gimple_code (def1) == GIMPLE_PHI
	              && STMT_VINFO_DEF_TYPE (vinfo_for_stmt (def1))
                          == vect_internal_def
 	              && !is_loop_header_bb_p (gimple_bb (def1)))))))
    {
      if (dump_enabled_p ())
	report_vect_op (MSG_NOTE, def_stmt, "detected reduction: ");
      return def_stmt;
    }

  if (def1 && def1 == phi
      && (code == COND_EXPR
	  || !def2 || gimple_nop_p (def2)
          || (def2 && flow_bb_inside_loop_p (loop, gimple_bb (def2))
 	      && (is_gimple_assign (def2)
		  || is_gimple_call (def2)
	          || STMT_VINFO_DEF_TYPE (vinfo_for_stmt (def2))
                      == vect_induction_def
 	          || (gimple_code (def2) == GIMPLE_PHI
		      && STMT_VINFO_DEF_TYPE (vinfo_for_stmt (def2))
                          == vect_internal_def
		      && !is_loop_header_bb_p (gimple_bb (def2)))))))
    {
      if (check_reduction)
        {
          /* Swap operands (just for simplicity - so that the rest of the code
	     can assume that the reduction variable is always the last (second)
	     argument).  */
          if (dump_enabled_p ())
	    report_vect_op (MSG_NOTE, def_stmt,
	  	            "detected reduction: need to swap operands: ");

          swap_tree_operands (def_stmt, gimple_assign_rhs1_ptr (def_stmt),
 			      gimple_assign_rhs2_ptr (def_stmt));

	  if (CONSTANT_CLASS_P (gimple_assign_rhs1 (def_stmt)))
	    LOOP_VINFO_OPERANDS_SWAPPED (loop_info) = true;
        }
      else
        {
          if (dump_enabled_p ())
            report_vect_op (MSG_NOTE, def_stmt, "detected reduction: ");
        }

      return def_stmt;
    }

  /* Try to find SLP reduction chain.  */
  if (check_reduction && vect_is_slp_reduction (loop_info, phi, def_stmt))
    {
      if (dump_enabled_p ())
        report_vect_op (MSG_NOTE, def_stmt,
			"reduction: detected reduction chain: ");

      return def_stmt;
    }

  if (dump_enabled_p ())
    report_vect_op (MSG_MISSED_OPTIMIZATION, def_stmt,
		    "reduction: unknown pattern: ");
       
  return NULL;
}

/* Wrapper around vect_is_simple_reduction_1, that won't modify code
   in-place.  Arguments as there.  */

static gimple
vect_is_simple_reduction (loop_vec_info loop_info, gimple phi,
                          bool check_reduction, bool *double_reduc)
{
  return vect_is_simple_reduction_1 (loop_info, phi, check_reduction,
				     double_reduc, false);
}

/* Wrapper around vect_is_simple_reduction_1, which will modify code
   in-place if it enables detection of more reductions.  Arguments
   as there.  */

gimple
vect_force_simple_reduction (loop_vec_info loop_info, gimple phi,
                          bool check_reduction, bool *double_reduc)
{
  return vect_is_simple_reduction_1 (loop_info, phi, check_reduction,
				     double_reduc, true);
}

/* Calculate the cost of one scalar iteration of the loop.  */
int
vect_get_single_scalar_iteration_cost (loop_vec_info loop_vinfo)
{
  struct loop *loop = LOOP_VINFO_LOOP (loop_vinfo);
  basic_block *bbs = LOOP_VINFO_BBS (loop_vinfo);
  int nbbs = loop->num_nodes, factor, scalar_single_iter_cost = 0;
  int innerloop_iters, i, stmt_cost;

  /* Count statements in scalar loop.  Using this as scalar cost for a single
     iteration for now.

     TODO: Add outer loop support.

     TODO: Consider assigning different costs to different scalar
     statements.  */

  /* FORNOW.  */
  innerloop_iters = 1;
  if (loop->inner)
    innerloop_iters = 50; /* FIXME */

  for (i = 0; i < nbbs; i++)
    {
      gimple_stmt_iterator si;
      basic_block bb = bbs[i];

      if (bb->loop_father == loop->inner)
        factor = innerloop_iters;
      else
        factor = 1;

      for (si = gsi_start_bb (bb); !gsi_end_p (si); gsi_next (&si))
        {
          gimple stmt = gsi_stmt (si);
          stmt_vec_info stmt_info = vinfo_for_stmt (stmt);

          if (!is_gimple_assign (stmt) && !is_gimple_call (stmt))
            continue;

          /* Skip stmts that are not vectorized inside the loop.  */
          if (stmt_info
              && !STMT_VINFO_RELEVANT_P (stmt_info)
              && (!STMT_VINFO_LIVE_P (stmt_info)
                  || !VECTORIZABLE_CYCLE_DEF (STMT_VINFO_DEF_TYPE (stmt_info)))
	      && !STMT_VINFO_IN_PATTERN_P (stmt_info))
            continue;

          if (STMT_VINFO_DATA_REF (vinfo_for_stmt (stmt)))
            {
              if (DR_IS_READ (STMT_VINFO_DATA_REF (vinfo_for_stmt (stmt))))
               stmt_cost = vect_get_stmt_cost (scalar_load);
             else
               stmt_cost = vect_get_stmt_cost (scalar_store);
            }
          else
            stmt_cost = vect_get_stmt_cost (scalar_stmt);

          scalar_single_iter_cost += stmt_cost * factor;
        }
    }
  return scalar_single_iter_cost;
}

/* Calculate cost of peeling the loop PEEL_ITERS_PROLOGUE times.  */
int
vect_get_known_peeling_cost (loop_vec_info loop_vinfo, int peel_iters_prologue,
                             int *peel_iters_epilogue,
                             int scalar_single_iter_cost,
			     stmt_vector_for_cost *prologue_cost_vec,
			     stmt_vector_for_cost *epilogue_cost_vec)
{
  int retval = 0;
  int vf = LOOP_VINFO_VECT_FACTOR (loop_vinfo);

  if (!LOOP_VINFO_NITERS_KNOWN_P (loop_vinfo))
    {
      *peel_iters_epilogue = vf/2;
      if (dump_enabled_p ())
        dump_printf_loc (MSG_NOTE, vect_location,
			 "cost model: epilogue peel iters set to vf/2 "
			 "because loop iterations are unknown .");

      /* If peeled iterations are known but number of scalar loop
         iterations are unknown, count a taken branch per peeled loop.  */
      retval = record_stmt_cost (prologue_cost_vec, 2, cond_branch_taken,
				 NULL, 0, vect_prologue);
    }
  else
    {
      int niters = LOOP_VINFO_INT_NITERS (loop_vinfo);
      peel_iters_prologue = niters < peel_iters_prologue ?
                            niters : peel_iters_prologue;
      *peel_iters_epilogue = (niters - peel_iters_prologue) % vf;
      /* If we need to peel for gaps, but no peeling is required, we have to
	 peel VF iterations.  */
      if (LOOP_VINFO_PEELING_FOR_GAPS (loop_vinfo) && !*peel_iters_epilogue)
        *peel_iters_epilogue = vf;
    }

  if (peel_iters_prologue)
    retval += record_stmt_cost (prologue_cost_vec,
				peel_iters_prologue * scalar_single_iter_cost,
				scalar_stmt, NULL, 0, vect_prologue);
  if (*peel_iters_epilogue)
    retval += record_stmt_cost (epilogue_cost_vec,
				*peel_iters_epilogue * scalar_single_iter_cost,
				scalar_stmt, NULL, 0, vect_epilogue);
  return retval;
}

/* Function vect_estimate_min_profitable_iters

   Return the number of iterations required for the vector version of the
   loop to be profitable relative to the cost of the scalar version of the
   loop.  */

static void
vect_estimate_min_profitable_iters (loop_vec_info loop_vinfo,
				    int *ret_min_profitable_niters,
				    int *ret_min_profitable_estimate)
{
  int min_profitable_iters;
  int min_profitable_estimate;
  int peel_iters_prologue;
  int peel_iters_epilogue;
  unsigned vec_inside_cost = 0;
  int vec_outside_cost = 0;
  unsigned vec_prologue_cost = 0;
  unsigned vec_epilogue_cost = 0;
  int scalar_single_iter_cost = 0;
  int scalar_outside_cost = 0;
  int vf = LOOP_VINFO_VECT_FACTOR (loop_vinfo);
  int npeel = LOOP_PEELING_FOR_ALIGNMENT (loop_vinfo);
  void *target_cost_data = LOOP_VINFO_TARGET_COST_DATA (loop_vinfo);

  /* Cost model disabled.  */
  if (!flag_vect_cost_model)
    {
      dump_printf_loc (MSG_NOTE, vect_location, "cost model disabled.");
      *ret_min_profitable_niters = 0;
      *ret_min_profitable_estimate = 0;
      return;
    }

  /* Requires loop versioning tests to handle misalignment.  */
  if (LOOP_REQUIRES_VERSIONING_FOR_ALIGNMENT (loop_vinfo))
    {
      /*  FIXME: Make cost depend on complexity of individual check.  */
      unsigned len = LOOP_VINFO_MAY_MISALIGN_STMTS (loop_vinfo).length ();
      (void) add_stmt_cost (target_cost_data, len, vector_stmt, NULL, 0,
			    vect_prologue);
      dump_printf (MSG_NOTE,
                   "cost model: Adding cost of checks for loop "
                   "versioning to treat misalignment.\n");
    }

  /* Requires loop versioning with alias checks.  */
  if (LOOP_REQUIRES_VERSIONING_FOR_ALIAS (loop_vinfo))
    {
      /*  FIXME: Make cost depend on complexity of individual check.  */
      unsigned len = LOOP_VINFO_MAY_ALIAS_DDRS (loop_vinfo).length ();
      (void) add_stmt_cost (target_cost_data, len, vector_stmt, NULL, 0,
			    vect_prologue);
      dump_printf (MSG_NOTE,
                   "cost model: Adding cost of checks for loop "
                   "versioning aliasing.\n");
    }

  if (LOOP_REQUIRES_VERSIONING_FOR_ALIGNMENT (loop_vinfo)
      || LOOP_REQUIRES_VERSIONING_FOR_ALIAS (loop_vinfo))
    (void) add_stmt_cost (target_cost_data, 1, cond_branch_taken, NULL, 0,
			  vect_prologue);

  /* Count statements in scalar loop.  Using this as scalar cost for a single
     iteration for now.

     TODO: Add outer loop support.

     TODO: Consider assigning different costs to different scalar
     statements.  */

  scalar_single_iter_cost = vect_get_single_scalar_iteration_cost (loop_vinfo);

  /* Add additional cost for the peeled instructions in prologue and epilogue
     loop.

     FORNOW: If we don't know the value of peel_iters for prologue or epilogue
     at compile-time - we assume it's vf/2 (the worst would be vf-1).

     TODO: Build an expression that represents peel_iters for prologue and
     epilogue to be used in a run-time test.  */

  if (npeel  < 0)
    {
      peel_iters_prologue = vf/2;
      dump_printf (MSG_NOTE, "cost model: "
                   "prologue peel iters set to vf/2.");

      /* If peeling for alignment is unknown, loop bound of main loop becomes
         unknown.  */
      peel_iters_epilogue = vf/2;
      dump_printf (MSG_NOTE, "cost model: "
                   "epilogue peel iters set to vf/2 because "
                   "peeling for alignment is unknown.");

      /* If peeled iterations are unknown, count a taken branch and a not taken
         branch per peeled loop. Even if scalar loop iterations are known,
         vector iterations are not known since peeled prologue iterations are
         not known. Hence guards remain the same.  */
      (void) add_stmt_cost (target_cost_data, 2, cond_branch_taken,
			    NULL, 0, vect_prologue);
      (void) add_stmt_cost (target_cost_data, 2, cond_branch_not_taken,
			    NULL, 0, vect_prologue);
      /* FORNOW: Don't attempt to pass individual scalar instructions to
	 the model; just assume linear cost for scalar iterations.  */
      (void) add_stmt_cost (target_cost_data,
			    peel_iters_prologue * scalar_single_iter_cost,
			    scalar_stmt, NULL, 0, vect_prologue);
      (void) add_stmt_cost (target_cost_data, 
			    peel_iters_epilogue * scalar_single_iter_cost,
			    scalar_stmt, NULL, 0, vect_epilogue);
    }
  else
    {
      stmt_vector_for_cost prologue_cost_vec, epilogue_cost_vec;
      stmt_info_for_cost *si;
      int j;
      void *data = LOOP_VINFO_TARGET_COST_DATA (loop_vinfo);

      prologue_cost_vec.create (2);
      epilogue_cost_vec.create (2);
      peel_iters_prologue = npeel;

      (void) vect_get_known_peeling_cost (loop_vinfo, peel_iters_prologue,
					  &peel_iters_epilogue,
					  scalar_single_iter_cost,
					  &prologue_cost_vec,
					  &epilogue_cost_vec);

      FOR_EACH_VEC_ELT (prologue_cost_vec, j, si)
	{
	  struct _stmt_vec_info *stmt_info
	    = si->stmt ? vinfo_for_stmt (si->stmt) : NULL;
	  (void) add_stmt_cost (data, si->count, si->kind, stmt_info,
				si->misalign, vect_prologue);
	}

      FOR_EACH_VEC_ELT (epilogue_cost_vec, j, si)
	{
	  struct _stmt_vec_info *stmt_info
	    = si->stmt ? vinfo_for_stmt (si->stmt) : NULL;
	  (void) add_stmt_cost (data, si->count, si->kind, stmt_info,
				si->misalign, vect_epilogue);
	}

      prologue_cost_vec.release ();
      epilogue_cost_vec.release ();
    }

  /* FORNOW: The scalar outside cost is incremented in one of the
     following ways:

     1. The vectorizer checks for alignment and aliasing and generates
     a condition that allows dynamic vectorization.  A cost model
     check is ANDED with the versioning condition.  Hence scalar code
     path now has the added cost of the versioning check.

       if (cost > th & versioning_check)
         jmp to vector code

     Hence run-time scalar is incremented by not-taken branch cost.

     2. The vectorizer then checks if a prologue is required.  If the
     cost model check was not done before during versioning, it has to
     be done before the prologue check.

       if (cost <= th)
         prologue = scalar_iters
       if (prologue == 0)
         jmp to vector code
       else
         execute prologue
       if (prologue == num_iters)
	 go to exit

     Hence the run-time scalar cost is incremented by a taken branch,
     plus a not-taken branch, plus a taken branch cost.

     3. The vectorizer then checks if an epilogue is required.  If the
     cost model check was not done before during prologue check, it
     has to be done with the epilogue check.

       if (prologue == 0)
         jmp to vector code
       else
         execute prologue
       if (prologue == num_iters)
	 go to exit
       vector code:
         if ((cost <= th) | (scalar_iters-prologue-epilogue == 0))
           jmp to epilogue

     Hence the run-time scalar cost should be incremented by 2 taken
     branches.

     TODO: The back end may reorder the BBS's differently and reverse
     conditions/branch directions.  Change the estimates below to
     something more reasonable.  */

  /* If the number of iterations is known and we do not do versioning, we can
     decide whether to vectorize at compile time.  Hence the scalar version
     do not carry cost model guard costs.  */
  if (!LOOP_VINFO_NITERS_KNOWN_P (loop_vinfo)
      || LOOP_REQUIRES_VERSIONING_FOR_ALIGNMENT (loop_vinfo)
      || LOOP_REQUIRES_VERSIONING_FOR_ALIAS (loop_vinfo))
    {
      /* Cost model check occurs at versioning.  */
      if (LOOP_REQUIRES_VERSIONING_FOR_ALIGNMENT (loop_vinfo)
          || LOOP_REQUIRES_VERSIONING_FOR_ALIAS (loop_vinfo))
	scalar_outside_cost += vect_get_stmt_cost (cond_branch_not_taken);
      else
	{
	  /* Cost model check occurs at prologue generation.  */
	  if (LOOP_PEELING_FOR_ALIGNMENT (loop_vinfo) < 0)
	    scalar_outside_cost += 2 * vect_get_stmt_cost (cond_branch_taken)
	      + vect_get_stmt_cost (cond_branch_not_taken); 
	  /* Cost model check occurs at epilogue generation.  */
	  else
	    scalar_outside_cost += 2 * vect_get_stmt_cost (cond_branch_taken); 
	}
    }

  /* Complete the target-specific cost calculations.  */
  finish_cost (LOOP_VINFO_TARGET_COST_DATA (loop_vinfo), &vec_prologue_cost,
	       &vec_inside_cost, &vec_epilogue_cost);

  vec_outside_cost = (int)(vec_prologue_cost + vec_epilogue_cost);
  
  /* Calculate number of iterations required to make the vector version
     profitable, relative to the loop bodies only.  The following condition
     must hold true:
     SIC * niters + SOC > VIC * ((niters-PL_ITERS-EP_ITERS)/VF) + VOC
     where
     SIC = scalar iteration cost, VIC = vector iteration cost,
     VOC = vector outside cost, VF = vectorization factor,
     PL_ITERS = prologue iterations, EP_ITERS= epilogue iterations
     SOC = scalar outside cost for run time cost model check.  */

  if ((scalar_single_iter_cost * vf) > (int) vec_inside_cost)
    {
      if (vec_outside_cost <= 0)
        min_profitable_iters = 1;
      else
        {
          min_profitable_iters = ((vec_outside_cost - scalar_outside_cost) * vf
				  - vec_inside_cost * peel_iters_prologue
                                  - vec_inside_cost * peel_iters_epilogue)
                                 / ((scalar_single_iter_cost * vf)
                                    - vec_inside_cost);

          if ((scalar_single_iter_cost * vf * min_profitable_iters)
              <= (((int) vec_inside_cost * min_profitable_iters)
                  + (((int) vec_outside_cost - scalar_outside_cost) * vf)))
            min_profitable_iters++;
        }
    }
  /* vector version will never be profitable.  */
  else
    {
      if (dump_enabled_p ())
        dump_printf_loc (MSG_MISSED_OPTIMIZATION, vect_location,
			 "cost model: the vector iteration cost = %d "
			 "divided by the scalar iteration cost = %d "
			 "is greater or equal to the vectorization factor = %d.",
			 vec_inside_cost, scalar_single_iter_cost, vf);
      *ret_min_profitable_niters = -1;
      *ret_min_profitable_estimate = -1;
      return;
    }

  if (dump_enabled_p ())
    {
      dump_printf_loc (MSG_NOTE, vect_location, "Cost model analysis: \n");
      dump_printf (MSG_NOTE, "  Vector inside of loop cost: %d\n",
                   vec_inside_cost);
      dump_printf (MSG_NOTE, "  Vector prologue cost: %d\n",
                   vec_prologue_cost);
      dump_printf (MSG_NOTE, "  Vector epilogue cost: %d\n",
                   vec_epilogue_cost);
      dump_printf (MSG_NOTE, "  Scalar iteration cost: %d\n",
                   scalar_single_iter_cost);
      dump_printf (MSG_NOTE, "  Scalar outside cost: %d\n",
                   scalar_outside_cost);
      dump_printf (MSG_NOTE, "  Vector outside cost: %d\n",
                   vec_outside_cost);
      dump_printf (MSG_NOTE, "  prologue iterations: %d\n",
                   peel_iters_prologue);
      dump_printf (MSG_NOTE, "  epilogue iterations: %d\n",
                   peel_iters_epilogue);
      dump_printf (MSG_NOTE, 
                   "  Calculated minimum iters for profitability: %d\n",
                   min_profitable_iters);
    }

  min_profitable_iters =
	min_profitable_iters < vf ? vf : min_profitable_iters;

  /* Because the condition we create is:
     if (niters <= min_profitable_iters)
       then skip the vectorized loop.  */
  min_profitable_iters--;

  if (dump_enabled_p ())
    dump_printf_loc (MSG_NOTE, vect_location,
                     "  Runtime profitability threshold = %d\n", min_profitable_iters);

  *ret_min_profitable_niters = min_profitable_iters;

  /* Calculate number of iterations required to make the vector version
     profitable, relative to the loop bodies only.

     Non-vectorized variant is SIC * niters and it must win over vector
     variant on the expected loop trip count.  The following condition must hold true:
     SIC * niters > VIC * ((niters-PL_ITERS-EP_ITERS)/VF) + VOC + SOC  */

  if (vec_outside_cost <= 0)
    min_profitable_estimate = 1;
  else
    {
      min_profitable_estimate = ((vec_outside_cost + scalar_outside_cost) * vf
				 - vec_inside_cost * peel_iters_prologue
				 - vec_inside_cost * peel_iters_epilogue)
				 / ((scalar_single_iter_cost * vf)
				   - vec_inside_cost);
    }
  min_profitable_estimate --;
  min_profitable_estimate = MAX (min_profitable_estimate, min_profitable_iters);
  if (dump_enabled_p ())
    dump_printf_loc (MSG_NOTE, vect_location,
                     "  Static estimate profitability threshold = %d\n",
                      min_profitable_iters);

  *ret_min_profitable_estimate = min_profitable_estimate;
}


/* TODO: Close dependency between vect_model_*_cost and vectorizable_*
   functions. Design better to avoid maintenance issues.  */

/* Function vect_model_reduction_cost.

   Models cost for a reduction operation, including the vector ops
   generated within the strip-mine loop, the initial definition before
   the loop, and the epilogue code that must be generated.  */

static bool
vect_model_reduction_cost (stmt_vec_info stmt_info, enum tree_code reduc_code,
			   int ncopies)
{
  int prologue_cost = 0, epilogue_cost = 0;
  enum tree_code code;
  optab optab;
  tree vectype;
  gimple stmt, orig_stmt;
  tree reduction_op;
  enum machine_mode mode;
  loop_vec_info loop_vinfo = STMT_VINFO_LOOP_VINFO (stmt_info);
  struct loop *loop = LOOP_VINFO_LOOP (loop_vinfo);
  void *target_cost_data = LOOP_VINFO_TARGET_COST_DATA (loop_vinfo);

  /* Cost of reduction op inside loop.  */
  unsigned inside_cost = add_stmt_cost (target_cost_data, ncopies, vector_stmt,
					stmt_info, 0, vect_body);
  stmt = STMT_VINFO_STMT (stmt_info);

  switch (get_gimple_rhs_class (gimple_assign_rhs_code (stmt)))
    {
    case GIMPLE_SINGLE_RHS:
      gcc_assert (TREE_OPERAND_LENGTH (gimple_assign_rhs1 (stmt)) == ternary_op);
      reduction_op = TREE_OPERAND (gimple_assign_rhs1 (stmt), 2);
      break;
    case GIMPLE_UNARY_RHS:
      reduction_op = gimple_assign_rhs1 (stmt);
      break;
    case GIMPLE_BINARY_RHS:
      reduction_op = gimple_assign_rhs2 (stmt);
      break;
    case GIMPLE_TERNARY_RHS:
      reduction_op = gimple_assign_rhs3 (stmt);
      break;
    default:
      gcc_unreachable ();
    }

  vectype = get_vectype_for_scalar_type (TREE_TYPE (reduction_op));
  if (!vectype)
    {
      if (dump_enabled_p ())
        {
	  dump_printf_loc (MSG_MISSED_OPTIMIZATION, vect_location,
			   "unsupported data-type ");
          dump_generic_expr (MSG_MISSED_OPTIMIZATION, TDF_SLIM,
			     TREE_TYPE (reduction_op));
        }
      return false;
   }

  mode = TYPE_MODE (vectype);
  orig_stmt = STMT_VINFO_RELATED_STMT (stmt_info);

  if (!orig_stmt)
    orig_stmt = STMT_VINFO_STMT (stmt_info);

  code = gimple_assign_rhs_code (orig_stmt);

  /* Add in cost for initial definition.  */
  prologue_cost += add_stmt_cost (target_cost_data, 1, scalar_to_vec,
				  stmt_info, 0, vect_prologue);

  /* Determine cost of epilogue code.

     We have a reduction operator that will reduce the vector in one statement.
     Also requires scalar extract.  */

  if (!nested_in_vect_loop_p (loop, orig_stmt))
    {
      if (reduc_code != ERROR_MARK)
	{
	  epilogue_cost += add_stmt_cost (target_cost_data, 1, vector_stmt,
					  stmt_info, 0, vect_epilogue);
	  epilogue_cost += add_stmt_cost (target_cost_data, 1, vec_to_scalar,
					  stmt_info, 0, vect_epilogue);
	}
      else
	{
	  int vec_size_in_bits = tree_low_cst (TYPE_SIZE (vectype), 1);
	  tree bitsize =
	    TYPE_SIZE (TREE_TYPE (gimple_assign_lhs (orig_stmt)));
	  int element_bitsize = tree_low_cst (bitsize, 1);
	  int nelements = vec_size_in_bits / element_bitsize;

	  optab = optab_for_tree_code (code, vectype, optab_default);

	  /* We have a whole vector shift available.  */
	  if (VECTOR_MODE_P (mode)
	      && optab_handler (optab, mode) != CODE_FOR_nothing
	      && optab_handler (vec_shr_optab, mode) != CODE_FOR_nothing)
	    {
	      /* Final reduction via vector shifts and the reduction operator.
		 Also requires scalar extract.  */
	      epilogue_cost += add_stmt_cost (target_cost_data,
					      exact_log2 (nelements) * 2,
					      vector_stmt, stmt_info, 0,
					      vect_epilogue);
	      epilogue_cost += add_stmt_cost (target_cost_data, 1,
					      vec_to_scalar, stmt_info, 0,
					      vect_epilogue);
	    }	  
	  else
	    /* Use extracts and reduction op for final reduction.  For N
	       elements, we have N extracts and N-1 reduction ops.  */
	    epilogue_cost += add_stmt_cost (target_cost_data, 
					    nelements + nelements - 1,
					    vector_stmt, stmt_info, 0,
					    vect_epilogue);
	}
    }

  if (dump_enabled_p ())
    dump_printf (MSG_NOTE, 
                 "vect_model_reduction_cost: inside_cost = %d, "
                 "prologue_cost = %d, epilogue_cost = %d .", inside_cost,
                 prologue_cost, epilogue_cost);

  return true;
}


/* Function vect_model_induction_cost.

   Models cost for induction operations.  */

static void
vect_model_induction_cost (stmt_vec_info stmt_info, int ncopies)
{
  loop_vec_info loop_vinfo = STMT_VINFO_LOOP_VINFO (stmt_info);
  void *target_cost_data = LOOP_VINFO_TARGET_COST_DATA (loop_vinfo);
  unsigned inside_cost, prologue_cost;

  /* loop cost for vec_loop.  */
  inside_cost = add_stmt_cost (target_cost_data, ncopies, vector_stmt,
			       stmt_info, 0, vect_body);

  /* prologue cost for vec_init and vec_step.  */
  prologue_cost = add_stmt_cost (target_cost_data, 2, scalar_to_vec,
				 stmt_info, 0, vect_prologue);

  if (dump_enabled_p ())
    dump_printf_loc (MSG_NOTE, vect_location,
                     "vect_model_induction_cost: inside_cost = %d, "
                     "prologue_cost = %d .", inside_cost, prologue_cost);
}


/* Function get_initial_def_for_induction

   Input:
   STMT - a stmt that performs an induction operation in the loop.
   IV_PHI - the initial value of the induction variable

   Output:
   Return a vector variable, initialized with the first VF values of
   the induction variable.  E.g., for an iv with IV_PHI='X' and
   evolution S, for a vector of 4 units, we want to return:
   [X, X + S, X + 2*S, X + 3*S].  */

static tree
get_initial_def_for_induction (gimple iv_phi)
{
  stmt_vec_info stmt_vinfo = vinfo_for_stmt (iv_phi);
  loop_vec_info loop_vinfo = STMT_VINFO_LOOP_VINFO (stmt_vinfo);
  struct loop *loop = LOOP_VINFO_LOOP (loop_vinfo);
  tree scalar_type;
  tree vectype;
  int nunits;
  edge pe = loop_preheader_edge (loop);
  struct loop *iv_loop;
  basic_block new_bb;
  tree new_vec, vec_init, vec_step, t;
  tree access_fn;
  tree new_var;
  tree new_name;
  gimple init_stmt, induction_phi, new_stmt;
  tree induc_def, vec_def, vec_dest;
  tree init_expr, step_expr;
  int vf = LOOP_VINFO_VECT_FACTOR (loop_vinfo);
  int i;
  bool ok;
  int ncopies;
  tree expr;
  stmt_vec_info phi_info = vinfo_for_stmt (iv_phi);
  bool nested_in_vect_loop = false;
  gimple_seq stmts = NULL;
  imm_use_iterator imm_iter;
  use_operand_p use_p;
  gimple exit_phi;
  edge latch_e;
  tree loop_arg;
  gimple_stmt_iterator si;
  basic_block bb = gimple_bb (iv_phi);
  tree stepvectype;
  tree resvectype;

  /* Is phi in an inner-loop, while vectorizing an enclosing outer-loop?  */
  if (nested_in_vect_loop_p (loop, iv_phi))
    {
      nested_in_vect_loop = true;
      iv_loop = loop->inner;
    }
  else
    iv_loop = loop;
  gcc_assert (iv_loop == (gimple_bb (iv_phi))->loop_father);

  latch_e = loop_latch_edge (iv_loop);
  loop_arg = PHI_ARG_DEF_FROM_EDGE (iv_phi, latch_e);

  access_fn = analyze_scalar_evolution (iv_loop, PHI_RESULT (iv_phi));
  gcc_assert (access_fn);
  STRIP_NOPS (access_fn);
  ok = vect_is_simple_iv_evolution (iv_loop->num, access_fn,
                                    &init_expr, &step_expr);
  gcc_assert (ok);
  pe = loop_preheader_edge (iv_loop);

  scalar_type = TREE_TYPE (init_expr);
  vectype = get_vectype_for_scalar_type (scalar_type);
  resvectype = get_vectype_for_scalar_type (TREE_TYPE (PHI_RESULT (iv_phi)));
  gcc_assert (vectype);
  nunits = TYPE_VECTOR_SUBPARTS (vectype);
  ncopies = vf / nunits;

  gcc_assert (phi_info);
  gcc_assert (ncopies >= 1);

  /* Find the first insertion point in the BB.  */
  si = gsi_after_labels (bb);

  /* Create the vector that holds the initial_value of the induction.  */
  if (nested_in_vect_loop)
    {
      /* iv_loop is nested in the loop to be vectorized.  init_expr had already
	 been created during vectorization of previous stmts.  We obtain it
	 from the STMT_VINFO_VEC_STMT of the defining stmt.  */
      tree iv_def = PHI_ARG_DEF_FROM_EDGE (iv_phi,
                                           loop_preheader_edge (iv_loop));
      vec_init = vect_get_vec_def_for_operand (iv_def, iv_phi, NULL);
    }
  else
    {
      vec<constructor_elt, va_gc> *v;

      /* iv_loop is the loop to be vectorized. Create:
	 vec_init = [X, X+S, X+2*S, X+3*S] (S = step_expr, X = init_expr)  */
      new_var = vect_get_new_vect_var (scalar_type, vect_scalar_var, "var_");
      new_name = force_gimple_operand (init_expr, &stmts, false, new_var);
      if (stmts)
	{
	  new_bb = gsi_insert_seq_on_edge_immediate (pe, stmts);
	  gcc_assert (!new_bb);
	}

      vec_alloc (v, nunits);
      CONSTRUCTOR_APPEND_ELT (v, NULL_TREE, new_name);
      for (i = 1; i < nunits; i++)
	{
	  /* Create: new_name_i = new_name + step_expr  */
	  enum tree_code code = POINTER_TYPE_P (scalar_type)
				? POINTER_PLUS_EXPR : PLUS_EXPR;
	  init_stmt = gimple_build_assign_with_ops (code, new_var,
						    new_name, step_expr);
	  new_name = make_ssa_name (new_var, init_stmt);
	  gimple_assign_set_lhs (init_stmt, new_name);

	  new_bb = gsi_insert_on_edge_immediate (pe, init_stmt);
	  gcc_assert (!new_bb);

	  if (dump_enabled_p ())
	    {
	      dump_printf_loc (MSG_NOTE, vect_location,
			       "created new init_stmt: ");
	      dump_gimple_stmt (MSG_NOTE, TDF_SLIM, init_stmt, 0);
	    }
	  CONSTRUCTOR_APPEND_ELT (v, NULL_TREE, new_name);
	}
      /* Create a vector from [new_name_0, new_name_1, ..., new_name_nunits-1]  */
      new_vec = build_constructor (vectype, v);
      vec_init = vect_init_vector (iv_phi, new_vec, vectype, NULL);
    }


  /* Create the vector that holds the step of the induction.  */
  if (nested_in_vect_loop)
    /* iv_loop is nested in the loop to be vectorized. Generate:
       vec_step = [S, S, S, S]  */
    new_name = step_expr;
  else
    {
      /* iv_loop is the loop to be vectorized. Generate:
	  vec_step = [VF*S, VF*S, VF*S, VF*S]  */
      expr = build_int_cst (TREE_TYPE (step_expr), vf);
      new_name = fold_build2 (MULT_EXPR, TREE_TYPE (step_expr),
			      expr, step_expr);
    }

  t = unshare_expr (new_name);
  gcc_assert (CONSTANT_CLASS_P (new_name));
  stepvectype = get_vectype_for_scalar_type (TREE_TYPE (new_name));
  gcc_assert (stepvectype);
  new_vec = build_vector_from_val (stepvectype, t);
  vec_step = vect_init_vector (iv_phi, new_vec, stepvectype, NULL);


  /* Create the following def-use cycle:
     loop prolog:
         vec_init = ...
	 vec_step = ...
     loop:
         vec_iv = PHI <vec_init, vec_loop>
         ...
         STMT
         ...
         vec_loop = vec_iv + vec_step;  */

  /* Create the induction-phi that defines the induction-operand.  */
  vec_dest = vect_get_new_vect_var (vectype, vect_simple_var, "vec_iv_");
  induction_phi = create_phi_node (vec_dest, iv_loop->header);
  set_vinfo_for_stmt (induction_phi,
		      new_stmt_vec_info (induction_phi, loop_vinfo, NULL));
  induc_def = PHI_RESULT (induction_phi);

  /* Create the iv update inside the loop  */
  new_stmt = gimple_build_assign_with_ops (PLUS_EXPR, vec_dest,
					   induc_def, vec_step);
  vec_def = make_ssa_name (vec_dest, new_stmt);
  gimple_assign_set_lhs (new_stmt, vec_def);
  gsi_insert_before (&si, new_stmt, GSI_SAME_STMT);
  set_vinfo_for_stmt (new_stmt, new_stmt_vec_info (new_stmt, loop_vinfo,
                                                   NULL));

  /* Set the arguments of the phi node:  */
  add_phi_arg (induction_phi, vec_init, pe, UNKNOWN_LOCATION);
  add_phi_arg (induction_phi, vec_def, loop_latch_edge (iv_loop),
	       UNKNOWN_LOCATION);


  /* In case that vectorization factor (VF) is bigger than the number
     of elements that we can fit in a vectype (nunits), we have to generate
     more than one vector stmt - i.e - we need to "unroll" the
     vector stmt by a factor VF/nunits.  For more details see documentation
     in vectorizable_operation.  */

  if (ncopies > 1)
    {
      stmt_vec_info prev_stmt_vinfo;
      /* FORNOW. This restriction should be relaxed.  */
      gcc_assert (!nested_in_vect_loop);

      /* Create the vector that holds the step of the induction.  */
      expr = build_int_cst (TREE_TYPE (step_expr), nunits);
      new_name = fold_build2 (MULT_EXPR, TREE_TYPE (step_expr),
			      expr, step_expr);
      t = unshare_expr (new_name);
      gcc_assert (CONSTANT_CLASS_P (new_name));
      new_vec = build_vector_from_val (stepvectype, t);
      vec_step = vect_init_vector (iv_phi, new_vec, stepvectype, NULL);

      vec_def = induc_def;
      prev_stmt_vinfo = vinfo_for_stmt (induction_phi);
      for (i = 1; i < ncopies; i++)
	{
	  /* vec_i = vec_prev + vec_step  */
	  new_stmt = gimple_build_assign_with_ops (PLUS_EXPR, vec_dest,
						   vec_def, vec_step);
	  vec_def = make_ssa_name (vec_dest, new_stmt);
	  gimple_assign_set_lhs (new_stmt, vec_def);
 
	  gsi_insert_before (&si, new_stmt, GSI_SAME_STMT);
	  if (!useless_type_conversion_p (resvectype, vectype))
	    {
	      new_stmt = gimple_build_assign_with_ops
		  (VIEW_CONVERT_EXPR,
		   vect_get_new_vect_var (resvectype, vect_simple_var,
					  "vec_iv_"),
		   build1 (VIEW_CONVERT_EXPR, resvectype,
			   gimple_assign_lhs (new_stmt)), NULL_TREE);
	      gimple_assign_set_lhs (new_stmt,
				     make_ssa_name
				       (gimple_assign_lhs (new_stmt), new_stmt));
	      gsi_insert_before (&si, new_stmt, GSI_SAME_STMT);
	    }
	  set_vinfo_for_stmt (new_stmt,
			      new_stmt_vec_info (new_stmt, loop_vinfo, NULL));
	  STMT_VINFO_RELATED_STMT (prev_stmt_vinfo) = new_stmt;
	  prev_stmt_vinfo = vinfo_for_stmt (new_stmt);
	}
    }

  if (nested_in_vect_loop)
    {
      /* Find the loop-closed exit-phi of the induction, and record
         the final vector of induction results:  */
      exit_phi = NULL;
      FOR_EACH_IMM_USE_FAST (use_p, imm_iter, loop_arg)
        {
	  if (!flow_bb_inside_loop_p (iv_loop, gimple_bb (USE_STMT (use_p))))
	    {
	      exit_phi = USE_STMT (use_p);
	      break;
	    }
        }
      if (exit_phi)
	{
	  stmt_vec_info stmt_vinfo = vinfo_for_stmt (exit_phi);
	  /* FORNOW. Currently not supporting the case that an inner-loop induction
	     is not used in the outer-loop (i.e. only outside the outer-loop).  */
	  gcc_assert (STMT_VINFO_RELEVANT_P (stmt_vinfo)
		      && !STMT_VINFO_LIVE_P (stmt_vinfo));

	  STMT_VINFO_VEC_STMT (stmt_vinfo) = new_stmt;
	  if (dump_enabled_p ())
	    {
	      dump_printf_loc (MSG_NOTE, vect_location,
			       "vector of inductions after inner-loop:");
	      dump_gimple_stmt (MSG_NOTE, TDF_SLIM, new_stmt, 0);
	    }
	}
    }


  if (dump_enabled_p ())
    {
      dump_printf_loc (MSG_NOTE, vect_location,
		       "transform induction: created def-use cycle: ");
      dump_gimple_stmt (MSG_NOTE, TDF_SLIM, induction_phi, 0);
      dump_printf (MSG_NOTE, "\n");
      dump_gimple_stmt (MSG_NOTE, TDF_SLIM,
			SSA_NAME_DEF_STMT (vec_def), 0);
    }

  STMT_VINFO_VEC_STMT (phi_info) = induction_phi;
  if (!useless_type_conversion_p (resvectype, vectype))
    {
      new_stmt = gimple_build_assign_with_ops
	 (VIEW_CONVERT_EXPR,
	  vect_get_new_vect_var (resvectype, vect_simple_var, "vec_iv_"),
	  build1 (VIEW_CONVERT_EXPR, resvectype, induc_def), NULL_TREE);
      induc_def = make_ssa_name (gimple_assign_lhs (new_stmt), new_stmt);
      gimple_assign_set_lhs (new_stmt, induc_def);
      si = gsi_start_bb (bb);
      gsi_insert_before (&si, new_stmt, GSI_SAME_STMT);
      set_vinfo_for_stmt (new_stmt,
			  new_stmt_vec_info (new_stmt, loop_vinfo, NULL));
      STMT_VINFO_RELATED_STMT (vinfo_for_stmt (new_stmt))
	= STMT_VINFO_RELATED_STMT (vinfo_for_stmt (induction_phi));
    }

  return induc_def;
}


/* Function get_initial_def_for_reduction

   Input:
   STMT - a stmt that performs a reduction operation in the loop.
   INIT_VAL - the initial value of the reduction variable

   Output:
   ADJUSTMENT_DEF - a tree that holds a value to be added to the final result
        of the reduction (used for adjusting the epilog - see below).
   Return a vector variable, initialized according to the operation that STMT
        performs. This vector will be used as the initial value of the
        vector of partial results.

   Option1 (adjust in epilog): Initialize the vector as follows:
     add/bit or/xor:    [0,0,...,0,0]
     mult/bit and:      [1,1,...,1,1]
     min/max/cond_expr: [init_val,init_val,..,init_val,init_val]
   and when necessary (e.g. add/mult case) let the caller know
   that it needs to adjust the result by init_val.

   Option2: Initialize the vector as follows:
     add/bit or/xor:    [init_val,0,0,...,0]
     mult/bit and:      [init_val,1,1,...,1]
     min/max/cond_expr: [init_val,init_val,...,init_val]
   and no adjustments are needed.

   For example, for the following code:

   s = init_val;
   for (i=0;i<n;i++)
     s = s + a[i];

   STMT is 's = s + a[i]', and the reduction variable is 's'.
   For a vector of 4 units, we want to return either [0,0,0,init_val],
   or [0,0,0,0] and let the caller know that it needs to adjust
   the result at the end by 'init_val'.

   FORNOW, we are using the 'adjust in epilog' scheme, because this way the
   initialization vector is simpler (same element in all entries), if
   ADJUSTMENT_DEF is not NULL, and Option2 otherwise.

   A cost model should help decide between these two schemes.  */

tree
get_initial_def_for_reduction (gimple stmt, tree init_val,
                               tree *adjustment_def)
{
  stmt_vec_info stmt_vinfo = vinfo_for_stmt (stmt);
  loop_vec_info loop_vinfo = STMT_VINFO_LOOP_VINFO (stmt_vinfo);
  struct loop *loop = LOOP_VINFO_LOOP (loop_vinfo);
  tree scalar_type = TREE_TYPE (init_val);
  tree vectype = get_vectype_for_scalar_type (scalar_type);
  int nunits;
  enum tree_code code = gimple_assign_rhs_code (stmt);
  tree def_for_init;
  tree init_def;
  tree *elts;
  int i;
  bool nested_in_vect_loop = false;
  tree init_value;
  REAL_VALUE_TYPE real_init_val = dconst0;
  int int_init_val = 0;
  gimple def_stmt = NULL;

  gcc_assert (vectype);
  nunits = TYPE_VECTOR_SUBPARTS (vectype);

  gcc_assert (POINTER_TYPE_P (scalar_type) || INTEGRAL_TYPE_P (scalar_type)
	      || SCALAR_FLOAT_TYPE_P (scalar_type));

  if (nested_in_vect_loop_p (loop, stmt))
    nested_in_vect_loop = true;
  else
    gcc_assert (loop == (gimple_bb (stmt))->loop_father);

  /* In case of double reduction we only create a vector variable to be put
     in the reduction phi node.  The actual statement creation is done in
     vect_create_epilog_for_reduction.  */
  if (adjustment_def && nested_in_vect_loop
      && TREE_CODE (init_val) == SSA_NAME
      && (def_stmt = SSA_NAME_DEF_STMT (init_val))
      && gimple_code (def_stmt) == GIMPLE_PHI
      && flow_bb_inside_loop_p (loop, gimple_bb (def_stmt))
      && vinfo_for_stmt (def_stmt)
      && STMT_VINFO_DEF_TYPE (vinfo_for_stmt (def_stmt))
          == vect_double_reduction_def)
    {
      *adjustment_def = NULL;
      return vect_create_destination_var (init_val, vectype);
    }

  if (TREE_CONSTANT (init_val))
    {
      if (SCALAR_FLOAT_TYPE_P (scalar_type))
        init_value = build_real (scalar_type, TREE_REAL_CST (init_val));
      else
        init_value = build_int_cst (scalar_type, TREE_INT_CST_LOW (init_val));
    }
  else
    init_value = init_val;

  switch (code)
    {
      case WIDEN_SUM_EXPR:
      case DOT_PROD_EXPR:
      case PLUS_EXPR:
      case MINUS_EXPR:
      case BIT_IOR_EXPR:
      case BIT_XOR_EXPR:
      case MULT_EXPR:
      case BIT_AND_EXPR:
        /* ADJUSMENT_DEF is NULL when called from
           vect_create_epilog_for_reduction to vectorize double reduction.  */
        if (adjustment_def)
          {
            if (nested_in_vect_loop)
              *adjustment_def = vect_get_vec_def_for_operand (init_val, stmt,
                                                              NULL);
            else
              *adjustment_def = init_val;
          }

        if (code == MULT_EXPR)
          {
            real_init_val = dconst1;
            int_init_val = 1;
          }

        if (code == BIT_AND_EXPR)
          int_init_val = -1;

        if (SCALAR_FLOAT_TYPE_P (scalar_type))
          def_for_init = build_real (scalar_type, real_init_val);
        else
          def_for_init = build_int_cst (scalar_type, int_init_val);

        /* Create a vector of '0' or '1' except the first element.  */
	elts = XALLOCAVEC (tree, nunits);
        for (i = nunits - 2; i >= 0; --i)
	  elts[i + 1] = def_for_init;

        /* Option1: the first element is '0' or '1' as well.  */
        if (adjustment_def)
          {
	    elts[0] = def_for_init;
            init_def = build_vector (vectype, elts);
            break;
          }

        /* Option2: the first element is INIT_VAL.  */
	elts[0] = init_val;
        if (TREE_CONSTANT (init_val))
          init_def = build_vector (vectype, elts);
        else
	  {
	    vec<constructor_elt, va_gc> *v;
	    vec_alloc (v, nunits);
	    CONSTRUCTOR_APPEND_ELT (v, NULL_TREE, init_val);
	    for (i = 1; i < nunits; ++i)
	      CONSTRUCTOR_APPEND_ELT (v, NULL_TREE, elts[i]);
	    init_def = build_constructor (vectype, v);
	  }

        break;

      case MIN_EXPR:
      case MAX_EXPR:
      case COND_EXPR:
        if (adjustment_def)
          {
            *adjustment_def = NULL_TREE;
            init_def = vect_get_vec_def_for_operand (init_val, stmt, NULL);
            break;
          }

	init_def = build_vector_from_val (vectype, init_value);
        break;

      default:
        gcc_unreachable ();
    }

  return init_def;
}


/* Function vect_create_epilog_for_reduction

   Create code at the loop-epilog to finalize the result of a reduction
   computation. 
  
   VECT_DEFS is list of vector of partial results, i.e., the lhs's of vector 
     reduction statements. 
   STMT is the scalar reduction stmt that is being vectorized.
   NCOPIES is > 1 in case the vectorization factor (VF) is bigger than the
     number of elements that we can fit in a vectype (nunits).  In this case
     we have to generate more than one vector stmt - i.e - we need to "unroll"
     the vector stmt by a factor VF/nunits.  For more details see documentation
     in vectorizable_operation.
   REDUC_CODE is the tree-code for the epilog reduction.
   REDUCTION_PHIS is a list of the phi-nodes that carry the reduction 
     computation.
   REDUC_INDEX is the index of the operand in the right hand side of the 
     statement that is defined by REDUCTION_PHI.
   DOUBLE_REDUC is TRUE if double reduction phi nodes should be handled.
   SLP_NODE is an SLP node containing a group of reduction statements. The 
     first one in this group is STMT.

   This function:
   1. Creates the reduction def-use cycles: sets the arguments for 
      REDUCTION_PHIS:
      The loop-entry argument is the vectorized initial-value of the reduction.
      The loop-latch argument is taken from VECT_DEFS - the vector of partial 
      sums.
   2. "Reduces" each vector of partial results VECT_DEFS into a single result,
      by applying the operation specified by REDUC_CODE if available, or by 
      other means (whole-vector shifts or a scalar loop).
      The function also creates a new phi node at the loop exit to preserve
      loop-closed form, as illustrated below.

     The flow at the entry to this function:

        loop:
          vec_def = phi <null, null>            # REDUCTION_PHI
          VECT_DEF = vector_stmt                # vectorized form of STMT
          s_loop = scalar_stmt                  # (scalar) STMT
        loop_exit:
          s_out0 = phi <s_loop>                 # (scalar) EXIT_PHI
          use <s_out0>
          use <s_out0>

     The above is transformed by this function into:

        loop:
          vec_def = phi <vec_init, VECT_DEF>    # REDUCTION_PHI
          VECT_DEF = vector_stmt                # vectorized form of STMT
          s_loop = scalar_stmt                  # (scalar) STMT
        loop_exit:
          s_out0 = phi <s_loop>                 # (scalar) EXIT_PHI
          v_out1 = phi <VECT_DEF>               # NEW_EXIT_PHI
          v_out2 = reduce <v_out1>
          s_out3 = extract_field <v_out2, 0>
          s_out4 = adjust_result <s_out3>
          use <s_out4>
          use <s_out4>
*/

static void
vect_create_epilog_for_reduction (vec<tree> vect_defs, gimple stmt,
				  int ncopies, enum tree_code reduc_code,
				  vec<gimple> reduction_phis,
                                  int reduc_index, bool double_reduc, 
                                  slp_tree slp_node)
{
  stmt_vec_info stmt_info = vinfo_for_stmt (stmt);
  stmt_vec_info prev_phi_info;
  tree vectype;
  enum machine_mode mode;
  loop_vec_info loop_vinfo = STMT_VINFO_LOOP_VINFO (stmt_info);
  struct loop *loop = LOOP_VINFO_LOOP (loop_vinfo), *outer_loop = NULL;
  basic_block exit_bb;
  tree scalar_dest;
  tree scalar_type;
  gimple new_phi = NULL, phi;
  gimple_stmt_iterator exit_gsi;
  tree vec_dest;
  tree new_temp = NULL_TREE, new_dest, new_name, new_scalar_dest;
  gimple epilog_stmt = NULL;
  enum tree_code code = gimple_assign_rhs_code (stmt);
  gimple exit_phi;
  tree bitsize, bitpos;
  tree adjustment_def = NULL;
  tree vec_initial_def = NULL;
  tree reduction_op, expr, def;
  tree orig_name, scalar_result;
  imm_use_iterator imm_iter, phi_imm_iter;
  use_operand_p use_p, phi_use_p;
  bool extract_scalar_result = false;
  gimple use_stmt, orig_stmt, reduction_phi = NULL;
  bool nested_in_vect_loop = false;
  vec<gimple> new_phis = vec<gimple>();
  vec<gimple> inner_phis = vec<gimple>();
  enum vect_def_type dt = vect_unknown_def_type;
  int j, i;
  vec<tree> scalar_results = vec<tree>();
  unsigned int group_size = 1, k, ratio;
  vec<tree> vec_initial_defs = vec<tree>();
  vec<gimple> phis;
  bool slp_reduc = false;
  tree new_phi_result;
  gimple inner_phi = NULL;

  if (slp_node)
    group_size = SLP_TREE_SCALAR_STMTS (slp_node).length (); 

  if (nested_in_vect_loop_p (loop, stmt))
    {
      outer_loop = loop;
      loop = loop->inner;
      nested_in_vect_loop = true;
      gcc_assert (!slp_node);
    }

  switch (get_gimple_rhs_class (gimple_assign_rhs_code (stmt)))
    {
    case GIMPLE_SINGLE_RHS:
      gcc_assert (TREE_OPERAND_LENGTH (gimple_assign_rhs1 (stmt))
		  == ternary_op);
      reduction_op = TREE_OPERAND (gimple_assign_rhs1 (stmt), reduc_index);
      break;
    case GIMPLE_UNARY_RHS:
      reduction_op = gimple_assign_rhs1 (stmt);
      break;
    case GIMPLE_BINARY_RHS:
      reduction_op = reduc_index ?
                     gimple_assign_rhs2 (stmt) : gimple_assign_rhs1 (stmt);
      break;
    case GIMPLE_TERNARY_RHS:
      reduction_op = gimple_op (stmt, reduc_index + 1);
      break;
    default:
      gcc_unreachable ();
    }

  vectype = get_vectype_for_scalar_type (TREE_TYPE (reduction_op));
  gcc_assert (vectype);
  mode = TYPE_MODE (vectype);

  /* 1. Create the reduction def-use cycle:
     Set the arguments of REDUCTION_PHIS, i.e., transform

        loop:
          vec_def = phi <null, null>            # REDUCTION_PHI
          VECT_DEF = vector_stmt                # vectorized form of STMT
          ...

     into:

        loop:
          vec_def = phi <vec_init, VECT_DEF>    # REDUCTION_PHI
          VECT_DEF = vector_stmt                # vectorized form of STMT
          ...

     (in case of SLP, do it for all the phis). */

  /* Get the loop-entry arguments.  */
  if (slp_node)
    vect_get_vec_defs (reduction_op, NULL_TREE, stmt, &vec_initial_defs,
                       NULL, slp_node, reduc_index);
  else
    {
      vec_initial_defs.create (1);
     /* For the case of reduction, vect_get_vec_def_for_operand returns
        the scalar def before the loop, that defines the initial value
        of the reduction variable.  */
      vec_initial_def = vect_get_vec_def_for_operand (reduction_op, stmt,
                                                      &adjustment_def);
      vec_initial_defs.quick_push (vec_initial_def);
    }

  /* Set phi nodes arguments.  */
  FOR_EACH_VEC_ELT (reduction_phis, i, phi)
    {
      tree vec_init_def = vec_initial_defs[i];
      tree def = vect_defs[i];
      for (j = 0; j < ncopies; j++)
        {
          /* Set the loop-entry arg of the reduction-phi.  */
          add_phi_arg (phi, vec_init_def, loop_preheader_edge (loop),
                       UNKNOWN_LOCATION);

          /* Set the loop-latch arg for the reduction-phi.  */
          if (j > 0)
            def = vect_get_vec_def_for_stmt_copy (vect_unknown_def_type, def);

          add_phi_arg (phi, def, loop_latch_edge (loop), UNKNOWN_LOCATION);

          if (dump_enabled_p ())
            {
              dump_printf_loc (MSG_NOTE, vect_location,
			       "transform reduction: created def-use cycle: ");
              dump_gimple_stmt (MSG_NOTE, TDF_SLIM, phi, 0);
              dump_printf (MSG_NOTE, "\n");
              dump_gimple_stmt (MSG_NOTE, TDF_SLIM, SSA_NAME_DEF_STMT (def), 0);
            }

          phi = STMT_VINFO_RELATED_STMT (vinfo_for_stmt (phi));
        }
    }

  vec_initial_defs.release ();

  /* 2. Create epilog code.
        The reduction epilog code operates across the elements of the vector
        of partial results computed by the vectorized loop.
        The reduction epilog code consists of:

        step 1: compute the scalar result in a vector (v_out2)
        step 2: extract the scalar result (s_out3) from the vector (v_out2)
        step 3: adjust the scalar result (s_out3) if needed.

        Step 1 can be accomplished using one the following three schemes:
          (scheme 1) using reduc_code, if available.
          (scheme 2) using whole-vector shifts, if available.
          (scheme 3) using a scalar loop. In this case steps 1+2 above are
                     combined.

          The overall epilog code looks like this:

          s_out0 = phi <s_loop>         # original EXIT_PHI
          v_out1 = phi <VECT_DEF>       # NEW_EXIT_PHI
          v_out2 = reduce <v_out1>              # step 1
          s_out3 = extract_field <v_out2, 0>    # step 2
          s_out4 = adjust_result <s_out3>       # step 3

          (step 3 is optional, and steps 1 and 2 may be combined).
          Lastly, the uses of s_out0 are replaced by s_out4.  */


  /* 2.1 Create new loop-exit-phis to preserve loop-closed form:
         v_out1 = phi <VECT_DEF> 
         Store them in NEW_PHIS.  */

  exit_bb = single_exit (loop)->dest;
  prev_phi_info = NULL;
  new_phis.create (vect_defs.length ());
  FOR_EACH_VEC_ELT (vect_defs, i, def)
    {
      for (j = 0; j < ncopies; j++)
        {
	  tree new_def = copy_ssa_name (def, NULL);
          phi = create_phi_node (new_def, exit_bb);
          set_vinfo_for_stmt (phi, new_stmt_vec_info (phi, loop_vinfo, NULL));
          if (j == 0)
            new_phis.quick_push (phi);
          else
	    {
	      def = vect_get_vec_def_for_stmt_copy (dt, def);
	      STMT_VINFO_RELATED_STMT (prev_phi_info) = phi;
	    }

          SET_PHI_ARG_DEF (phi, single_exit (loop)->dest_idx, def);
          prev_phi_info = vinfo_for_stmt (phi);
        }
    }

  /* The epilogue is created for the outer-loop, i.e., for the loop being
     vectorized.  Create exit phis for the outer loop.  */
  if (double_reduc)
    {
      loop = outer_loop;
      exit_bb = single_exit (loop)->dest;
      inner_phis.create (vect_defs.length ());
      FOR_EACH_VEC_ELT (new_phis, i, phi)
	{
	  tree new_result = copy_ssa_name (PHI_RESULT (phi), NULL);
	  gimple outer_phi = create_phi_node (new_result, exit_bb);
	  SET_PHI_ARG_DEF (outer_phi, single_exit (loop)->dest_idx,
			   PHI_RESULT (phi));
	  set_vinfo_for_stmt (outer_phi, new_stmt_vec_info (outer_phi,
							    loop_vinfo, NULL));
	  inner_phis.quick_push (phi);
	  new_phis[i] = outer_phi;
	  prev_phi_info = vinfo_for_stmt (outer_phi);
          while (STMT_VINFO_RELATED_STMT (vinfo_for_stmt (phi)))
            {
	      phi = STMT_VINFO_RELATED_STMT (vinfo_for_stmt (phi));
	      new_result = copy_ssa_name (PHI_RESULT (phi), NULL);
	      outer_phi = create_phi_node (new_result, exit_bb);
	      SET_PHI_ARG_DEF (outer_phi, single_exit (loop)->dest_idx,
			       PHI_RESULT (phi));
	      set_vinfo_for_stmt (outer_phi, new_stmt_vec_info (outer_phi,
							loop_vinfo, NULL));
	      STMT_VINFO_RELATED_STMT (prev_phi_info) = outer_phi;
	      prev_phi_info = vinfo_for_stmt (outer_phi);
	    }
	}
    }

  exit_gsi = gsi_after_labels (exit_bb);

  /* 2.2 Get the relevant tree-code to use in the epilog for schemes 2,3
         (i.e. when reduc_code is not available) and in the final adjustment
	 code (if needed).  Also get the original scalar reduction variable as
         defined in the loop.  In case STMT is a "pattern-stmt" (i.e. - it
         represents a reduction pattern), the tree-code and scalar-def are
         taken from the original stmt that the pattern-stmt (STMT) replaces.
         Otherwise (it is a regular reduction) - the tree-code and scalar-def
         are taken from STMT.  */

  orig_stmt = STMT_VINFO_RELATED_STMT (stmt_info);
  if (!orig_stmt)
    {
      /* Regular reduction  */
      orig_stmt = stmt;
    }
  else
    {
      /* Reduction pattern  */
      stmt_vec_info stmt_vinfo = vinfo_for_stmt (orig_stmt);
      gcc_assert (STMT_VINFO_IN_PATTERN_P (stmt_vinfo));
      gcc_assert (STMT_VINFO_RELATED_STMT (stmt_vinfo) == stmt);
    }

  code = gimple_assign_rhs_code (orig_stmt);
  /* For MINUS_EXPR the initial vector is [init_val,0,...,0], therefore,
     partial results are added and not subtracted.  */
  if (code == MINUS_EXPR) 
    code = PLUS_EXPR;
  
  scalar_dest = gimple_assign_lhs (orig_stmt);
  scalar_type = TREE_TYPE (scalar_dest);
  scalar_results.create (group_size); 
  new_scalar_dest = vect_create_destination_var (scalar_dest, NULL);
  bitsize = TYPE_SIZE (scalar_type);

  /* In case this is a reduction in an inner-loop while vectorizing an outer
     loop - we don't need to extract a single scalar result at the end of the
     inner-loop (unless it is double reduction, i.e., the use of reduction is
     outside the outer-loop).  The final vector of partial results will be used
     in the vectorized outer-loop, or reduced to a scalar result at the end of
     the outer-loop.  */
  if (nested_in_vect_loop && !double_reduc)
    goto vect_finalize_reduction;

  /* SLP reduction without reduction chain, e.g.,
     # a1 = phi <a2, a0>
     # b1 = phi <b2, b0>
     a2 = operation (a1)
     b2 = operation (b1)  */
  slp_reduc = (slp_node && !GROUP_FIRST_ELEMENT (vinfo_for_stmt (stmt)));

  /* In case of reduction chain, e.g.,
     # a1 = phi <a3, a0>
     a2 = operation (a1)
     a3 = operation (a2),

     we may end up with more than one vector result.  Here we reduce them to
     one vector.  */
  if (GROUP_FIRST_ELEMENT (vinfo_for_stmt (stmt)))
    {
      tree first_vect = PHI_RESULT (new_phis[0]);
      tree tmp;
      gimple new_vec_stmt = NULL;

      vec_dest = vect_create_destination_var (scalar_dest, vectype);
      for (k = 1; k < new_phis.length (); k++)
        {
          gimple next_phi = new_phis[k];
          tree second_vect = PHI_RESULT (next_phi);

          tmp = build2 (code, vectype,  first_vect, second_vect);
          new_vec_stmt = gimple_build_assign (vec_dest, tmp);
          first_vect = make_ssa_name (vec_dest, new_vec_stmt);
          gimple_assign_set_lhs (new_vec_stmt, first_vect);
          gsi_insert_before (&exit_gsi, new_vec_stmt, GSI_SAME_STMT);
        }

      new_phi_result = first_vect;
      if (new_vec_stmt)
        {
          new_phis.truncate (0);
          new_phis.safe_push (new_vec_stmt);
        }
    }
  else
    new_phi_result = PHI_RESULT (new_phis[0]);
 
  /* 2.3 Create the reduction code, using one of the three schemes described
         above. In SLP we simply need to extract all the elements from the 
         vector (without reducing them), so we use scalar shifts.  */
  if (reduc_code != ERROR_MARK && !slp_reduc)
    {
      tree tmp;

      /*** Case 1:  Create:
           v_out2 = reduc_expr <v_out1>  */

      if (dump_enabled_p ())
        dump_printf_loc (MSG_NOTE, vect_location,
			 "Reduce using direct vector reduction.");

      vec_dest = vect_create_destination_var (scalar_dest, vectype);
      tmp = build1 (reduc_code, vectype, new_phi_result);
      epilog_stmt = gimple_build_assign (vec_dest, tmp);
      new_temp = make_ssa_name (vec_dest, epilog_stmt);
      gimple_assign_set_lhs (epilog_stmt, new_temp);
      gsi_insert_before (&exit_gsi, epilog_stmt, GSI_SAME_STMT);

      extract_scalar_result = true;
    }
  else
    {
      enum tree_code shift_code = ERROR_MARK;
      bool have_whole_vector_shift = true;
      int bit_offset;
      int element_bitsize = tree_low_cst (bitsize, 1);
      int vec_size_in_bits = tree_low_cst (TYPE_SIZE (vectype), 1);
      tree vec_temp;

      if (optab_handler (vec_shr_optab, mode) != CODE_FOR_nothing)
        shift_code = VEC_RSHIFT_EXPR;
      else
        have_whole_vector_shift = false;

      /* Regardless of whether we have a whole vector shift, if we're
         emulating the operation via tree-vect-generic, we don't want
         to use it.  Only the first round of the reduction is likely
         to still be profitable via emulation.  */
      /* ??? It might be better to emit a reduction tree code here, so that
         tree-vect-generic can expand the first round via bit tricks.  */
      if (!VECTOR_MODE_P (mode))
        have_whole_vector_shift = false;
      else
        {
          optab optab = optab_for_tree_code (code, vectype, optab_default);
          if (optab_handler (optab, mode) == CODE_FOR_nothing)
            have_whole_vector_shift = false;
        }

      if (have_whole_vector_shift && !slp_reduc)
        {
          /*** Case 2: Create:
             for (offset = VS/2; offset >= element_size; offset/=2)
                {
                  Create:  va' = vec_shift <va, offset>
                  Create:  va = vop <va, va'>
                }  */

          if (dump_enabled_p ())
            dump_printf_loc (MSG_NOTE, vect_location,
			     "Reduce using vector shifts");

          vec_dest = vect_create_destination_var (scalar_dest, vectype);
          new_temp = new_phi_result;
          for (bit_offset = vec_size_in_bits/2;
               bit_offset >= element_bitsize;
               bit_offset /= 2)
            {
              tree bitpos = size_int (bit_offset);

              epilog_stmt = gimple_build_assign_with_ops (shift_code,
                                               vec_dest, new_temp, bitpos);
              new_name = make_ssa_name (vec_dest, epilog_stmt);
              gimple_assign_set_lhs (epilog_stmt, new_name);
              gsi_insert_before (&exit_gsi, epilog_stmt, GSI_SAME_STMT);

              epilog_stmt = gimple_build_assign_with_ops (code, vec_dest,
                                                          new_name, new_temp);
              new_temp = make_ssa_name (vec_dest, epilog_stmt);
              gimple_assign_set_lhs (epilog_stmt, new_temp);
              gsi_insert_before (&exit_gsi, epilog_stmt, GSI_SAME_STMT);
            }

          extract_scalar_result = true;
        }
      else
        {
          tree rhs;

          /*** Case 3: Create:
             s = extract_field <v_out2, 0>
             for (offset = element_size;
                  offset < vector_size;
                  offset += element_size;)
               {
                 Create:  s' = extract_field <v_out2, offset>
                 Create:  s = op <s, s'>  // For non SLP cases
               }  */

          if (dump_enabled_p ())
            dump_printf_loc (MSG_NOTE, vect_location,
			     "Reduce using scalar code. ");

          vec_size_in_bits = tree_low_cst (TYPE_SIZE (vectype), 1);
          FOR_EACH_VEC_ELT (new_phis, i, new_phi)
            {
              if (gimple_code (new_phi) == GIMPLE_PHI)
                vec_temp = PHI_RESULT (new_phi);
              else
                vec_temp = gimple_assign_lhs (new_phi);
              rhs = build3 (BIT_FIELD_REF, scalar_type, vec_temp, bitsize,
                            bitsize_zero_node);
              epilog_stmt = gimple_build_assign (new_scalar_dest, rhs);
              new_temp = make_ssa_name (new_scalar_dest, epilog_stmt);
              gimple_assign_set_lhs (epilog_stmt, new_temp);
              gsi_insert_before (&exit_gsi, epilog_stmt, GSI_SAME_STMT);

              /* In SLP we don't need to apply reduction operation, so we just
                 collect s' values in SCALAR_RESULTS.  */
              if (slp_reduc)
                scalar_results.safe_push (new_temp);

              for (bit_offset = element_bitsize;
                   bit_offset < vec_size_in_bits;
                   bit_offset += element_bitsize)
                {
                  tree bitpos = bitsize_int (bit_offset);
                  tree rhs = build3 (BIT_FIELD_REF, scalar_type, vec_temp,
                                     bitsize, bitpos);

                  epilog_stmt = gimple_build_assign (new_scalar_dest, rhs);
                  new_name = make_ssa_name (new_scalar_dest, epilog_stmt);
                  gimple_assign_set_lhs (epilog_stmt, new_name);
                  gsi_insert_before (&exit_gsi, epilog_stmt, GSI_SAME_STMT);

                  if (slp_reduc)
                    {
                      /* In SLP we don't need to apply reduction operation, so 
                         we just collect s' values in SCALAR_RESULTS.  */
                      new_temp = new_name;
                      scalar_results.safe_push (new_name);
                    }
                  else
                    {
                      epilog_stmt = gimple_build_assign_with_ops (code,
                                          new_scalar_dest, new_name, new_temp);
                      new_temp = make_ssa_name (new_scalar_dest, epilog_stmt);
                      gimple_assign_set_lhs (epilog_stmt, new_temp);
                      gsi_insert_before (&exit_gsi, epilog_stmt, GSI_SAME_STMT);
                    }
                }
            }

          /* The only case where we need to reduce scalar results in SLP, is
             unrolling.  If the size of SCALAR_RESULTS is greater than
             GROUP_SIZE, we reduce them combining elements modulo 
             GROUP_SIZE.  */
          if (slp_reduc)
            {
              tree res, first_res, new_res;
              gimple new_stmt;
            
              /* Reduce multiple scalar results in case of SLP unrolling.  */
              for (j = group_size; scalar_results.iterate (j, &res);
                   j++)
                {
                  first_res = scalar_results[j % group_size];
                  new_stmt = gimple_build_assign_with_ops (code,
                                              new_scalar_dest, first_res, res);
                  new_res = make_ssa_name (new_scalar_dest, new_stmt);
                  gimple_assign_set_lhs (new_stmt, new_res);
                  gsi_insert_before (&exit_gsi, new_stmt, GSI_SAME_STMT);
                  scalar_results[j % group_size] = new_res;
                }
            }
          else
            /* Not SLP - we have one scalar to keep in SCALAR_RESULTS.  */
            scalar_results.safe_push (new_temp);

          extract_scalar_result = false;
        }
    }

  /* 2.4  Extract the final scalar result.  Create:
          s_out3 = extract_field <v_out2, bitpos>  */

  if (extract_scalar_result)
    {
      tree rhs;

      if (dump_enabled_p ())
        dump_printf_loc (MSG_NOTE, vect_location,
			 "extract scalar result");

      if (BYTES_BIG_ENDIAN)
        bitpos = size_binop (MULT_EXPR,
                             bitsize_int (TYPE_VECTOR_SUBPARTS (vectype) - 1),
                             TYPE_SIZE (scalar_type));
      else
        bitpos = bitsize_zero_node;

      rhs = build3 (BIT_FIELD_REF, scalar_type, new_temp, bitsize, bitpos);
      epilog_stmt = gimple_build_assign (new_scalar_dest, rhs);
      new_temp = make_ssa_name (new_scalar_dest, epilog_stmt);
      gimple_assign_set_lhs (epilog_stmt, new_temp);
      gsi_insert_before (&exit_gsi, epilog_stmt, GSI_SAME_STMT);
      scalar_results.safe_push (new_temp);
    }
  
vect_finalize_reduction:

  if (double_reduc)
    loop = loop->inner;

  /* 2.5 Adjust the final result by the initial value of the reduction
	 variable. (When such adjustment is not needed, then
	 'adjustment_def' is zero).  For example, if code is PLUS we create:
	 new_temp = loop_exit_def + adjustment_def  */

  if (adjustment_def)
    {
      gcc_assert (!slp_reduc);
      if (nested_in_vect_loop)
	{
          new_phi = new_phis[0];
	  gcc_assert (TREE_CODE (TREE_TYPE (adjustment_def)) == VECTOR_TYPE);
	  expr = build2 (code, vectype, PHI_RESULT (new_phi), adjustment_def);
	  new_dest = vect_create_destination_var (scalar_dest, vectype);
	}
      else
	{
          new_temp = scalar_results[0];
	  gcc_assert (TREE_CODE (TREE_TYPE (adjustment_def)) != VECTOR_TYPE);
	  expr = build2 (code, scalar_type, new_temp, adjustment_def);
	  new_dest = vect_create_destination_var (scalar_dest, scalar_type);
	}

      epilog_stmt = gimple_build_assign (new_dest, expr);
      new_temp = make_ssa_name (new_dest, epilog_stmt);
      gimple_assign_set_lhs (epilog_stmt, new_temp);
      SSA_NAME_DEF_STMT (new_temp) = epilog_stmt;
      gsi_insert_before (&exit_gsi, epilog_stmt, GSI_SAME_STMT);
      if (nested_in_vect_loop)
        {
          set_vinfo_for_stmt (epilog_stmt,
                              new_stmt_vec_info (epilog_stmt, loop_vinfo,
                                                 NULL));
          STMT_VINFO_RELATED_STMT (vinfo_for_stmt (epilog_stmt)) =
                STMT_VINFO_RELATED_STMT (vinfo_for_stmt (new_phi));

          if (!double_reduc)
            scalar_results.quick_push (new_temp);
          else
            scalar_results[0] = new_temp;
        }
      else
        scalar_results[0] = new_temp;

      new_phis[0] = epilog_stmt;
    }

  /* 2.6  Handle the loop-exit phis.  Replace the uses of scalar loop-exit
          phis with new adjusted scalar results, i.e., replace use <s_out0>
          with use <s_out4>.        

     Transform:
        loop_exit:
          s_out0 = phi <s_loop>                 # (scalar) EXIT_PHI
          v_out1 = phi <VECT_DEF>               # NEW_EXIT_PHI
          v_out2 = reduce <v_out1>
          s_out3 = extract_field <v_out2, 0>
          s_out4 = adjust_result <s_out3>
          use <s_out0>
          use <s_out0>

     into:

        loop_exit:
          s_out0 = phi <s_loop>                 # (scalar) EXIT_PHI
          v_out1 = phi <VECT_DEF>               # NEW_EXIT_PHI
          v_out2 = reduce <v_out1>
          s_out3 = extract_field <v_out2, 0>
          s_out4 = adjust_result <s_out3>
          use <s_out4>  
          use <s_out4> */


  /* In SLP reduction chain we reduce vector results into one vector if
     necessary, hence we set here GROUP_SIZE to 1.  SCALAR_DEST is the LHS of
     the last stmt in the reduction chain, since we are looking for the loop
     exit phi node.  */
  if (GROUP_FIRST_ELEMENT (vinfo_for_stmt (stmt)))
    {
      scalar_dest = gimple_assign_lhs (
			SLP_TREE_SCALAR_STMTS (slp_node)[group_size - 1]);
      group_size = 1;
    }

  /* In SLP we may have several statements in NEW_PHIS and REDUCTION_PHIS (in 
     case that GROUP_SIZE is greater than vectorization factor).  Therefore, we
     need to match SCALAR_RESULTS with corresponding statements.  The first
     (GROUP_SIZE / number of new vector stmts) scalar results correspond to
     the first vector stmt, etc.  
     (RATIO is equal to (GROUP_SIZE / number of new vector stmts)).  */ 
  if (group_size > new_phis.length ())
    {
      ratio = group_size / new_phis.length ();
      gcc_assert (!(group_size % new_phis.length ()));
    }
  else
    ratio = 1;

  for (k = 0; k < group_size; k++)
    {
      if (k % ratio == 0)
        {
          epilog_stmt = new_phis[k / ratio];
          reduction_phi = reduction_phis[k / ratio];
	  if (double_reduc)
	    inner_phi = inner_phis[k / ratio];
        }

      if (slp_reduc)
        {
          gimple current_stmt = SLP_TREE_SCALAR_STMTS (slp_node)[k];

          orig_stmt = STMT_VINFO_RELATED_STMT (vinfo_for_stmt (current_stmt));
          /* SLP statements can't participate in patterns.  */
          gcc_assert (!orig_stmt);
          scalar_dest = gimple_assign_lhs (current_stmt);
        }

      phis.create (3);
      /* Find the loop-closed-use at the loop exit of the original scalar
         result.  (The reduction result is expected to have two immediate uses -
         one at the latch block, and one at the loop exit).  */
      FOR_EACH_IMM_USE_FAST (use_p, imm_iter, scalar_dest)
        if (!flow_bb_inside_loop_p (loop, gimple_bb (USE_STMT (use_p))))
          phis.safe_push (USE_STMT (use_p));

      /* We expect to have found an exit_phi because of loop-closed-ssa
         form.  */
      gcc_assert (!phis.is_empty ());

      FOR_EACH_VEC_ELT (phis, i, exit_phi)
        {
          if (outer_loop)
            {
              stmt_vec_info exit_phi_vinfo = vinfo_for_stmt (exit_phi);
              gimple vect_phi;

              /* FORNOW. Currently not supporting the case that an inner-loop
                 reduction is not used in the outer-loop (but only outside the
                 outer-loop), unless it is double reduction.  */
              gcc_assert ((STMT_VINFO_RELEVANT_P (exit_phi_vinfo)
                           && !STMT_VINFO_LIVE_P (exit_phi_vinfo))
                          || double_reduc);

              STMT_VINFO_VEC_STMT (exit_phi_vinfo) = epilog_stmt;
              if (!double_reduc
                  || STMT_VINFO_DEF_TYPE (exit_phi_vinfo)
                      != vect_double_reduction_def)
                continue;

              /* Handle double reduction:

                 stmt1: s1 = phi <s0, s2>  - double reduction phi (outer loop)
                 stmt2:   s3 = phi <s1, s4> - (regular) reduc phi (inner loop)
                 stmt3:   s4 = use (s3)     - (regular) reduc stmt (inner loop)
                 stmt4: s2 = phi <s4>      - double reduction stmt (outer loop)

                 At that point the regular reduction (stmt2 and stmt3) is
                 already vectorized, as well as the exit phi node, stmt4.
                 Here we vectorize the phi node of double reduction, stmt1, and
                 update all relevant statements.  */

              /* Go through all the uses of s2 to find double reduction phi
                 node, i.e., stmt1 above.  */
              orig_name = PHI_RESULT (exit_phi);
              FOR_EACH_IMM_USE_STMT (use_stmt, imm_iter, orig_name)
                {
                  stmt_vec_info use_stmt_vinfo;
                  stmt_vec_info new_phi_vinfo;
                  tree vect_phi_init, preheader_arg, vect_phi_res, init_def;
                  basic_block bb = gimple_bb (use_stmt);
                  gimple use;

                  /* Check that USE_STMT is really double reduction phi
                     node.  */
                  if (gimple_code (use_stmt) != GIMPLE_PHI
                      || gimple_phi_num_args (use_stmt) != 2
                      || bb->loop_father != outer_loop)
                    continue;
                  use_stmt_vinfo = vinfo_for_stmt (use_stmt);
                  if (!use_stmt_vinfo
                      || STMT_VINFO_DEF_TYPE (use_stmt_vinfo)
                          != vect_double_reduction_def)
		    continue;

                  /* Create vector phi node for double reduction:
                     vs1 = phi <vs0, vs2>
                     vs1 was created previously in this function by a call to
                       vect_get_vec_def_for_operand and is stored in
                       vec_initial_def;
                     vs2 is defined by INNER_PHI, the vectorized EXIT_PHI;
                     vs0 is created here.  */

                  /* Create vector phi node.  */
                  vect_phi = create_phi_node (vec_initial_def, bb);
                  new_phi_vinfo = new_stmt_vec_info (vect_phi,
                                    loop_vec_info_for_loop (outer_loop), NULL);
                  set_vinfo_for_stmt (vect_phi, new_phi_vinfo);

                  /* Create vs0 - initial def of the double reduction phi.  */
                  preheader_arg = PHI_ARG_DEF_FROM_EDGE (use_stmt,
                                             loop_preheader_edge (outer_loop));
                  init_def = get_initial_def_for_reduction (stmt,
                                                          preheader_arg, NULL);
                  vect_phi_init = vect_init_vector (use_stmt, init_def,
                                                    vectype, NULL);

                  /* Update phi node arguments with vs0 and vs2.  */
                  add_phi_arg (vect_phi, vect_phi_init,
                               loop_preheader_edge (outer_loop),
                               UNKNOWN_LOCATION);
                  add_phi_arg (vect_phi, PHI_RESULT (inner_phi),
                               loop_latch_edge (outer_loop), UNKNOWN_LOCATION);
                  if (dump_enabled_p ())
                    {
                      dump_printf_loc (MSG_NOTE, vect_location,
				       "created double reduction phi node: ");
                      dump_gimple_stmt (MSG_NOTE, TDF_SLIM, vect_phi, 0);
                    }

                  vect_phi_res = PHI_RESULT (vect_phi);

                  /* Replace the use, i.e., set the correct vs1 in the regular
                     reduction phi node.  FORNOW, NCOPIES is always 1, so the
                     loop is redundant.  */
                  use = reduction_phi;
                  for (j = 0; j < ncopies; j++)
                    {
                      edge pr_edge = loop_preheader_edge (loop);
                      SET_PHI_ARG_DEF (use, pr_edge->dest_idx, vect_phi_res);
                      use = STMT_VINFO_RELATED_STMT (vinfo_for_stmt (use));
                    }
                }
            }
        }

      phis.release ();
      if (nested_in_vect_loop)
        {
          if (double_reduc)
            loop = outer_loop;
          else
            continue;
        }

      phis.create (3);
      /* Find the loop-closed-use at the loop exit of the original scalar
         result.  (The reduction result is expected to have two immediate uses,
         one at the latch block, and one at the loop exit).  For double
         reductions we are looking for exit phis of the outer loop.  */
      FOR_EACH_IMM_USE_FAST (use_p, imm_iter, scalar_dest)
        {
          if (!flow_bb_inside_loop_p (loop, gimple_bb (USE_STMT (use_p))))
            phis.safe_push (USE_STMT (use_p));
          else
            {
              if (double_reduc && gimple_code (USE_STMT (use_p)) == GIMPLE_PHI)
                {
                  tree phi_res = PHI_RESULT (USE_STMT (use_p));

                  FOR_EACH_IMM_USE_FAST (phi_use_p, phi_imm_iter, phi_res)
                    {
                      if (!flow_bb_inside_loop_p (loop,
                                             gimple_bb (USE_STMT (phi_use_p))))
                        phis.safe_push (USE_STMT (phi_use_p));
                    }
                }
            }
        }

      FOR_EACH_VEC_ELT (phis, i, exit_phi)
        {
          /* Replace the uses:  */
          orig_name = PHI_RESULT (exit_phi);
          scalar_result = scalar_results[k];
          FOR_EACH_IMM_USE_STMT (use_stmt, imm_iter, orig_name)
            FOR_EACH_IMM_USE_ON_STMT (use_p, imm_iter)
              SET_USE (use_p, scalar_result);
        }

      phis.release ();
    }

  scalar_results.release ();
  new_phis.release ();
} 


/* Function vectorizable_reduction.

   Check if STMT performs a reduction operation that can be vectorized.
   If VEC_STMT is also passed, vectorize the STMT: create a vectorized
   stmt to replace it, put it in VEC_STMT, and insert it at GSI.
   Return FALSE if not a vectorizable STMT, TRUE otherwise.

   This function also handles reduction idioms (patterns) that have been
   recognized in advance during vect_pattern_recog.  In this case, STMT may be
   of this form:
     X = pattern_expr (arg0, arg1, ..., X)
   and it's STMT_VINFO_RELATED_STMT points to the last stmt in the original
   sequence that had been detected and replaced by the pattern-stmt (STMT).

   In some cases of reduction patterns, the type of the reduction variable X is
   different than the type of the other arguments of STMT.
   In such cases, the vectype that is used when transforming STMT into a vector
   stmt is different than the vectype that is used to determine the
   vectorization factor, because it consists of a different number of elements
   than the actual number of elements that are being operated upon in parallel.

   For example, consider an accumulation of shorts into an int accumulator.
   On some targets it's possible to vectorize this pattern operating on 8
   shorts at a time (hence, the vectype for purposes of determining the
   vectorization factor should be V8HI); on the other hand, the vectype that
   is used to create the vector form is actually V4SI (the type of the result).

   Upon entry to this function, STMT_VINFO_VECTYPE records the vectype that
   indicates what is the actual level of parallelism (V8HI in the example), so
   that the right vectorization factor would be derived.  This vectype
   corresponds to the type of arguments to the reduction stmt, and should *NOT*
   be used to create the vectorized stmt.  The right vectype for the vectorized
   stmt is obtained from the type of the result X:
        get_vectype_for_scalar_type (TREE_TYPE (X))

   This means that, contrary to "regular" reductions (or "regular" stmts in
   general), the following equation:
      STMT_VINFO_VECTYPE == get_vectype_for_scalar_type (TREE_TYPE (X))
   does *NOT* necessarily hold for reduction patterns.  */

bool
vectorizable_reduction (gimple stmt, gimple_stmt_iterator *gsi,
			gimple *vec_stmt, slp_tree slp_node)
{
  tree vec_dest;
  tree scalar_dest;
  tree loop_vec_def0 = NULL_TREE, loop_vec_def1 = NULL_TREE;
  stmt_vec_info stmt_info = vinfo_for_stmt (stmt);
  tree vectype_out = STMT_VINFO_VECTYPE (stmt_info);
  tree vectype_in = NULL_TREE;
  loop_vec_info loop_vinfo = STMT_VINFO_LOOP_VINFO (stmt_info);
  struct loop *loop = LOOP_VINFO_LOOP (loop_vinfo);
  enum tree_code code, orig_code, epilog_reduc_code;
  enum machine_mode vec_mode;
  int op_type;
  optab optab, reduc_optab;
  tree new_temp = NULL_TREE;
  tree def;
  gimple def_stmt;
  enum vect_def_type dt;
  gimple new_phi = NULL;
  tree scalar_type;
  bool is_simple_use;
  gimple orig_stmt;
  stmt_vec_info orig_stmt_info;
  tree expr = NULL_TREE;
  int i;
  int ncopies;
  int epilog_copies;
  stmt_vec_info prev_stmt_info, prev_phi_info;
  bool single_defuse_cycle = false;
  tree reduc_def = NULL_TREE;
  gimple new_stmt = NULL;
  int j;
  tree ops[3];
  bool nested_cycle = false, found_nested_cycle_def = false;
  gimple reduc_def_stmt = NULL;
  /* The default is that the reduction variable is the last in statement.  */
  int reduc_index = 2;
  bool double_reduc = false, dummy;
  basic_block def_bb;
  struct loop * def_stmt_loop, *outer_loop = NULL;
  tree def_arg;
  gimple def_arg_stmt;
  vec<tree> vec_oprnds0 = vec<tree>();
  vec<tree> vec_oprnds1 = vec<tree>();
  vec<tree> vect_defs = vec<tree>();
  vec<gimple> phis = vec<gimple>();
  int vec_num;
  tree def0, def1, tem, op0, op1 = NULL_TREE;

  /* In case of reduction chain we switch to the first stmt in the chain, but
     we don't update STMT_INFO, since only the last stmt is marked as reduction
     and has reduction properties.  */
  if (GROUP_FIRST_ELEMENT (vinfo_for_stmt (stmt)))
    stmt = GROUP_FIRST_ELEMENT (stmt_info);

  if (nested_in_vect_loop_p (loop, stmt))
    {
      outer_loop = loop;
      loop = loop->inner;
      nested_cycle = true;
    }

  /* 1. Is vectorizable reduction?  */
  /* Not supportable if the reduction variable is used in the loop, unless
     it's a reduction chain.  */
  if (STMT_VINFO_RELEVANT (stmt_info) > vect_used_in_outer
      && !GROUP_FIRST_ELEMENT (stmt_info))
    return false;

  /* Reductions that are not used even in an enclosing outer-loop,
     are expected to be "live" (used out of the loop).  */
  if (STMT_VINFO_RELEVANT (stmt_info) == vect_unused_in_scope
      && !STMT_VINFO_LIVE_P (stmt_info))
    return false;

  /* Make sure it was already recognized as a reduction computation.  */
  if (STMT_VINFO_DEF_TYPE (stmt_info) != vect_reduction_def
      && STMT_VINFO_DEF_TYPE (stmt_info) != vect_nested_cycle)
    return false;

  /* 2. Has this been recognized as a reduction pattern?

     Check if STMT represents a pattern that has been recognized
     in earlier analysis stages.  For stmts that represent a pattern,
     the STMT_VINFO_RELATED_STMT field records the last stmt in
     the original sequence that constitutes the pattern.  */

  orig_stmt = STMT_VINFO_RELATED_STMT (stmt_info);
  if (orig_stmt)
    {
      orig_stmt_info = vinfo_for_stmt (orig_stmt);
      gcc_assert (STMT_VINFO_RELATED_STMT (orig_stmt_info) == stmt);
      gcc_assert (STMT_VINFO_IN_PATTERN_P (orig_stmt_info));
      gcc_assert (!STMT_VINFO_IN_PATTERN_P (stmt_info));
    }

  /* 3. Check the operands of the operation.  The first operands are defined
        inside the loop body. The last operand is the reduction variable,
        which is defined by the loop-header-phi.  */

  gcc_assert (is_gimple_assign (stmt));

  /* Flatten RHS.  */
  switch (get_gimple_rhs_class (gimple_assign_rhs_code (stmt)))
    {
    case GIMPLE_SINGLE_RHS:
      op_type = TREE_OPERAND_LENGTH (gimple_assign_rhs1 (stmt));
      if (op_type == ternary_op)
	{
	  tree rhs = gimple_assign_rhs1 (stmt);
	  ops[0] = TREE_OPERAND (rhs, 0);
	  ops[1] = TREE_OPERAND (rhs, 1);
	  ops[2] = TREE_OPERAND (rhs, 2);
	  code = TREE_CODE (rhs);
	}
      else
	return false;
      break;

    case GIMPLE_BINARY_RHS:
      code = gimple_assign_rhs_code (stmt);
      op_type = TREE_CODE_LENGTH (code);
      gcc_assert (op_type == binary_op);
      ops[0] = gimple_assign_rhs1 (stmt);
      ops[1] = gimple_assign_rhs2 (stmt);
      break;

    case GIMPLE_TERNARY_RHS:
      code = gimple_assign_rhs_code (stmt);
      op_type = TREE_CODE_LENGTH (code);
      gcc_assert (op_type == ternary_op);
      ops[0] = gimple_assign_rhs1 (stmt);
      ops[1] = gimple_assign_rhs2 (stmt);
      ops[2] = gimple_assign_rhs3 (stmt);
      break;

    case GIMPLE_UNARY_RHS:
      return false;

    default:
      gcc_unreachable ();
    }

  if (code == COND_EXPR && slp_node)
    return false;

  scalar_dest = gimple_assign_lhs (stmt);
  scalar_type = TREE_TYPE (scalar_dest);
  if (!POINTER_TYPE_P (scalar_type) && !INTEGRAL_TYPE_P (scalar_type)
      && !SCALAR_FLOAT_TYPE_P (scalar_type))
    return false;

  /* Do not try to vectorize bit-precision reductions.  */
  if ((TYPE_PRECISION (scalar_type)
       != GET_MODE_PRECISION (TYPE_MODE (scalar_type))))
    return false;

  /* All uses but the last are expected to be defined in the loop.
     The last use is the reduction variable.  In case of nested cycle this
     assumption is not true: we use reduc_index to record the index of the
     reduction variable.  */
  for (i = 0; i < op_type-1; i++)
    {
      /* The condition of COND_EXPR is checked in vectorizable_condition().  */
      if (i == 0 && code == COND_EXPR)
        continue;

      is_simple_use = vect_is_simple_use_1 (ops[i], stmt, loop_vinfo, NULL,
					    &def_stmt, &def, &dt, &tem);
      if (!vectype_in)
	vectype_in = tem;
      gcc_assert (is_simple_use);

      if (dt != vect_internal_def
	  && dt != vect_external_def
	  && dt != vect_constant_def
	  && dt != vect_induction_def
          && !(dt == vect_nested_cycle && nested_cycle))
	return false;

      if (dt == vect_nested_cycle)
        {
          found_nested_cycle_def = true;
          reduc_def_stmt = def_stmt;
          reduc_index = i;
        }
    }

  is_simple_use = vect_is_simple_use_1 (ops[i], stmt, loop_vinfo, NULL,
					&def_stmt, &def, &dt, &tem);
  if (!vectype_in)
    vectype_in = tem;
  gcc_assert (is_simple_use);
  gcc_assert (dt == vect_reduction_def
              || dt == vect_nested_cycle
              || ((dt == vect_internal_def || dt == vect_external_def
                   || dt == vect_constant_def || dt == vect_induction_def)
                   && nested_cycle && found_nested_cycle_def));
  if (!found_nested_cycle_def)
    reduc_def_stmt = def_stmt;

  gcc_assert (gimple_code (reduc_def_stmt) == GIMPLE_PHI);
  if (orig_stmt)
    gcc_assert (orig_stmt == vect_is_simple_reduction (loop_vinfo,
                                                       reduc_def_stmt,
                                                       !nested_cycle,
                                                       &dummy));
  else
    {
      gimple tmp = vect_is_simple_reduction (loop_vinfo, reduc_def_stmt,
                                             !nested_cycle, &dummy);
      /* We changed STMT to be the first stmt in reduction chain, hence we
         check that in this case the first element in the chain is STMT.  */
      gcc_assert (stmt == tmp
                  || GROUP_FIRST_ELEMENT (vinfo_for_stmt (tmp)) == stmt);
    }

  if (STMT_VINFO_LIVE_P (vinfo_for_stmt (reduc_def_stmt)))
    return false;

  if (slp_node || PURE_SLP_STMT (stmt_info))
    ncopies = 1;
  else
    ncopies = (LOOP_VINFO_VECT_FACTOR (loop_vinfo)
               / TYPE_VECTOR_SUBPARTS (vectype_in));

  gcc_assert (ncopies >= 1);

  vec_mode = TYPE_MODE (vectype_in);

  if (code == COND_EXPR)
    {
      if (!vectorizable_condition (stmt, gsi, NULL, ops[reduc_index], 0, NULL))
        {
          if (dump_enabled_p ())
	    dump_printf_loc (MSG_MISSED_OPTIMIZATION, vect_location,
			     "unsupported condition in reduction");

            return false;
        }
    }
  else
    {
      /* 4. Supportable by target?  */

      /* 4.1. check support for the operation in the loop  */
      optab = optab_for_tree_code (code, vectype_in, optab_default);
      if (!optab)
        {
          if (dump_enabled_p ())
	    dump_printf_loc (MSG_MISSED_OPTIMIZATION, vect_location,
			     "no optab.");

          return false;
        }

      if (optab_handler (optab, vec_mode) == CODE_FOR_nothing)
        {
          if (dump_enabled_p ())
            dump_printf (MSG_NOTE, "op not supported by target.");

          if (GET_MODE_SIZE (vec_mode) != UNITS_PER_WORD
              || LOOP_VINFO_VECT_FACTOR (loop_vinfo)
	          < vect_min_worthwhile_factor (code))
            return false;

          if (dump_enabled_p ())
  	    dump_printf (MSG_NOTE, "proceeding using word mode.");
        }

      /* Worthwhile without SIMD support?  */
      if (!VECTOR_MODE_P (TYPE_MODE (vectype_in))
          && LOOP_VINFO_VECT_FACTOR (loop_vinfo)
   	     < vect_min_worthwhile_factor (code))
        {
          if (dump_enabled_p ())
	    dump_printf_loc (MSG_MISSED_OPTIMIZATION, vect_location,
			     "not worthwhile without SIMD support.");

          return false;
        }
    }

  /* 4.2. Check support for the epilog operation.

          If STMT represents a reduction pattern, then the type of the
          reduction variable may be different than the type of the rest
          of the arguments.  For example, consider the case of accumulation
          of shorts into an int accumulator; The original code:
                        S1: int_a = (int) short_a;
          orig_stmt->   S2: int_acc = plus <int_a ,int_acc>;

          was replaced with:
                        STMT: int_acc = widen_sum <short_a, int_acc>

          This means that:
          1. The tree-code that is used to create the vector operation in the
             epilog code (that reduces the partial results) is not the
             tree-code of STMT, but is rather the tree-code of the original
             stmt from the pattern that STMT is replacing.  I.e, in the example
             above we want to use 'widen_sum' in the loop, but 'plus' in the
             epilog.
          2. The type (mode) we use to check available target support
             for the vector operation to be created in the *epilog*, is
             determined by the type of the reduction variable (in the example
             above we'd check this: optab_handler (plus_optab, vect_int_mode])).
             However the type (mode) we use to check available target support
             for the vector operation to be created *inside the loop*, is
             determined by the type of the other arguments to STMT (in the
             example we'd check this: optab_handler (widen_sum_optab,
	     vect_short_mode)).

          This is contrary to "regular" reductions, in which the types of all
          the arguments are the same as the type of the reduction variable.
          For "regular" reductions we can therefore use the same vector type
          (and also the same tree-code) when generating the epilog code and
          when generating the code inside the loop.  */

  if (orig_stmt)
    {
      /* This is a reduction pattern: get the vectype from the type of the
         reduction variable, and get the tree-code from orig_stmt.  */
      orig_code = gimple_assign_rhs_code (orig_stmt);
      gcc_assert (vectype_out);
      vec_mode = TYPE_MODE (vectype_out);
    }
  else
    {
      /* Regular reduction: use the same vectype and tree-code as used for
         the vector code inside the loop can be used for the epilog code. */
      orig_code = code;
    }

  if (nested_cycle)
    {
      def_bb = gimple_bb (reduc_def_stmt);
      def_stmt_loop = def_bb->loop_father;
      def_arg = PHI_ARG_DEF_FROM_EDGE (reduc_def_stmt,
                                       loop_preheader_edge (def_stmt_loop));
      if (TREE_CODE (def_arg) == SSA_NAME
          && (def_arg_stmt = SSA_NAME_DEF_STMT (def_arg))
          && gimple_code (def_arg_stmt) == GIMPLE_PHI
          && flow_bb_inside_loop_p (outer_loop, gimple_bb (def_arg_stmt))
          && vinfo_for_stmt (def_arg_stmt)
          && STMT_VINFO_DEF_TYPE (vinfo_for_stmt (def_arg_stmt))
              == vect_double_reduction_def)
        double_reduc = true;
    }

  epilog_reduc_code = ERROR_MARK;
  if (reduction_code_for_scalar_code (orig_code, &epilog_reduc_code))
    {
      reduc_optab = optab_for_tree_code (epilog_reduc_code, vectype_out,
                                         optab_default);
      if (!reduc_optab)
        {
          if (dump_enabled_p ())
	    dump_printf_loc (MSG_MISSED_OPTIMIZATION, vect_location,
			     "no optab for reduction.");

          epilog_reduc_code = ERROR_MARK;
        }

      if (reduc_optab
          && optab_handler (reduc_optab, vec_mode) == CODE_FOR_nothing)
        {
          if (dump_enabled_p ())
	    dump_printf_loc (MSG_MISSED_OPTIMIZATION, vect_location,
			     "reduc op not supported by target.");

          epilog_reduc_code = ERROR_MARK;
        }
    }
  else
    {
      if (!nested_cycle || double_reduc)
        {
          if (dump_enabled_p ())
	    dump_printf_loc (MSG_MISSED_OPTIMIZATION, vect_location,
			     "no reduc code for scalar code.");

          return false;
        }
    }

  if (double_reduc && ncopies > 1)
    {
      if (dump_enabled_p ())
	dump_printf_loc (MSG_MISSED_OPTIMIZATION, vect_location,
			 "multiple types in double reduction");

      return false;
    }

  /* In case of widenning multiplication by a constant, we update the type
     of the constant to be the type of the other operand.  We check that the
     constant fits the type in the pattern recognition pass.  */
  if (code == DOT_PROD_EXPR
      && !types_compatible_p (TREE_TYPE (ops[0]), TREE_TYPE (ops[1])))
    {
      if (TREE_CODE (ops[0]) == INTEGER_CST)
        ops[0] = fold_convert (TREE_TYPE (ops[1]), ops[0]);
      else if (TREE_CODE (ops[1]) == INTEGER_CST)
        ops[1] = fold_convert (TREE_TYPE (ops[0]), ops[1]);
      else
        {
          if (dump_enabled_p ())
	    dump_printf_loc (MSG_MISSED_OPTIMIZATION, vect_location,
			     "invalid types in dot-prod");

          return false;
        }
    }

  if (!vec_stmt) /* transformation not required.  */
    {
      if (!vect_model_reduction_cost (stmt_info, epilog_reduc_code, ncopies))
        return false;
      STMT_VINFO_TYPE (stmt_info) = reduc_vec_info_type;
      return true;
    }

  /** Transform.  **/

  if (dump_enabled_p ())
    dump_printf_loc (MSG_NOTE, vect_location, "transform reduction.");

  /* FORNOW: Multiple types are not supported for condition.  */
  if (code == COND_EXPR)
    gcc_assert (ncopies == 1);

  /* Create the destination vector  */
  vec_dest = vect_create_destination_var (scalar_dest, vectype_out);

  /* In case the vectorization factor (VF) is bigger than the number
     of elements that we can fit in a vectype (nunits), we have to generate
     more than one vector stmt - i.e - we need to "unroll" the
     vector stmt by a factor VF/nunits.  For more details see documentation
     in vectorizable_operation.  */

  /* If the reduction is used in an outer loop we need to generate
     VF intermediate results, like so (e.g. for ncopies=2):
	r0 = phi (init, r0)
	r1 = phi (init, r1)
	r0 = x0 + r0;
        r1 = x1 + r1;
    (i.e. we generate VF results in 2 registers).
    In this case we have a separate def-use cycle for each copy, and therefore
    for each copy we get the vector def for the reduction variable from the
    respective phi node created for this copy.

    Otherwise (the reduction is unused in the loop nest), we can combine
    together intermediate results, like so (e.g. for ncopies=2):
	r = phi (init, r)
	r = x0 + r;
	r = x1 + r;
   (i.e. we generate VF/2 results in a single register).
   In this case for each copy we get the vector def for the reduction variable
   from the vectorized reduction operation generated in the previous iteration.
  */

  if (STMT_VINFO_RELEVANT (stmt_info) == vect_unused_in_scope)
    {
      single_defuse_cycle = true;
      epilog_copies = 1;
    }
  else
    epilog_copies = ncopies;

  prev_stmt_info = NULL;
  prev_phi_info = NULL;
  if (slp_node)
    {
      vec_num = SLP_TREE_NUMBER_OF_VEC_STMTS (slp_node);
      gcc_assert (TYPE_VECTOR_SUBPARTS (vectype_out) 
                  == TYPE_VECTOR_SUBPARTS (vectype_in));
    }
  else
    {
      vec_num = 1;
      vec_oprnds0.create (1);
      if (op_type == ternary_op)
        vec_oprnds1.create (1);
    }

  phis.create (vec_num);
  vect_defs.create (vec_num);
  if (!slp_node)
    vect_defs.quick_push (NULL_TREE);

  for (j = 0; j < ncopies; j++)
    {
      if (j == 0 || !single_defuse_cycle)
	{
          for (i = 0; i < vec_num; i++)
            {
              /* Create the reduction-phi that defines the reduction
                 operand.  */
              new_phi = create_phi_node (vec_dest, loop->header);
              set_vinfo_for_stmt (new_phi,
                                  new_stmt_vec_info (new_phi, loop_vinfo,
                                                     NULL));
               if (j == 0 || slp_node)
                 phis.quick_push (new_phi);
            }
        }

      if (code == COND_EXPR)
        {
          gcc_assert (!slp_node);
          vectorizable_condition (stmt, gsi, vec_stmt, 
                                  PHI_RESULT (phis[0]), 
                                  reduc_index, NULL);
          /* Multiple types are not supported for condition.  */
          break;
        }

      /* Handle uses.  */
      if (j == 0)
        {
          op0 = ops[!reduc_index];
          if (op_type == ternary_op)
            {
              if (reduc_index == 0)
                op1 = ops[2];
              else
                op1 = ops[1];
            }

          if (slp_node)
            vect_get_vec_defs (op0, op1, stmt, &vec_oprnds0, &vec_oprnds1,
                               slp_node, -1);
          else
            {
              loop_vec_def0 = vect_get_vec_def_for_operand (ops[!reduc_index],
                                                            stmt, NULL);
              vec_oprnds0.quick_push (loop_vec_def0);
              if (op_type == ternary_op)
               {
                 loop_vec_def1 = vect_get_vec_def_for_operand (op1, stmt,
                                                               NULL);
                 vec_oprnds1.quick_push (loop_vec_def1);
               }
            }
        }
      else
        {
          if (!slp_node)
            {
              enum vect_def_type dt;
              gimple dummy_stmt;
              tree dummy;

              vect_is_simple_use (ops[!reduc_index], stmt, loop_vinfo, NULL,
                                  &dummy_stmt, &dummy, &dt);
              loop_vec_def0 = vect_get_vec_def_for_stmt_copy (dt,
                                                              loop_vec_def0);
              vec_oprnds0[0] = loop_vec_def0;
              if (op_type == ternary_op)
                {
                  vect_is_simple_use (op1, stmt, loop_vinfo, NULL, &dummy_stmt,
                                      &dummy, &dt);
                  loop_vec_def1 = vect_get_vec_def_for_stmt_copy (dt,
                                                                loop_vec_def1);
                  vec_oprnds1[0] = loop_vec_def1;
                }
            }

          if (single_defuse_cycle)
            reduc_def = gimple_assign_lhs (new_stmt);

          STMT_VINFO_RELATED_STMT (prev_phi_info) = new_phi;
        }

      FOR_EACH_VEC_ELT (vec_oprnds0, i, def0)
        {
          if (slp_node)
            reduc_def = PHI_RESULT (phis[i]);
          else
            {
              if (!single_defuse_cycle || j == 0)
                reduc_def = PHI_RESULT (new_phi);
            }

          def1 = ((op_type == ternary_op)
                  ? vec_oprnds1[i] : NULL);
          if (op_type == binary_op)
            {
              if (reduc_index == 0)
                expr = build2 (code, vectype_out, reduc_def, def0);
              else
                expr = build2 (code, vectype_out, def0, reduc_def);
            }
          else
            {
              if (reduc_index == 0)
                expr = build3 (code, vectype_out, reduc_def, def0, def1);
              else
                {
                  if (reduc_index == 1)
                    expr = build3 (code, vectype_out, def0, reduc_def, def1);
                  else
                    expr = build3 (code, vectype_out, def0, def1, reduc_def);
                }
            }

          new_stmt = gimple_build_assign (vec_dest, expr);
          new_temp = make_ssa_name (vec_dest, new_stmt);
          gimple_assign_set_lhs (new_stmt, new_temp);
          vect_finish_stmt_generation (stmt, new_stmt, gsi);

          if (slp_node)
            {
              SLP_TREE_VEC_STMTS (slp_node).quick_push (new_stmt);
              vect_defs.quick_push (new_temp);
            }
          else
            vect_defs[0] = new_temp;
        }

      if (slp_node)
        continue;

      if (j == 0)
	STMT_VINFO_VEC_STMT (stmt_info) = *vec_stmt = new_stmt;
      else
	STMT_VINFO_RELATED_STMT (prev_stmt_info) = new_stmt;

      prev_stmt_info = vinfo_for_stmt (new_stmt);
      prev_phi_info = vinfo_for_stmt (new_phi);
    }

  /* Finalize the reduction-phi (set its arguments) and create the
     epilog reduction code.  */
  if ((!single_defuse_cycle || code == COND_EXPR) && !slp_node)
    {
      new_temp = gimple_assign_lhs (*vec_stmt);
      vect_defs[0] = new_temp;
    }

  vect_create_epilog_for_reduction (vect_defs, stmt, epilog_copies,
                                    epilog_reduc_code, phis, reduc_index,
                                    double_reduc, slp_node);

  phis.release ();
  vec_oprnds0.release ();
  vec_oprnds1.release ();

  return true;
}

/* Function vect_min_worthwhile_factor.

   For a loop where we could vectorize the operation indicated by CODE,
   return the minimum vectorization factor that makes it worthwhile
   to use generic vectors.  */
int
vect_min_worthwhile_factor (enum tree_code code)
{
  switch (code)
    {
    case PLUS_EXPR:
    case MINUS_EXPR:
    case NEGATE_EXPR:
      return 4;

    case BIT_AND_EXPR:
    case BIT_IOR_EXPR:
    case BIT_XOR_EXPR:
    case BIT_NOT_EXPR:
      return 2;

    default:
      return INT_MAX;
    }
}


/* Function vectorizable_induction

   Check if PHI performs an induction computation that can be vectorized.
   If VEC_STMT is also passed, vectorize the induction PHI: create a vectorized
   phi to replace it, put it in VEC_STMT, and add it to the same basic block.
   Return FALSE if not a vectorizable STMT, TRUE otherwise.  */

bool
vectorizable_induction (gimple phi, gimple_stmt_iterator *gsi ATTRIBUTE_UNUSED,
			gimple *vec_stmt)
{
  stmt_vec_info stmt_info = vinfo_for_stmt (phi);
  tree vectype = STMT_VINFO_VECTYPE (stmt_info);
  loop_vec_info loop_vinfo = STMT_VINFO_LOOP_VINFO (stmt_info);
  struct loop *loop = LOOP_VINFO_LOOP (loop_vinfo);
  int nunits = TYPE_VECTOR_SUBPARTS (vectype);
  int ncopies = LOOP_VINFO_VECT_FACTOR (loop_vinfo) / nunits;
  tree vec_def;

  gcc_assert (ncopies >= 1);
  /* FORNOW. These restrictions should be relaxed.  */
  if (nested_in_vect_loop_p (loop, phi))
    {
      imm_use_iterator imm_iter;
      use_operand_p use_p;
      gimple exit_phi;
      edge latch_e;
      tree loop_arg;

      if (ncopies > 1)
	{
	  if (dump_enabled_p ())
	    dump_printf_loc (MSG_MISSED_OPTIMIZATION, vect_location,
			     "multiple types in nested loop.");
	  return false;
	}

      exit_phi = NULL;
      latch_e = loop_latch_edge (loop->inner);
      loop_arg = PHI_ARG_DEF_FROM_EDGE (phi, latch_e);
      FOR_EACH_IMM_USE_FAST (use_p, imm_iter, loop_arg)
	{
	  if (!flow_bb_inside_loop_p (loop->inner,
				      gimple_bb (USE_STMT (use_p))))
	    {
	      exit_phi = USE_STMT (use_p);
	      break;
	    }
	}
      if (exit_phi)
	{
	  stmt_vec_info exit_phi_vinfo  = vinfo_for_stmt (exit_phi);
	  if (!(STMT_VINFO_RELEVANT_P (exit_phi_vinfo)
		&& !STMT_VINFO_LIVE_P (exit_phi_vinfo)))
	    {
	      if (dump_enabled_p ())
		dump_printf_loc (MSG_MISSED_OPTIMIZATION, vect_location, 
				 "inner-loop induction only used outside "
				 "of the outer vectorized loop.");
	      return false;
	    }
	}
    }

  if (!STMT_VINFO_RELEVANT_P (stmt_info))
    return false;

  /* FORNOW: SLP not supported.  */
  if (STMT_SLP_TYPE (stmt_info))
    return false;

  gcc_assert (STMT_VINFO_DEF_TYPE (stmt_info) == vect_induction_def);

  if (gimple_code (phi) != GIMPLE_PHI)
    return false;

  if (!vec_stmt) /* transformation not required.  */
    {
      STMT_VINFO_TYPE (stmt_info) = induc_vec_info_type;
      if (dump_enabled_p ())
        dump_printf_loc (MSG_NOTE, vect_location,
                         "=== vectorizable_induction ===");
      vect_model_induction_cost (stmt_info, ncopies);
      return true;
    }

  /** Transform.  **/

  if (dump_enabled_p ())
    dump_printf_loc (MSG_NOTE, vect_location, "transform induction phi.");

  vec_def = get_initial_def_for_induction (phi);
  *vec_stmt = SSA_NAME_DEF_STMT (vec_def);
  return true;
}

/* Function vectorizable_live_operation.

   STMT computes a value that is used outside the loop.  Check if
   it can be supported.  */

bool
vectorizable_live_operation (gimple stmt,
			     gimple_stmt_iterator *gsi ATTRIBUTE_UNUSED,
			     gimple *vec_stmt ATTRIBUTE_UNUSED)
{
  stmt_vec_info stmt_info = vinfo_for_stmt (stmt);
  loop_vec_info loop_vinfo = STMT_VINFO_LOOP_VINFO (stmt_info);
  struct loop *loop = LOOP_VINFO_LOOP (loop_vinfo);
  int i;
  int op_type;
  tree op;
  tree def;
  gimple def_stmt;
  enum vect_def_type dt;
  enum tree_code code;
  enum gimple_rhs_class rhs_class;

  gcc_assert (STMT_VINFO_LIVE_P (stmt_info));

  if (STMT_VINFO_DEF_TYPE (stmt_info) == vect_reduction_def)
    return false;

  if (!is_gimple_assign (stmt))
    return false;

  if (TREE_CODE (gimple_assign_lhs (stmt)) != SSA_NAME)
    return false;

  /* FORNOW. CHECKME. */
  if (nested_in_vect_loop_p (loop, stmt))
    return false;

  code = gimple_assign_rhs_code (stmt);
  op_type = TREE_CODE_LENGTH (code);
  rhs_class = get_gimple_rhs_class (code);
  gcc_assert (rhs_class != GIMPLE_UNARY_RHS || op_type == unary_op);
  gcc_assert (rhs_class != GIMPLE_BINARY_RHS || op_type == binary_op);

  /* FORNOW: support only if all uses are invariant.  This means
     that the scalar operations can remain in place, unvectorized.
     The original last scalar value that they compute will be used.  */

  for (i = 0; i < op_type; i++)
    {
      if (rhs_class == GIMPLE_SINGLE_RHS)
	op = TREE_OPERAND (gimple_op (stmt, 1), i);
      else
	op = gimple_op (stmt, i + 1);
      if (op
          && !vect_is_simple_use (op, stmt, loop_vinfo, NULL, &def_stmt, &def,
				  &dt))
        {
          if (dump_enabled_p ())
	    dump_printf_loc (MSG_MISSED_OPTIMIZATION, vect_location,
			     "use not simple.");
          return false;
        }

      if (dt != vect_external_def && dt != vect_constant_def)
        return false;
    }

  /* No transformation is required for the cases we currently support.  */
  return true;
}

/* Kill any debug uses outside LOOP of SSA names defined in STMT.  */

static void
vect_loop_kill_debug_uses (struct loop *loop, gimple stmt)
{
  ssa_op_iter op_iter;
  imm_use_iterator imm_iter;
  def_operand_p def_p;
  gimple ustmt;

  FOR_EACH_PHI_OR_STMT_DEF (def_p, stmt, op_iter, SSA_OP_DEF)
    {
      FOR_EACH_IMM_USE_STMT (ustmt, imm_iter, DEF_FROM_PTR (def_p))
	{
	  basic_block bb;

	  if (!is_gimple_debug (ustmt))
	    continue;

	  bb = gimple_bb (ustmt);

	  if (!flow_bb_inside_loop_p (loop, bb))
	    {
	      if (gimple_debug_bind_p (ustmt))
		{
		  if (dump_enabled_p ())
		    dump_printf_loc (MSG_NOTE, vect_location,
                                     "killing debug use");

		  gimple_debug_bind_reset_value (ustmt);
		  update_stmt (ustmt);
		}
	      else
		gcc_unreachable ();
	    }
	}
    }
}

/* Function vect_transform_loop.

   The analysis phase has determined that the loop is vectorizable.
   Vectorize the loop - created vectorized stmts to replace the scalar
   stmts in the loop, and update the loop exit condition.  */

void
vect_transform_loop (loop_vec_info loop_vinfo)
{
  struct loop *loop = LOOP_VINFO_LOOP (loop_vinfo);
  basic_block *bbs = LOOP_VINFO_BBS (loop_vinfo);
  int nbbs = loop->num_nodes;
  gimple_stmt_iterator si;
  int i;
  tree ratio = NULL;
  int vectorization_factor = LOOP_VINFO_VECT_FACTOR (loop_vinfo);
  bool grouped_store;
  bool slp_scheduled = false;
  unsigned int nunits;
  gimple stmt, pattern_stmt;
  gimple_seq pattern_def_seq = NULL;
  gimple_stmt_iterator pattern_def_si = gsi_none ();
  bool transform_pattern_stmt = false;
  bool check_profitability = false;
  int th;
  /* Record number of iterations before we started tampering with the profile. */
  gcov_type expected_iterations = expected_loop_iterations_unbounded (loop);

  if (dump_enabled_p ())
    dump_printf_loc (MSG_NOTE, vect_location, "=== vec_transform_loop ===");

  /* If profile is inprecise, we have chance to fix it up.  */
  if (LOOP_VINFO_NITERS_KNOWN_P (loop_vinfo))
    expected_iterations = LOOP_VINFO_INT_NITERS (loop_vinfo);

  /* Use the more conservative vectorization threshold.  If the number
     of iterations is constant assume the cost check has been performed
     by our caller.  If the threshold makes all loops profitable that
     run at least the vectorization factor number of times checking
     is pointless, too.  */
  th = ((PARAM_VALUE (PARAM_MIN_VECT_LOOP_BOUND)
	 * LOOP_VINFO_VECT_FACTOR (loop_vinfo)) - 1);
  th = MAX (th, LOOP_VINFO_COST_MODEL_MIN_ITERS (loop_vinfo));
  if (th >= LOOP_VINFO_VECT_FACTOR (loop_vinfo) - 1
      && !LOOP_VINFO_NITERS_KNOWN_P (loop_vinfo))
    {
      if (dump_enabled_p ())
	dump_printf_loc (MSG_NOTE, vect_location,
			 "Profitability threshold is %d loop iterations.", th);
      check_profitability = true;
    }

  /* Peel the loop if there are data refs with unknown alignment.
     Only one data ref with unknown store is allowed.  */

  if (LOOP_PEELING_FOR_ALIGNMENT (loop_vinfo))
    {
      vect_do_peeling_for_alignment (loop_vinfo, th, check_profitability);
      check_profitability = false;
    }

  if (LOOP_REQUIRES_VERSIONING_FOR_ALIGNMENT (loop_vinfo)
      || LOOP_REQUIRES_VERSIONING_FOR_ALIAS (loop_vinfo))
    {
      vect_loop_versioning (loop_vinfo, th, check_profitability);
      check_profitability = false;
    }

  /* If the loop has a symbolic number of iterations 'n' (i.e. it's not a
     compile time constant), or it is a constant that doesn't divide by the
     vectorization factor, then an epilog loop needs to be created.
     We therefore duplicate the loop: the original loop will be vectorized,
     and will compute the first (n/VF) iterations.  The second copy of the loop
     will remain scalar and will compute the remaining (n%VF) iterations.
     (VF is the vectorization factor).  */

  if (!LOOP_VINFO_NITERS_KNOWN_P (loop_vinfo)
       || (LOOP_VINFO_NITERS_KNOWN_P (loop_vinfo)
	   && LOOP_VINFO_INT_NITERS (loop_vinfo) % vectorization_factor != 0)
       || LOOP_VINFO_PEELING_FOR_GAPS (loop_vinfo))
    vect_do_peeling_for_loop_bound (loop_vinfo, &ratio,
				    th, check_profitability);
  else
    ratio = build_int_cst (TREE_TYPE (LOOP_VINFO_NITERS (loop_vinfo)),
		LOOP_VINFO_INT_NITERS (loop_vinfo) / vectorization_factor);

  /* 1) Make sure the loop header has exactly two entries
     2) Make sure we have a preheader basic block.  */

  gcc_assert (EDGE_COUNT (loop->header->preds) == 2);

  split_edge (loop_preheader_edge (loop));

  /* FORNOW: the vectorizer supports only loops which body consist
     of one basic block (header + empty latch). When the vectorizer will
     support more involved loop forms, the order by which the BBs are
     traversed need to be reconsidered.  */

  for (i = 0; i < nbbs; i++)
    {
      basic_block bb = bbs[i];
      stmt_vec_info stmt_info;
      gimple phi;

      for (si = gsi_start_phis (bb); !gsi_end_p (si); gsi_next (&si))
        {
	  phi = gsi_stmt (si);
	  if (dump_enabled_p ())
	    {
	      dump_printf_loc (MSG_NOTE, vect_location,
                               "------>vectorizing phi: ");
	      dump_gimple_stmt (MSG_NOTE, TDF_SLIM, phi, 0);
	    }
	  stmt_info = vinfo_for_stmt (phi);
	  if (!stmt_info)
	    continue;

	  if (MAY_HAVE_DEBUG_STMTS && !STMT_VINFO_LIVE_P (stmt_info))
	    vect_loop_kill_debug_uses (loop, phi);

	  if (!STMT_VINFO_RELEVANT_P (stmt_info)
	      && !STMT_VINFO_LIVE_P (stmt_info))
	    continue;

	  if ((TYPE_VECTOR_SUBPARTS (STMT_VINFO_VECTYPE (stmt_info))
	        != (unsigned HOST_WIDE_INT) vectorization_factor)
	      && dump_enabled_p ())
	    dump_printf_loc (MSG_NOTE, vect_location, "multiple-types.");

	  if (STMT_VINFO_DEF_TYPE (stmt_info) == vect_induction_def)
	    {
	      if (dump_enabled_p ())
		dump_printf_loc (MSG_NOTE, vect_location, "transform phi.");
	      vect_transform_stmt (phi, NULL, NULL, NULL, NULL);
	    }
	}

      pattern_stmt = NULL;
      for (si = gsi_start_bb (bb); !gsi_end_p (si) || transform_pattern_stmt;)
	{
	  bool is_store;

          if (transform_pattern_stmt)
	    stmt = pattern_stmt;
          else
            stmt = gsi_stmt (si);

	  if (dump_enabled_p ())
	    {
	      dump_printf_loc (MSG_NOTE, vect_location,
			       "------>vectorizing statement: ");
	      dump_gimple_stmt (MSG_NOTE, TDF_SLIM, stmt, 0);
	    }

	  stmt_info = vinfo_for_stmt (stmt);

	  /* vector stmts created in the outer-loop during vectorization of
	     stmts in an inner-loop may not have a stmt_info, and do not
	     need to be vectorized.  */
	  if (!stmt_info)
	    {
	      gsi_next (&si);
	      continue;
	    }

	  if (MAY_HAVE_DEBUG_STMTS && !STMT_VINFO_LIVE_P (stmt_info))
	    vect_loop_kill_debug_uses (loop, stmt);

	  if (!STMT_VINFO_RELEVANT_P (stmt_info)
	      && !STMT_VINFO_LIVE_P (stmt_info))
            {
              if (STMT_VINFO_IN_PATTERN_P (stmt_info)
                  && (pattern_stmt = STMT_VINFO_RELATED_STMT (stmt_info))
                  && (STMT_VINFO_RELEVANT_P (vinfo_for_stmt (pattern_stmt))
                      || STMT_VINFO_LIVE_P (vinfo_for_stmt (pattern_stmt))))
                {
                  stmt = pattern_stmt;
                  stmt_info = vinfo_for_stmt (stmt);
                }
              else
	        {
   	          gsi_next (&si);
	          continue;
                }
	    }
          else if (STMT_VINFO_IN_PATTERN_P (stmt_info)
                   && (pattern_stmt = STMT_VINFO_RELATED_STMT (stmt_info))
                   && (STMT_VINFO_RELEVANT_P (vinfo_for_stmt (pattern_stmt))
                       || STMT_VINFO_LIVE_P (vinfo_for_stmt (pattern_stmt))))
            transform_pattern_stmt = true;

	  /* If pattern statement has def stmts, vectorize them too.  */
	  if (is_pattern_stmt_p (stmt_info))
	    {
	      if (pattern_def_seq == NULL)
		{
		  pattern_def_seq = STMT_VINFO_PATTERN_DEF_SEQ (stmt_info);
		  pattern_def_si = gsi_start (pattern_def_seq);
		}
	      else if (!gsi_end_p (pattern_def_si))
		gsi_next (&pattern_def_si);
	      if (pattern_def_seq != NULL)
		{
		  gimple pattern_def_stmt = NULL;
		  stmt_vec_info pattern_def_stmt_info = NULL;

		  while (!gsi_end_p (pattern_def_si))
		    {
		      pattern_def_stmt = gsi_stmt (pattern_def_si);
		      pattern_def_stmt_info
			= vinfo_for_stmt (pattern_def_stmt);
		      if (STMT_VINFO_RELEVANT_P (pattern_def_stmt_info)
			  || STMT_VINFO_LIVE_P (pattern_def_stmt_info))
			break;
		      gsi_next (&pattern_def_si);
		    }

		  if (!gsi_end_p (pattern_def_si))
		    {
		      if (dump_enabled_p ())
			{
			  dump_printf_loc (MSG_NOTE, vect_location,
					   "==> vectorizing pattern def "
					   "stmt: ");
			  dump_gimple_stmt (MSG_NOTE, TDF_SLIM,
					    pattern_def_stmt, 0);
			}

		      stmt = pattern_def_stmt;
		      stmt_info = pattern_def_stmt_info;
		    }
		  else
		    {
		      pattern_def_si = gsi_none ();
		      transform_pattern_stmt = false;
		    }
		}
	      else
		transform_pattern_stmt = false;
            }

	  gcc_assert (STMT_VINFO_VECTYPE (stmt_info));
	  nunits = (unsigned int) TYPE_VECTOR_SUBPARTS (
                                               STMT_VINFO_VECTYPE (stmt_info));
	  if (!STMT_SLP_TYPE (stmt_info)
	      && nunits != (unsigned int) vectorization_factor
              && dump_enabled_p ())
	    /* For SLP VF is set according to unrolling factor, and not to
	       vector size, hence for SLP this print is not valid.  */
            dump_printf_loc (MSG_NOTE, vect_location,
			     "multiple-types.");

	  /* SLP. Schedule all the SLP instances when the first SLP stmt is
	     reached.  */
	  if (STMT_SLP_TYPE (stmt_info))
	    {
	      if (!slp_scheduled)
		{
		  slp_scheduled = true;

		  if (dump_enabled_p ())
		    dump_printf_loc (MSG_NOTE, vect_location,
				     "=== scheduling SLP instances ===");

		  vect_schedule_slp (loop_vinfo, NULL);
		}

	      /* Hybrid SLP stmts must be vectorized in addition to SLP.  */
	      if (!vinfo_for_stmt (stmt) || PURE_SLP_STMT (stmt_info))
		{
		  if (!transform_pattern_stmt && gsi_end_p (pattern_def_si))
		    {
		      pattern_def_seq = NULL;
		      gsi_next (&si);
		    }
		  continue;
		}
	    }

	  /* -------- vectorize statement ------------ */
	  if (dump_enabled_p ())
	    dump_printf_loc (MSG_NOTE, vect_location, "transform statement.");

	  grouped_store = false;
	  is_store = vect_transform_stmt (stmt, &si, &grouped_store, NULL, NULL);
          if (is_store)
            {
	      if (STMT_VINFO_GROUPED_ACCESS (stmt_info))
		{
		  /* Interleaving. If IS_STORE is TRUE, the vectorization of the
		     interleaving chain was completed - free all the stores in
		     the chain.  */
		  gsi_next (&si);
		  vect_remove_stores (GROUP_FIRST_ELEMENT (stmt_info));
 		  continue;
		}
	      else
		{
		  /* Free the attached stmt_vec_info and remove the stmt.  */
		  gimple store = gsi_stmt (si);
		  free_stmt_vec_info (store);
		  unlink_stmt_vdef (store);
		  gsi_remove (&si, true);
		  release_defs (store);
		  continue;
		}
	    }

	  if (!transform_pattern_stmt && gsi_end_p (pattern_def_si))
	    {
	      pattern_def_seq = NULL;
	      gsi_next (&si);
	    }
	}		        /* stmts in BB */
    }				/* BBs in loop */

  slpeel_make_loop_iterate_ntimes (loop, ratio);

  /* Reduce loop iterations by the vectorization factor.  */
  scale_loop_profile (loop, RDIV (REG_BR_PROB_BASE , vectorization_factor),
		      expected_iterations / vectorization_factor);
  loop->nb_iterations_upper_bound
    = loop->nb_iterations_upper_bound.udiv (double_int::from_uhwi (vectorization_factor),
					    FLOOR_DIV_EXPR);
  if (LOOP_VINFO_PEELING_FOR_GAPS (loop_vinfo)
      && loop->nb_iterations_upper_bound != double_int_zero)
    loop->nb_iterations_upper_bound = loop->nb_iterations_upper_bound - double_int_one;
  if (loop->any_estimate)
    {
      loop->nb_iterations_estimate
        = loop->nb_iterations_estimate.udiv (double_int::from_uhwi (vectorization_factor),
					     FLOOR_DIV_EXPR);
       if (LOOP_VINFO_PEELING_FOR_GAPS (loop_vinfo)
	   && loop->nb_iterations_estimate != double_int_zero)
	 loop->nb_iterations_estimate = loop->nb_iterations_estimate - double_int_one;
    }

  /* The memory tags and pointers in vectorized statements need to
     have their SSA forms updated.  FIXME, why can't this be delayed
     until all the loops have been transformed?  */
  update_ssa (TODO_update_ssa);

  if (dump_enabled_p ())
    dump_printf_loc (MSG_OPTIMIZED_LOCATIONS, vect_location, "LOOP VECTORIZED.");
  if (loop->inner && dump_enabled_p ())
    dump_printf_loc (MSG_OPTIMIZED_LOCATIONS, vect_location,
		     "OUTER LOOP VECTORIZED.");
}<|MERGE_RESOLUTION|>--- conflicted
+++ resolved
@@ -807,7 +807,6 @@
 			   "Unknown def-use cycle pattern.");
     }
 
-<<<<<<< HEAD
   if (all_reductions_satisfied_p (loop->pragma_simd_index))
     set_OK_for_certain_clause (P_SIMD_REDUCTION, true,
 			       loop->pragma_simd_index);
@@ -815,10 +814,7 @@
     set_OK_for_certain_clause (P_SIMD_REDUCTION, false,
 			       loop->pragma_simd_index);
 
-  VEC_free (gimple, heap, worklist);
-=======
   worklist.release ();
->>>>>>> 43850f7a
 }
 
 
