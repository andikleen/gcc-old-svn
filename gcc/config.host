# GCC host-specific configuration file.
<<<<<<< HEAD
# Copyright 1997, 1998, 1999, 2000, 2001, 2002, 2003, 2006, 2007, 2008, 2009
# Free Software Foundation, Inc.
=======
# Copyright 1997, 1998, 1999, 2000, 2001, 2002, 2003, 2006, 2007, 2008, 2009,
# 2010 Free Software Foundation, Inc.
>>>>>>> b56a5220

#This file is part of GCC.

#GCC is free software; you can redistribute it and/or modify it under
#the terms of the GNU General Public License as published by the Free
#Software Foundation; either version 3, or (at your option) any later
#version.

#GCC is distributed in the hope that it will be useful, but WITHOUT
#ANY WARRANTY; without even the implied warranty of MERCHANTABILITY or
#FITNESS FOR A PARTICULAR PURPOSE.  See the GNU General Public License
#for more details.

#You should have received a copy of the GNU General Public License
#along with GCC; see the file COPYING3.  If not see
#<http://www.gnu.org/licenses/>.

# This is the GCC host-specific configuration file
# where a configuration type is mapped to different system-specific
# definitions and files.  This is invoked by the autoconf-generated
# configure script.  Putting it in a separate shell file lets us skip
# running autoconf when modifying host-specific information.

# This file switches on the shell variable ${host}.  As much of this as
# is reasonable should be replaced with autoconf tests in the future.

# This file sets the following shell variables for use by the
# autoconf-generated configure script:
#
#  host_xm_file         List of files to include when compiling for the
#                       host machine.
#
#  host_xm_defines      List of macros to define when compiling for the
#                       host machine.
#
#  host_xmake_file      List of host-specific makefile-fragments.
#
#  host_exeext          Set to the suffix, if the host machine requires
#                       executables to have a file name suffix.
#
#  host_extra_objs      List of extra host-dependent objects that should
#                       be linked into the compiler proper.
#
#  host_extra_gcc_objs  List of extra host-dependent objects that should
#                       be linked into the gcc driver.
#
#  out_host_hook_obj    An object file that provides the host hooks.
#
#  host_can_use_collect2 Set to yes normally; to no if the host cannot
#			link or otherwise use collect2
#
#  use_long_long_for_widest_fast_int Set this to 'yes' if 'long long'
#			(or '__int64') is wider than 'long' but still
#			efficeiently supported by the host hardware.
#			Only affects compile speed.  Default is 'no'.
#
#  host_lto_plugin_soname Set this to the name to which the LTO linker
#			plugin gets compiled on this host, if it is
#			different from the default "liblto_plugin.so".

# When setting any of these variables, check to see if a corresponding
# variable is present in config.build; if so, you will likely want to 
# set it in both places.

# Default settings.
host_xm_file=
host_xm_defines=
host_xmake_file=
host_exeext=
host_extra_objs=
host_extra_gcc_objs=
out_host_hook_obj=host-default.o
host_can_use_collect2=yes
use_long_long_for_widest_fast_int=no
host_lto_plugin_soname=liblto_plugin.so

# Unsupported hosts list.  Generally, only include hosts known to fail here,
# since we allow hosts not listed to be supported generically.
case ${host} in
   i[34567]86-sequent-sysv \
 | i[34567]86-sequent-sysv[123]* \
 | i[34567]86-go32-* \
 | i[34567]86-*-go32* \
 | vax-*-vms*)
    echo "*** Configuration for host ${host} not supported" 1>&2
    exit 1
    ;;
esac

# Common parts for widely ported systems.
case ${host} in
  *-darwin*)
    # Generic darwin host support.
    out_host_hook_obj=host-darwin.o
    host_xmake_file="${host_xmake_file} x-darwin"
    ;;
esac

case ${host} in
  alpha*-*-linux*)
    case ${target} in
      alpha*-*-linux*)
	host_extra_gcc_objs="driver-alpha.o"
	host_xmake_file="${host_xmake_file} alpha/x-alpha"
	;;
    esac
    ;;
  i[34567]86-*-* \
  | x86_64-*-* )
    case ${target} in
      i[34567]86-*-* \
      | x86_64-*-* )
	host_extra_gcc_objs="driver-i386.o"
	host_xmake_file="${host_xmake_file} i386/x-i386"
	;;
    esac
    ;;
  mips*-*-linux*)
    case ${target} in
      mips*-*-linux*)
	host_extra_gcc_objs="driver-native.o"
	host_xmake_file="${host_xmake_file} mips/x-native"
      ;;
    esac
    ;;
  rs6000-*-* \
  | powerpc*-*-* )
    case ${target} in
      rs6000-*-* \
      | powerpc*-*-* )
        host_extra_gcc_objs="driver-rs6000.o"
        host_xmake_file="${host_xmake_file} rs6000/x-rs6000"
        ;;
    esac
    case ${host} in
      *-*-linux* | *-*-freebsd*)
	if test "${GCC}:${ac_cv_sizeof_long}" = yes:4; then
	  # On powerpc*-*-linux* use -Wl,--relax to link cc1,
	  # if ld is new enough, otherwise force -O1 in CFLAGS.
	  host_ppc_relax_xmake_file=
	  host_ld_ver=`${CC} -Wl,--version 2>/dev/null | sed 1q`
	  if echo "$host_ld_ver" | grep GNU > /dev/null; then
	    host_ld_date=`echo $host_ld_ver \
			  | sed -n 's,^.*\([2-9][0-9][0-9][0-9]\)[-]*\([01][0-9]\)[-]*\([0-3][0-9]\).*$,\1\2\3,p'`
	    if test 0"$host_ld_date" -gt 20080806; then
	      host_ppc_relax_xmake_file=rs6000/x-linux-relax
	    fi
	  fi
	  if test -z "${host_ppc_relax_xmake_file}"; then
	    host_ppc_relax_xmake_file=x-cflags-O1
	  fi
	  host_xmake_file="${host_xmake_file} ${host_ppc_relax_xmake_file}"
	fi
	;;
    esac
    ;;
esac

# Machine-specific settings.
case ${host} in
  alpha64-dec-*vms*)
    host_xm_file="vms/xm-vms.h vms/xm-vms64.h"
    host_xmake_file=vms/x-vms
    host_exeext=.exe
    host_can_use_collect2=no
    prefix=/gnu
    local_prefix=/gnu/local
    ;;
  alpha*-dec-*vms*)
    host_xm_file="vms/xm-vms.h"
    host_xmake_file=vms/x-vms
    host_exeext=.exe
    host_can_use_collect2=no
    prefix=/gnu
    local_prefix=/gnu/local
    ;;
  hppa1.0-*-hpux10* | hppa1.1-*-hpux10* | hppa2*-*-hpux10*)
    out_host_hook_obj=host-hpux.o
    host_xmake_file="${host_xmake_file} x-hpux"
    ;;
  hppa1.0-*-hpux11* | hppa1.1-*-hpux11* | hppa2*-*-hpux11* | \
  hppa*64*-*-hpux11*)
    out_host_hook_obj=host-hpux.o
    host_xmake_file="${host_xmake_file} x-hpux"
    ;;
  hppa*-*-linux*)
    out_host_hook_obj=host-hpux.o
    host_xmake_file="${host_xmake_file} x-hpux"
    ;;
  i370-*-opened* | i370-*-mvs* ) # IBM 360/370/390 Architecture
    host_xm_defines='FATAL_EXIT_CODE=12'
    ;;
  i[34567]86-*-solaris2*)
    out_host_hook_obj=host-solaris.o
    host_xmake_file="${host_xmake_file} x-solaris"
    ;;
  i[34567]86-pc-msdosdjgpp*)
    host_xm_file=i386/xm-djgpp.h
    host_exeext=.exe
    # Shorten $target_noncanonical for 8.3 filename conventions.
    case ${target} in
      *pc-msdosdjgpp*)
        target_noncanonical=djgpp
        ;;
    esac
    ;;
  i[34567]86-*-pe | i[34567]86-*-cygwin*)
    host_xm_file=i386/xm-cygwin.h
    out_host_hook_obj=host-cygwin.o
    host_xmake_file="${host_xmake_file} i386/x-cygwin"
    host_exeext=.exe
    host_lto_plugin_soname=cyglto_plugin-0.dll
    ;;
  i[34567]86-*-mingw32*)
    host_xm_file=i386/xm-mingw32.h
    host_xmake_file="${host_xmake_file} i386/x-mingw32"
    host_exeext=.exe
    out_host_hook_obj=host-mingw32.o
    host_lto_plugin_soname=liblto_plugin-0.dll
    ;;
<<<<<<< HEAD
  i[34567]86-*-mingw32*)
    host_xm_file=i386/xm-mingw32.h
    host_xmake_file="${host_xmake_file} i386/x-mingw32"
    host_exeext=.exe
    out_host_hook_obj=host-mingw32.o
    ;;
=======
>>>>>>> b56a5220
  x86_64-*-mingw*)
    use_long_long_for_widest_fast_int=yes
    host_xm_file=i386/xm-mingw32.h
    host_xmake_file="${host_xmake_file} i386/x-mingw32"
    host_exeext=.exe
    out_host_hook_obj=host-mingw32.o
    host_lto_plugin_soname=liblto_plugin-0.dll
    ;;
  i[34567]86-*-uwin*)
    echo "*** UWIN may not be used as a host platform because"
    echo "*** linking with posix.dll is not allowed by the GNU GPL."
    exit 1
    ;;
  i[34567]86-*-darwin* | x86_64-*-darwin*)
    out_host_hook_obj="${out_host_hook_obj} host-i386-darwin.o"
    host_xmake_file="${host_xmake_file} i386/x-darwin"
    ;;
  ia64-hp-*vms*)
    host_xm_file="vms/xm-vms.h vms/xm-vms64.h"
    host_xmake_file=vms/x-vms
    host_exeext=.exe
    host_can_use_collect2=no
    prefix=/gnu
    local_prefix=/gnu/local
    ;;
  powerpc-*-beos*)
    host_can_use_collect2=no
    ;;
  powerpc-*-darwin*)
    out_host_hook_obj="${out_host_hook_obj} host-ppc-darwin.o"
    host_xmake_file="${host_xmake_file} rs6000/x-darwin"
    ;;
  powerpc64-*-darwin*)
    out_host_hook_obj="${out_host_hook_obj} host-ppc64-darwin.o"
    host_xmake_file="${host_xmake_file} rs6000/x-darwin64"
    ;;
  rs6000-ibm-aix* | powerpc-ibm-aix*)
    host_xmake_file="${host_xmake_file} rs6000/x-aix"
    ;;
  *-*-solaris2*)
    out_host_hook_obj=host-solaris.o
    host_xmake_file="${host_xmake_file} x-solaris"
    ;;
  *-*-linux*)
    out_host_hook_obj=host-linux.o
    host_xmake_file="${host_xmake_file} x-linux"
    ;;
  ia64-*-hpux*)
    use_long_long_for_widest_fast_int=yes
    out_host_hook_obj=host-hpux.o
    host_xmake_file="${host_xmake_file} x-hpux"
    ;;
esac<|MERGE_RESOLUTION|>--- conflicted
+++ resolved
@@ -1,11 +1,6 @@
 # GCC host-specific configuration file.
-<<<<<<< HEAD
-# Copyright 1997, 1998, 1999, 2000, 2001, 2002, 2003, 2006, 2007, 2008, 2009
-# Free Software Foundation, Inc.
-=======
 # Copyright 1997, 1998, 1999, 2000, 2001, 2002, 2003, 2006, 2007, 2008, 2009,
 # 2010 Free Software Foundation, Inc.
->>>>>>> b56a5220
 
 #This file is part of GCC.
 
@@ -226,15 +221,6 @@
     out_host_hook_obj=host-mingw32.o
     host_lto_plugin_soname=liblto_plugin-0.dll
     ;;
-<<<<<<< HEAD
-  i[34567]86-*-mingw32*)
-    host_xm_file=i386/xm-mingw32.h
-    host_xmake_file="${host_xmake_file} i386/x-mingw32"
-    host_exeext=.exe
-    out_host_hook_obj=host-mingw32.o
-    ;;
-=======
->>>>>>> b56a5220
   x86_64-*-mingw*)
     use_long_long_for_widest_fast_int=yes
     host_xm_file=i386/xm-mingw32.h
