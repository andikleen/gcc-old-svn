--- conflicted
+++ resolved
@@ -1823,13 +1823,8 @@
 	{
 	  int sig = WTERMSIG (status);
 	  error ("%s terminated with signal %d [%s]%s",
-<<<<<<< HEAD
-		 prog, sig, strsignal(sig),
-		 WCOREDUMP(status) ? ", core dumped" : "");
-=======
 		 prog, sig, strsignal (sig),
 		 WCOREDUMP (status) ? ", core dumped" : "");
->>>>>>> 4d0aec87
 	  exit (FATAL_EXIT_CODE);
 	}
 
