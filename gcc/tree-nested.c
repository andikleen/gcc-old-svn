--- conflicted
+++ resolved
@@ -1981,11 +1981,7 @@
 	save_local_var_chain = info->new_local_var_chain;
 	info->new_local_var_chain = NULL;
         walk_body (convert_tramp_reference_stmt, convert_tramp_reference_op,
-<<<<<<< HEAD
-		   info, gimple_omp_body (stmt));
-=======
 		   info, gimple_omp_body_ptr (stmt));
->>>>>>> 747e4b8f
 	if (info->new_local_var_chain)
 	  declare_vars (info->new_local_var_chain,
 			gimple_seq_first_stmt (gimple_omp_body (stmt)),
