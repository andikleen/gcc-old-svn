--- conflicted
+++ resolved
@@ -70,9 +70,6 @@
 
 struct alloc_zone rtl_zone;
 struct alloc_zone tree_zone;
-<<<<<<< HEAD
-struct alloc_zone tree_id_zone;
-=======
 struct alloc_zone tree_id_zone;
 
 #if defined (GGC_ZONE) && !defined (GENERATOR_FILE)
@@ -92,5 +89,4 @@
     return xcalloc (size, 1);
 }
 
-#endif
->>>>>>> b56a5220
+#endif