------------------------------------------------------------------------------
--                                                                          --
--                         GNAT COMPILER COMPONENTS                         --
--                                                                          --
--                             E X P _ U T I L                              --
--                                                                          --
--                                 B o d y                                  --
--                                                                          --
<<<<<<< HEAD
--          Copyright (C) 1992-2009, Free Software Foundation, Inc.         --
=======
--          Copyright (C) 1992-2010, Free Software Foundation, Inc.         --
>>>>>>> b56a5220
--                                                                          --
-- GNAT is free software;  you can  redistribute it  and/or modify it under --
-- terms of the  GNU General Public License as published  by the Free Soft- --
-- ware  Foundation;  either version 3,  or (at your option) any later ver- --
-- sion.  GNAT is distributed in the hope that it will be useful, but WITH- --
-- OUT ANY WARRANTY;  without even the  implied warranty of MERCHANTABILITY --
-- or FITNESS FOR A PARTICULAR PURPOSE.  See the GNU General Public License --
-- for  more details.  You should have  received  a copy of the GNU General --
-- Public License  distributed with GNAT; see file COPYING3.  If not, go to --
-- http://www.gnu.org/licenses for a complete copy of the license.          --
--                                                                          --
-- GNAT was originally developed  by the GNAT team at  New York University. --
-- Extensive contributions were provided by Ada Core Technologies Inc.      --
--                                                                          --
------------------------------------------------------------------------------

with Atree;    use Atree;
with Casing;   use Casing;
with Checks;   use Checks;
with Debug;    use Debug;
with Einfo;    use Einfo;
with Elists;   use Elists;
with Errout;   use Errout;
with Exp_Aggr; use Exp_Aggr;
with Exp_Ch6;  use Exp_Ch6;
with Exp_Ch7;  use Exp_Ch7;
with Inline;   use Inline;
with Itypes;   use Itypes;
with Lib;      use Lib;
with Nlists;   use Nlists;
with Nmake;    use Nmake;
with Opt;      use Opt;
with Restrict; use Restrict;
with Rident;   use Rident;
with Sem;      use Sem;
with Sem_Aux;  use Sem_Aux;
with Sem_Ch8;  use Sem_Ch8;
with Sem_SCIL; use Sem_SCIL;
with Sem_Eval; use Sem_Eval;
with Sem_Prag; use Sem_Prag;
with Sem_Res;  use Sem_Res;
with Sem_Type; use Sem_Type;
with Sem_Util; use Sem_Util;
with Snames;   use Snames;
with Stand;    use Stand;
with Stringt;  use Stringt;
with Targparm; use Targparm;
with Tbuild;   use Tbuild;
with Ttypes;   use Ttypes;
with Uintp;    use Uintp;
with Urealp;   use Urealp;
with Validsw;  use Validsw;

package body Exp_Util is

   -----------------------
   -- Local Subprograms --
   -----------------------

   function Build_Task_Array_Image
     (Loc    : Source_Ptr;
      Id_Ref : Node_Id;
      A_Type : Entity_Id;
      Dyn    : Boolean := False) return Node_Id;
   --  Build function to generate the image string for a task that is an
   --  array component, concatenating the images of each index. To avoid
   --  storage leaks, the string is built with successive slice assignments.
   --  The flag Dyn indicates whether this is called for the initialization
   --  procedure of an array of tasks, or for the name of a dynamically
   --  created task that is assigned to an indexed component.

   function Build_Task_Image_Function
     (Loc   : Source_Ptr;
      Decls : List_Id;
      Stats : List_Id;
      Res   : Entity_Id) return Node_Id;
   --  Common processing for Task_Array_Image and Task_Record_Image.
   --  Build function body that computes image.

   procedure Build_Task_Image_Prefix
      (Loc    : Source_Ptr;
       Len    : out Entity_Id;
       Res    : out Entity_Id;
       Pos    : out Entity_Id;
       Prefix : Entity_Id;
       Sum    : Node_Id;
       Decls  : List_Id;
       Stats  : List_Id);
   --  Common processing for Task_Array_Image and Task_Record_Image.
   --  Create local variables and assign prefix of name to result string.

   function Build_Task_Record_Image
     (Loc    : Source_Ptr;
      Id_Ref : Node_Id;
      Dyn    : Boolean := False) return Node_Id;
   --  Build function to generate the image string for a task that is a
   --  record component. Concatenate name of variable with that of selector.
   --  The flag Dyn indicates whether this is called for the initialization
   --  procedure of record with task components, or for a dynamically
   --  created task that is assigned to a selected component.

   function Make_CW_Equivalent_Type
     (T : Entity_Id;
      E : Node_Id) return Entity_Id;
   --  T is a class-wide type entity, E is the initial expression node that
   --  constrains T in case such as: " X: T := E" or "new T'(E)"
   --  This function returns the entity of the Equivalent type and inserts
   --  on the fly the necessary declaration such as:
   --
   --    type anon is record
   --       _parent : Root_Type (T); constrained with E discriminants (if any)
   --       Extension : String (1 .. expr to match size of E);
   --    end record;
   --
   --  This record is compatible with any object of the class of T thanks
   --  to the first field and has the same size as E thanks to the second.

   function Make_Literal_Range
     (Loc         : Source_Ptr;
      Literal_Typ : Entity_Id) return Node_Id;
   --  Produce a Range node whose bounds are:
   --    Low_Bound (Literal_Type) ..
   --        Low_Bound (Literal_Type) + (Length (Literal_Typ) - 1)
   --  this is used for expanding declarations like X : String := "sdfgdfg";
   --
   --  If the index type of the target array is not integer, we generate:
   --     Low_Bound (Literal_Type) ..
   --        Literal_Type'Val
   --          (Literal_Type'Pos (Low_Bound (Literal_Type))
   --             + (Length (Literal_Typ) -1))

   function Make_Non_Empty_Check
     (Loc : Source_Ptr;
      N   : Node_Id) return Node_Id;
   --  Produce a boolean expression checking that the unidimensional array
   --  node N is not empty.

   function New_Class_Wide_Subtype
     (CW_Typ : Entity_Id;
      N      : Node_Id) return Entity_Id;
   --  Create an implicit subtype of CW_Typ attached to node N

   ----------------------
   -- Adjust_Condition --
   ----------------------

   procedure Adjust_Condition (N : Node_Id) is
   begin
      if No (N) then
         return;
      end if;

      declare
         Loc : constant Source_Ptr := Sloc (N);
         T   : constant Entity_Id  := Etype (N);
         Ti  : Entity_Id;

      begin
         --  For now, we simply ignore a call where the argument has no
         --  type (probably case of unanalyzed condition), or has a type
         --  that is not Boolean. This is because this is a pretty marginal
         --  piece of functionality, and violations of these rules are
         --  likely to be truly marginal (how much code uses Fortran Logical
         --  as the barrier to a protected entry?) and we do not want to
         --  blow up existing programs. We can change this to an assertion
         --  after 3.12a is released ???

         if No (T) or else not Is_Boolean_Type (T) then
            return;
         end if;

         --  Apply validity checking if needed

         if Validity_Checks_On and Validity_Check_Tests then
            Ensure_Valid (N);
         end if;

         --  Immediate return if standard boolean, the most common case,
         --  where nothing needs to be done.

         if Base_Type (T) = Standard_Boolean then
            return;
         end if;

         --  Case of zero/non-zero semantics or non-standard enumeration
         --  representation. In each case, we rewrite the node as:

         --      ityp!(N) /= False'Enum_Rep

         --  where ityp is an integer type with large enough size to hold
         --  any value of type T.

         if Nonzero_Is_True (T) or else Has_Non_Standard_Rep (T) then
            if Esize (T) <= Esize (Standard_Integer) then
               Ti := Standard_Integer;
            else
               Ti := Standard_Long_Long_Integer;
            end if;

            Rewrite (N,
              Make_Op_Ne (Loc,
                Left_Opnd  => Unchecked_Convert_To (Ti, N),
                Right_Opnd =>
                  Make_Attribute_Reference (Loc,
                    Attribute_Name => Name_Enum_Rep,
                    Prefix         =>
                      New_Occurrence_Of (First_Literal (T), Loc))));
            Analyze_And_Resolve (N, Standard_Boolean);

         else
            Rewrite (N, Convert_To (Standard_Boolean, N));
            Analyze_And_Resolve (N, Standard_Boolean);
         end if;
      end;
   end Adjust_Condition;

   ------------------------
   -- Adjust_Result_Type --
   ------------------------

   procedure Adjust_Result_Type (N : Node_Id; T : Entity_Id) is
   begin
      --  Ignore call if current type is not Standard.Boolean

      if Etype (N) /= Standard_Boolean then
         return;
      end if;

      --  If result is already of correct type, nothing to do. Note that
      --  this will get the most common case where everything has a type
      --  of Standard.Boolean.

      if Base_Type (T) = Standard_Boolean then
         return;

      else
         declare
            KP : constant Node_Kind := Nkind (Parent (N));

         begin
            --  If result is to be used as a Condition in the syntax, no need
            --  to convert it back, since if it was changed to Standard.Boolean
            --  using Adjust_Condition, that is just fine for this usage.

            if KP in N_Raise_xxx_Error or else KP in N_Has_Condition then
               return;

            --  If result is an operand of another logical operation, no need
            --  to reset its type, since Standard.Boolean is just fine, and
            --  such operations always do Adjust_Condition on their operands.

            elsif     KP in N_Op_Boolean
              or else KP in N_Short_Circuit
              or else KP = N_Op_Not
            then
               return;

            --  Otherwise we perform a conversion from the current type,
            --  which must be Standard.Boolean, to the desired type.

            else
               Set_Analyzed (N);
               Rewrite (N, Convert_To (T, N));
               Analyze_And_Resolve (N, T);
            end if;
         end;
      end if;
   end Adjust_Result_Type;

   --------------------------
   -- Append_Freeze_Action --
   --------------------------

   procedure Append_Freeze_Action (T : Entity_Id; N : Node_Id) is
      Fnode : Node_Id;

   begin
      Ensure_Freeze_Node (T);
      Fnode := Freeze_Node (T);

      if No (Actions (Fnode)) then
         Set_Actions (Fnode, New_List);
      end if;

      Append (N, Actions (Fnode));
   end Append_Freeze_Action;

   ---------------------------
   -- Append_Freeze_Actions --
   ---------------------------

   procedure Append_Freeze_Actions (T : Entity_Id; L : List_Id) is
      Fnode : constant Node_Id := Freeze_Node (T);

   begin
      if No (L) then
         return;

      else
         if No (Actions (Fnode)) then
            Set_Actions (Fnode, L);
         else
            Append_List (L, Actions (Fnode));
         end if;
      end if;
   end Append_Freeze_Actions;

   ------------------------
   -- Build_Runtime_Call --
   ------------------------

   function Build_Runtime_Call (Loc : Source_Ptr; RE : RE_Id) return Node_Id is
   begin
      --  If entity is not available, we can skip making the call (this avoids
      --  junk duplicated error messages in a number of cases).

      if not RTE_Available (RE) then
         return Make_Null_Statement (Loc);
      else
         return
           Make_Procedure_Call_Statement (Loc,
             Name => New_Reference_To (RTE (RE), Loc));
      end if;
   end Build_Runtime_Call;

   ----------------------------
   -- Build_Task_Array_Image --
   ----------------------------

   --  This function generates the body for a function that constructs the
   --  image string for a task that is an array component. The function is
   --  local to the init proc for the array type, and is called for each one
   --  of the components. The constructed image has the form of an indexed
   --  component, whose prefix is the outer variable of the array type.
   --  The n-dimensional array type has known indexes Index, Index2...
   --  Id_Ref is an indexed component form created by the enclosing init proc.
   --  Its successive indexes are Val1, Val2, ... which are the loop variables
   --  in the loops that call the individual task init proc on each component.

   --  The generated function has the following structure:

   --  function F return String is
   --     Pref : string renames Task_Name;
   --     T1   : String := Index1'Image (Val1);
   --     ...
   --     Tn   : String := indexn'image (Valn);
   --     Len  : Integer := T1'Length + ... + Tn'Length + n + 1;
   --     --  Len includes commas and the end parentheses.
   --     Res  : String (1..Len);
   --     Pos  : Integer := Pref'Length;
   --
   --  begin
   --     Res (1 .. Pos) := Pref;
   --     Pos := Pos + 1;
   --     Res (Pos)    := '(';
   --     Pos := Pos + 1;
   --     Res (Pos .. Pos + T1'Length - 1) := T1;
   --     Pos := Pos + T1'Length;
   --     Res (Pos) := '.';
   --     Pos := Pos + 1;
   --     ...
   --     Res (Pos .. Pos + Tn'Length - 1) := Tn;
   --     Res (Len) := ')';
   --
   --     return Res;
   --  end F;
   --
   --  Needless to say, multidimensional arrays of tasks are rare enough
   --  that the bulkiness of this code is not really a concern.

   function Build_Task_Array_Image
     (Loc    : Source_Ptr;
      Id_Ref : Node_Id;
      A_Type : Entity_Id;
      Dyn    : Boolean := False) return Node_Id
   is
      Dims : constant Nat := Number_Dimensions (A_Type);
      --  Number of dimensions for array of tasks

      Temps : array (1 .. Dims) of Entity_Id;
      --  Array of temporaries to hold string for each index

      Indx : Node_Id;
      --  Index expression

      Len : Entity_Id;
      --  Total length of generated name

      Pos : Entity_Id;
      --  Running index for substring assignments

      Pref : constant Entity_Id := Make_Temporary (Loc, 'P');
      --  Name of enclosing variable, prefix of resulting name

      Res : Entity_Id;
      --  String to hold result

      Val : Node_Id;
      --  Value of successive indexes

      Sum : Node_Id;
      --  Expression to compute total size of string

      T : Entity_Id;
      --  Entity for name at one index position

      Decls : constant List_Id := New_List;
      Stats : constant List_Id := New_List;

   begin
      --  For a dynamic task, the name comes from the target variable.
      --  For a static one it is a formal of the enclosing init proc.

      if Dyn then
         Get_Name_String (Chars (Entity (Prefix (Id_Ref))));
         Append_To (Decls,
           Make_Object_Declaration (Loc,
             Defining_Identifier => Pref,
             Object_Definition => New_Occurrence_Of (Standard_String, Loc),
             Expression =>
               Make_String_Literal (Loc,
                 Strval => String_From_Name_Buffer)));

      else
         Append_To (Decls,
           Make_Object_Renaming_Declaration (Loc,
             Defining_Identifier => Pref,
             Subtype_Mark        => New_Occurrence_Of (Standard_String, Loc),
             Name                => Make_Identifier (Loc, Name_uTask_Name)));
      end if;

      Indx := First_Index (A_Type);
      Val  := First (Expressions (Id_Ref));

      for J in 1 .. Dims loop
         T := Make_Temporary (Loc, 'T');
         Temps (J) := T;

         Append_To (Decls,
            Make_Object_Declaration (Loc,
               Defining_Identifier => T,
               Object_Definition => New_Occurrence_Of (Standard_String, Loc),
               Expression =>
                 Make_Attribute_Reference (Loc,
                   Attribute_Name => Name_Image,
                   Prefix         => New_Occurrence_Of (Etype (Indx), Loc),
                   Expressions    => New_List (New_Copy_Tree (Val)))));

         Next_Index (Indx);
         Next (Val);
      end loop;

      Sum := Make_Integer_Literal (Loc, Dims + 1);

      Sum :=
        Make_Op_Add (Loc,
          Left_Opnd => Sum,
          Right_Opnd =>
           Make_Attribute_Reference (Loc,
             Attribute_Name => Name_Length,
             Prefix =>
               New_Occurrence_Of (Pref, Loc),
             Expressions => New_List (Make_Integer_Literal (Loc, 1))));

      for J in 1 .. Dims loop
         Sum :=
            Make_Op_Add (Loc,
             Left_Opnd => Sum,
             Right_Opnd =>
              Make_Attribute_Reference (Loc,
                Attribute_Name => Name_Length,
                Prefix =>
                  New_Occurrence_Of (Temps (J), Loc),
                Expressions => New_List (Make_Integer_Literal (Loc, 1))));
      end loop;

      Build_Task_Image_Prefix (Loc, Len, Res, Pos, Pref, Sum, Decls, Stats);

      Set_Character_Literal_Name (Char_Code (Character'Pos ('(')));

      Append_To (Stats,
         Make_Assignment_Statement (Loc,
           Name => Make_Indexed_Component (Loc,
              Prefix => New_Occurrence_Of (Res, Loc),
              Expressions => New_List (New_Occurrence_Of (Pos, Loc))),
           Expression =>
             Make_Character_Literal (Loc,
               Chars => Name_Find,
               Char_Literal_Value =>
                 UI_From_Int (Character'Pos ('(')))));

      Append_To (Stats,
         Make_Assignment_Statement (Loc,
            Name => New_Occurrence_Of (Pos, Loc),
            Expression =>
              Make_Op_Add (Loc,
                Left_Opnd => New_Occurrence_Of (Pos, Loc),
                Right_Opnd => Make_Integer_Literal (Loc, 1))));

      for J in 1 .. Dims loop

         Append_To (Stats,
            Make_Assignment_Statement (Loc,
              Name => Make_Slice (Loc,
                 Prefix => New_Occurrence_Of (Res, Loc),
                 Discrete_Range  =>
                   Make_Range (Loc,
                      Low_Bound => New_Occurrence_Of  (Pos, Loc),
                      High_Bound => Make_Op_Subtract (Loc,
                        Left_Opnd =>
                          Make_Op_Add (Loc,
                            Left_Opnd => New_Occurrence_Of (Pos, Loc),
                            Right_Opnd =>
                              Make_Attribute_Reference (Loc,
                                Attribute_Name => Name_Length,
                                Prefix =>
                                  New_Occurrence_Of (Temps (J), Loc),
                                Expressions =>
                                  New_List (Make_Integer_Literal (Loc, 1)))),
                         Right_Opnd => Make_Integer_Literal (Loc, 1)))),

              Expression => New_Occurrence_Of (Temps (J), Loc)));

         if J < Dims then
            Append_To (Stats,
               Make_Assignment_Statement (Loc,
                  Name => New_Occurrence_Of (Pos, Loc),
                  Expression =>
                    Make_Op_Add (Loc,
                      Left_Opnd => New_Occurrence_Of (Pos, Loc),
                      Right_Opnd =>
                        Make_Attribute_Reference (Loc,
                          Attribute_Name => Name_Length,
                            Prefix => New_Occurrence_Of (Temps (J), Loc),
                            Expressions =>
                              New_List (Make_Integer_Literal (Loc, 1))))));

            Set_Character_Literal_Name (Char_Code (Character'Pos (',')));

            Append_To (Stats,
               Make_Assignment_Statement (Loc,
                 Name => Make_Indexed_Component (Loc,
                    Prefix => New_Occurrence_Of (Res, Loc),
                    Expressions => New_List (New_Occurrence_Of (Pos, Loc))),
                 Expression =>
                   Make_Character_Literal (Loc,
                     Chars => Name_Find,
                     Char_Literal_Value =>
                       UI_From_Int (Character'Pos (',')))));

            Append_To (Stats,
              Make_Assignment_Statement (Loc,
                Name => New_Occurrence_Of (Pos, Loc),
                  Expression =>
                    Make_Op_Add (Loc,
                      Left_Opnd => New_Occurrence_Of (Pos, Loc),
                      Right_Opnd => Make_Integer_Literal (Loc, 1))));
         end if;
      end loop;

      Set_Character_Literal_Name (Char_Code (Character'Pos (')')));

      Append_To (Stats,
         Make_Assignment_Statement (Loc,
           Name => Make_Indexed_Component (Loc,
              Prefix => New_Occurrence_Of (Res, Loc),
              Expressions => New_List (New_Occurrence_Of (Len, Loc))),
           Expression =>
             Make_Character_Literal (Loc,
               Chars => Name_Find,
               Char_Literal_Value =>
                 UI_From_Int (Character'Pos (')')))));
      return Build_Task_Image_Function (Loc, Decls, Stats, Res);
   end Build_Task_Array_Image;

   ----------------------------
   -- Build_Task_Image_Decls --
   ----------------------------

   function Build_Task_Image_Decls
     (Loc          : Source_Ptr;
      Id_Ref       : Node_Id;
      A_Type       : Entity_Id;
      In_Init_Proc : Boolean := False) return List_Id
   is
      Decls  : constant List_Id   := New_List;
      T_Id   : Entity_Id := Empty;
      Decl   : Node_Id;
      Expr   : Node_Id   := Empty;
      Fun    : Node_Id   := Empty;
      Is_Dyn : constant Boolean :=
                 Nkind (Parent (Id_Ref)) = N_Assignment_Statement
                   and then
                 Nkind (Expression (Parent (Id_Ref))) = N_Allocator;

   begin
      --  If Discard_Names or No_Implicit_Heap_Allocations are in effect,
      --  generate a dummy declaration only.

      if Restriction_Active (No_Implicit_Heap_Allocations)
        or else Global_Discard_Names
      then
         T_Id := Make_Temporary (Loc, 'J');
         Name_Len := 0;

         return
           New_List (
             Make_Object_Declaration (Loc,
               Defining_Identifier => T_Id,
               Object_Definition => New_Occurrence_Of (Standard_String, Loc),
               Expression =>
                 Make_String_Literal (Loc,
                   Strval => String_From_Name_Buffer)));

      else
         if Nkind (Id_Ref) = N_Identifier
           or else Nkind (Id_Ref) = N_Defining_Identifier
         then
            --  For a simple variable, the image of the task is built from
            --  the name of the variable. To avoid possible conflict with
            --  the anonymous type created for a single protected object,
            --  add a numeric suffix.

            T_Id :=
              Make_Defining_Identifier (Loc,
                New_External_Name (Chars (Id_Ref), 'T', 1));

            Get_Name_String (Chars (Id_Ref));

            Expr :=
              Make_String_Literal (Loc,
                Strval => String_From_Name_Buffer);

         elsif Nkind (Id_Ref) = N_Selected_Component then
            T_Id :=
              Make_Defining_Identifier (Loc,
                New_External_Name (Chars (Selector_Name (Id_Ref)), 'T'));
            Fun := Build_Task_Record_Image (Loc, Id_Ref, Is_Dyn);

         elsif Nkind (Id_Ref) = N_Indexed_Component then
            T_Id :=
              Make_Defining_Identifier (Loc,
                New_External_Name (Chars (A_Type), 'N'));

            Fun := Build_Task_Array_Image (Loc, Id_Ref, A_Type, Is_Dyn);
         end if;
      end if;

      if Present (Fun) then
         Append (Fun, Decls);
         Expr := Make_Function_Call (Loc,
           Name => New_Occurrence_Of (Defining_Entity (Fun), Loc));

         if not In_Init_Proc and then VM_Target = No_VM then
            Set_Uses_Sec_Stack (Defining_Entity (Fun));
         end if;
      end if;

      Decl := Make_Object_Declaration (Loc,
        Defining_Identifier => T_Id,
        Object_Definition   => New_Occurrence_Of (Standard_String, Loc),
        Constant_Present    => True,
        Expression          => Expr);

      Append (Decl, Decls);
      return Decls;
   end Build_Task_Image_Decls;

   -------------------------------
   -- Build_Task_Image_Function --
   -------------------------------

   function Build_Task_Image_Function
     (Loc   : Source_Ptr;
      Decls : List_Id;
      Stats : List_Id;
      Res   : Entity_Id) return Node_Id
   is
      Spec : Node_Id;

   begin
      Append_To (Stats,
        Make_Simple_Return_Statement (Loc,
          Expression => New_Occurrence_Of (Res, Loc)));

      Spec := Make_Function_Specification (Loc,
        Defining_Unit_Name => Make_Temporary (Loc, 'F'),
        Result_Definition  => New_Occurrence_Of (Standard_String, Loc));

      --  Calls to 'Image use the secondary stack, which must be cleaned
      --  up after the task name is built.

      return Make_Subprogram_Body (Loc,
         Specification => Spec,
         Declarations => Decls,
         Handled_Statement_Sequence =>
           Make_Handled_Sequence_Of_Statements (Loc, Statements => Stats));
   end Build_Task_Image_Function;

   -----------------------------
   -- Build_Task_Image_Prefix --
   -----------------------------

   procedure Build_Task_Image_Prefix
      (Loc    : Source_Ptr;
       Len    : out Entity_Id;
       Res    : out Entity_Id;
       Pos    : out Entity_Id;
       Prefix : Entity_Id;
       Sum    : Node_Id;
       Decls  : List_Id;
       Stats  : List_Id)
   is
   begin
      Len := Make_Temporary (Loc, 'L', Sum);

      Append_To (Decls,
        Make_Object_Declaration (Loc,
          Defining_Identifier => Len,
          Object_Definition   => New_Occurrence_Of (Standard_Integer, Loc),
          Expression          => Sum));

      Res := Make_Temporary (Loc, 'R');

      Append_To (Decls,
         Make_Object_Declaration (Loc,
            Defining_Identifier => Res,
            Object_Definition =>
               Make_Subtype_Indication (Loc,
                  Subtype_Mark => New_Occurrence_Of (Standard_String, Loc),
               Constraint =>
                 Make_Index_Or_Discriminant_Constraint (Loc,
                   Constraints =>
                     New_List (
                       Make_Range (Loc,
                         Low_Bound => Make_Integer_Literal (Loc, 1),
                         High_Bound => New_Occurrence_Of (Len, Loc)))))));

      Pos := Make_Temporary (Loc, 'P');

      Append_To (Decls,
         Make_Object_Declaration (Loc,
            Defining_Identifier => Pos,
            Object_Definition   => New_Occurrence_Of (Standard_Integer, Loc)));

      --  Pos := Prefix'Length;

      Append_To (Stats,
         Make_Assignment_Statement (Loc,
            Name => New_Occurrence_Of (Pos, Loc),
            Expression =>
              Make_Attribute_Reference (Loc,
                Attribute_Name => Name_Length,
                Prefix         => New_Occurrence_Of (Prefix, Loc),
                Expressions    => New_List (Make_Integer_Literal (Loc, 1)))));

      --  Res (1 .. Pos) := Prefix;

      Append_To (Stats,
        Make_Assignment_Statement (Loc,
          Name =>
            Make_Slice (Loc,
              Prefix          => New_Occurrence_Of (Res, Loc),
              Discrete_Range  =>
                Make_Range (Loc,
                   Low_Bound  => Make_Integer_Literal (Loc, 1),
                   High_Bound => New_Occurrence_Of (Pos, Loc))),

          Expression => New_Occurrence_Of (Prefix, Loc)));

      Append_To (Stats,
         Make_Assignment_Statement (Loc,
            Name       => New_Occurrence_Of (Pos, Loc),
            Expression =>
              Make_Op_Add (Loc,
                Left_Opnd  => New_Occurrence_Of (Pos, Loc),
                Right_Opnd => Make_Integer_Literal (Loc, 1))));
   end Build_Task_Image_Prefix;

   -----------------------------
   -- Build_Task_Record_Image --
   -----------------------------

   function Build_Task_Record_Image
     (Loc    : Source_Ptr;
      Id_Ref : Node_Id;
      Dyn    : Boolean := False) return Node_Id
   is
      Len : Entity_Id;
      --  Total length of generated name

      Pos : Entity_Id;
      --  Index into result

      Res : Entity_Id;
      --  String to hold result

      Pref : constant Entity_Id := Make_Temporary (Loc, 'P');
      --  Name of enclosing variable, prefix of resulting name

      Sum : Node_Id;
      --  Expression to compute total size of string

      Sel : Entity_Id;
      --  Entity for selector name

      Decls : constant List_Id := New_List;
      Stats : constant List_Id := New_List;

   begin
      --  For a dynamic task, the name comes from the target variable. For a
      --  static one it is a formal of the enclosing init proc.

      if Dyn then
         Get_Name_String (Chars (Entity (Prefix (Id_Ref))));
         Append_To (Decls,
           Make_Object_Declaration (Loc,
             Defining_Identifier => Pref,
             Object_Definition => New_Occurrence_Of (Standard_String, Loc),
             Expression =>
               Make_String_Literal (Loc,
                 Strval => String_From_Name_Buffer)));

      else
         Append_To (Decls,
           Make_Object_Renaming_Declaration (Loc,
             Defining_Identifier => Pref,
             Subtype_Mark        => New_Occurrence_Of (Standard_String, Loc),
             Name                => Make_Identifier (Loc, Name_uTask_Name)));
      end if;

      Sel := Make_Temporary (Loc, 'S');

      Get_Name_String (Chars (Selector_Name (Id_Ref)));

      Append_To (Decls,
         Make_Object_Declaration (Loc,
           Defining_Identifier => Sel,
           Object_Definition   => New_Occurrence_Of (Standard_String, Loc),
           Expression          =>
             Make_String_Literal (Loc,
               Strval => String_From_Name_Buffer)));

      Sum := Make_Integer_Literal (Loc, Nat (Name_Len + 1));

      Sum :=
        Make_Op_Add (Loc,
          Left_Opnd => Sum,
          Right_Opnd =>
           Make_Attribute_Reference (Loc,
             Attribute_Name => Name_Length,
             Prefix =>
               New_Occurrence_Of (Pref, Loc),
             Expressions => New_List (Make_Integer_Literal (Loc, 1))));

      Build_Task_Image_Prefix (Loc, Len, Res, Pos, Pref, Sum, Decls, Stats);

      Set_Character_Literal_Name (Char_Code (Character'Pos ('.')));

      --  Res (Pos) := '.';

      Append_To (Stats,
         Make_Assignment_Statement (Loc,
           Name => Make_Indexed_Component (Loc,
              Prefix => New_Occurrence_Of (Res, Loc),
              Expressions => New_List (New_Occurrence_Of (Pos, Loc))),
           Expression =>
             Make_Character_Literal (Loc,
               Chars => Name_Find,
               Char_Literal_Value =>
                 UI_From_Int (Character'Pos ('.')))));

      Append_To (Stats,
        Make_Assignment_Statement (Loc,
          Name => New_Occurrence_Of (Pos, Loc),
          Expression =>
            Make_Op_Add (Loc,
              Left_Opnd => New_Occurrence_Of (Pos, Loc),
              Right_Opnd => Make_Integer_Literal (Loc, 1))));

      --  Res (Pos .. Len) := Selector;

      Append_To (Stats,
        Make_Assignment_Statement (Loc,
          Name => Make_Slice (Loc,
             Prefix => New_Occurrence_Of (Res, Loc),
             Discrete_Range  =>
               Make_Range (Loc,
                 Low_Bound  => New_Occurrence_Of (Pos, Loc),
                 High_Bound => New_Occurrence_Of (Len, Loc))),
          Expression => New_Occurrence_Of (Sel, Loc)));

      return Build_Task_Image_Function (Loc, Decls, Stats, Res);
   end Build_Task_Record_Image;

   ----------------------------------
   -- Component_May_Be_Bit_Aligned --
   ----------------------------------

   function Component_May_Be_Bit_Aligned (Comp : Entity_Id) return Boolean is
<<<<<<< HEAD
      UT : constant Entity_Id := Underlying_Type (Etype (Comp));
=======
      UT : Entity_Id;
>>>>>>> b56a5220

   begin
      --  If no component clause, then everything is fine, since the back end
      --  never bit-misaligns by default, even if there is a pragma Packed for
      --  the record.

      if No (Comp) or else No (Component_Clause (Comp)) then
         return False;
      end if;

      UT := Underlying_Type (Etype (Comp));

      --  It is only array and record types that cause trouble

      if not Is_Record_Type (UT)
        and then not Is_Array_Type (UT)
      then
         return False;

      --  If we know that we have a small (64 bits or less) record or small
      --  bit-packed array, then everything is fine, since the back end can
      --  handle these cases correctly.

      elsif Esize (Comp) <= 64
        and then (Is_Record_Type (UT)
                   or else Is_Bit_Packed_Array (UT))
      then
         return False;

      --  Otherwise if the component is not byte aligned, we know we have the
      --  nasty unaligned case.

      elsif Normalized_First_Bit (Comp) /= Uint_0
        or else Esize (Comp) mod System_Storage_Unit /= Uint_0
      then
         return True;

      --  If we are large and byte aligned, then OK at this level

      else
         return False;
      end if;
   end Component_May_Be_Bit_Aligned;

   -----------------------------------
   -- Corresponding_Runtime_Package --
   -----------------------------------

   function Corresponding_Runtime_Package (Typ : Entity_Id) return RTU_Id is
      Pkg_Id : RTU_Id := RTU_Null;

   begin
      pragma Assert (Is_Concurrent_Type (Typ));

      if Ekind (Typ) in Protected_Kind then
         if Has_Entries (Typ)
           or else Has_Interrupt_Handler (Typ)
           or else (Has_Attach_Handler (Typ)
                      and then not Restricted_Profile)

            --  A protected type without entries that covers an interface and
            --  overrides the abstract routines with protected procedures is
            --  considered equivalent to a protected type with entries in the
            --  context of dispatching select statements. It is sufficient to
            --  check for the presence of an interface list in the declaration
            --  node to recognize this case.

           or else Present (Interface_List (Parent (Typ)))
         then
            if Abort_Allowed
              or else Restriction_Active (No_Entry_Queue) = False
              or else Number_Entries (Typ) > 1
              or else (Has_Attach_Handler (Typ)
                         and then not Restricted_Profile)
            then
               Pkg_Id := System_Tasking_Protected_Objects_Entries;
            else
               Pkg_Id := System_Tasking_Protected_Objects_Single_Entry;
            end if;

         else
            Pkg_Id := System_Tasking_Protected_Objects;
         end if;
      end if;

      return Pkg_Id;
   end Corresponding_Runtime_Package;

   -------------------------------
   -- Convert_To_Actual_Subtype --
   -------------------------------

   procedure Convert_To_Actual_Subtype (Exp : Entity_Id) is
      Act_ST : Entity_Id;

   begin
      Act_ST := Get_Actual_Subtype (Exp);

      if Act_ST = Etype (Exp) then
         return;

      else
         Rewrite (Exp,
           Convert_To (Act_ST, Relocate_Node (Exp)));
         Analyze_And_Resolve (Exp, Act_ST);
      end if;
   end Convert_To_Actual_Subtype;

   -----------------------------------
   -- Current_Sem_Unit_Declarations --
   -----------------------------------

   function Current_Sem_Unit_Declarations return List_Id is
      U     : Node_Id := Unit (Cunit (Current_Sem_Unit));
      Decls : List_Id;

   begin
      --  If the current unit is a package body, locate the visible
      --  declarations of the package spec.

      if Nkind (U) = N_Package_Body then
         U := Unit (Library_Unit (Cunit (Current_Sem_Unit)));
      end if;

      if Nkind (U) = N_Package_Declaration then
         U := Specification (U);
         Decls := Visible_Declarations (U);

         if No (Decls) then
            Decls := New_List;
            Set_Visible_Declarations (U, Decls);
         end if;

      else
         Decls := Declarations (U);

         if No (Decls) then
            Decls := New_List;
            Set_Declarations (U, Decls);
         end if;
      end if;

      return Decls;
   end Current_Sem_Unit_Declarations;

   -----------------------
   -- Duplicate_Subexpr --
   -----------------------

   function Duplicate_Subexpr
     (Exp      : Node_Id;
      Name_Req : Boolean := False) return Node_Id
   is
   begin
      Remove_Side_Effects (Exp, Name_Req);
      return New_Copy_Tree (Exp);
   end Duplicate_Subexpr;

   ---------------------------------
   -- Duplicate_Subexpr_No_Checks --
   ---------------------------------

   function Duplicate_Subexpr_No_Checks
     (Exp      : Node_Id;
      Name_Req : Boolean := False) return Node_Id
   is
      New_Exp : Node_Id;

   begin
      Remove_Side_Effects (Exp, Name_Req);
      New_Exp := New_Copy_Tree (Exp);
      Remove_Checks (New_Exp);
      return New_Exp;
   end Duplicate_Subexpr_No_Checks;

   -----------------------------------
   -- Duplicate_Subexpr_Move_Checks --
   -----------------------------------

   function Duplicate_Subexpr_Move_Checks
     (Exp      : Node_Id;
      Name_Req : Boolean := False) return Node_Id
   is
      New_Exp : Node_Id;

   begin
      Remove_Side_Effects (Exp, Name_Req);
      New_Exp := New_Copy_Tree (Exp);
      Remove_Checks (Exp);
      return New_Exp;
   end Duplicate_Subexpr_Move_Checks;

   --------------------
   -- Ensure_Defined --
   --------------------

   procedure Ensure_Defined (Typ : Entity_Id; N : Node_Id) is
      IR : Node_Id;

   begin
      --  An itype reference must only be created if this is a local itype, so
      --  that gigi can elaborate it on the proper objstack.

      if Is_Itype (Typ)
        and then Scope (Typ) = Current_Scope
      then
         IR := Make_Itype_Reference (Sloc (N));
         Set_Itype (IR, Typ);
         Insert_Action (N, IR);
      end if;
   end Ensure_Defined;

   --------------------
   -- Entry_Names_OK --
   --------------------

   function Entry_Names_OK return Boolean is
   begin
      return
        not Restricted_Profile
          and then not Global_Discard_Names
          and then not Restriction_Active (No_Implicit_Heap_Allocations)
          and then not Restriction_Active (No_Local_Allocators);
   end Entry_Names_OK;

   ---------------------
   -- Evolve_And_Then --
   ---------------------

   procedure Evolve_And_Then (Cond : in out Node_Id; Cond1 : Node_Id) is
   begin
      if No (Cond) then
         Cond := Cond1;
      else
         Cond :=
           Make_And_Then (Sloc (Cond1),
             Left_Opnd  => Cond,
             Right_Opnd => Cond1);
      end if;
   end Evolve_And_Then;

   --------------------
   -- Evolve_Or_Else --
   --------------------

   procedure Evolve_Or_Else (Cond : in out Node_Id; Cond1 : Node_Id) is
   begin
      if No (Cond) then
         Cond := Cond1;
      else
         Cond :=
           Make_Or_Else (Sloc (Cond1),
             Left_Opnd  => Cond,
             Right_Opnd => Cond1);
      end if;
   end Evolve_Or_Else;

   ------------------------------
   -- Expand_Subtype_From_Expr --
   ------------------------------

   --  This function is applicable for both static and dynamic allocation of
   --  objects which are constrained by an initial expression. Basically it
   --  transforms an unconstrained subtype indication into a constrained one.
   --  The expression may also be transformed in certain cases in order to
   --  avoid multiple evaluation. In the static allocation case, the general
   --  scheme is:

   --     Val : T := Expr;

   --        is transformed into

   --     Val : Constrained_Subtype_of_T := Maybe_Modified_Expr;
   --
   --  Here are the main cases :
   --
   --  <if Expr is a Slice>
   --    Val : T ([Index_Subtype (Expr)]) := Expr;
   --
   --  <elsif Expr is a String Literal>
   --    Val : T (T'First .. T'First + Length (string literal) - 1) := Expr;
   --
   --  <elsif Expr is Constrained>
   --    subtype T is Type_Of_Expr
   --    Val : T := Expr;
   --
   --  <elsif Expr is an entity_name>
   --    Val : T (constraints taken from Expr) := Expr;
   --
   --  <else>
   --    type Axxx is access all T;
   --    Rval : Axxx := Expr'ref;
   --    Val  : T (constraints taken from Rval) := Rval.all;

   --    ??? note: when the Expression is allocated in the secondary stack
   --              we could use it directly instead of copying it by declaring
   --              Val : T (...) renames Rval.all

   procedure Expand_Subtype_From_Expr
     (N             : Node_Id;
      Unc_Type      : Entity_Id;
      Subtype_Indic : Node_Id;
      Exp           : Node_Id)
   is
      Loc     : constant Source_Ptr := Sloc (N);
      Exp_Typ : constant Entity_Id  := Etype (Exp);
      T       : Entity_Id;

   begin
      --  In general we cannot build the subtype if expansion is disabled,
      --  because internal entities may not have been defined. However, to
      --  avoid some cascaded errors, we try to continue when the expression is
      --  an array (or string), because it is safe to compute the bounds. It is
      --  in fact required to do so even in a generic context, because there
      --  may be constants that depend on the bounds of a string literal, both
      --  standard string types and more generally arrays of characters.

      if not Expander_Active
        and then (No (Etype (Exp))
                   or else not Is_String_Type (Etype (Exp)))
      then
         return;
      end if;

      if Nkind (Exp) = N_Slice then
         declare
            Slice_Type : constant Entity_Id := Etype (First_Index (Exp_Typ));

         begin
            Rewrite (Subtype_Indic,
              Make_Subtype_Indication (Loc,
                Subtype_Mark => New_Reference_To (Unc_Type, Loc),
                Constraint =>
                  Make_Index_Or_Discriminant_Constraint (Loc,
                    Constraints => New_List
                      (New_Reference_To (Slice_Type, Loc)))));

            --  This subtype indication may be used later for constraint checks
            --  we better make sure that if a variable was used as a bound of
            --  of the original slice, its value is frozen.

            Force_Evaluation (Low_Bound (Scalar_Range (Slice_Type)));
            Force_Evaluation (High_Bound (Scalar_Range (Slice_Type)));
         end;

      elsif Ekind (Exp_Typ) = E_String_Literal_Subtype then
         Rewrite (Subtype_Indic,
           Make_Subtype_Indication (Loc,
             Subtype_Mark => New_Reference_To (Unc_Type, Loc),
             Constraint =>
               Make_Index_Or_Discriminant_Constraint (Loc,
                 Constraints => New_List (
                   Make_Literal_Range (Loc,
                     Literal_Typ => Exp_Typ)))));

      elsif Is_Constrained (Exp_Typ)
        and then not Is_Class_Wide_Type (Unc_Type)
      then
         if Is_Itype (Exp_Typ) then

            --  Within an initialization procedure, a selected component
            --  denotes a component of the enclosing record, and it appears
            --  as an actual in a call to its own initialization procedure.
            --  If this component depends on the outer discriminant, we must
            --  generate the proper actual subtype for it.

            if Nkind (Exp) = N_Selected_Component
              and then Within_Init_Proc
            then
               declare
                  Decl : constant Node_Id :=
                           Build_Actual_Subtype_Of_Component (Exp_Typ, Exp);
               begin
                  if Present (Decl) then
                     Insert_Action (N, Decl);
                     T := Defining_Identifier (Decl);
                  else
                     T := Exp_Typ;
                  end if;
               end;

            --  No need to generate a new one (new what???)

            else
               T := Exp_Typ;
            end if;

         else
            T := Make_Temporary (Loc, 'T');

            Insert_Action (N,
              Make_Subtype_Declaration (Loc,
                Defining_Identifier => T,
                Subtype_Indication  => New_Reference_To (Exp_Typ, Loc)));

            --  This type is marked as an itype even though it has an
            --  explicit declaration because otherwise it can be marked
            --  with Is_Generic_Actual_Type and generate spurious errors.
            --  (see sem_ch8.Analyze_Package_Renaming and sem_type.covers)

            Set_Is_Itype (T);
            Set_Associated_Node_For_Itype (T, Exp);
         end if;

         Rewrite (Subtype_Indic, New_Reference_To (T, Loc));

      --  Nothing needs to be done for private types with unknown discriminants
      --  if the underlying type is not an unconstrained composite type or it
      --  is an unchecked union.

      elsif Is_Private_Type (Unc_Type)
        and then Has_Unknown_Discriminants (Unc_Type)
        and then (not Is_Composite_Type (Underlying_Type (Unc_Type))
                   or else Is_Constrained (Underlying_Type (Unc_Type))
                   or else Is_Unchecked_Union (Underlying_Type (Unc_Type)))
      then
         null;

      --  Case of derived type with unknown discriminants where the parent type
      --  also has unknown discriminants.

      elsif Is_Record_Type (Unc_Type)
        and then not Is_Class_Wide_Type (Unc_Type)
        and then Has_Unknown_Discriminants (Unc_Type)
        and then Has_Unknown_Discriminants (Underlying_Type (Unc_Type))
      then
         --  Nothing to be done if no underlying record view available

         if No (Underlying_Record_View (Unc_Type)) then
            null;

         --  Otherwise use the Underlying_Record_View to create the proper
         --  constrained subtype for an object of a derived type with unknown
         --  discriminants.

         else
            Remove_Side_Effects (Exp);
            Rewrite (Subtype_Indic,
              Make_Subtype_From_Expr (Exp, Underlying_Record_View (Unc_Type)));
         end if;

      --  Renamings of class-wide interface types require no equivalent
      --  constrained type declarations because we only need to reference
      --  the tag component associated with the interface.

      elsif Present (N)
        and then Nkind (N) = N_Object_Renaming_Declaration
        and then Is_Interface (Unc_Type)
      then
         pragma Assert (Is_Class_Wide_Type (Unc_Type));
         null;

<<<<<<< HEAD
      --  In Ada95, nothing to be done if the type of the expression is
      --  limited, because in this case the expression cannot be copied,
      --  and its use can only be by reference.
=======
      --  In Ada95 nothing to be done if the type of the expression is limited,
      --  because in this case the expression cannot be copied, and its use can
      --  only be by reference.
>>>>>>> b56a5220

      --  In Ada2005, the context can be an object declaration whose expression
      --  is a function that returns in place. If the nominal subtype has
      --  unknown discriminants, the call still provides constraints on the
      --  object, and we have to create an actual subtype from it.

      --  If the type is class-wide, the expression is dynamically tagged and
      --  we do not create an actual subtype either. Ditto for an interface.

      elsif Is_Limited_Type (Exp_Typ)
        and then
         (Is_Class_Wide_Type (Exp_Typ)
           or else Is_Interface (Exp_Typ)
           or else not Has_Unknown_Discriminants (Exp_Typ)
           or else not Is_Composite_Type (Unc_Type))
      then
         null;

      --  For limited objects initialized with build in place function calls,
      --  nothing to be done; otherwise we prematurely introduce an N_Reference
      --  node in the expression initializing the object, which breaks the
      --  circuitry that detects and adds the additional arguments to the
      --  called function.

      elsif Is_Build_In_Place_Function_Call (Exp) then
         null;

      else
         Remove_Side_Effects (Exp);
         Rewrite (Subtype_Indic,
           Make_Subtype_From_Expr (Exp, Unc_Type));
      end if;
   end Expand_Subtype_From_Expr;

   --------------------
   -- Find_Init_Call --
   --------------------

   function Find_Init_Call
     (Var        : Entity_Id;
      Rep_Clause : Node_Id) return Node_Id
   is
      Typ : constant Entity_Id := Etype (Var);

      Init_Proc : Entity_Id;
      --  Initialization procedure for Typ

      function Find_Init_Call_In_List (From : Node_Id) return Node_Id;
      --  Look for init call for Var starting at From and scanning the
      --  enclosing list until Rep_Clause or the end of the list is reached.

      ----------------------------
      -- Find_Init_Call_In_List --
      ----------------------------

      function Find_Init_Call_In_List (From : Node_Id) return Node_Id is
         Init_Call : Node_Id;
      begin
         Init_Call := From;

         while Present (Init_Call) and then Init_Call /= Rep_Clause loop
            if Nkind (Init_Call) = N_Procedure_Call_Statement
                 and then Is_Entity_Name (Name (Init_Call))
                 and then Entity (Name (Init_Call)) = Init_Proc
            then
               return Init_Call;
            end if;
            Next (Init_Call);
         end loop;

         return Empty;
      end Find_Init_Call_In_List;

      Init_Call : Node_Id;

   --  Start of processing for Find_Init_Call

   begin
      if not Has_Non_Null_Base_Init_Proc (Typ) then
         --  No init proc for the type, so obviously no call to be found

         return Empty;
      end if;

      Init_Proc := Base_Init_Proc (Typ);

      --  First scan the list containing the declaration of Var

      Init_Call := Find_Init_Call_In_List (From => Next (Parent (Var)));

      --  If not found, also look on Var's freeze actions list, if any, since
      --  the init call may have been moved there (case of an address clause
      --  applying to Var).

      if No (Init_Call) and then Present (Freeze_Node (Var)) then
         Init_Call := Find_Init_Call_In_List
                        (First (Actions (Freeze_Node (Var))));
      end if;

      return Init_Call;
   end Find_Init_Call;

   ------------------------
   -- Find_Interface_ADT --
   ------------------------

   function Find_Interface_ADT
     (T     : Entity_Id;
      Iface : Entity_Id) return Elmt_Id
   is
      ADT : Elmt_Id;
      Typ : Entity_Id := T;

   begin
      pragma Assert (Is_Interface (Iface));

      --  Handle private types

      if Has_Private_Declaration (Typ)
        and then Present (Full_View (Typ))
      then
         Typ := Full_View (Typ);
      end if;

      --  Handle access types

      if Is_Access_Type (Typ) then
         Typ := Designated_Type (Typ);
      end if;

      --  Handle task and protected types implementing interfaces

      if Is_Concurrent_Type (Typ) then
         Typ := Corresponding_Record_Type (Typ);
      end if;

      pragma Assert
        (not Is_Class_Wide_Type (Typ)
          and then Ekind (Typ) /= E_Incomplete_Type);

      if Is_Ancestor (Iface, Typ) then
         return First_Elmt (Access_Disp_Table (Typ));

      else
         ADT :=
           Next_Elmt (Next_Elmt (First_Elmt (Access_Disp_Table (Typ))));
         while Present (ADT)
           and then Present (Related_Type (Node (ADT)))
           and then Related_Type (Node (ADT)) /= Iface
           and then not Is_Ancestor (Iface, Related_Type (Node (ADT)))
         loop
            Next_Elmt (ADT);
         end loop;

         pragma Assert (Present (Related_Type (Node (ADT))));
         return ADT;
      end if;
   end Find_Interface_ADT;

   ------------------------
   -- Find_Interface_Tag --
   ------------------------

   function Find_Interface_Tag
     (T     : Entity_Id;
      Iface : Entity_Id) return Entity_Id
   is
      AI_Tag : Entity_Id;
      Found  : Boolean   := False;
      Typ    : Entity_Id := T;

      procedure Find_Tag (Typ : Entity_Id);
      --  Internal subprogram used to recursively climb to the ancestors

      --------------
      -- Find_Tag --
      --------------

      procedure Find_Tag (Typ : Entity_Id) is
         AI_Elmt : Elmt_Id;
         AI      : Node_Id;

      begin
         --  This routine does not handle the case in which the interface is an
         --  ancestor of Typ. That case is handled by the enclosing subprogram.

         pragma Assert (Typ /= Iface);

         --  Climb to the root type handling private types

         if Present (Full_View (Etype (Typ))) then
            if Full_View (Etype (Typ)) /= Typ then
               Find_Tag (Full_View (Etype (Typ)));
            end if;

         elsif Etype (Typ) /= Typ then
            Find_Tag (Etype (Typ));
         end if;

         --  Traverse the list of interfaces implemented by the type

         if not Found
           and then Present (Interfaces (Typ))
           and then not (Is_Empty_Elmt_List (Interfaces (Typ)))
         then
            --  Skip the tag associated with the primary table

            pragma Assert (Etype (First_Tag_Component (Typ)) = RTE (RE_Tag));
            AI_Tag := Next_Tag_Component (First_Tag_Component (Typ));
            pragma Assert (Present (AI_Tag));

            AI_Elmt := First_Elmt (Interfaces (Typ));
            while Present (AI_Elmt) loop
               AI := Node (AI_Elmt);

               if AI = Iface or else Is_Ancestor (Iface, AI) then
                  Found := True;
                  return;
               end if;

               AI_Tag := Next_Tag_Component (AI_Tag);
               Next_Elmt (AI_Elmt);
            end loop;
         end if;
      end Find_Tag;

   --  Start of processing for Find_Interface_Tag

   begin
      pragma Assert (Is_Interface (Iface));

      --  Handle access types

      if Is_Access_Type (Typ) then
<<<<<<< HEAD
         Typ := Directly_Designated_Type (Typ);
=======
         Typ := Designated_Type (Typ);
>>>>>>> b56a5220
      end if;

      --  Handle class-wide types

      if Is_Class_Wide_Type (Typ) then
         Typ := Root_Type (Typ);
      end if;

      --  Handle private types

      if Has_Private_Declaration (Typ)
        and then Present (Full_View (Typ))
      then
         Typ := Full_View (Typ);
      end if;

      --  Handle entities from the limited view

      if Ekind (Typ) = E_Incomplete_Type then
         pragma Assert (Present (Non_Limited_View (Typ)));
         Typ := Non_Limited_View (Typ);
      end if;

      --  Handle task and protected types implementing interfaces

      if Is_Concurrent_Type (Typ) then
         Typ := Corresponding_Record_Type (Typ);
      end if;

      --  If the interface is an ancestor of the type, then it shared the
      --  primary dispatch table.

      if Is_Ancestor (Iface, Typ) then
         pragma Assert (Etype (First_Tag_Component (Typ)) = RTE (RE_Tag));
         return First_Tag_Component (Typ);

      --  Otherwise we need to search for its associated tag component

      else
         Find_Tag (Typ);
         pragma Assert (Found);
         return AI_Tag;
      end if;
   end Find_Interface_Tag;

   ------------------
   -- Find_Prim_Op --
   ------------------

   function Find_Prim_Op (T : Entity_Id; Name : Name_Id) return Entity_Id is
      Prim : Elmt_Id;
      Typ  : Entity_Id := T;
      Op   : Entity_Id;

   begin
      if Is_Class_Wide_Type (Typ) then
         Typ := Root_Type (Typ);
      end if;

      Typ := Underlying_Type (Typ);

      --  Loop through primitive operations

      Prim := First_Elmt (Primitive_Operations (Typ));
      while Present (Prim) loop
         Op := Node (Prim);

         --  We can retrieve primitive operations by name if it is an internal
         --  name. For equality we must check that both of its operands have
         --  the same type, to avoid confusion with user-defined equalities
         --  than may have a non-symmetric signature.

         exit when Chars (Op) = Name
           and then
             (Name /= Name_Op_Eq
                or else Etype (First_Formal (Op)) = Etype (Last_Formal (Op)));

         Next_Elmt (Prim);

         --  Raise Program_Error if no primitive found

         if No (Prim) then
            raise Program_Error;
         end if;
      end loop;

      return Node (Prim);
   end Find_Prim_Op;

   ------------------
   -- Find_Prim_Op --
   ------------------

   function Find_Prim_Op
     (T    : Entity_Id;
      Name : TSS_Name_Type) return Entity_Id
   is
      Prim : Elmt_Id;
      Typ  : Entity_Id := T;

   begin
      if Is_Class_Wide_Type (Typ) then
         Typ := Root_Type (Typ);
      end if;

      Typ := Underlying_Type (Typ);

      Prim := First_Elmt (Primitive_Operations (Typ));
      while not Is_TSS (Node (Prim), Name) loop
         Next_Elmt (Prim);

         --  Raise program error if no primitive found

         if No (Prim) then
            raise Program_Error;
         end if;
      end loop;

      return Node (Prim);
   end Find_Prim_Op;

   ----------------------------
   -- Find_Protection_Object --
   ----------------------------

   function Find_Protection_Object (Scop : Entity_Id) return Entity_Id is
      S : Entity_Id;

   begin
      S := Scop;
      while Present (S) loop
         if (Ekind (S) = E_Entry
               or else Ekind (S) = E_Entry_Family
               or else Ekind (S) = E_Function
               or else Ekind (S) = E_Procedure)
           and then Present (Protection_Object (S))
         then
            return Protection_Object (S);
         end if;

         S := Scope (S);
      end loop;

      --  If we do not find a Protection object in the scope chain, then
      --  something has gone wrong, most likely the object was never created.

      raise Program_Error;
   end Find_Protection_Object;

   ----------------------
   -- Force_Evaluation --
   ----------------------

   procedure Force_Evaluation (Exp : Node_Id; Name_Req : Boolean := False) is
   begin
      Remove_Side_Effects (Exp, Name_Req, Variable_Ref => True);
   end Force_Evaluation;

   ---------------------------------
   -- Fully_Qualified_Name_String --
   ---------------------------------

   function Fully_Qualified_Name_String (E : Entity_Id) return String_Id is
      procedure Internal_Full_Qualified_Name (E : Entity_Id);
      --  Compute recursively the qualified name without NUL at the end, adding
      --  it to the currently started string being generated

      ----------------------------------
      -- Internal_Full_Qualified_Name --
      ----------------------------------

      procedure Internal_Full_Qualified_Name (E : Entity_Id) is
         Ent : Entity_Id;

      begin
         --  Deal properly with child units

         if Nkind (E) = N_Defining_Program_Unit_Name then
            Ent := Defining_Identifier (E);
         else
            Ent := E;
         end if;

         --  Compute qualification recursively (only "Standard" has no scope)

         if Present (Scope (Scope (Ent))) then
            Internal_Full_Qualified_Name (Scope (Ent));
            Store_String_Char (Get_Char_Code ('.'));
         end if;

         --  Every entity should have a name except some expanded blocks
         --  don't bother about those.

         if Chars (Ent) = No_Name then
            return;
         end if;

         --  Generates the entity name in upper case

         Get_Decoded_Name_String (Chars (Ent));
         Set_All_Upper_Case;
         Store_String_Chars (Name_Buffer (1 .. Name_Len));
         return;
      end Internal_Full_Qualified_Name;

   --  Start of processing for Full_Qualified_Name

   begin
      Start_String;
      Internal_Full_Qualified_Name (E);
      Store_String_Char (Get_Char_Code (ASCII.NUL));
      return End_String;
   end Fully_Qualified_Name_String;

   ------------------------
   -- Generate_Poll_Call --
   ------------------------

   procedure Generate_Poll_Call (N : Node_Id) is
   begin
      --  No poll call if polling not active

      if not Polling_Required then
         return;

      --  Otherwise generate require poll call

      else
         Insert_Before_And_Analyze (N,
           Make_Procedure_Call_Statement (Sloc (N),
             Name => New_Occurrence_Of (RTE (RE_Poll), Sloc (N))));
      end if;
   end Generate_Poll_Call;

   ---------------------------------
   -- Get_Current_Value_Condition --
   ---------------------------------

   --  Note: the implementation of this procedure is very closely tied to the
   --  implementation of Set_Current_Value_Condition. In the Get procedure, we
   --  interpret Current_Value fields set by the Set procedure, so the two
   --  procedures need to be closely coordinated.

   procedure Get_Current_Value_Condition
     (Var : Node_Id;
      Op  : out Node_Kind;
      Val : out Node_Id)
   is
      Loc : constant Source_Ptr := Sloc (Var);
      Ent : constant Entity_Id  := Entity (Var);

      procedure Process_Current_Value_Condition
        (N : Node_Id;
         S : Boolean);
      --  N is an expression which holds either True (S = True) or False (S =
      --  False) in the condition. This procedure digs out the expression and
      --  if it refers to Ent, sets Op and Val appropriately.

      -------------------------------------
      -- Process_Current_Value_Condition --
      -------------------------------------

      procedure Process_Current_Value_Condition
        (N : Node_Id;
         S : Boolean)
      is
         Cond : Node_Id;
         Sens : Boolean;

      begin
         Cond := N;
         Sens := S;

         --  Deal with NOT operators, inverting sense

         while Nkind (Cond) = N_Op_Not loop
            Cond := Right_Opnd (Cond);
            Sens := not Sens;
         end loop;

         --  Deal with AND THEN and AND cases

         if Nkind (Cond) = N_And_Then
           or else Nkind (Cond) = N_Op_And
         then
            --  Don't ever try to invert a condition that is of the form of an
            --  AND or AND THEN (since we are not doing sufficiently general
            --  processing to allow this).

            if Sens = False then
               Op  := N_Empty;
               Val := Empty;
               return;
            end if;

            --  Recursively process AND and AND THEN branches

            Process_Current_Value_Condition (Left_Opnd (Cond), True);

            if Op /= N_Empty then
               return;
            end if;

            Process_Current_Value_Condition (Right_Opnd (Cond), True);
            return;

         --  Case of relational operator

         elsif Nkind (Cond) in N_Op_Compare then
            Op := Nkind (Cond);

            --  Invert sense of test if inverted test

            if Sens = False then
               case Op is
                  when N_Op_Eq => Op := N_Op_Ne;
                  when N_Op_Ne => Op := N_Op_Eq;
                  when N_Op_Lt => Op := N_Op_Ge;
                  when N_Op_Gt => Op := N_Op_Le;
                  when N_Op_Le => Op := N_Op_Gt;
                  when N_Op_Ge => Op := N_Op_Lt;
                  when others  => raise Program_Error;
               end case;
            end if;

            --  Case of entity op value

            if Is_Entity_Name (Left_Opnd (Cond))
              and then Ent = Entity (Left_Opnd (Cond))
              and then Compile_Time_Known_Value (Right_Opnd (Cond))
            then
               Val := Right_Opnd (Cond);

            --  Case of value op entity

            elsif Is_Entity_Name (Right_Opnd (Cond))
              and then Ent = Entity (Right_Opnd (Cond))
              and then Compile_Time_Known_Value (Left_Opnd (Cond))
            then
               Val := Left_Opnd (Cond);

               --  We are effectively swapping operands

               case Op is
                  when N_Op_Eq => null;
                  when N_Op_Ne => null;
                  when N_Op_Lt => Op := N_Op_Gt;
                  when N_Op_Gt => Op := N_Op_Lt;
                  when N_Op_Le => Op := N_Op_Ge;
                  when N_Op_Ge => Op := N_Op_Le;
                  when others  => raise Program_Error;
               end case;

            else
               Op := N_Empty;
            end if;

            return;

            --  Case of Boolean variable reference, return as though the
            --  reference had said var = True.

         else
            if Is_Entity_Name (Cond)
              and then Ent = Entity (Cond)
            then
               Val := New_Occurrence_Of (Standard_True, Sloc (Cond));

               if Sens = False then
                  Op := N_Op_Ne;
               else
                  Op := N_Op_Eq;
               end if;
            end if;
         end if;
      end Process_Current_Value_Condition;

   --  Start of processing for Get_Current_Value_Condition

   begin
      Op  := N_Empty;
      Val := Empty;

      --  Immediate return, nothing doing, if this is not an object

      if Ekind (Ent) not in Object_Kind then
         return;
      end if;

      --  Otherwise examine current value

      declare
         CV   : constant Node_Id := Current_Value (Ent);
         Sens : Boolean;
         Stm  : Node_Id;

      begin
         --  If statement. Condition is known true in THEN section, known False
         --  in any ELSIF or ELSE part, and unknown outside the IF statement.

         if Nkind (CV) = N_If_Statement then

            --  Before start of IF statement

            if Loc < Sloc (CV) then
               return;

               --  After end of IF statement

            elsif Loc >= Sloc (CV) + Text_Ptr (UI_To_Int (End_Span (CV))) then
               return;
            end if;

            --  At this stage we know that we are within the IF statement, but
            --  unfortunately, the tree does not record the SLOC of the ELSE so
            --  we cannot use a simple SLOC comparison to distinguish between
            --  the then/else statements, so we have to climb the tree.

            declare
               N : Node_Id;

            begin
               N := Parent (Var);
               while Parent (N) /= CV loop
                  N := Parent (N);

                  --  If we fall off the top of the tree, then that's odd, but
                  --  perhaps it could occur in some error situation, and the
                  --  safest response is simply to assume that the outcome of
                  --  the condition is unknown. No point in bombing during an
                  --  attempt to optimize things.

                  if No (N) then
                     return;
                  end if;
               end loop;

               --  Now we have N pointing to a node whose parent is the IF
               --  statement in question, so now we can tell if we are within
               --  the THEN statements.

               if Is_List_Member (N)
                 and then List_Containing (N) = Then_Statements (CV)
               then
                  Sens := True;

               --  If the variable reference does not come from source, we
               --  cannot reliably tell whether it appears in the else part.
               --  In particular, if it appears in generated code for a node
               --  that requires finalization, it may be attached to a list
               --  that has not been yet inserted into the code. For now,
               --  treat it as unknown.

               elsif not Comes_From_Source (N) then
                  return;

               --  Otherwise we must be in ELSIF or ELSE part

               else
                  Sens := False;
               end if;
            end;

            --  ELSIF part. Condition is known true within the referenced
            --  ELSIF, known False in any subsequent ELSIF or ELSE part,
            --  and unknown before the ELSE part or after the IF statement.

         elsif Nkind (CV) = N_Elsif_Part then

            --  if the Elsif_Part had condition_actions, the elsif has been
            --  rewritten as a nested if, and the original elsif_part is
            --  detached from the tree, so there is no way to obtain useful
            --  information on the current value of the variable.
            --  Can this be improved ???

            if No (Parent (CV)) then
               return;
            end if;

            Stm := Parent (CV);

            --  Before start of ELSIF part

            if Loc < Sloc (CV) then
               return;

               --  After end of IF statement

            elsif Loc >= Sloc (Stm) +
              Text_Ptr (UI_To_Int (End_Span (Stm)))
            then
               return;
            end if;

            --  Again we lack the SLOC of the ELSE, so we need to climb the
            --  tree to see if we are within the ELSIF part in question.

            declare
               N : Node_Id;

            begin
               N := Parent (Var);
               while Parent (N) /= Stm loop
                  N := Parent (N);

                  --  If we fall off the top of the tree, then that's odd, but
                  --  perhaps it could occur in some error situation, and the
                  --  safest response is simply to assume that the outcome of
                  --  the condition is unknown. No point in bombing during an
                  --  attempt to optimize things.

                  if No (N) then
                     return;
                  end if;
               end loop;

               --  Now we have N pointing to a node whose parent is the IF
               --  statement in question, so see if is the ELSIF part we want.
               --  the THEN statements.

               if N = CV then
                  Sens := True;

                  --  Otherwise we must be in subsequent ELSIF or ELSE part

               else
                  Sens := False;
               end if;
            end;

         --  Iteration scheme of while loop. The condition is known to be
         --  true within the body of the loop.

         elsif Nkind (CV) = N_Iteration_Scheme then
            declare
               Loop_Stmt : constant Node_Id := Parent (CV);

            begin
               --  Before start of body of loop

               if Loc < Sloc (Loop_Stmt) then
                  return;

               --  After end of LOOP statement

               elsif Loc >= Sloc (End_Label (Loop_Stmt)) then
                  return;

               --  We are within the body of the loop

               else
                  Sens := True;
               end if;
            end;

         --  All other cases of Current_Value settings

         else
            return;
         end if;

         --  If we fall through here, then we have a reportable condition, Sens
         --  is True if the condition is true and False if it needs inverting.

         Process_Current_Value_Condition (Condition (CV), Sens);
      end;
   end Get_Current_Value_Condition;

   ---------------------------------
   -- Has_Controlled_Coextensions --
   ---------------------------------

   function Has_Controlled_Coextensions (Typ : Entity_Id) return Boolean is
      D_Typ : Entity_Id;
      Discr : Entity_Id;

   begin
      --  Only consider record types

      if not Ekind_In (Typ, E_Record_Type, E_Record_Subtype) then
         return False;
      end if;

      if Has_Discriminants (Typ) then
         Discr := First_Discriminant (Typ);
         while Present (Discr) loop
            D_Typ := Etype (Discr);

            if Ekind (D_Typ) = E_Anonymous_Access_Type
              and then
                (Is_Controlled (Designated_Type (D_Typ))
                   or else
                 Is_Concurrent_Type (Designated_Type (D_Typ)))
            then
               return True;
            end if;

            Next_Discriminant (Discr);
         end loop;
      end if;

      return False;
   end Has_Controlled_Coextensions;

   ------------------------
   -- Has_Address_Clause --
   ------------------------

   --  Should this function check the private part in a package ???

   function Has_Following_Address_Clause (D : Node_Id) return Boolean is
      Id   : constant Entity_Id := Defining_Identifier (D);
      Decl : Node_Id;

   begin
      Decl := Next (D);
      while Present (Decl) loop
         if Nkind (Decl) = N_At_Clause
           and then Chars (Identifier (Decl)) = Chars (Id)
         then
            return True;

         elsif Nkind (Decl) = N_Attribute_Definition_Clause
           and then Chars (Decl) = Name_Address
           and then Chars (Name (Decl)) = Chars (Id)
         then
            return True;
         end if;

         Next (Decl);
      end loop;

      return False;
   end Has_Following_Address_Clause;

   --------------------
   -- Homonym_Number --
   --------------------

   function Homonym_Number (Subp : Entity_Id) return Nat is
      Count : Nat;
      Hom   : Entity_Id;

   begin
      Count := 1;
      Hom := Homonym (Subp);
      while Present (Hom) loop
         if Scope (Hom) = Scope (Subp) then
            Count := Count + 1;
         end if;

         Hom := Homonym (Hom);
      end loop;

      return Count;
   end Homonym_Number;

   ------------------------------
   -- In_Unconditional_Context --
   ------------------------------

   function In_Unconditional_Context (Node : Node_Id) return Boolean is
      P : Node_Id;

   begin
      P := Node;
      while Present (P) loop
         case Nkind (P) is
            when N_Subprogram_Body =>
               return True;

            when N_If_Statement =>
               return False;

            when N_Loop_Statement =>
               return False;

            when N_Case_Statement =>
               return False;

            when others =>
               P := Parent (P);
         end case;
      end loop;

      return False;
   end In_Unconditional_Context;

   -------------------
   -- Insert_Action --
   -------------------

   procedure Insert_Action (Assoc_Node : Node_Id; Ins_Action : Node_Id) is
   begin
      if Present (Ins_Action) then
         Insert_Actions (Assoc_Node, New_List (Ins_Action));
      end if;
   end Insert_Action;

   --  Version with check(s) suppressed

   procedure Insert_Action
     (Assoc_Node : Node_Id; Ins_Action : Node_Id; Suppress : Check_Id)
   is
   begin
      Insert_Actions (Assoc_Node, New_List (Ins_Action), Suppress);
   end Insert_Action;

   --------------------
   -- Insert_Actions --
   --------------------

   procedure Insert_Actions (Assoc_Node : Node_Id; Ins_Actions : List_Id) is
      N : Node_Id;
      P : Node_Id;

      Wrapped_Node : Node_Id := Empty;

   begin
      if No (Ins_Actions) or else Is_Empty_List (Ins_Actions) then
         return;
      end if;

      --  Ignore insert of actions from inside default expression (or other
      --  similar "spec expression") in the special spec-expression analyze
      --  mode. Any insertions at this point have no relevance, since we are
      --  only doing the analyze to freeze the types of any static expressions.
      --  See section "Handling of Default Expressions" in the spec of package
      --  Sem for further details.

      if In_Spec_Expression then
         return;
      end if;

      --  If the action derives from stuff inside a record, then the actions
      --  are attached to the current scope, to be inserted and analyzed on
      --  exit from the scope. The reason for this is that we may also
      --  be generating freeze actions at the same time, and they must
      --  eventually be elaborated in the correct order.

      if Is_Record_Type (Current_Scope)
        and then not Is_Frozen (Current_Scope)
      then
         if No (Scope_Stack.Table
           (Scope_Stack.Last).Pending_Freeze_Actions)
         then
            Scope_Stack.Table (Scope_Stack.Last).Pending_Freeze_Actions :=
              Ins_Actions;
         else
            Append_List
              (Ins_Actions,
               Scope_Stack.Table (Scope_Stack.Last).Pending_Freeze_Actions);
         end if;

         return;
      end if;

      --  We now intend to climb up the tree to find the right point to
      --  insert the actions. We start at Assoc_Node, unless this node is
      --  a subexpression in which case we start with its parent. We do this
      --  for two reasons. First it speeds things up. Second, if Assoc_Node
      --  is itself one of the special nodes like N_And_Then, then we assume
      --  that an initial request to insert actions for such a node does not
      --  expect the actions to get deposited in the node for later handling
      --  when the node is expanded, since clearly the node is being dealt
      --  with by the caller. Note that in the subexpression case, N is
      --  always the child we came from.

      --  N_Raise_xxx_Error is an annoying special case, it is a statement
      --  if it has type Standard_Void_Type, and a subexpression otherwise.
      --  otherwise. Procedure attribute references are also statements.

      if Nkind (Assoc_Node) in N_Subexpr
        and then (Nkind (Assoc_Node) in N_Raise_xxx_Error
                   or else Etype (Assoc_Node) /= Standard_Void_Type)
        and then (Nkind (Assoc_Node) /= N_Attribute_Reference
                   or else
                     not Is_Procedure_Attribute_Name
                           (Attribute_Name (Assoc_Node)))
      then
         P := Assoc_Node;             -- ??? does not agree with above!
         N := Parent (Assoc_Node);

      --  Non-subexpression case. Note that N is initially Empty in this
      --  case (N is only guaranteed Non-Empty in the subexpr case).

      else
         P := Assoc_Node;
         N := Empty;
      end if;

      --  Capture root of the transient scope

      if Scope_Is_Transient then
         Wrapped_Node := Node_To_Be_Wrapped;
      end if;

      loop
         pragma Assert (Present (P));

         case Nkind (P) is

            --  Case of right operand of AND THEN or OR ELSE. Put the actions
            --  in the Actions field of the right operand. They will be moved
            --  out further when the AND THEN or OR ELSE operator is expanded.
            --  Nothing special needs to be done for the left operand since
            --  in that case the actions are executed unconditionally.

            when N_Short_Circuit =>
               if N = Right_Opnd (P) then

                  --  We are now going to either append the actions to the
                  --  actions field of the short-circuit operation. We will
                  --  also analyze the actions now.

                  --  This analysis is really too early, the proper thing would
                  --  be to just park them there now, and only analyze them if
                  --  we find we really need them, and to it at the proper
                  --  final insertion point. However attempting to this proved
                  --  tricky, so for now we just kill current values before and
                  --  after the analyze call to make sure we avoid peculiar
                  --  optimizations from this out of order insertion.

                  Kill_Current_Values;

                  if Present (Actions (P)) then
                     Insert_List_After_And_Analyze
                       (Last (Actions (P)), Ins_Actions);
                  else
                     Set_Actions (P, Ins_Actions);
                     Analyze_List (Actions (P));
                  end if;

                  Kill_Current_Values;

                  return;
               end if;

            --  Then or Else operand of conditional expression. Add actions to
            --  Then_Actions or Else_Actions field as appropriate. The actions
            --  will be moved further out when the conditional is expanded.

            when N_Conditional_Expression =>
               declare
                  ThenX : constant Node_Id := Next (First (Expressions (P)));
                  ElseX : constant Node_Id := Next (ThenX);

               begin
                  --  If the enclosing expression is already analyzed, as
                  --  is the case for nested elaboration checks, insert the
                  --  conditional further out.

                  if Analyzed (P) then
                     null;

                  --  Actions belong to the then expression, temporarily place
                  --  them as Then_Actions of the conditional expr. They will
                  --  be moved to the proper place later when the conditional
                  --  expression is expanded.

                  elsif N = ThenX then
                     if Present (Then_Actions (P)) then
                        Insert_List_After_And_Analyze
                          (Last (Then_Actions (P)), Ins_Actions);
                     else
                        Set_Then_Actions (P, Ins_Actions);
                        Analyze_List (Then_Actions (P));
                     end if;

                     return;

                  --  Actions belong to the else expression, temporarily
                  --  place them as Else_Actions of the conditional expr.
                  --  They will be moved to the proper place later when
                  --  the conditional expression is expanded.

                  elsif N = ElseX then
                     if Present (Else_Actions (P)) then
                        Insert_List_After_And_Analyze
                          (Last (Else_Actions (P)), Ins_Actions);
                     else
                        Set_Else_Actions (P, Ins_Actions);
                        Analyze_List (Else_Actions (P));
                     end if;

                     return;

                  --  Actions belong to the condition. In this case they are
                  --  unconditionally executed, and so we can continue the
                  --  search for the proper insert point.

                  else
                     null;
                  end if;
               end;

            --  Alternative of case expression, we place the action in the
            --  Actions field of the case expression alternative, this will
            --  be handled when the case expression is expanded.

            when N_Case_Expression_Alternative =>
               if Present (Actions (P)) then
                  Insert_List_After_And_Analyze
                    (Last (Actions (P)), Ins_Actions);
               else
                  Set_Actions (P, Ins_Actions);
                  Analyze_List (Then_Actions (P));
               end if;

               return;

            --  Case of appearing within an Expressions_With_Actions node. We
            --  prepend the actions to the list of actions already there, if
            --  the node has not been analyzed yet. Otherwise find insertion
            --  location further up the tree.

            when N_Expression_With_Actions =>
               if not Analyzed (P) then
                  Prepend_List (Ins_Actions, Actions (P));
                  return;
               end if;

            --  Case of appearing in the condition of a while expression or
            --  elsif. We insert the actions into the Condition_Actions field.
            --  They will be moved further out when the while loop or elsif
            --  is analyzed.

            when N_Iteration_Scheme |
                 N_Elsif_Part
            =>
               if N = Condition (P) then
                  if Present (Condition_Actions (P)) then
                     Insert_List_After_And_Analyze
                       (Last (Condition_Actions (P)), Ins_Actions);
                  else
                     Set_Condition_Actions (P, Ins_Actions);

                     --  Set the parent of the insert actions explicitly. This
                     --  is not a syntactic field, but we need the parent field
                     --  set, in particular so that freeze can understand that
                     --  it is dealing with condition actions, and properly
                     --  insert the freezing actions.

                     Set_Parent (Ins_Actions, P);
                     Analyze_List (Condition_Actions (P));
                  end if;

                  return;
               end if;

            --  Statements, declarations, pragmas, representation clauses

            when
               --  Statements

               N_Procedure_Call_Statement               |
               N_Statement_Other_Than_Procedure_Call    |

               --  Pragmas

               N_Pragma                                 |

               --  Representation_Clause

               N_At_Clause                              |
               N_Attribute_Definition_Clause            |
               N_Enumeration_Representation_Clause      |
               N_Record_Representation_Clause           |

               --  Declarations

               N_Abstract_Subprogram_Declaration        |
               N_Entry_Body                             |
               N_Exception_Declaration                  |
               N_Exception_Renaming_Declaration         |
               N_Formal_Abstract_Subprogram_Declaration |
               N_Formal_Concrete_Subprogram_Declaration |
               N_Formal_Object_Declaration              |
               N_Formal_Type_Declaration                |
               N_Full_Type_Declaration                  |
               N_Function_Instantiation                 |
               N_Generic_Function_Renaming_Declaration  |
               N_Generic_Package_Declaration            |
               N_Generic_Package_Renaming_Declaration   |
               N_Generic_Procedure_Renaming_Declaration |
               N_Generic_Subprogram_Declaration         |
               N_Implicit_Label_Declaration             |
               N_Incomplete_Type_Declaration            |
               N_Number_Declaration                     |
               N_Object_Declaration                     |
               N_Object_Renaming_Declaration            |
               N_Package_Body                           |
               N_Package_Body_Stub                      |
               N_Package_Declaration                    |
               N_Package_Instantiation                  |
               N_Package_Renaming_Declaration           |
               N_Parameterized_Expression               |
               N_Private_Extension_Declaration          |
               N_Private_Type_Declaration               |
               N_Procedure_Instantiation                |
               N_Protected_Body                         |
               N_Protected_Body_Stub                    |
               N_Protected_Type_Declaration             |
               N_Single_Task_Declaration                |
               N_Subprogram_Body                        |
               N_Subprogram_Body_Stub                   |
               N_Subprogram_Declaration                 |
               N_Subprogram_Renaming_Declaration        |
               N_Subtype_Declaration                    |
               N_Task_Body                              |
               N_Task_Body_Stub                         |
               N_Task_Type_Declaration                  |

               --  Freeze entity behaves like a declaration or statement

               N_Freeze_Entity
            =>
               --  Do not insert here if the item is not a list member (this
               --  happens for example with a triggering statement, and the
               --  proper approach is to insert before the entire select).

               if not Is_List_Member (P) then
                  null;

               --  Do not insert if parent of P is an N_Component_Association
               --  node (i.e. we are in the context of an N_Aggregate or
               --  N_Extension_Aggregate node. In this case we want to insert
               --  before the entire aggregate.

               elsif Nkind (Parent (P)) = N_Component_Association then
                  null;

               --  Do not insert if the parent of P is either an N_Variant
               --  node or an N_Record_Definition node, meaning in either
               --  case that P is a member of a component list, and that
               --  therefore the actions should be inserted outside the
               --  complete record declaration.

               elsif Nkind (Parent (P)) = N_Variant
                 or else Nkind (Parent (P)) = N_Record_Definition
               then
                  null;

               --  Do not insert freeze nodes within the loop generated for
               --  an aggregate, because they may be elaborated too late for
               --  subsequent use in the back end: within a package spec the
               --  loop is part of the elaboration procedure and is only
               --  elaborated during the second pass.

               --  If the loop comes from source, or the entity is local to
               --  the loop itself it must remain within.

               elsif Nkind (Parent (P)) = N_Loop_Statement
                 and then not Comes_From_Source (Parent (P))
                 and then Nkind (First (Ins_Actions)) = N_Freeze_Entity
                 and then
                   Scope (Entity (First (Ins_Actions))) /= Current_Scope
               then
                  null;

               --  Otherwise we can go ahead and do the insertion

               elsif P = Wrapped_Node then
                  Store_Before_Actions_In_Scope (Ins_Actions);
                  return;

               else
                  Insert_List_Before_And_Analyze (P, Ins_Actions);
                  return;
               end if;

            --  A special case, N_Raise_xxx_Error can act either as a statement
            --  or a subexpression. We tell the difference by looking at the
            --  Etype. It is set to Standard_Void_Type in the statement case.

            when
               N_Raise_xxx_Error =>
                  if Etype (P) = Standard_Void_Type then
                     if  P = Wrapped_Node then
                        Store_Before_Actions_In_Scope (Ins_Actions);
                     else
                        Insert_List_Before_And_Analyze (P, Ins_Actions);
                     end if;

                     return;

                  --  In the subexpression case, keep climbing

                  else
                     null;
                  end if;

            --  If a component association appears within a loop created for
            --  an array aggregate, attach the actions to the association so
            --  they can be subsequently inserted within the loop. For other
            --  component associations insert outside of the aggregate. For
            --  an association that will generate a loop, its Loop_Actions
            --  attribute is already initialized (see exp_aggr.adb).

            --  The list of loop_actions can in turn generate additional ones,
            --  that are inserted before the associated node. If the associated
            --  node is outside the aggregate, the new actions are collected
            --  at the end of the loop actions, to respect the order in which
            --  they are to be elaborated.

            when
               N_Component_Association =>
                  if Nkind (Parent (P)) = N_Aggregate
                    and then Present (Loop_Actions (P))
                  then
                     if Is_Empty_List (Loop_Actions (P)) then
                        Set_Loop_Actions (P, Ins_Actions);
                        Analyze_List (Ins_Actions);

                     else
                        declare
                           Decl : Node_Id;

                        begin
                           --  Check whether these actions were generated by a
                           --  declaration that is part of the loop_ actions
                           --  for the component_association.

                           Decl := Assoc_Node;
                           while Present (Decl) loop
                              exit when Parent (Decl) = P
                                and then Is_List_Member (Decl)
                                and then
                                  List_Containing (Decl) = Loop_Actions (P);
                              Decl := Parent (Decl);
                           end loop;

                           if Present (Decl) then
                              Insert_List_Before_And_Analyze
                                (Decl, Ins_Actions);
                           else
                              Insert_List_After_And_Analyze
                                (Last (Loop_Actions (P)), Ins_Actions);
                           end if;
                        end;
                     end if;

                     return;

                  else
                     null;
                  end if;

            --  Another special case, an attribute denoting a procedure call

            when
               N_Attribute_Reference =>
                  if Is_Procedure_Attribute_Name (Attribute_Name (P)) then
                     if P = Wrapped_Node then
                        Store_Before_Actions_In_Scope (Ins_Actions);
                     else
                        Insert_List_Before_And_Analyze (P, Ins_Actions);
                     end if;

                     return;

                  --  In the subexpression case, keep climbing

                  else
                     null;
                  end if;

            --  For all other node types, keep climbing tree

            when
               N_Abortable_Part                         |
               N_Accept_Alternative                     |
               N_Access_Definition                      |
               N_Access_Function_Definition             |
               N_Access_Procedure_Definition            |
               N_Access_To_Object_Definition            |
               N_Aggregate                              |
               N_Allocator                              |
               N_Aspect_Specification                   |
               N_Case_Expression                        |
               N_Case_Statement_Alternative             |
               N_Character_Literal                      |
               N_Compilation_Unit                       |
               N_Compilation_Unit_Aux                   |
               N_Component_Clause                       |
               N_Component_Declaration                  |
               N_Component_Definition                   |
               N_Component_List                         |
               N_Constrained_Array_Definition           |
               N_Decimal_Fixed_Point_Definition         |
               N_Defining_Character_Literal             |
               N_Defining_Identifier                    |
               N_Defining_Operator_Symbol               |
               N_Defining_Program_Unit_Name             |
               N_Delay_Alternative                      |
               N_Delta_Constraint                       |
               N_Derived_Type_Definition                |
               N_Designator                             |
               N_Digits_Constraint                      |
               N_Discriminant_Association               |
               N_Discriminant_Specification             |
               N_Empty                                  |
               N_Entry_Body_Formal_Part                 |
               N_Entry_Call_Alternative                 |
               N_Entry_Declaration                      |
               N_Entry_Index_Specification              |
               N_Enumeration_Type_Definition            |
               N_Error                                  |
               N_Exception_Handler                      |
               N_Expanded_Name                          |
               N_Explicit_Dereference                   |
               N_Extension_Aggregate                    |
               N_Floating_Point_Definition              |
               N_Formal_Decimal_Fixed_Point_Definition  |
               N_Formal_Derived_Type_Definition         |
               N_Formal_Discrete_Type_Definition        |
               N_Formal_Floating_Point_Definition       |
               N_Formal_Modular_Type_Definition         |
               N_Formal_Ordinary_Fixed_Point_Definition |
               N_Formal_Package_Declaration             |
               N_Formal_Private_Type_Definition         |
               N_Formal_Signed_Integer_Type_Definition  |
               N_Function_Call                          |
               N_Function_Specification                 |
               N_Generic_Association                    |
               N_Handled_Sequence_Of_Statements         |
               N_Identifier                             |
               N_In                                     |
               N_Index_Or_Discriminant_Constraint       |
               N_Indexed_Component                      |
               N_Integer_Literal                        |
               N_Iterator_Specification                 |
               N_Itype_Reference                        |
               N_Label                                  |
               N_Loop_Parameter_Specification           |
               N_Mod_Clause                             |
               N_Modular_Type_Definition                |
               N_Not_In                                 |
               N_Null                                   |
               N_Op_Abs                                 |
               N_Op_Add                                 |
               N_Op_And                                 |
               N_Op_Concat                              |
               N_Op_Divide                              |
               N_Op_Eq                                  |
               N_Op_Expon                               |
               N_Op_Ge                                  |
               N_Op_Gt                                  |
               N_Op_Le                                  |
               N_Op_Lt                                  |
               N_Op_Minus                               |
               N_Op_Mod                                 |
               N_Op_Multiply                            |
               N_Op_Ne                                  |
               N_Op_Not                                 |
               N_Op_Or                                  |
               N_Op_Plus                                |
               N_Op_Rem                                 |
               N_Op_Rotate_Left                         |
               N_Op_Rotate_Right                        |
               N_Op_Shift_Left                          |
               N_Op_Shift_Right                         |
               N_Op_Shift_Right_Arithmetic              |
               N_Op_Subtract                            |
               N_Op_Xor                                 |
               N_Operator_Symbol                        |
               N_Ordinary_Fixed_Point_Definition        |
               N_Others_Choice                          |
               N_Package_Specification                  |
               N_Parameter_Association                  |
               N_Parameter_Specification                |
               N_Pop_Constraint_Error_Label             |
               N_Pop_Program_Error_Label                |
               N_Pop_Storage_Error_Label                |
               N_Pragma_Argument_Association            |
               N_Procedure_Specification                |
               N_Protected_Definition                   |
               N_Push_Constraint_Error_Label            |
               N_Push_Program_Error_Label               |
               N_Push_Storage_Error_Label               |
               N_Qualified_Expression                   |
               N_Quantified_Expression                  |
               N_Range                                  |
               N_Range_Constraint                       |
               N_Real_Literal                           |
               N_Real_Range_Specification               |
               N_Record_Definition                      |
               N_Reference                              |
<<<<<<< HEAD
               N_SCIL_Dispatch_Table_Object_Init        |
               N_SCIL_Dispatch_Table_Tag_Init           |
               N_SCIL_Dispatching_Call                  |
               N_SCIL_Membership_Test                   |
               N_SCIL_Tag_Init                          |
=======
               N_SCIL_Dispatch_Table_Tag_Init           |
               N_SCIL_Dispatching_Call                  |
               N_SCIL_Membership_Test                   |
>>>>>>> b56a5220
               N_Selected_Component                     |
               N_Signed_Integer_Type_Definition         |
               N_Single_Protected_Declaration           |
               N_Slice                                  |
               N_String_Literal                         |
               N_Subprogram_Info                        |
               N_Subtype_Indication                     |
               N_Subunit                                |
               N_Task_Definition                        |
               N_Terminate_Alternative                  |
               N_Triggering_Alternative                 |
               N_Type_Conversion                        |
               N_Unchecked_Expression                   |
               N_Unchecked_Type_Conversion              |
               N_Unconstrained_Array_Definition         |
               N_Unused_At_End                          |
               N_Unused_At_Start                        |
               N_Use_Package_Clause                     |
               N_Use_Type_Clause                        |
               N_Variant                                |
               N_Variant_Part                           |
               N_Validate_Unchecked_Conversion          |
               N_With_Clause
            =>
               null;

         end case;

         --  Make sure that inserted actions stay in the transient scope

         if P = Wrapped_Node then
            Store_Before_Actions_In_Scope (Ins_Actions);
            return;
         end if;

         --  If we fall through above tests, keep climbing tree

         N := P;

         if Nkind (Parent (N)) = N_Subunit then

            --  This is the proper body corresponding to a stub. Insertion must
            --  be done at the point of the stub, which is in the declarative
            --  part of the parent unit.

            P := Corresponding_Stub (Parent (N));

         else
            P := Parent (N);
         end if;
      end loop;
   end Insert_Actions;

   --  Version with check(s) suppressed

   procedure Insert_Actions
     (Assoc_Node  : Node_Id;
      Ins_Actions : List_Id;
      Suppress    : Check_Id)
   is
   begin
      if Suppress = All_Checks then
         declare
            Svg : constant Suppress_Array := Scope_Suppress;
         begin
            Scope_Suppress := (others => True);
            Insert_Actions (Assoc_Node, Ins_Actions);
            Scope_Suppress := Svg;
         end;

      else
         declare
            Svg : constant Boolean := Scope_Suppress (Suppress);
         begin
            Scope_Suppress (Suppress) := True;
            Insert_Actions (Assoc_Node, Ins_Actions);
            Scope_Suppress (Suppress) := Svg;
         end;
      end if;
   end Insert_Actions;

   --------------------------
   -- Insert_Actions_After --
   --------------------------

   procedure Insert_Actions_After
     (Assoc_Node  : Node_Id;
      Ins_Actions : List_Id)
   is
   begin
      if Scope_Is_Transient
        and then Assoc_Node = Node_To_Be_Wrapped
      then
         Store_After_Actions_In_Scope (Ins_Actions);
      else
         Insert_List_After_And_Analyze (Assoc_Node, Ins_Actions);
      end if;
   end Insert_Actions_After;

   ---------------------------------
   -- Insert_Library_Level_Action --
   ---------------------------------

   procedure Insert_Library_Level_Action (N : Node_Id) is
      Aux : constant Node_Id := Aux_Decls_Node (Cunit (Main_Unit));

   begin
      Push_Scope (Cunit_Entity (Main_Unit));
      --  ??? should this be Current_Sem_Unit instead of Main_Unit?

      if No (Actions (Aux)) then
         Set_Actions (Aux, New_List (N));
      else
         Append (N, Actions (Aux));
      end if;

      Analyze (N);
      Pop_Scope;
   end Insert_Library_Level_Action;

   ----------------------------------
   -- Insert_Library_Level_Actions --
   ----------------------------------

   procedure Insert_Library_Level_Actions (L : List_Id) is
      Aux : constant Node_Id := Aux_Decls_Node (Cunit (Main_Unit));

   begin
      if Is_Non_Empty_List (L) then
         Push_Scope (Cunit_Entity (Main_Unit));
         --  ??? should this be Current_Sem_Unit instead of Main_Unit?

         if No (Actions (Aux)) then
            Set_Actions (Aux, L);
            Analyze_List (L);
         else
            Insert_List_After_And_Analyze (Last (Actions (Aux)), L);
         end if;

         Pop_Scope;
      end if;
   end Insert_Library_Level_Actions;

   ----------------------
   -- Inside_Init_Proc --
   ----------------------

   function Inside_Init_Proc return Boolean is
      S : Entity_Id;

   begin
      S := Current_Scope;
      while Present (S)
        and then S /= Standard_Standard
      loop
         if Is_Init_Proc (S) then
            return True;
         else
            S := Scope (S);
         end if;
      end loop;

      return False;
   end Inside_Init_Proc;

   ----------------------------
   -- Is_All_Null_Statements --
   ----------------------------

   function Is_All_Null_Statements (L : List_Id) return Boolean is
      Stm : Node_Id;

   begin
      Stm := First (L);
      while Present (Stm) loop
         if Nkind (Stm) /= N_Null_Statement then
            return False;
         end if;

         Next (Stm);
      end loop;

      return True;
   end Is_All_Null_Statements;

   ---------------------------------
   -- Is_Fully_Repped_Tagged_Type --
   ---------------------------------

   function Is_Fully_Repped_Tagged_Type (T : Entity_Id) return Boolean is
      U    : constant Entity_Id := Underlying_Type (T);
      Comp : Entity_Id;

   begin
      if No (U) or else not Is_Tagged_Type (U) then
         return False;
      elsif Has_Discriminants (U) then
         return False;
      elsif not Has_Specified_Layout (U) then
         return False;
      end if;

      --  Here we have a tagged type, see if it has any unlayed out fields
      --  other than a possible tag and parent fields. If so, we return False.

      Comp := First_Component (U);
      while Present (Comp) loop
         if not Is_Tag (Comp)
           and then Chars (Comp) /= Name_uParent
           and then No (Component_Clause (Comp))
         then
            return False;
         else
            Next_Component (Comp);
         end if;
      end loop;

      --  All components are layed out

      return True;
   end Is_Fully_Repped_Tagged_Type;

   ----------------------------------
   -- Is_Library_Level_Tagged_Type --
   ----------------------------------

   function Is_Library_Level_Tagged_Type (Typ : Entity_Id) return Boolean is
   begin
      return Is_Tagged_Type (Typ)
        and then Is_Library_Level_Entity (Typ);
   end Is_Library_Level_Tagged_Type;

   ----------------------------------
   -- Is_Possibly_Unaligned_Object --
   ----------------------------------

   function Is_Possibly_Unaligned_Object (N : Node_Id) return Boolean is
      T  : constant Entity_Id := Etype (N);

   begin
      --  If renamed object, apply test to underlying object

      if Is_Entity_Name (N)
        and then Is_Object (Entity (N))
        and then Present (Renamed_Object (Entity (N)))
      then
         return Is_Possibly_Unaligned_Object (Renamed_Object (Entity (N)));
      end if;

      --  Tagged and controlled types and aliased types are always aligned,
      --  as are concurrent types.

      if Is_Aliased (T)
        or else Has_Controlled_Component (T)
        or else Is_Concurrent_Type (T)
        or else Is_Tagged_Type (T)
        or else Is_Controlled (T)
      then
         return False;
      end if;

      --  If this is an element of a packed array, may be unaligned

      if Is_Ref_To_Bit_Packed_Array (N) then
         return True;
      end if;

      --  Case of component reference

      if Nkind (N) = N_Selected_Component then
         declare
            P : constant Node_Id   := Prefix (N);
            C : constant Entity_Id := Entity (Selector_Name (N));
            M : Nat;
            S : Nat;

         begin
            --  If component reference is for an array with non-static bounds,
            --  then it is always aligned: we can only process unaligned
            --  arrays with static bounds (more accurately bounds known at
            --  compile time).

            if Is_Array_Type (T)
              and then not Compile_Time_Known_Bounds (T)
            then
               return False;
            end if;

            --  If component is aliased, it is definitely properly aligned

            if Is_Aliased (C) then
               return False;
            end if;

            --  If component is for a type implemented as a scalar, and the
            --  record is packed, and the component is other than the first
            --  component of the record, then the component may be unaligned.

            if Is_Packed (Etype (P))
              and then Represented_As_Scalar (Etype (C))
              and then First_Entity (Scope (C)) /= C
            then
               return True;
            end if;

            --  Compute maximum possible alignment for T

            --  If alignment is known, then that settles things

            if Known_Alignment (T) then
               M := UI_To_Int (Alignment (T));

            --  If alignment is not known, tentatively set max alignment

            else
               M := Ttypes.Maximum_Alignment;

               --  We can reduce this if the Esize is known since the default
               --  alignment will never be more than the smallest power of 2
               --  that does not exceed this Esize value.

               if Known_Esize (T) then
                  S := UI_To_Int (Esize (T));

                  while (M / 2) >= S loop
                     M := M / 2;
                  end loop;
               end if;
            end if;

            --  The following code is historical, it used to be present but it
            --  is too cautious, because the front-end does not know the proper
            --  default alignments for the target. Also, if the alignment is
            --  not known, the front end can't know in any case! If a copy is
            --  needed, the back-end will take care of it. This whole section
            --  including this comment can be removed later ???

            --  If the component reference is for a record that has a specified
            --  alignment, and we either know it is too small, or cannot tell,
            --  then the component may be unaligned.

            --  if Known_Alignment (Etype (P))
            --    and then Alignment (Etype (P)) < Ttypes.Maximum_Alignment
            --    and then M > Alignment (Etype (P))
            --  then
            --     return True;
            --  end if;

            --  Case of component clause present which may specify an
            --  unaligned position.

            if Present (Component_Clause (C)) then

               --  Otherwise we can do a test to make sure that the actual
               --  start position in the record, and the length, are both
               --  consistent with the required alignment. If not, we know
               --  that we are unaligned.

               declare
                  Align_In_Bits : constant Nat := M * System_Storage_Unit;
               begin
                  if Component_Bit_Offset (C) mod Align_In_Bits /= 0
                    or else Esize (C) mod Align_In_Bits /= 0
                  then
                     return True;
                  end if;
               end;
            end if;

            --  Otherwise, for a component reference, test prefix

            return Is_Possibly_Unaligned_Object (P);
         end;

      --  If not a component reference, must be aligned

      else
         return False;
      end if;
   end Is_Possibly_Unaligned_Object;

   ---------------------------------
   -- Is_Possibly_Unaligned_Slice --
   ---------------------------------

   function Is_Possibly_Unaligned_Slice (N : Node_Id) return Boolean is
   begin
      --  Go to renamed object

      if Is_Entity_Name (N)
        and then Is_Object (Entity (N))
        and then Present (Renamed_Object (Entity (N)))
      then
         return Is_Possibly_Unaligned_Slice (Renamed_Object (Entity (N)));
      end if;

      --  The reference must be a slice

      if Nkind (N) /= N_Slice then
         return False;
      end if;

      --  Always assume the worst for a nested record component with a
      --  component clause, which gigi/gcc does not appear to handle well.
      --  It is not clear why this special test is needed at all ???

      if Nkind (Prefix (N)) = N_Selected_Component
        and then Nkind (Prefix (Prefix (N))) = N_Selected_Component
        and then
          Present (Component_Clause (Entity (Selector_Name (Prefix (N)))))
      then
         return True;
      end if;

      --  We only need to worry if the target has strict alignment

      if not Target_Strict_Alignment then
         return False;
      end if;

      --  If it is a slice, then look at the array type being sliced

      declare
         Sarr : constant Node_Id := Prefix (N);
         --  Prefix of the slice, i.e. the array being sliced

         Styp : constant Entity_Id := Etype (Prefix (N));
         --  Type of the array being sliced

         Pref : Node_Id;
         Ptyp : Entity_Id;

      begin
         --  The problems arise if the array object that is being sliced
         --  is a component of a record or array, and we cannot guarantee
         --  the alignment of the array within its containing object.

         --  To investigate this, we look at successive prefixes to see
         --  if we have a worrisome indexed or selected component.

         Pref := Sarr;
         loop
            --  Case of array is part of an indexed component reference

            if Nkind (Pref) = N_Indexed_Component then
               Ptyp := Etype (Prefix (Pref));

               --  The only problematic case is when the array is packed,
               --  in which case we really know nothing about the alignment
               --  of individual components.

               if Is_Bit_Packed_Array (Ptyp) then
                  return True;
               end if;

            --  Case of array is part of a selected component reference

            elsif Nkind (Pref) = N_Selected_Component then
               Ptyp := Etype (Prefix (Pref));

               --  We are definitely in trouble if the record in question
               --  has an alignment, and either we know this alignment is
               --  inconsistent with the alignment of the slice, or we
               --  don't know what the alignment of the slice should be.

               if Known_Alignment (Ptyp)
                 and then (Unknown_Alignment (Styp)
                             or else Alignment (Styp) > Alignment (Ptyp))
               then
                  return True;
               end if;

               --  We are in potential trouble if the record type is packed.
               --  We could special case when we know that the array is the
               --  first component, but that's not such a simple case ???

               if Is_Packed (Ptyp) then
                  return True;
               end if;

               --  We are in trouble if there is a component clause, and
               --  either we do not know the alignment of the slice, or
               --  the alignment of the slice is inconsistent with the
               --  bit position specified by the component clause.

               declare
                  Field : constant Entity_Id := Entity (Selector_Name (Pref));
               begin
                  if Present (Component_Clause (Field))
                    and then
                      (Unknown_Alignment (Styp)
                        or else
                         (Component_Bit_Offset (Field) mod
                           (System_Storage_Unit * Alignment (Styp))) /= 0)
                  then
                     return True;
                  end if;
               end;

            --  For cases other than selected or indexed components we
            --  know we are OK, since no issues arise over alignment.

            else
               return False;
            end if;

            --  We processed an indexed component or selected component
            --  reference that looked safe, so keep checking prefixes.

            Pref := Prefix (Pref);
         end loop;
      end;
   end Is_Possibly_Unaligned_Slice;

   --------------------------------
   -- Is_Ref_To_Bit_Packed_Array --
   --------------------------------

   function Is_Ref_To_Bit_Packed_Array (N : Node_Id) return Boolean is
      Result : Boolean;
      Expr   : Node_Id;

   begin
      if Is_Entity_Name (N)
        and then Is_Object (Entity (N))
        and then Present (Renamed_Object (Entity (N)))
      then
         return Is_Ref_To_Bit_Packed_Array (Renamed_Object (Entity (N)));
      end if;

      if Nkind (N) = N_Indexed_Component
           or else
         Nkind (N) = N_Selected_Component
      then
         if Is_Bit_Packed_Array (Etype (Prefix (N))) then
            Result := True;
         else
            Result := Is_Ref_To_Bit_Packed_Array (Prefix (N));
         end if;

         if Result and then Nkind (N) = N_Indexed_Component then
            Expr := First (Expressions (N));
            while Present (Expr) loop
               Force_Evaluation (Expr);
               Next (Expr);
            end loop;
         end if;

         return Result;

      else
         return False;
      end if;
   end Is_Ref_To_Bit_Packed_Array;

   --------------------------------
   -- Is_Ref_To_Bit_Packed_Slice --
   --------------------------------

   function Is_Ref_To_Bit_Packed_Slice (N : Node_Id) return Boolean is
   begin
      if Nkind (N) = N_Type_Conversion then
         return Is_Ref_To_Bit_Packed_Slice (Expression (N));

      elsif Is_Entity_Name (N)
        and then Is_Object (Entity (N))
        and then Present (Renamed_Object (Entity (N)))
      then
         return Is_Ref_To_Bit_Packed_Slice (Renamed_Object (Entity (N)));

      elsif Nkind (N) = N_Slice
        and then Is_Bit_Packed_Array (Etype (Prefix (N)))
      then
         return True;

      elsif Nkind (N) = N_Indexed_Component
           or else
         Nkind (N) = N_Selected_Component
      then
         return Is_Ref_To_Bit_Packed_Slice (Prefix (N));

      else
         return False;
      end if;
   end Is_Ref_To_Bit_Packed_Slice;

   -----------------------
   -- Is_Renamed_Object --
   -----------------------

   function Is_Renamed_Object (N : Node_Id) return Boolean is
      Pnod : constant Node_Id   := Parent (N);
      Kind : constant Node_Kind := Nkind (Pnod);
   begin
      if Kind = N_Object_Renaming_Declaration then
         return True;
      elsif Nkind_In (Kind, N_Indexed_Component, N_Selected_Component) then
         return Is_Renamed_Object (Pnod);
      else
         return False;
      end if;
   end Is_Renamed_Object;

   ----------------------------
   -- Is_Untagged_Derivation --
   ----------------------------

   function Is_Untagged_Derivation (T : Entity_Id) return Boolean is
   begin
      return (not Is_Tagged_Type (T) and then Is_Derived_Type (T))
               or else
             (Is_Private_Type (T) and then Present (Full_View (T))
               and then not Is_Tagged_Type (Full_View (T))
               and then Is_Derived_Type (Full_View (T))
               and then Etype (Full_View (T)) /= T);
   end Is_Untagged_Derivation;

   ---------------------------
   -- Is_Volatile_Reference --
   ---------------------------

   function Is_Volatile_Reference (N : Node_Id) return Boolean is
   begin
      if Nkind (N) in N_Has_Etype
        and then Present (Etype (N))
        and then Treat_As_Volatile (Etype (N))
      then
         return True;

      elsif Is_Entity_Name (N) then
         return Treat_As_Volatile (Entity (N));

      elsif Nkind (N) = N_Slice then
         return Is_Volatile_Reference (Prefix (N));

      elsif Nkind_In (N, N_Indexed_Component, N_Selected_Component) then
         if (Is_Entity_Name (Prefix (N))
               and then Has_Volatile_Components (Entity (Prefix (N))))
           or else (Present (Etype (Prefix (N)))
                      and then Has_Volatile_Components (Etype (Prefix (N))))
         then
            return True;
         else
            return Is_Volatile_Reference (Prefix (N));
         end if;

      else
         return False;
      end if;
   end Is_Volatile_Reference;

   --------------------
   -- Kill_Dead_Code --
   --------------------

   procedure Kill_Dead_Code (N : Node_Id; Warn : Boolean := False) is
      W : Boolean := Warn;
      --  Set False if warnings suppressed

   begin
      if Present (N) then
         Remove_Warning_Messages (N);

         --  Generate warning if appropriate

         if W then

            --  We suppress the warning if this code is under control of an
            --  if statement, whose condition is a simple identifier, and
            --  either we are in an instance, or warnings off is set for this
            --  identifier. The reason for killing it in the instance case is
            --  that it is common and reasonable for code to be deleted in
            --  instances for various reasons.

            if Nkind (Parent (N)) = N_If_Statement then
               declare
                  C : constant Node_Id := Condition (Parent (N));
               begin
                  if Nkind (C) = N_Identifier
                    and then
                      (In_Instance
                        or else (Present (Entity (C))
                                   and then Has_Warnings_Off (Entity (C))))
                  then
                     W := False;
                  end if;
               end;
            end if;

            --  Generate warning if not suppressed

            if W then
               Error_Msg_F
                 ("?this code can never be executed and has been deleted!", N);
            end if;
         end if;

         --  Recurse into block statements and bodies to process declarations
         --  and statements.

         if Nkind (N) = N_Block_Statement
           or else Nkind (N) = N_Subprogram_Body
           or else Nkind (N) = N_Package_Body
         then
            Kill_Dead_Code (Declarations (N), False);
            Kill_Dead_Code (Statements (Handled_Statement_Sequence (N)));

            if Nkind (N) = N_Subprogram_Body then
               Set_Is_Eliminated (Defining_Entity (N));
            end if;

         elsif Nkind (N) = N_Package_Declaration then
            Kill_Dead_Code (Visible_Declarations (Specification (N)));
            Kill_Dead_Code (Private_Declarations (Specification (N)));

            --  ??? After this point, Delete_Tree has been called on all
            --  declarations in Specification (N), so references to
            --  entities therein look suspicious.

            declare
               E : Entity_Id := First_Entity (Defining_Entity (N));
            begin
               while Present (E) loop
                  if Ekind (E) = E_Operator then
                     Set_Is_Eliminated (E);
                  end if;

                  Next_Entity (E);
               end loop;
            end;

         --  Recurse into composite statement to kill individual statements,
         --  in particular instantiations.

         elsif Nkind (N) = N_If_Statement then
            Kill_Dead_Code (Then_Statements (N));
            Kill_Dead_Code (Elsif_Parts (N));
            Kill_Dead_Code (Else_Statements (N));

         elsif Nkind (N) = N_Loop_Statement then
            Kill_Dead_Code (Statements (N));

         elsif Nkind (N) = N_Case_Statement then
            declare
               Alt : Node_Id;
            begin
               Alt := First (Alternatives (N));
               while Present (Alt) loop
                  Kill_Dead_Code (Statements (Alt));
                  Next (Alt);
               end loop;
            end;

         elsif Nkind (N) = N_Case_Statement_Alternative then
            Kill_Dead_Code (Statements (N));

         --  Deal with dead instances caused by deleting instantiations

         elsif Nkind (N) in N_Generic_Instantiation then
            Remove_Dead_Instance (N);
         end if;
      end if;
   end Kill_Dead_Code;

   --  Case where argument is a list of nodes to be killed

   procedure Kill_Dead_Code (L : List_Id; Warn : Boolean := False) is
      N : Node_Id;
      W : Boolean;
   begin
      W := Warn;
      if Is_Non_Empty_List (L) then
         N := First (L);
         while Present (N) loop
            Kill_Dead_Code (N, W);
            W := False;
            Next (N);
         end loop;
      end if;
   end Kill_Dead_Code;

   ------------------------
   -- Known_Non_Negative --
   ------------------------

   function Known_Non_Negative (Opnd : Node_Id) return Boolean is
   begin
      if Is_OK_Static_Expression (Opnd)
        and then Expr_Value (Opnd) >= 0
      then
         return True;

      else
         declare
            Lo : constant Node_Id := Type_Low_Bound (Etype (Opnd));

         begin
            return
              Is_OK_Static_Expression (Lo) and then Expr_Value (Lo) >= 0;
         end;
      end if;
   end Known_Non_Negative;

   --------------------
   -- Known_Non_Null --
   --------------------

   function Known_Non_Null (N : Node_Id) return Boolean is
   begin
      --  Checks for case where N is an entity reference

      if Is_Entity_Name (N) and then Present (Entity (N)) then
         declare
            E   : constant Entity_Id := Entity (N);
            Op  : Node_Kind;
            Val : Node_Id;

         begin
            --  First check if we are in decisive conditional

            Get_Current_Value_Condition (N, Op, Val);

            if Known_Null (Val) then
               if Op = N_Op_Eq then
                  return False;
               elsif Op = N_Op_Ne then
                  return True;
               end if;
            end if;

            --  If OK to do replacement, test Is_Known_Non_Null flag

            if OK_To_Do_Constant_Replacement (E) then
               return Is_Known_Non_Null (E);

            --  Otherwise if not safe to do replacement, then say so

            else
               return False;
            end if;
         end;

      --  True if access attribute

      elsif Nkind (N) = N_Attribute_Reference
        and then (Attribute_Name (N) = Name_Access
                    or else
                  Attribute_Name (N) = Name_Unchecked_Access
                    or else
                  Attribute_Name (N) = Name_Unrestricted_Access)
      then
         return True;

      --  True if allocator

      elsif Nkind (N) = N_Allocator then
         return True;

      --  For a conversion, true if expression is known non-null

      elsif Nkind (N) = N_Type_Conversion then
         return Known_Non_Null (Expression (N));

      --  Above are all cases where the value could be determined to be
      --  non-null. In all other cases, we don't know, so return False.

      else
         return False;
      end if;
   end Known_Non_Null;

   ----------------
   -- Known_Null --
   ----------------

   function Known_Null (N : Node_Id) return Boolean is
   begin
      --  Checks for case where N is an entity reference

      if Is_Entity_Name (N) and then Present (Entity (N)) then
         declare
            E   : constant Entity_Id := Entity (N);
            Op  : Node_Kind;
            Val : Node_Id;

         begin
            --  Constant null value is for sure null

            if Ekind (E) = E_Constant
              and then Known_Null (Constant_Value (E))
            then
               return True;
            end if;

            --  First check if we are in decisive conditional

            Get_Current_Value_Condition (N, Op, Val);

            if Known_Null (Val) then
               if Op = N_Op_Eq then
                  return True;
               elsif Op = N_Op_Ne then
                  return False;
               end if;
            end if;

            --  If OK to do replacement, test Is_Known_Null flag

            if OK_To_Do_Constant_Replacement (E) then
               return Is_Known_Null (E);

            --  Otherwise if not safe to do replacement, then say so

            else
               return False;
            end if;
         end;

      --  True if explicit reference to null

      elsif Nkind (N) = N_Null then
         return True;

      --  For a conversion, true if expression is known null

      elsif Nkind (N) = N_Type_Conversion then
         return Known_Null (Expression (N));

      --  Above are all cases where the value could be determined to be null.
      --  In all other cases, we don't know, so return False.

      else
         return False;
      end if;
   end Known_Null;

   -----------------------------
   -- Make_CW_Equivalent_Type --
   -----------------------------

   --  Create a record type used as an equivalent of any member of the class
   --  which takes its size from exp.

   --  Generate the following code:

   --   type Equiv_T is record
   --     _parent :  T (List of discriminant constraints taken from Exp);
   --     Ext__50 : Storage_Array (1 .. (Exp'size - Typ'object_size)/8);
   --   end Equiv_T;
   --
   --   ??? Note that this type does not guarantee same alignment as all
   --   derived types

   function Make_CW_Equivalent_Type
     (T : Entity_Id;
      E : Node_Id) return Entity_Id
   is
      Loc         : constant Source_Ptr := Sloc (E);
      Root_Typ    : constant Entity_Id  := Root_Type (T);
      List_Def    : constant List_Id    := Empty_List;
      Comp_List   : constant List_Id    := New_List;
      Equiv_Type  : Entity_Id;
      Range_Type  : Entity_Id;
      Str_Type    : Entity_Id;
      Constr_Root : Entity_Id;
      Sizexpr     : Node_Id;

   begin
      --  If the root type is already constrained, there are no discriminants
      --  in the expression.

      if not Has_Discriminants (Root_Typ)
        or else Is_Constrained (Root_Typ)
      then
         Constr_Root := Root_Typ;
      else
         Constr_Root := Make_Temporary (Loc, 'R');

         --  subtype cstr__n is T (List of discr constraints taken from Exp)

         Append_To (List_Def,
           Make_Subtype_Declaration (Loc,
             Defining_Identifier => Constr_Root,
             Subtype_Indication  => Make_Subtype_From_Expr (E, Root_Typ)));
      end if;

      --  Generate the range subtype declaration

      Range_Type := Make_Temporary (Loc, 'G');

      if not Is_Interface (Root_Typ) then

         --  subtype rg__xx is
         --    Storage_Offset range 1 .. (Expr'size - typ'size) / Storage_Unit

         Sizexpr :=
           Make_Op_Subtract (Loc,
             Left_Opnd =>
               Make_Attribute_Reference (Loc,
                 Prefix =>
                   OK_Convert_To (T, Duplicate_Subexpr_No_Checks (E)),
                 Attribute_Name => Name_Size),
             Right_Opnd =>
               Make_Attribute_Reference (Loc,
                 Prefix => New_Reference_To (Constr_Root, Loc),
                 Attribute_Name => Name_Object_Size));
      else
         --  subtype rg__xx is
         --    Storage_Offset range 1 .. Expr'size / Storage_Unit

         Sizexpr :=
           Make_Attribute_Reference (Loc,
             Prefix =>
               OK_Convert_To (T, Duplicate_Subexpr_No_Checks (E)),
             Attribute_Name => Name_Size);
      end if;

      Set_Paren_Count (Sizexpr, 1);

      Append_To (List_Def,
        Make_Subtype_Declaration (Loc,
          Defining_Identifier => Range_Type,
          Subtype_Indication =>
            Make_Subtype_Indication (Loc,
              Subtype_Mark => New_Reference_To (RTE (RE_Storage_Offset), Loc),
              Constraint => Make_Range_Constraint (Loc,
                Range_Expression =>
                  Make_Range (Loc,
                    Low_Bound => Make_Integer_Literal (Loc, 1),
                    High_Bound =>
                      Make_Op_Divide (Loc,
                        Left_Opnd => Sizexpr,
                        Right_Opnd => Make_Integer_Literal (Loc,
                            Intval => System_Storage_Unit)))))));

      --  subtype str__nn is Storage_Array (rg__x);

      Str_Type := Make_Temporary (Loc, 'S');
      Append_To (List_Def,
        Make_Subtype_Declaration (Loc,
          Defining_Identifier => Str_Type,
          Subtype_Indication =>
            Make_Subtype_Indication (Loc,
              Subtype_Mark => New_Reference_To (RTE (RE_Storage_Array), Loc),
              Constraint =>
                Make_Index_Or_Discriminant_Constraint (Loc,
                  Constraints =>
                    New_List (New_Reference_To (Range_Type, Loc))))));

      --  type Equiv_T is record
      --    [ _parent : Tnn; ]
      --    E : Str_Type;
      --  end Equiv_T;

<<<<<<< HEAD
      Equiv_Type := Make_Defining_Identifier (Loc, New_Internal_Name ('T'));
=======
      Equiv_Type := Make_Temporary (Loc, 'T');
>>>>>>> b56a5220
      Set_Ekind (Equiv_Type, E_Record_Type);
      Set_Parent_Subtype (Equiv_Type, Constr_Root);

      --  Set Is_Class_Wide_Equivalent_Type very early to trigger the special
      --  treatment for this type. In particular, even though _parent's type
      --  is a controlled type or contains controlled components, we do not
      --  want to set Has_Controlled_Component on it to avoid making it gain
      --  an unwanted _controller component.

      Set_Is_Class_Wide_Equivalent_Type (Equiv_Type);

      if not Is_Interface (Root_Typ) then
         Append_To (Comp_List,
           Make_Component_Declaration (Loc,
             Defining_Identifier =>
               Make_Defining_Identifier (Loc, Name_uParent),
             Component_Definition =>
               Make_Component_Definition (Loc,
                 Aliased_Present    => False,
                 Subtype_Indication => New_Reference_To (Constr_Root, Loc))));
      end if;

      Append_To (Comp_List,
        Make_Component_Declaration (Loc,
          Defining_Identifier  => Make_Temporary (Loc, 'C'),
          Component_Definition =>
            Make_Component_Definition (Loc,
              Aliased_Present    => False,
              Subtype_Indication => New_Reference_To (Str_Type, Loc))));

      Append_To (List_Def,
        Make_Full_Type_Declaration (Loc,
          Defining_Identifier => Equiv_Type,
          Type_Definition =>
            Make_Record_Definition (Loc,
              Component_List =>
                Make_Component_List (Loc,
                  Component_Items => Comp_List,
                  Variant_Part    => Empty))));

      --  Suppress all checks during the analysis of the expanded code
      --  to avoid the generation of spurious warnings under ZFP run-time.

      Insert_Actions (E, List_Def, Suppress => All_Checks);
      return Equiv_Type;
   end Make_CW_Equivalent_Type;

   -------------------------
   -- Make_Invariant_Call --
   -------------------------

   function Make_Invariant_Call (Expr : Node_Id) return Node_Id is
      Loc : constant Source_Ptr := Sloc (Expr);
      Typ : constant Entity_Id  := Etype (Expr);

   begin
      pragma Assert
        (Has_Invariants (Typ) and then Present (Invariant_Procedure (Typ)));

      if Check_Enabled (Name_Invariant)
           or else
         Check_Enabled (Name_Assertion)
      then
         return
           Make_Procedure_Call_Statement (Loc,
             Name                   =>
               New_Occurrence_Of (Invariant_Procedure (Typ), Loc),
             Parameter_Associations => New_List (Relocate_Node (Expr)));

      else
         return
           Make_Null_Statement (Loc);
      end if;
   end Make_Invariant_Call;

   ------------------------
   -- Make_Literal_Range --
   ------------------------

   function Make_Literal_Range
     (Loc         : Source_Ptr;
      Literal_Typ : Entity_Id) return Node_Id
   is
      Lo          : constant Node_Id :=
                      New_Copy_Tree (String_Literal_Low_Bound (Literal_Typ));
      Index       : constant Entity_Id := Etype (Lo);

      Hi          : Node_Id;
      Length_Expr : constant Node_Id :=
                      Make_Op_Subtract (Loc,
                        Left_Opnd =>
                          Make_Integer_Literal (Loc,
                            Intval => String_Literal_Length (Literal_Typ)),
                        Right_Opnd =>
                          Make_Integer_Literal (Loc, 1));

   begin
      Set_Analyzed (Lo, False);

         if Is_Integer_Type (Index) then
            Hi :=
              Make_Op_Add (Loc,
                Left_Opnd  => New_Copy_Tree (Lo),
                Right_Opnd => Length_Expr);
         else
            Hi :=
              Make_Attribute_Reference (Loc,
                Attribute_Name => Name_Val,
                Prefix => New_Occurrence_Of (Index, Loc),
                Expressions => New_List (
                 Make_Op_Add (Loc,
                   Left_Opnd =>
                     Make_Attribute_Reference (Loc,
                       Attribute_Name => Name_Pos,
                       Prefix => New_Occurrence_Of (Index, Loc),
                       Expressions => New_List (New_Copy_Tree (Lo))),
                  Right_Opnd => Length_Expr)));
         end if;

         return
           Make_Range (Loc,
             Low_Bound  => Lo,
             High_Bound => Hi);
   end Make_Literal_Range;

   --------------------------
   -- Make_Non_Empty_Check --
   --------------------------

   function Make_Non_Empty_Check
     (Loc : Source_Ptr;
      N   : Node_Id) return Node_Id
   is
   begin
      return
        Make_Op_Ne (Loc,
          Left_Opnd =>
            Make_Attribute_Reference (Loc,
              Attribute_Name => Name_Length,
              Prefix => Duplicate_Subexpr_No_Checks (N, Name_Req => True)),
          Right_Opnd =>
            Make_Integer_Literal (Loc, 0));
   end Make_Non_Empty_Check;

   -------------------------
   -- Make_Predicate_Call --
   -------------------------

   function Make_Predicate_Call
     (Typ  : Entity_Id;
      Expr : Node_Id) return Node_Id
   is
      Loc : constant Source_Ptr := Sloc (Expr);

   begin
      pragma Assert (Present (Predicate_Function (Typ)));

      return
        Make_Function_Call (Loc,
          Name                   =>
            New_Occurrence_Of (Predicate_Function (Typ), Loc),
          Parameter_Associations => New_List (Relocate_Node (Expr)));
   end Make_Predicate_Call;

   --------------------------
   -- Make_Predicate_Check --
   --------------------------

   function Make_Predicate_Check
     (Typ  : Entity_Id;
      Expr : Node_Id) return Node_Id
   is
      Loc : constant Source_Ptr := Sloc (Expr);

   begin
      return
        Make_Pragma (Loc,
          Pragma_Identifier            => Make_Identifier (Loc, Name_Check),
          Pragma_Argument_Associations => New_List (
            Make_Pragma_Argument_Association (Loc,
              Expression => Make_Identifier (Loc, Name_Predicate)),
            Make_Pragma_Argument_Association (Loc,
              Expression => Make_Predicate_Call (Typ, Expr))));
   end Make_Predicate_Check;

   ----------------------------
   -- Make_Subtype_From_Expr --
   ----------------------------

   --  1. If Expr is an unconstrained array expression, creates
   --    Unc_Type(Expr'first(1)..Expr'last(1),..., Expr'first(n)..Expr'last(n))

   --  2. If Expr is a unconstrained discriminated type expression, creates
   --    Unc_Type(Expr.Discr1, ... , Expr.Discr_n)

   --  3. If Expr is class-wide, creates an implicit class wide subtype

   function Make_Subtype_From_Expr
     (E       : Node_Id;
      Unc_Typ : Entity_Id) return Node_Id
   is
      Loc         : constant Source_Ptr := Sloc (E);
      List_Constr : constant List_Id    := New_List;
      D           : Entity_Id;

      Full_Subtyp  : Entity_Id;
      Priv_Subtyp  : Entity_Id;
      Utyp         : Entity_Id;
      Full_Exp     : Node_Id;

   begin
      if Is_Private_Type (Unc_Typ)
        and then Has_Unknown_Discriminants (Unc_Typ)
      then
         --  Prepare the subtype completion, Go to base type to
         --  find underlying type, because the type may be a generic
         --  actual or an explicit subtype.

         Utyp        := Underlying_Type (Base_Type (Unc_Typ));
         Full_Subtyp := Make_Temporary (Loc, 'C');
         Full_Exp    :=
           Unchecked_Convert_To (Utyp, Duplicate_Subexpr_No_Checks (E));
         Set_Parent (Full_Exp, Parent (E));

         Priv_Subtyp := Make_Temporary (Loc, 'P');

         Insert_Action (E,
           Make_Subtype_Declaration (Loc,
             Defining_Identifier => Full_Subtyp,
             Subtype_Indication  => Make_Subtype_From_Expr (Full_Exp, Utyp)));

         --  Define the dummy private subtype

         Set_Ekind          (Priv_Subtyp, Subtype_Kind (Ekind (Unc_Typ)));
         Set_Etype          (Priv_Subtyp, Base_Type (Unc_Typ));
         Set_Scope          (Priv_Subtyp, Full_Subtyp);
         Set_Is_Constrained (Priv_Subtyp);
         Set_Is_Tagged_Type (Priv_Subtyp, Is_Tagged_Type (Unc_Typ));
         Set_Is_Itype       (Priv_Subtyp);
         Set_Associated_Node_For_Itype (Priv_Subtyp, E);

         if Is_Tagged_Type  (Priv_Subtyp) then
            Set_Class_Wide_Type
              (Base_Type (Priv_Subtyp), Class_Wide_Type (Unc_Typ));
            Set_Direct_Primitive_Operations (Priv_Subtyp,
              Direct_Primitive_Operations (Unc_Typ));
         end if;

         Set_Full_View (Priv_Subtyp, Full_Subtyp);

         return New_Reference_To (Priv_Subtyp, Loc);

      elsif Is_Array_Type (Unc_Typ) then
         for J in 1 .. Number_Dimensions (Unc_Typ) loop
            Append_To (List_Constr,
              Make_Range (Loc,
                Low_Bound =>
                  Make_Attribute_Reference (Loc,
                    Prefix => Duplicate_Subexpr_No_Checks (E),
                    Attribute_Name => Name_First,
                    Expressions => New_List (
                      Make_Integer_Literal (Loc, J))),

                High_Bound =>
                  Make_Attribute_Reference (Loc,
                    Prefix         => Duplicate_Subexpr_No_Checks (E),
                    Attribute_Name => Name_Last,
                    Expressions    => New_List (
                      Make_Integer_Literal (Loc, J)))));
         end loop;

      elsif Is_Class_Wide_Type (Unc_Typ) then
         declare
            CW_Subtype : Entity_Id;
            EQ_Typ     : Entity_Id := Empty;

         begin
            --  A class-wide equivalent type is not needed when VM_Target
            --  because the VM back-ends handle the class-wide object
            --  initialization itself (and doesn't need or want the
            --  additional intermediate type to handle the assignment).

            if Expander_Active and then Tagged_Type_Expansion then
<<<<<<< HEAD
=======

               --  If this is the class_wide type of a completion that is
               --  a record subtype, set the type of the class_wide type
               --  to be the full base type, for use in the expanded code
               --  for the equivalent type. Should this be done earlier when
               --  the completion is analyzed ???

               if Is_Private_Type (Etype (Unc_Typ))
                 and then
                   Ekind (Full_View (Etype (Unc_Typ))) = E_Record_Subtype
               then
                  Set_Etype (Unc_Typ, Base_Type (Full_View (Etype (Unc_Typ))));
               end if;

>>>>>>> b56a5220
               EQ_Typ := Make_CW_Equivalent_Type (Unc_Typ, E);
            end if;

            CW_Subtype := New_Class_Wide_Subtype (Unc_Typ, E);
            Set_Equivalent_Type (CW_Subtype, EQ_Typ);
            Set_Cloned_Subtype (CW_Subtype, Base_Type (Unc_Typ));

            return New_Occurrence_Of (CW_Subtype, Loc);
         end;

      --  Indefinite record type with discriminants

      else
         D := First_Discriminant (Unc_Typ);
         while Present (D) loop
            Append_To (List_Constr,
              Make_Selected_Component (Loc,
                Prefix        => Duplicate_Subexpr_No_Checks (E),
                Selector_Name => New_Reference_To (D, Loc)));

            Next_Discriminant (D);
         end loop;
      end if;

      return
        Make_Subtype_Indication (Loc,
          Subtype_Mark => New_Reference_To (Unc_Typ, Loc),
          Constraint   =>
            Make_Index_Or_Discriminant_Constraint (Loc,
              Constraints => List_Constr));
   end Make_Subtype_From_Expr;

   -----------------------------
   -- May_Generate_Large_Temp --
   -----------------------------

   --  At the current time, the only types that we return False for (i.e.
   --  where we decide we know they cannot generate large temps) are ones
   --  where we know the size is 256 bits or less at compile time, and we
   --  are still not doing a thorough job on arrays and records ???

   function May_Generate_Large_Temp (Typ : Entity_Id) return Boolean is
   begin
      if not Size_Known_At_Compile_Time (Typ) then
         return False;

      elsif Esize (Typ) /= 0 and then Esize (Typ) <= 256 then
         return False;

      elsif Is_Array_Type (Typ)
        and then Present (Packed_Array_Type (Typ))
      then
         return May_Generate_Large_Temp (Packed_Array_Type (Typ));

      --  We could do more here to find other small types ???

      else
         return True;
      end if;
   end May_Generate_Large_Temp;

   ----------------------------
   -- Needs_Constant_Address --
   ----------------------------

   function Needs_Constant_Address
     (Decl : Node_Id;
      Typ  : Entity_Id) return Boolean
   is
   begin

      --  If we have no initialization of any kind, then we don't need to
      --  place any restrictions on the address clause, because the object
      --  will be elaborated after the address clause is evaluated. This
      --  happens if the declaration has no initial expression, or the type
      --  has no implicit initialization, or the object is imported.

      --  The same holds for all initialized scalar types and all access
      --  types. Packed bit arrays of size up to 64 are represented using a
      --  modular type with an initialization (to zero) and can be processed
      --  like other initialized scalar types.

      --  If the type is controlled, code to attach the object to a
      --  finalization chain is generated at the point of declaration,
      --  and therefore the elaboration of the object cannot be delayed:
      --  the address expression must be a constant.

      if No (Expression (Decl))
        and then not Needs_Finalization (Typ)
        and then
          (not Has_Non_Null_Base_Init_Proc (Typ)
            or else Is_Imported (Defining_Identifier (Decl)))
      then
         return False;

      elsif (Present (Expression (Decl)) and then Is_Scalar_Type (Typ))
        or else Is_Access_Type (Typ)
        or else
          (Is_Bit_Packed_Array (Typ)
             and then Is_Modular_Integer_Type (Packed_Array_Type (Typ)))
      then
         return False;

      else

         --  Otherwise, we require the address clause to be constant because
         --  the call to the initialization procedure (or the attach code) has
         --  to happen at the point of the declaration.

         --  Actually the IP call has been moved to the freeze actions
         --  anyway, so maybe we can relax this restriction???

         return True;
      end if;
   end Needs_Constant_Address;

   ----------------------------
   -- New_Class_Wide_Subtype --
   ----------------------------

   function New_Class_Wide_Subtype
     (CW_Typ : Entity_Id;
      N      : Node_Id) return Entity_Id
   is
      Res       : constant Entity_Id := Create_Itype (E_Void, N);
      Res_Name  : constant Name_Id   := Chars (Res);
      Res_Scope : constant Entity_Id := Scope (Res);

   begin
      Copy_Node (CW_Typ, Res);
      Set_Comes_From_Source (Res, False);
      Set_Sloc (Res, Sloc (N));
      Set_Is_Itype (Res);
      Set_Associated_Node_For_Itype (Res, N);
      Set_Is_Public (Res, False);   --  By default, may be changed below.
      Set_Public_Status (Res);
      Set_Chars (Res, Res_Name);
      Set_Scope (Res, Res_Scope);
      Set_Ekind (Res, E_Class_Wide_Subtype);
      Set_Next_Entity (Res, Empty);
      Set_Etype (Res, Base_Type (CW_Typ));
      Set_Is_Frozen (Res, False);
      Set_Freeze_Node (Res, Empty);
      return (Res);
   end New_Class_Wide_Subtype;

   --------------------------------
   -- Non_Limited_Designated_Type --
   ---------------------------------

   function Non_Limited_Designated_Type (T : Entity_Id) return Entity_Id is
      Desig : constant Entity_Id := Designated_Type (T);
   begin
      if Ekind (Desig) = E_Incomplete_Type
        and then Present (Non_Limited_View (Desig))
      then
         return Non_Limited_View (Desig);
      else
         return Desig;
      end if;
   end Non_Limited_Designated_Type;

   -----------------------------------
   -- OK_To_Do_Constant_Replacement --
   -----------------------------------

   function OK_To_Do_Constant_Replacement (E : Entity_Id) return Boolean is
      ES : constant Entity_Id := Scope (E);
      CS : Entity_Id;

   begin
      --  Do not replace statically allocated objects, because they may be
      --  modified outside the current scope.

      if Is_Statically_Allocated (E) then
         return False;

      --  Do not replace aliased or volatile objects, since we don't know what
      --  else might change the value.

      elsif Is_Aliased (E) or else Treat_As_Volatile (E) then
         return False;

      --  Debug flag -gnatdM disconnects this optimization

      elsif Debug_Flag_MM then
         return False;

      --  Otherwise check scopes

      else
         CS := Current_Scope;

         loop
            --  If we are in right scope, replacement is safe

            if CS = ES then
               return True;

            --  Packages do not affect the determination of safety

            elsif Ekind (CS) = E_Package then
               exit when CS = Standard_Standard;
               CS := Scope (CS);

            --  Blocks do not affect the determination of safety

            elsif Ekind (CS) = E_Block then
               CS := Scope (CS);

            --  Loops do not affect the determination of safety. Note that we
            --  kill all current values on entry to a loop, so we are just
            --  talking about processing within a loop here.

            elsif Ekind (CS) = E_Loop then
               CS := Scope (CS);

            --  Otherwise, the reference is dubious, and we cannot be sure that
            --  it is safe to do the replacement.

            else
               exit;
            end if;
         end loop;

         return False;
      end if;
   end OK_To_Do_Constant_Replacement;

   ------------------------------------
   -- Possible_Bit_Aligned_Component --
   ------------------------------------

   function Possible_Bit_Aligned_Component (N : Node_Id) return Boolean is
   begin
      case Nkind (N) is

         --  Case of indexed component

         when N_Indexed_Component =>
            declare
               P    : constant Node_Id   := Prefix (N);
               Ptyp : constant Entity_Id := Etype (P);

            begin
               --  If we know the component size and it is less than 64, then
               --  we are definitely OK. The back end always does assignment of
               --  misaligned small objects correctly.

               if Known_Static_Component_Size (Ptyp)
                 and then Component_Size (Ptyp) <= 64
               then
                  return False;

               --  Otherwise, we need to test the prefix, to see if we are
               --  indexing from a possibly unaligned component.

               else
                  return Possible_Bit_Aligned_Component (P);
               end if;
            end;

         --  Case of selected component

         when N_Selected_Component =>
            declare
               P    : constant Node_Id   := Prefix (N);
               Comp : constant Entity_Id := Entity (Selector_Name (N));

            begin
               --  If there is no component clause, then we are in the clear
               --  since the back end will never misalign a large component
               --  unless it is forced to do so. In the clear means we need
               --  only the recursive test on the prefix.

               if Component_May_Be_Bit_Aligned (Comp) then
                  return True;
               else
                  return Possible_Bit_Aligned_Component (P);
               end if;
            end;

         --  For a slice, test the prefix, if that is possibly misaligned,
         --  then for sure the slice is!

         when N_Slice =>
            return Possible_Bit_Aligned_Component (Prefix (N));

         --  If we have none of the above, it means that we have fallen off the
         --  top testing prefixes recursively, and we now have a stand alone
         --  object, where we don't have a problem.

         when others =>
            return False;

      end case;
   end Possible_Bit_Aligned_Component;

   -------------------------
   -- Remove_Side_Effects --
   -------------------------

   procedure Remove_Side_Effects
     (Exp          : Node_Id;
      Name_Req     : Boolean := False;
      Variable_Ref : Boolean := False)
   is
      Loc          : constant Source_Ptr     := Sloc (Exp);
      Exp_Type     : constant Entity_Id      := Etype (Exp);
      Svg_Suppress : constant Suppress_Array := Scope_Suppress;
      Def_Id       : Entity_Id;
      Ref_Type     : Entity_Id;
      Res          : Node_Id;
      Ptr_Typ_Decl : Node_Id;
      New_Exp      : Node_Id;
      E            : Node_Id;

      function Side_Effect_Free (N : Node_Id) return Boolean;
      --  Determines if the tree N represents an expression that is known not
      --  to have side effects, and for which no processing is required.

      function Side_Effect_Free (L : List_Id) return Boolean;
      --  Determines if all elements of the list L are side effect free

      function Safe_Prefixed_Reference (N : Node_Id) return Boolean;
      --  The argument N is a construct where the Prefix is dereferenced if it
      --  is an access type and the result is a variable. The call returns True
      --  if the construct is side effect free (not considering side effects in
      --  other than the prefix which are to be tested by the caller).

      function Within_In_Parameter (N : Node_Id) return Boolean;
      --  Determines if N is a subcomponent of a composite in-parameter. If so,
      --  N is not side-effect free when the actual is global and modifiable
      --  indirectly from within a subprogram, because it may be passed by
      --  reference. The front-end must be conservative here and assume that
      --  this may happen with any array or record type. On the other hand, we
      --  cannot create temporaries for all expressions for which this
      --  condition is true, for various reasons that might require clearing up
      --  ??? For example, discriminant references that appear out of place, or
      --  spurious type errors with class-wide expressions. As a result, we
      --  limit the transformation to loop bounds, which is so far the only
      --  case that requires it.

      -----------------------------
      -- Safe_Prefixed_Reference --
      -----------------------------

      function Safe_Prefixed_Reference (N : Node_Id) return Boolean is
      begin
         --  If prefix is not side effect free, definitely not safe

         if not Side_Effect_Free (Prefix (N)) then
            return False;

         --  If the prefix is of an access type that is not access-to-constant,
         --  then this construct is a variable reference, which means it is to
         --  be considered to have side effects if Variable_Ref is set True
         --  Exception is an access to an entity that is a constant or an
         --  in-parameter which does not come from source, and is the result
         --  of a previous removal of side-effects.

         elsif Is_Access_Type (Etype (Prefix (N)))
           and then not Is_Access_Constant (Etype (Prefix (N)))
           and then Variable_Ref
         then
            if not Is_Entity_Name (Prefix (N)) then
               return False;
            else
               return Ekind (Entity (Prefix (N))) = E_Constant
                 or else Ekind (Entity (Prefix (N))) = E_In_Parameter;
            end if;

         --  If the prefix is an explicit dereference then this construct is a
         --  variable reference, which means it is to be considered to have
         --  side effects if Variable_Ref is True.

         --  We do NOT exclude dereferences of access-to-constant types because
         --  we handle them as constant view of variables.

         --  Exception is an access to an entity that is a constant or an
         --  in-parameter.

         elsif Nkind (Prefix (N)) = N_Explicit_Dereference
           and then Variable_Ref
         then
            declare
               DDT : constant Entity_Id :=
                       Designated_Type (Etype (Prefix (Prefix (N))));
            begin
               return Ekind_In (DDT, E_Constant, E_In_Parameter);
            end;

         --  The following test is the simplest way of solving a complex
         --  problem uncovered by BB08-010: Side effect on loop bound that
         --  is a subcomponent of a global variable:
         --    If a loop bound is a subcomponent of a global variable, a
         --    modification of that variable within the loop may incorrectly
         --    affect the execution of the loop.

         elsif not
           (Nkind (Parent (Parent (N))) /= N_Loop_Parameter_Specification
              or else not Within_In_Parameter (Prefix (N)))
         then
            return False;

         --  All other cases are side effect free

         else
            return True;
         end if;
      end Safe_Prefixed_Reference;

      ----------------------
      -- Side_Effect_Free --
      ----------------------

      function Side_Effect_Free (N : Node_Id) return Boolean is
      begin
         --  Note on checks that could raise Constraint_Error. Strictly, if we
         --  take advantage of 11.6, these checks do not count as side effects.
         --  However, we would prefer to consider that they are side effects,
         --  since the backend CSE does not work very well on expressions which
         --  can raise Constraint_Error. On the other hand if we don't consider
         --  them to be side effect free, then we get some awkward expansions
         --  in -gnato mode, resulting in code insertions at a point where we
         --  do not have a clear model for performing the insertions.

         --  Special handling for entity names

         if Is_Entity_Name (N) then

            --  If the entity is a constant, it is definitely side effect
            --  free. Note that the test of Is_Variable (N) below might
            --  be expected to catch this case, but it does not, because
            --  this test goes to the original tree, and we may have
            --  already rewritten a variable node with a constant as
            --  a result of an earlier Force_Evaluation call.

            if Ekind_In (Entity (N), E_Constant, E_In_Parameter) then
               return True;

            --  Functions are not side effect free

            elsif Ekind (Entity (N)) = E_Function then
               return False;

            --  Variables are considered to be a side effect if Variable_Ref
            --  is set or if we have a volatile reference and Name_Req is off.
            --  If Name_Req is True then we can't help returning a name which
            --  effectively allows multiple references in any case.

            elsif Is_Variable (N) then
               return not Variable_Ref
                 and then (not Is_Volatile_Reference (N) or else Name_Req);

            --  Any other entity (e.g. a subtype name) is definitely side
            --  effect free.

            else
               return True;
            end if;

         --  A value known at compile time is always side effect free

         elsif Compile_Time_Known_Value (N) then
            return True;

         --  A variable renaming is not side-effect free, because the
         --  renaming will function like a macro in the front-end in
         --  some cases, and an assignment can modify the component
         --  designated by N, so we need to create a temporary for it.

         --  The guard testing for Entity being present is needed at least
         --  in the case of rewritten predicate expressions, and may be
         --  appropriate elsewhere. Obviously we can't go testing the entity
         --  field if it does not exist, so it's reasonable to say that this
         --  is not the renaming case if it does not exist.

         elsif Is_Entity_Name (Original_Node (N))
           and then Present (Entity (Original_Node (N)))
           and then Is_Renaming_Of_Object (Entity (Original_Node (N)))
           and then Ekind (Entity (Original_Node (N))) /= E_Constant
         then
            return False;

         --  Remove_Side_Effects generates an object renaming declaration to
         --  capture the expression of a class-wide expression. In VM targets
         --  the frontend performs no expansion for dispatching calls to
         --  class-wide types since they are handled by the VM. Hence, we must
         --  locate here if this node corresponds to a previous invocation of
         --  Remove_Side_Effects to avoid a never ending loop in the frontend.

         elsif VM_Target /= No_VM
            and then not Comes_From_Source (N)
            and then Nkind (Parent (N)) = N_Object_Renaming_Declaration
            and then Is_Class_Wide_Type (Etype (N))
         then
            return True;
         end if;

         --  For other than entity names and compile time known values,
         --  check the node kind for special processing.

         case Nkind (N) is

            --  An attribute reference is side effect free if its expressions
            --  are side effect free and its prefix is side effect free or
            --  is an entity reference.

            --  Is this right? what about x'first where x is a variable???

            when N_Attribute_Reference =>
               return Side_Effect_Free (Expressions (N))
                 and then Attribute_Name (N) /= Name_Input
                 and then (Is_Entity_Name (Prefix (N))
                            or else Side_Effect_Free (Prefix (N)));

            --  A binary operator is side effect free if and both operands
            --  are side effect free. For this purpose binary operators
            --  include membership tests and short circuit forms

            when N_Binary_Op | N_Membership_Test | N_Short_Circuit =>
               return Side_Effect_Free (Left_Opnd  (N))
                        and then
                      Side_Effect_Free (Right_Opnd (N));

            --  An explicit dereference is side effect free only if it is
            --  a side effect free prefixed reference.

            when N_Explicit_Dereference =>
               return Safe_Prefixed_Reference (N);

            --  A call to _rep_to_pos is side effect free, since we generate
            --  this pure function call ourselves. Moreover it is critically
            --  important to make this exception, since otherwise we can
            --  have discriminants in array components which don't look
            --  side effect free in the case of an array whose index type
            --  is an enumeration type with an enumeration rep clause.

            --  All other function calls are not side effect free

            when N_Function_Call =>
               return Nkind (Name (N)) = N_Identifier
                 and then Is_TSS (Name (N), TSS_Rep_To_Pos)
                 and then
                   Side_Effect_Free (First (Parameter_Associations (N)));

            --  An indexed component is side effect free if it is a side
            --  effect free prefixed reference and all the indexing
            --  expressions are side effect free.

            when N_Indexed_Component =>
               return Side_Effect_Free (Expressions (N))
                 and then Safe_Prefixed_Reference (N);

            --  A type qualification is side effect free if the expression
            --  is side effect free.

            when N_Qualified_Expression =>
               return Side_Effect_Free (Expression (N));

            --  A selected component is side effect free only if it is a
            --  side effect free prefixed reference. If it designates a
            --  component with a rep. clause it must be treated has having
            --  a potential side effect, because it may be modified through
            --  a renaming, and a subsequent use of the renaming as a macro
            --  will yield the wrong value. This complex interaction between
            --  renaming and removing side effects is a reminder that the
            --  latter has become a headache to maintain, and that it should
            --  be removed in favor of the gcc mechanism to capture values ???

            when N_Selected_Component =>
               if Nkind (Parent (N)) = N_Explicit_Dereference
                 and then Has_Non_Standard_Rep (Designated_Type (Etype (N)))
               then
                  return False;
               else
                  return Safe_Prefixed_Reference (N);
               end if;

            --  A range is side effect free if the bounds are side effect free

            when N_Range =>
               return Side_Effect_Free (Low_Bound (N))
                 and then Side_Effect_Free (High_Bound (N));

            --  A slice is side effect free if it is a side effect free
            --  prefixed reference and the bounds are side effect free.

            when N_Slice =>
               return Side_Effect_Free (Discrete_Range (N))
                 and then Safe_Prefixed_Reference (N);

            --  A type conversion is side effect free if the expression to be
            --  converted is side effect free.

            when N_Type_Conversion =>
               return Side_Effect_Free (Expression (N));

            --  A unary operator is side effect free if the operand
            --  is side effect free.

            when N_Unary_Op =>
               return Side_Effect_Free (Right_Opnd (N));

            --  An unchecked type conversion is side effect free only if it
            --  is safe and its argument is side effect free.

            when N_Unchecked_Type_Conversion =>
               return Safe_Unchecked_Type_Conversion (N)
                 and then Side_Effect_Free (Expression (N));

            --  An unchecked expression is side effect free if its expression
            --  is side effect free.

            when N_Unchecked_Expression =>
               return Side_Effect_Free (Expression (N));

            --  A literal is side effect free

            when N_Character_Literal    |
                 N_Integer_Literal      |
                 N_Real_Literal         |
                 N_String_Literal       =>
               return True;

            --  We consider that anything else has side effects. This is a bit
            --  crude, but we are pretty close for most common cases, and we
            --  are certainly correct (i.e. we never return True when the
            --  answer should be False).

            when others =>
               return False;
         end case;
      end Side_Effect_Free;

      --  A list is side effect free if all elements of the list are
      --  side effect free.

      function Side_Effect_Free (L : List_Id) return Boolean is
         N : Node_Id;

      begin
         if L = No_List or else L = Error_List then
            return True;

         else
            N := First (L);
            while Present (N) loop
               if not Side_Effect_Free (N) then
                  return False;
               else
                  Next (N);
               end if;
            end loop;

            return True;
         end if;
      end Side_Effect_Free;

      -------------------------
      -- Within_In_Parameter --
      -------------------------

      function Within_In_Parameter (N : Node_Id) return Boolean is
      begin
         if not Comes_From_Source (N) then
            return False;

         elsif Is_Entity_Name (N) then
            return Ekind (Entity (N)) = E_In_Parameter;

         elsif Nkind (N) = N_Indexed_Component
           or else Nkind (N) = N_Selected_Component
         then
            return Within_In_Parameter (Prefix (N));
         else

            return False;
         end if;
      end Within_In_Parameter;

   --  Start of processing for Remove_Side_Effects

   begin
      --  If we are side effect free already or expansion is disabled,
      --  there is nothing to do.

      if Side_Effect_Free (Exp) or else not Expander_Active then
         return;
      end if;

      --  All this must not have any checks

      Scope_Suppress := (others => True);

      --  If it is a scalar type and we need to capture the value, just make
      --  a copy. Likewise for a function call, an attribute reference, an
      --  allocator, or an operator. And if we have a volatile reference and
      --  Name_Req is not set (see comments above for Side_Effect_Free).

      if Is_Elementary_Type (Exp_Type)
        and then (Variable_Ref
                   or else Nkind (Exp) = N_Function_Call
                   or else Nkind (Exp) = N_Attribute_Reference
                   or else Nkind (Exp) = N_Allocator
                   or else Nkind (Exp) in N_Op
                   or else (not Name_Req and then Is_Volatile_Reference (Exp)))
      then
         Def_Id := Make_Temporary (Loc, 'R', Exp);
         Set_Etype (Def_Id, Exp_Type);
         Res := New_Reference_To (Def_Id, Loc);

         --  If the expression is a packed reference, it must be reanalyzed
         --  and expanded, depending on context. This is the case for actuals
         --  where a constraint check may capture the actual before expansion
         --  of the call is complete.

         if Nkind (Exp) = N_Indexed_Component
           and then Is_Packed (Etype (Prefix (Exp)))
         then
            Set_Analyzed (Exp, False);
            Set_Analyzed (Prefix (Exp), False);
         end if;

         E :=
           Make_Object_Declaration (Loc,
             Defining_Identifier => Def_Id,
             Object_Definition   => New_Reference_To (Exp_Type, Loc),
             Constant_Present    => True,
             Expression          => Relocate_Node (Exp));

         --  Check if the previous node relocation requires readjustment of
         --  some SCIL Dispatching node.

         if Generate_SCIL
           and then Nkind (Exp) = N_Function_Call
         then
            Adjust_SCIL_Node (Exp, Expression (E));
         end if;

         Set_Assignment_OK (E);
         Insert_Action (Exp, E);

      --  If the expression has the form v.all then we can just capture
      --  the pointer, and then do an explicit dereference on the result.

      elsif Nkind (Exp) = N_Explicit_Dereference then
         Def_Id := Make_Temporary (Loc, 'R', Exp);
         Res :=
           Make_Explicit_Dereference (Loc, New_Reference_To (Def_Id, Loc));

         Insert_Action (Exp,
           Make_Object_Declaration (Loc,
             Defining_Identifier => Def_Id,
             Object_Definition   =>
               New_Reference_To (Etype (Prefix (Exp)), Loc),
             Constant_Present    => True,
             Expression          => Relocate_Node (Prefix (Exp))));

      --  Similar processing for an unchecked conversion of an expression
      --  of the form v.all, where we want the same kind of treatment.

      elsif Nkind (Exp) = N_Unchecked_Type_Conversion
        and then Nkind (Expression (Exp)) = N_Explicit_Dereference
      then
         Remove_Side_Effects (Expression (Exp), Name_Req, Variable_Ref);
         Scope_Suppress := Svg_Suppress;
         return;

      --  If this is a type conversion, leave the type conversion and remove
      --  the side effects in the expression. This is important in several
      --  circumstances: for change of representations, and also when this is
      --  a view conversion to a smaller object, where gigi can end up creating
      --  its own temporary of the wrong size.

      elsif Nkind (Exp) = N_Type_Conversion then
         Remove_Side_Effects (Expression (Exp), Name_Req, Variable_Ref);
         Scope_Suppress := Svg_Suppress;
         return;

      --  If this is an unchecked conversion that Gigi can't handle, make
      --  a copy or a use a renaming to capture the value.

      elsif Nkind (Exp) = N_Unchecked_Type_Conversion
        and then not Safe_Unchecked_Type_Conversion (Exp)
      then
         if CW_Or_Has_Controlled_Part (Exp_Type) then

            --  Use a renaming to capture the expression, rather than create
            --  a controlled temporary.

            Def_Id := Make_Temporary (Loc, 'R', Exp);
            Res := New_Reference_To (Def_Id, Loc);

            Insert_Action (Exp,
              Make_Object_Renaming_Declaration (Loc,
                Defining_Identifier => Def_Id,
                Subtype_Mark        => New_Reference_To (Exp_Type, Loc),
                Name                => Relocate_Node (Exp)));

         else
            Def_Id := Make_Temporary (Loc, 'R', Exp);
            Set_Etype (Def_Id, Exp_Type);
            Res := New_Reference_To (Def_Id, Loc);

            E :=
              Make_Object_Declaration (Loc,
                Defining_Identifier => Def_Id,
                Object_Definition   => New_Reference_To (Exp_Type, Loc),
                Constant_Present    => not Is_Variable (Exp),
                Expression          => Relocate_Node (Exp));

            Set_Assignment_OK (E);
            Insert_Action (Exp, E);
         end if;

      --  For expressions that denote objects, we can use a renaming scheme.
      --  This is needed for correctness in the case of a volatile object
      --  of a non-volatile type because the Make_Reference call of the
      --  "default" approach would generate an illegal access value (an access
      --  value cannot designate such an object - see Analyze_Reference).
      --  We skip using this scheme if we have an object of a volatile type
      --  and we do not have Name_Req set true (see comments above for
      --  Side_Effect_Free).

      elsif Is_Object_Reference (Exp)
        and then Nkind (Exp) /= N_Function_Call
        and then (Name_Req or else not Treat_As_Volatile (Exp_Type))
      then
         Def_Id := Make_Temporary (Loc, 'R', Exp);

         if Nkind (Exp) = N_Selected_Component
           and then Nkind (Prefix (Exp)) = N_Function_Call
           and then Is_Array_Type (Exp_Type)
         then
            --  Avoid generating a variable-sized temporary, by generating
            --  the renaming declaration just for the function call. The
            --  transformation could be refined to apply only when the array
            --  component is constrained by a discriminant???

            Res :=
              Make_Selected_Component (Loc,
                Prefix => New_Occurrence_Of (Def_Id, Loc),
                Selector_Name => Selector_Name (Exp));

            Insert_Action (Exp,
              Make_Object_Renaming_Declaration (Loc,
                Defining_Identifier => Def_Id,
                Subtype_Mark        =>
                  New_Reference_To (Base_Type (Etype (Prefix (Exp))), Loc),
                Name                => Relocate_Node (Prefix (Exp))));

         else
            Res := New_Reference_To (Def_Id, Loc);

            Insert_Action (Exp,
              Make_Object_Renaming_Declaration (Loc,
                Defining_Identifier => Def_Id,
                Subtype_Mark        => New_Reference_To (Exp_Type, Loc),
                Name                => Relocate_Node (Exp)));
         end if;

         --  If this is a packed reference, or a selected component with a
         --  non-standard representation, a reference to the temporary will
         --  be replaced by a copy of the original expression (see
         --  Exp_Ch2.Expand_Renaming). Otherwise the temporary must be
         --  elaborated by gigi, and is of course not to be replaced in-line
         --  by the expression it renames, which would defeat the purpose of
         --  removing the side-effect.

         if (Nkind (Exp) = N_Selected_Component
              or else Nkind (Exp) = N_Indexed_Component)
           and then Has_Non_Standard_Rep (Etype (Prefix (Exp)))
         then
            null;
         else
            Set_Is_Renaming_Of_Object (Def_Id, False);
         end if;

      --  Otherwise we generate a reference to the value

      else
         --  Special processing for function calls that return a limited type.
         --  We need to build a declaration that will enable build-in-place
         --  expansion of the call. This is not done if the context is already
         --  an object declaration, to prevent infinite recursion.

         --  This is relevant only in Ada 2005 mode. In Ada 95 programs we have
         --  to accommodate functions returning limited objects by reference.

         if Nkind (Exp) = N_Function_Call
<<<<<<< HEAD
           and then Is_Inherently_Limited_Type (Etype (Exp))
           and then Nkind (Parent (Exp)) /= N_Object_Declaration
           and then Ada_Version >= Ada_05
=======
           and then Is_Immutably_Limited_Type (Etype (Exp))
           and then Nkind (Parent (Exp)) /= N_Object_Declaration
           and then Ada_Version >= Ada_2005
>>>>>>> b56a5220
         then
            declare
               Obj  : constant Entity_Id := Make_Temporary (Loc, 'F', Exp);
               Decl : Node_Id;

            begin
               Decl :=
                 Make_Object_Declaration (Loc,
                   Defining_Identifier => Obj,
                   Object_Definition   => New_Occurrence_Of (Exp_Type, Loc),
                   Expression          => Relocate_Node (Exp));

<<<<<<< HEAD
               --  Check if the previous node relocation requires readjustment
               --  of some SCIL Dispatching node.

               if Generate_SCIL
                 and then Nkind (Exp) = N_Function_Call
               then
                  Adjust_SCIL_Node (Exp, Expression (Decl));
               end if;

=======
>>>>>>> b56a5220
               Insert_Action (Exp, Decl);
               Set_Etype (Obj, Exp_Type);
               Rewrite (Exp, New_Occurrence_Of (Obj, Loc));
               return;
            end;
         end if;

         Ref_Type := Make_Temporary (Loc, 'A');

         Ptr_Typ_Decl :=
           Make_Full_Type_Declaration (Loc,
             Defining_Identifier => Ref_Type,
             Type_Definition =>
               Make_Access_To_Object_Definition (Loc,
                 All_Present => True,
                 Subtype_Indication =>
                   New_Reference_To (Exp_Type, Loc)));

         E := Exp;
         Insert_Action (Exp, Ptr_Typ_Decl);

         Def_Id := Make_Temporary (Loc, 'R', Exp);
         Set_Etype (Def_Id, Exp_Type);

         Res :=
           Make_Explicit_Dereference (Loc,
             Prefix => New_Reference_To (Def_Id, Loc));

         if Nkind (E) = N_Explicit_Dereference then
            New_Exp := Relocate_Node (Prefix (E));
         else
            E := Relocate_Node (E);
            New_Exp := Make_Reference (Loc, E);
         end if;

         if Is_Delayed_Aggregate (E) then

            --  The expansion of nested aggregates is delayed until the
            --  enclosing aggregate is expanded. As aggregates are often
            --  qualified, the predicate applies to qualified expressions
            --  as well, indicating that the enclosing aggregate has not
            --  been expanded yet. At this point the aggregate is part of
            --  a stand-alone declaration, and must be fully expanded.

            if Nkind (E) = N_Qualified_Expression then
               Set_Expansion_Delayed (Expression (E), False);
               Set_Analyzed (Expression (E), False);
            else
               Set_Expansion_Delayed (E, False);
            end if;

            Set_Analyzed (E, False);
         end if;

         Insert_Action (Exp,
           Make_Object_Declaration (Loc,
             Defining_Identifier => Def_Id,
             Object_Definition   => New_Reference_To (Ref_Type, Loc),
             Constant_Present    => True,
             Expression          => New_Exp));

         --  Check if the previous node relocation requires readjustment
         --  of some SCIL Dispatching node.

         if Generate_SCIL
           and then Nkind (Exp) = N_Function_Call
         then
            Adjust_SCIL_Node (Exp, Prefix (New_Exp));
         end if;
      end if;

      --  Preserve the Assignment_OK flag in all copies, since at least
      --  one copy may be used in a context where this flag must be set
      --  (otherwise why would the flag be set in the first place).

      Set_Assignment_OK (Res, Assignment_OK (Exp));

      --  Finally rewrite the original expression and we are done

      Rewrite (Exp, Res);
      Analyze_And_Resolve (Exp, Exp_Type);
      Scope_Suppress := Svg_Suppress;
   end Remove_Side_Effects;

   ---------------------------
   -- Represented_As_Scalar --
   ---------------------------

   function Represented_As_Scalar (T : Entity_Id) return Boolean is
      UT : constant Entity_Id := Underlying_Type (T);
   begin
      return Is_Scalar_Type (UT)
        or else (Is_Bit_Packed_Array (UT)
                   and then Is_Scalar_Type (Packed_Array_Type (UT)));
   end Represented_As_Scalar;

   ------------------------------------
   -- Safe_Unchecked_Type_Conversion --
   ------------------------------------

   --  Note: this function knows quite a bit about the exact requirements
   --  of Gigi with respect to unchecked type conversions, and its code
   --  must be coordinated with any changes in Gigi in this area.

   --  The above requirements should be documented in Sinfo ???

   function Safe_Unchecked_Type_Conversion (Exp : Node_Id) return Boolean is
      Otyp   : Entity_Id;
      Ityp   : Entity_Id;
      Oalign : Uint;
      Ialign : Uint;
      Pexp   : constant Node_Id := Parent (Exp);

   begin
      --  If the expression is the RHS of an assignment or object declaration
      --   we are always OK because there will always be a target.

      --  Object renaming declarations, (generated for view conversions of
      --  actuals in inlined calls), like object declarations, provide an
      --  explicit type, and are safe as well.

      if (Nkind (Pexp) = N_Assignment_Statement
           and then Expression (Pexp) = Exp)
        or else Nkind (Pexp) = N_Object_Declaration
        or else Nkind (Pexp) = N_Object_Renaming_Declaration
      then
         return True;

      --  If the expression is the prefix of an N_Selected_Component
      --  we should also be OK because GCC knows to look inside the
      --  conversion except if the type is discriminated. We assume
      --  that we are OK anyway if the type is not set yet or if it is
      --  controlled since we can't afford to introduce a temporary in
      --  this case.

      elsif Nkind (Pexp) = N_Selected_Component
         and then Prefix (Pexp) = Exp
      then
         if No (Etype (Pexp)) then
            return True;
         else
            return
              not Has_Discriminants (Etype (Pexp))
                or else Is_Constrained (Etype (Pexp));
         end if;
      end if;

      --  Set the output type, this comes from Etype if it is set, otherwise
      --  we take it from the subtype mark, which we assume was already
      --  fully analyzed.

      if Present (Etype (Exp)) then
         Otyp := Etype (Exp);
      else
         Otyp := Entity (Subtype_Mark (Exp));
      end if;

      --  The input type always comes from the expression, and we assume
      --  this is indeed always analyzed, so we can simply get the Etype.

      Ityp := Etype (Expression (Exp));

      --  Initialize alignments to unknown so far

      Oalign := No_Uint;
      Ialign := No_Uint;

      --  Replace a concurrent type by its corresponding record type
      --  and each type by its underlying type and do the tests on those.
      --  The original type may be a private type whose completion is a
      --  concurrent type, so find the underlying type first.

      if Present (Underlying_Type (Otyp)) then
         Otyp := Underlying_Type (Otyp);
      end if;

      if Present (Underlying_Type (Ityp)) then
         Ityp := Underlying_Type (Ityp);
      end if;

      if Is_Concurrent_Type (Otyp) then
         Otyp := Corresponding_Record_Type (Otyp);
      end if;

      if Is_Concurrent_Type (Ityp) then
         Ityp := Corresponding_Record_Type (Ityp);
      end if;

      --  If the base types are the same, we know there is no problem since
      --  this conversion will be a noop.

      if Implementation_Base_Type (Otyp) = Implementation_Base_Type (Ityp) then
         return True;

      --  Same if this is an upwards conversion of an untagged type, and there
      --  are no constraints involved (could be more general???)

      elsif Etype (Ityp) = Otyp
        and then not Is_Tagged_Type (Ityp)
        and then not Has_Discriminants (Ityp)
        and then No (First_Rep_Item (Base_Type (Ityp)))
      then
         return True;

      --  If the expression has an access type (object or subprogram) we
      --  assume that the conversion is safe, because the size of the target
      --  is safe, even if it is a record (which might be treated as having
      --  unknown size at this point).

      elsif Is_Access_Type (Ityp) then
         return True;

      --  If the size of output type is known at compile time, there is
      --  never a problem.  Note that unconstrained records are considered
      --  to be of known size, but we can't consider them that way here,
      --  because we are talking about the actual size of the object.

      --  We also make sure that in addition to the size being known, we do
      --  not have a case which might generate an embarrassingly large temp
      --  in stack checking mode.

      elsif Size_Known_At_Compile_Time (Otyp)
        and then
          (not Stack_Checking_Enabled
             or else not May_Generate_Large_Temp (Otyp))
        and then not (Is_Record_Type (Otyp) and then not Is_Constrained (Otyp))
      then
         return True;

      --  If either type is tagged, then we know the alignment is OK so
      --  Gigi will be able to use pointer punning.

      elsif Is_Tagged_Type (Otyp) or else Is_Tagged_Type (Ityp) then
         return True;

      --  If either type is a limited record type, we cannot do a copy, so
      --  say safe since there's nothing else we can do.

      elsif Is_Limited_Record (Otyp) or else Is_Limited_Record (Ityp) then
         return True;

      --  Conversions to and from packed array types are always ignored and
      --  hence are safe.

      elsif Is_Packed_Array_Type (Otyp)
        or else Is_Packed_Array_Type (Ityp)
      then
         return True;
      end if;

      --  The only other cases known to be safe is if the input type's
      --  alignment is known to be at least the maximum alignment for the
      --  target or if both alignments are known and the output type's
      --  alignment is no stricter than the input's.  We can use the alignment
      --  of the component type of an array if a type is an unpacked
      --  array type.

      if Present (Alignment_Clause (Otyp)) then
         Oalign := Expr_Value (Expression (Alignment_Clause (Otyp)));

      elsif Is_Array_Type (Otyp)
        and then Present (Alignment_Clause (Component_Type (Otyp)))
      then
         Oalign := Expr_Value (Expression (Alignment_Clause
                                           (Component_Type (Otyp))));
      end if;

      if Present (Alignment_Clause (Ityp)) then
         Ialign := Expr_Value (Expression (Alignment_Clause (Ityp)));

      elsif Is_Array_Type (Ityp)
        and then Present (Alignment_Clause (Component_Type (Ityp)))
      then
         Ialign := Expr_Value (Expression (Alignment_Clause
                                           (Component_Type (Ityp))));
      end if;

      if Ialign /= No_Uint and then Ialign > Maximum_Alignment then
         return True;

      elsif Ialign /= No_Uint and then Oalign /= No_Uint
        and then Ialign <= Oalign
      then
         return True;

      --   Otherwise, Gigi cannot handle this and we must make a temporary

      else
         return False;
      end if;
   end Safe_Unchecked_Type_Conversion;

   ---------------------------------
   -- Set_Current_Value_Condition --
   ---------------------------------

   --  Note: the implementation of this procedure is very closely tied to the
   --  implementation of Get_Current_Value_Condition. Here we set required
   --  Current_Value fields, and in Get_Current_Value_Condition, we interpret
   --  them, so they must have a consistent view.

   procedure Set_Current_Value_Condition (Cnode : Node_Id) is

      procedure Set_Entity_Current_Value (N : Node_Id);
      --  If N is an entity reference, where the entity is of an appropriate
      --  kind, then set the current value of this entity to Cnode, unless
      --  there is already a definite value set there.

      procedure Set_Expression_Current_Value (N : Node_Id);
      --  If N is of an appropriate form, sets an appropriate entry in current
      --  value fields of relevant entities. Multiple entities can be affected
      --  in the case of an AND or AND THEN.

      ------------------------------
      -- Set_Entity_Current_Value --
      ------------------------------

      procedure Set_Entity_Current_Value (N : Node_Id) is
      begin
         if Is_Entity_Name (N) then
            declare
               Ent : constant Entity_Id := Entity (N);

            begin
               --  Don't capture if not safe to do so

               if not Safe_To_Capture_Value (N, Ent, Cond => True) then
                  return;
               end if;

               --  Here we have a case where the Current_Value field may
               --  need to be set. We set it if it is not already set to a
               --  compile time expression value.

               --  Note that this represents a decision that one condition
               --  blots out another previous one. That's certainly right
               --  if they occur at the same level. If the second one is
               --  nested, then the decision is neither right nor wrong (it
               --  would be equally OK to leave the outer one in place, or
               --  take the new inner one. Really we should record both, but
               --  our data structures are not that elaborate.

               if Nkind (Current_Value (Ent)) not in N_Subexpr then
                  Set_Current_Value (Ent, Cnode);
               end if;
            end;
         end if;
      end Set_Entity_Current_Value;

      ----------------------------------
      -- Set_Expression_Current_Value --
      ----------------------------------

      procedure Set_Expression_Current_Value (N : Node_Id) is
         Cond : Node_Id;

      begin
         Cond := N;

         --  Loop to deal with (ignore for now) any NOT operators present. The
         --  presence of NOT operators will be handled properly when we call
         --  Get_Current_Value_Condition.

         while Nkind (Cond) = N_Op_Not loop
            Cond := Right_Opnd (Cond);
         end loop;

         --  For an AND or AND THEN, recursively process operands

         if Nkind (Cond) = N_Op_And or else Nkind (Cond) = N_And_Then then
            Set_Expression_Current_Value (Left_Opnd (Cond));
            Set_Expression_Current_Value (Right_Opnd (Cond));
            return;
         end if;

         --  Check possible relational operator

         if Nkind (Cond) in N_Op_Compare then
            if Compile_Time_Known_Value (Right_Opnd (Cond)) then
               Set_Entity_Current_Value (Left_Opnd (Cond));
            elsif Compile_Time_Known_Value (Left_Opnd (Cond)) then
               Set_Entity_Current_Value (Right_Opnd (Cond));
            end if;

            --  Check possible boolean variable reference

         else
            Set_Entity_Current_Value (Cond);
         end if;
      end Set_Expression_Current_Value;

   --  Start of processing for Set_Current_Value_Condition

   begin
      Set_Expression_Current_Value (Condition (Cnode));
   end Set_Current_Value_Condition;

   --------------------------
   -- Set_Elaboration_Flag --
   --------------------------

   procedure Set_Elaboration_Flag (N : Node_Id; Spec_Id : Entity_Id) is
      Loc : constant Source_Ptr := Sloc (N);
      Ent : constant Entity_Id  := Elaboration_Entity (Spec_Id);
      Asn : Node_Id;

   begin
      if Present (Ent) then

         --  Nothing to do if at the compilation unit level, because in this
         --  case the flag is set by the binder generated elaboration routine.

         if Nkind (Parent (N)) = N_Compilation_Unit then
            null;

         --  Here we do need to generate an assignment statement

         else
            Check_Restriction (No_Elaboration_Code, N);
            Asn :=
              Make_Assignment_Statement (Loc,
                Name       => New_Occurrence_Of (Ent, Loc),
                Expression => New_Occurrence_Of (Standard_True, Loc));

            if Nkind (Parent (N)) = N_Subunit then
               Insert_After (Corresponding_Stub (Parent (N)), Asn);
            else
               Insert_After (N, Asn);
            end if;

            Analyze (Asn);

            --  Kill current value indication. This is necessary because the
            --  tests of this flag are inserted out of sequence and must not
            --  pick up bogus indications of the wrong constant value.

            Set_Current_Value (Ent, Empty);
         end if;
      end if;
   end Set_Elaboration_Flag;

   ----------------------------
   -- Set_Renamed_Subprogram --
   ----------------------------

   procedure Set_Renamed_Subprogram (N : Node_Id; E : Entity_Id) is
   begin
      --  If input node is an identifier, we can just reset it

      if Nkind (N) = N_Identifier then
         Set_Chars  (N, Chars (E));
         Set_Entity (N, E);

         --  Otherwise we have to do a rewrite, preserving Comes_From_Source

      else
         declare
            CS : constant Boolean := Comes_From_Source (N);
         begin
            Rewrite (N, Make_Identifier (Sloc (N), Chars (E)));
            Set_Entity (N, E);
            Set_Comes_From_Source (N, CS);
            Set_Analyzed (N, True);
         end;
      end if;
   end Set_Renamed_Subprogram;

   ----------------------------------
   -- Silly_Boolean_Array_Not_Test --
   ----------------------------------

   --  This procedure implements an odd and silly test. We explicitly check
   --  for the case where the 'First of the component type is equal to the
   --  'Last of this component type, and if this is the case, we make sure
   --  that constraint error is raised. The reason is that the NOT is bound
   --  to cause CE in this case, and we will not otherwise catch it.

   --  No such check is required for AND and OR, since for both these cases
   --  False op False = False, and True op True = True. For the XOR case,
   --  see Silly_Boolean_Array_Xor_Test.

   --  Believe it or not, this was reported as a bug. Note that nearly
   --  always, the test will evaluate statically to False, so the code will
   --  be statically removed, and no extra overhead caused.

   procedure Silly_Boolean_Array_Not_Test (N : Node_Id; T : Entity_Id) is
      Loc : constant Source_Ptr := Sloc (N);
      CT  : constant Entity_Id  := Component_Type (T);

   begin
      --  The check we install is

      --    constraint_error when
      --      component_type'first = component_type'last
      --        and then array_type'Length /= 0)

      --  We need the last guard because we don't want to raise CE for empty
      --  arrays since no out of range values result. (Empty arrays with a
      --  component type of True .. True -- very useful -- even the ACATS
      --  does not test that marginal case!)

      Insert_Action (N,
        Make_Raise_Constraint_Error (Loc,
          Condition =>
            Make_And_Then (Loc,
              Left_Opnd =>
                Make_Op_Eq (Loc,
                  Left_Opnd =>
                    Make_Attribute_Reference (Loc,
                      Prefix         => New_Occurrence_Of (CT, Loc),
                      Attribute_Name => Name_First),

                  Right_Opnd =>
                    Make_Attribute_Reference (Loc,
                      Prefix         => New_Occurrence_Of (CT, Loc),
                      Attribute_Name => Name_Last)),

              Right_Opnd => Make_Non_Empty_Check (Loc, Right_Opnd (N))),
          Reason => CE_Range_Check_Failed));
   end Silly_Boolean_Array_Not_Test;

   ----------------------------------
   -- Silly_Boolean_Array_Xor_Test --
   ----------------------------------

   --  This procedure implements an odd and silly test. We explicitly check
   --  for the XOR case where the component type is True .. True, since this
   --  will raise constraint error. A special check is required since CE
   --  will not be generated otherwise (cf Expand_Packed_Not).

   --  No such check is required for AND and OR, since for both these cases
   --  False op False = False, and True op True = True, and no check is
   --  required for the case of False .. False, since False xor False = False.
   --  See also Silly_Boolean_Array_Not_Test

   procedure Silly_Boolean_Array_Xor_Test (N : Node_Id; T : Entity_Id) is
      Loc : constant Source_Ptr := Sloc (N);
      CT  : constant Entity_Id  := Component_Type (T);

   begin
      --  The check we install is

      --    constraint_error when
      --      Boolean (component_type'First)
      --        and then Boolean (component_type'Last)
      --        and then array_type'Length /= 0)

      --  We need the last guard because we don't want to raise CE for empty
      --  arrays since no out of range values result (Empty arrays with a
      --  component type of True .. True -- very useful -- even the ACATS
      --  does not test that marginal case!).

      Insert_Action (N,
        Make_Raise_Constraint_Error (Loc,
          Condition =>
            Make_And_Then (Loc,
              Left_Opnd =>
                Make_And_Then (Loc,
                  Left_Opnd =>
                    Convert_To (Standard_Boolean,
                      Make_Attribute_Reference (Loc,
                        Prefix         => New_Occurrence_Of (CT, Loc),
                        Attribute_Name => Name_First)),

                  Right_Opnd =>
                    Convert_To (Standard_Boolean,
                      Make_Attribute_Reference (Loc,
                        Prefix         => New_Occurrence_Of (CT, Loc),
                        Attribute_Name => Name_Last))),

              Right_Opnd => Make_Non_Empty_Check (Loc, Right_Opnd (N))),
          Reason => CE_Range_Check_Failed));
   end Silly_Boolean_Array_Xor_Test;

   --------------------------
   -- Target_Has_Fixed_Ops --
   --------------------------

   Integer_Sized_Small : Ureal;
   --  Set to 2.0 ** -(Integer'Size - 1) the first time that this
   --  function is called (we don't want to compute it more than once!)

   Long_Integer_Sized_Small : Ureal;
   --  Set to 2.0 ** -(Long_Integer'Size - 1) the first time that this
   --  function is called (we don't want to compute it more than once)

   First_Time_For_THFO : Boolean := True;
   --  Set to False after first call (if Fractional_Fixed_Ops_On_Target)

   function Target_Has_Fixed_Ops
     (Left_Typ   : Entity_Id;
      Right_Typ  : Entity_Id;
      Result_Typ : Entity_Id) return Boolean
   is
      function Is_Fractional_Type (Typ : Entity_Id) return Boolean;
      --  Return True if the given type is a fixed-point type with a small
      --  value equal to 2 ** (-(T'Object_Size - 1)) and whose values have
      --  an absolute value less than 1.0. This is currently limited
      --  to fixed-point types that map to Integer or Long_Integer.

      ------------------------
      -- Is_Fractional_Type --
      ------------------------

      function Is_Fractional_Type (Typ : Entity_Id) return Boolean is
      begin
         if Esize (Typ) = Standard_Integer_Size then
            return Small_Value (Typ) = Integer_Sized_Small;

         elsif Esize (Typ) = Standard_Long_Integer_Size then
            return Small_Value (Typ) = Long_Integer_Sized_Small;

         else
            return False;
         end if;
      end Is_Fractional_Type;

   --  Start of processing for Target_Has_Fixed_Ops

   begin
      --  Return False if Fractional_Fixed_Ops_On_Target is false

      if not Fractional_Fixed_Ops_On_Target then
         return False;
      end if;

      --  Here the target has Fractional_Fixed_Ops, if first time, compute
      --  standard constants used by Is_Fractional_Type.

      if First_Time_For_THFO then
         First_Time_For_THFO := False;

         Integer_Sized_Small :=
           UR_From_Components
             (Num   => Uint_1,
              Den   => UI_From_Int (Standard_Integer_Size - 1),
              Rbase => 2);

         Long_Integer_Sized_Small :=
           UR_From_Components
             (Num   => Uint_1,
              Den   => UI_From_Int (Standard_Long_Integer_Size - 1),
              Rbase => 2);
      end if;

      --  Return True if target supports fixed-by-fixed multiply/divide
      --  for fractional fixed-point types (see Is_Fractional_Type) and
      --  the operand and result types are equivalent fractional types.

      return Is_Fractional_Type (Base_Type (Left_Typ))
        and then Is_Fractional_Type (Base_Type (Right_Typ))
        and then Is_Fractional_Type (Base_Type (Result_Typ))
        and then Esize (Left_Typ) = Esize (Right_Typ)
        and then Esize (Left_Typ) = Esize (Result_Typ);
   end Target_Has_Fixed_Ops;

   ------------------------------------------
   -- Type_May_Have_Bit_Aligned_Components --
   ------------------------------------------

   function Type_May_Have_Bit_Aligned_Components
     (Typ : Entity_Id) return Boolean
   is
   begin
      --  Array type, check component type

      if Is_Array_Type (Typ) then
         return
           Type_May_Have_Bit_Aligned_Components (Component_Type (Typ));

      --  Record type, check components

      elsif Is_Record_Type (Typ) then
         declare
            E : Entity_Id;

         begin
            E := First_Component_Or_Discriminant (Typ);
            while Present (E) loop
               if Component_May_Be_Bit_Aligned (E)
                 or else Type_May_Have_Bit_Aligned_Components (Etype (E))
               then
                  return True;
               end if;

               Next_Component_Or_Discriminant (E);
            end loop;

            return False;
         end;

      --  Type other than array or record is always OK

      else
         return False;
      end if;
   end Type_May_Have_Bit_Aligned_Components;

   ----------------------------
   -- Wrap_Cleanup_Procedure --
   ----------------------------

   procedure Wrap_Cleanup_Procedure (N : Node_Id) is
      Loc   : constant Source_Ptr := Sloc (N);
      Stseq : constant Node_Id    := Handled_Statement_Sequence (N);
      Stmts : constant List_Id    := Statements (Stseq);

   begin
      if Abort_Allowed then
         Prepend_To (Stmts, Build_Runtime_Call (Loc, RE_Abort_Defer));
         Append_To  (Stmts, Build_Runtime_Call (Loc, RE_Abort_Undefer));
      end if;
   end Wrap_Cleanup_Procedure;

end Exp_Util;<|MERGE_RESOLUTION|>--- conflicted
+++ resolved
@@ -6,11 +6,7 @@
 --                                                                          --
 --                                 B o d y                                  --
 --                                                                          --
-<<<<<<< HEAD
---          Copyright (C) 1992-2009, Free Software Foundation, Inc.         --
-=======
 --          Copyright (C) 1992-2010, Free Software Foundation, Inc.         --
->>>>>>> b56a5220
 --                                                                          --
 -- GNAT is free software;  you can  redistribute it  and/or modify it under --
 -- terms of the  GNU General Public License as published  by the Free Soft- --
@@ -48,7 +44,6 @@
 with Sem;      use Sem;
 with Sem_Aux;  use Sem_Aux;
 with Sem_Ch8;  use Sem_Ch8;
-with Sem_SCIL; use Sem_SCIL;
 with Sem_Eval; use Sem_Eval;
 with Sem_Prag; use Sem_Prag;
 with Sem_Res;  use Sem_Res;
@@ -911,11 +906,7 @@
    ----------------------------------
 
    function Component_May_Be_Bit_Aligned (Comp : Entity_Id) return Boolean is
-<<<<<<< HEAD
-      UT : constant Entity_Id := Underlying_Type (Etype (Comp));
-=======
       UT : Entity_Id;
->>>>>>> b56a5220
 
    begin
       --  If no component clause, then everything is fine, since the back end
@@ -1368,15 +1359,9 @@
          pragma Assert (Is_Class_Wide_Type (Unc_Type));
          null;
 
-<<<<<<< HEAD
-      --  In Ada95, nothing to be done if the type of the expression is
-      --  limited, because in this case the expression cannot be copied,
-      --  and its use can only be by reference.
-=======
       --  In Ada95 nothing to be done if the type of the expression is limited,
       --  because in this case the expression cannot be copied, and its use can
       --  only be by reference.
->>>>>>> b56a5220
 
       --  In Ada2005, the context can be an object declaration whose expression
       --  is a function that returns in place. If the nominal subtype has
@@ -1611,11 +1596,7 @@
       --  Handle access types
 
       if Is_Access_Type (Typ) then
-<<<<<<< HEAD
-         Typ := Directly_Designated_Type (Typ);
-=======
          Typ := Designated_Type (Typ);
->>>>>>> b56a5220
       end if;
 
       --  Handle class-wide types
@@ -2904,17 +2885,9 @@
                N_Real_Range_Specification               |
                N_Record_Definition                      |
                N_Reference                              |
-<<<<<<< HEAD
-               N_SCIL_Dispatch_Table_Object_Init        |
                N_SCIL_Dispatch_Table_Tag_Init           |
                N_SCIL_Dispatching_Call                  |
                N_SCIL_Membership_Test                   |
-               N_SCIL_Tag_Init                          |
-=======
-               N_SCIL_Dispatch_Table_Tag_Init           |
-               N_SCIL_Dispatching_Call                  |
-               N_SCIL_Membership_Test                   |
->>>>>>> b56a5220
                N_Selected_Component                     |
                N_Signed_Integer_Type_Definition         |
                N_Single_Protected_Declaration           |
@@ -3969,11 +3942,7 @@
       --    E : Str_Type;
       --  end Equiv_T;
 
-<<<<<<< HEAD
-      Equiv_Type := Make_Defining_Identifier (Loc, New_Internal_Name ('T'));
-=======
       Equiv_Type := Make_Temporary (Loc, 'T');
->>>>>>> b56a5220
       Set_Ekind (Equiv_Type, E_Record_Type);
       Set_Parent_Subtype (Equiv_Type, Constr_Root);
 
@@ -4257,8 +4226,6 @@
             --  additional intermediate type to handle the assignment).
 
             if Expander_Active and then Tagged_Type_Expansion then
-<<<<<<< HEAD
-=======
 
                --  If this is the class_wide type of a completion that is
                --  a record subtype, set the type of the class_wide type
@@ -4273,7 +4240,6 @@
                   Set_Etype (Unc_Typ, Base_Type (Full_View (Etype (Unc_Typ))));
                end if;
 
->>>>>>> b56a5220
                EQ_Typ := Make_CW_Equivalent_Type (Unc_Typ, E);
             end if;
 
@@ -5006,15 +4972,6 @@
              Constant_Present    => True,
              Expression          => Relocate_Node (Exp));
 
-         --  Check if the previous node relocation requires readjustment of
-         --  some SCIL Dispatching node.
-
-         if Generate_SCIL
-           and then Nkind (Exp) = N_Function_Call
-         then
-            Adjust_SCIL_Node (Exp, Expression (E));
-         end if;
-
          Set_Assignment_OK (E);
          Insert_Action (Exp, E);
 
@@ -5166,15 +5123,9 @@
          --  to accommodate functions returning limited objects by reference.
 
          if Nkind (Exp) = N_Function_Call
-<<<<<<< HEAD
-           and then Is_Inherently_Limited_Type (Etype (Exp))
-           and then Nkind (Parent (Exp)) /= N_Object_Declaration
-           and then Ada_Version >= Ada_05
-=======
            and then Is_Immutably_Limited_Type (Etype (Exp))
            and then Nkind (Parent (Exp)) /= N_Object_Declaration
            and then Ada_Version >= Ada_2005
->>>>>>> b56a5220
          then
             declare
                Obj  : constant Entity_Id := Make_Temporary (Loc, 'F', Exp);
@@ -5187,18 +5138,6 @@
                    Object_Definition   => New_Occurrence_Of (Exp_Type, Loc),
                    Expression          => Relocate_Node (Exp));
 
-<<<<<<< HEAD
-               --  Check if the previous node relocation requires readjustment
-               --  of some SCIL Dispatching node.
-
-               if Generate_SCIL
-                 and then Nkind (Exp) = N_Function_Call
-               then
-                  Adjust_SCIL_Node (Exp, Expression (Decl));
-               end if;
-
-=======
->>>>>>> b56a5220
                Insert_Action (Exp, Decl);
                Set_Etype (Obj, Exp_Type);
                Rewrite (Exp, New_Occurrence_Of (Obj, Loc));
@@ -5259,15 +5198,6 @@
              Object_Definition   => New_Reference_To (Ref_Type, Loc),
              Constant_Present    => True,
              Expression          => New_Exp));
-
-         --  Check if the previous node relocation requires readjustment
-         --  of some SCIL Dispatching node.
-
-         if Generate_SCIL
-           and then Nkind (Exp) = N_Function_Call
-         then
-            Adjust_SCIL_Node (Exp, Prefix (New_Exp));
-         end if;
       end if;
 
       --  Preserve the Assignment_OK flag in all copies, since at least
