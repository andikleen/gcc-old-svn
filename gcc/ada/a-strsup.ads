--- conflicted
+++ resolved
@@ -6,7 +6,7 @@
 --                                                                          --
 --                                 S p e c                                  --
 --                                                                          --
---          Copyright (C) 2003-2010, Free Software Foundation, Inc.         --
+--          Copyright (C) 2003-2012, Free Software Foundation, Inc.         --
 --                                                                          --
 -- GNAT is free software;  you can  redistribute it  and/or modify it under --
 -- terms of the  GNU General Public License as published  by the Free Soft- --
@@ -46,15 +46,11 @@
 
    type Super_String (Max_Length : Positive) is record
       Current_Length : Natural := 0;
-<<<<<<< HEAD
-      Data           : String (1 .. Max_Length) := (others => ASCII.NUL);
-=======
       Data           : String (1 .. Max_Length);
       --  A previous version had a default initial value for Data, which is
       --  no longer necessary, because we now special-case this type in the
       --  compiler, so "=" composes properly for descendants of this type.
       --  Leaving it out is more efficient.
->>>>>>> 747e4b8f
    end record;
 
    --  The subprograms defined for Super_String are similar to those
