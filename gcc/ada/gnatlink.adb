--- conflicted
+++ resolved
@@ -6,11 +6,7 @@
 --                                                                          --
 --                                 B o d y                                  --
 --                                                                          --
-<<<<<<< HEAD
---          Copyright (C) 1996-2009, Free Software Foundation, Inc.         --
-=======
 --          Copyright (C) 1996-2011, Free Software Foundation, Inc.         --
->>>>>>> 3082eeb7
 --                                                                          --
 -- GNAT is free software;  you can  redistribute it  and/or modify it under --
 -- terms of the  GNU General Public License as published  by the Free Soft- --
@@ -468,12 +464,9 @@
                           new String'(Executable_Name
                                         (Argument (Next_Arg),
                                          Only_If_No_Suffix => True));
-<<<<<<< HEAD
-=======
 
                      when 'P' =>
                         Opt.CodePeer_Mode := True;
->>>>>>> 3082eeb7
 
                      when 'R' =>
                         Opt.Run_Path_Option := False;
@@ -1717,22 +1710,7 @@
                       & Get_Target_Debuggable_Suffix.all);
    end if;
 
-<<<<<<< HEAD
-   if VM_Target = CLI_Target then
-      Linker_Options.Increment_Last;
-      Linker_Options.Table (Linker_Options.Last) := new String'("/QUIET");
-
-      Linker_Options.Increment_Last;
-      Linker_Options.Table (Linker_Options.Last) := new String'("/DEBUG");
-
-      Linker_Options.Increment_Last;
-      Linker_Options.Table (Linker_Options.Last) :=
-        new String'("/OUTPUT=" & Output_File_Name.all);
-
-   elsif RTX_RTSS_Kernel_Module_On_Target then
-=======
    if RTX_RTSS_Kernel_Module_On_Target then
->>>>>>> 3082eeb7
       Linker_Options.Increment_Last;
       Linker_Options.Table (Linker_Options.Last) :=
         new String'("/OUT:" & Output_File_Name.all);
@@ -1746,20 +1724,7 @@
         new String'(Output_File_Name.all);
    end if;
 
-<<<<<<< HEAD
-   --  Delete existing executable, in case it is a symbolic link, to avoid
-   --  modifying the target of the symbolic link.
-
-   declare
-      Dummy : Boolean;
-      pragma Unreferenced (Dummy);
-
-   begin
-      Delete_File (Output_File_Name.all, Dummy);
-   end;
-=======
    Check_Existing_Executable (Output_File_Name.all);
->>>>>>> 3082eeb7
 
    --  Warn if main program is called "test", as that may be a built-in command
    --  on Unix. On non-Unix systems executables have a suffix, so the warning
