--- conflicted
+++ resolved
@@ -6,7 +6,7 @@
 --                                                                          --
 --                                 S p e c                                  --
 --                                                                          --
---          Copyright (C) 1992-2009, Free Software Foundation, Inc.         --
+--          Copyright (C) 1992-2012, Free Software Foundation, Inc.         --
 --                                                                          --
 -- GNAT is free software;  you can  redistribute it  and/or modify it under --
 -- terms of the  GNU General Public License as published  by the Free Soft- --
@@ -69,14 +69,6 @@
    --  of file names in the library, must be at least Max_Line_Length, but
    --  can be larger.
 
-<<<<<<< HEAD
-   Max_Instantiations : constant := 4000;
-   --  Maximum number of instantiations permitted (to stop runaway cases
-   --  of nested instantiations). These situations probably only occur in
-   --  specially concocted test cases.
-
-=======
->>>>>>> 747e4b8f
    Tag_Errors : constant Boolean := False;
    --  If set to true, then brief form error messages will be prefaced by
    --  the string "error:". Used as default for Opt.Unique_Error_Tag.
