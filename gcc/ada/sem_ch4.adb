--- conflicted
+++ resolved
@@ -6,11 +6,7 @@
 --                                                                          --
 --                                 B o d y                                  --
 --                                                                          --
-<<<<<<< HEAD
---          Copyright (C) 1992-2009, Free Software Foundation, Inc.         --
-=======
 --          Copyright (C) 1992-2011, Free Software Foundation, Inc.         --
->>>>>>> 3082eeb7
 --                                                                          --
 -- GNAT is free software;  you can  redistribute it  and/or modify it under --
 -- terms of the  GNU General Public License as published  by the Free Soft- --
@@ -48,16 +44,12 @@
 with Rident;   use Rident;
 with Sem;      use Sem;
 with Sem_Aux;  use Sem_Aux;
-<<<<<<< HEAD
-=======
 with Sem_Case; use Sem_Case;
->>>>>>> 3082eeb7
 with Sem_Cat;  use Sem_Cat;
 with Sem_Ch3;  use Sem_Ch3;
 with Sem_Ch5;  use Sem_Ch5;
 with Sem_Ch6;  use Sem_Ch6;
 with Sem_Ch8;  use Sem_Ch8;
-with Sem_SCIL; use Sem_SCIL;
 with Sem_Disp; use Sem_Disp;
 with Sem_Dist; use Sem_Dist;
 with Sem_Eval; use Sem_Eval;
@@ -1569,11 +1561,6 @@
    procedure Analyze_Conditional_Expression (N : Node_Id) is
       Condition : constant Node_Id := First (Expressions (N));
       Then_Expr : constant Node_Id := Next (Condition);
-<<<<<<< HEAD
-      Else_Expr : constant Node_Id := Next (Then_Expr);
-
-   begin
-=======
       Else_Expr : Node_Id;
 
    begin
@@ -1587,7 +1574,6 @@
 
       Else_Expr := Next (Then_Expr);
 
->>>>>>> 3082eeb7
       if Comes_From_Source (N) then
          Check_Compiler_Unit (N);
       end if;
@@ -1599,18 +1585,13 @@
          Analyze_Expression (Else_Expr);
       end if;
 
-<<<<<<< HEAD
+      --  If then expression not overloaded, then that decides the type
+
       if not Is_Overloaded (Then_Expr) then
          Set_Etype (N, Etype (Then_Expr));
-=======
-      --  If then expression not overloaded, then that decides the type
-
-      if not Is_Overloaded (Then_Expr) then
-         Set_Etype (N, Etype (Then_Expr));
 
       --  Case where then expression is overloaded
 
->>>>>>> 3082eeb7
       else
          declare
             I  : Interp_Index;
@@ -1618,16 +1599,6 @@
 
          begin
             Set_Etype (N, Any_Type);
-<<<<<<< HEAD
-            Get_First_Interp (Then_Expr, I, It);
-            while Present (It.Nam) loop
-               if Has_Compatible_Type (Else_Expr, It.Typ) then
-                  Add_One_Interp (N, It.Typ, It.Typ);
-               end if;
-
-               Get_Next_Interp (I, It);
-            end loop;
-=======
 
             --  Shouldn't the following statement be down in the ELSE of the
             --  following loop? ???
@@ -1652,7 +1623,6 @@
                   Get_Next_Interp (I, It);
                end loop;
             end if;
->>>>>>> 3082eeb7
          end;
       end if;
    end Analyze_Conditional_Expression;
@@ -2588,11 +2558,7 @@
       Analyze_Expression (L);
 
       if No (R)
-<<<<<<< HEAD
-        and then Extensions_Allowed
-=======
         and then Ada_Version >= Ada_2012
->>>>>>> 3082eeb7
       then
          Analyze_Set_Membership;
          return;
@@ -3263,10 +3229,7 @@
                      Set_Entity (Sel, Comp);
                      Set_Etype (Sel, Etype (Comp));
                      Add_One_Interp (N, Etype (Comp), Etype (Comp));
-<<<<<<< HEAD
-=======
                      Check_Implicit_Dereference (N, Etype (Comp));
->>>>>>> 3082eeb7
 
                      --  This also specifies a candidate to resolve the name.
                      --  Further overloading will be resolved from context.
@@ -4542,15 +4505,6 @@
       T    : Entity_Id;
 
    begin
-      --  Check if the expression is a function call for which we need to
-      --  adjust a SCIL dispatching node.
-
-      if Generate_SCIL
-        and then Nkind (Expr) = N_Function_Call
-      then
-         Adjust_SCIL_Node (N, Expr);
-      end if;
-
       --  If Conversion_OK is set, then the Etype is already set, and the
       --  only processing required is to analyze the expression. This is
       --  used to construct certain "illegal" conversions which are not
@@ -5570,11 +5524,7 @@
             null;
 
          else
-<<<<<<< HEAD
-            --  Save candidate type for subsquent error message, if any
-=======
             --  Save candidate type for subsequent error message, if any
->>>>>>> 3082eeb7
 
             if not Is_Limited_Type (T1) then
                Candidate_Type := T1;
@@ -6841,13 +6791,8 @@
 
          if Present (Arr_Type) then
 
-<<<<<<< HEAD
-            --  Verify that the actuals (excluding the object)
-            --  match the types of the indices.
-=======
             --  Verify that the actuals (excluding the object) match the types
             --  of the indexes.
->>>>>>> 3082eeb7
 
             declare
                Actual : Node_Id;
