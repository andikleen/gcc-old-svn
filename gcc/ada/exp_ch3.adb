------------------------------------------------------------------------------
--                                                                          --
--                         GNAT COMPILER COMPONENTS                         --
--                                                                          --
--                              E X P _ C H 3                               --
--                                                                          --
--                                 B o d y                                  --
--                                                                          --
--          Copyright (C) 1992-2012, Free Software Foundation, Inc.         --
--                                                                          --
-- GNAT is free software;  you can  redistribute it  and/or modify it under --
-- terms of the  GNU General Public License as published  by the Free Soft- --
-- ware  Foundation;  either version 3,  or (at your option) any later ver- --
-- sion.  GNAT is distributed in the hope that it will be useful, but WITH- --
-- OUT ANY WARRANTY;  without even the  implied warranty of MERCHANTABILITY --
-- or FITNESS FOR A PARTICULAR PURPOSE.  See the GNU General Public License --
-- for  more details.  You should have  received  a copy of the GNU General --
-- Public License  distributed with GNAT; see file COPYING3.  If not, go to --
-- http://www.gnu.org/licenses for a complete copy of the license.          --
--                                                                          --
-- GNAT was originally developed  by the GNAT team at  New York University. --
-- Extensive contributions were provided by Ada Core Technologies Inc.      --
--                                                                          --
------------------------------------------------------------------------------

with Atree;    use Atree;
with Checks;   use Checks;
with Einfo;    use Einfo;
with Errout;   use Errout;
with Exp_Aggr; use Exp_Aggr;
with Exp_Atag; use Exp_Atag;
with Exp_Ch4;  use Exp_Ch4;
with Exp_Ch6;  use Exp_Ch6;
with Exp_Ch7;  use Exp_Ch7;
with Exp_Ch9;  use Exp_Ch9;
with Exp_Ch11; use Exp_Ch11;
with Exp_Dbug; use Exp_Dbug;
with Exp_Disp; use Exp_Disp;
with Exp_Dist; use Exp_Dist;
with Exp_Smem; use Exp_Smem;
with Exp_Strm; use Exp_Strm;
with Exp_Tss;  use Exp_Tss;
with Exp_Util; use Exp_Util;
with Freeze;   use Freeze;
with Namet;    use Namet;
with Nlists;   use Nlists;
with Nmake;    use Nmake;
with Opt;      use Opt;
with Restrict; use Restrict;
with Rident;   use Rident;
with Rtsfind;  use Rtsfind;
with Sem;      use Sem;
with Sem_Aux;  use Sem_Aux;
with Sem_Attr; use Sem_Attr;
with Sem_Cat;  use Sem_Cat;
with Sem_Ch3;  use Sem_Ch3;
with Sem_Ch6;  use Sem_Ch6;
with Sem_Ch8;  use Sem_Ch8;
with Sem_Disp; use Sem_Disp;
with Sem_Eval; use Sem_Eval;
with Sem_Mech; use Sem_Mech;
with Sem_Res;  use Sem_Res;
with Sem_SCIL; use Sem_SCIL;
with Sem_Type; use Sem_Type;
with Sem_Util; use Sem_Util;
with Sinfo;    use Sinfo;
with Stand;    use Stand;
with Snames;   use Snames;
with Targparm; use Targparm;
with Tbuild;   use Tbuild;
with Ttypes;   use Ttypes;
with Validsw;  use Validsw;

package body Exp_Ch3 is

   -----------------------
   -- Local Subprograms --
   -----------------------

   procedure Adjust_Discriminants (Rtype : Entity_Id);
   --  This is used when freezing a record type. It attempts to construct
   --  more restrictive subtypes for discriminants so that the max size of
   --  the record can be calculated more accurately. See the body of this
   --  procedure for details.

   procedure Build_Array_Init_Proc (A_Type : Entity_Id; Nod : Node_Id);
   --  Build initialization procedure for given array type. Nod is a node
   --  used for attachment of any actions required in its construction.
   --  It also supplies the source location used for the procedure.

   function Build_Array_Invariant_Proc
     (A_Type : Entity_Id;
      Nod    : Node_Id) return Node_Id;
   --  If the component of type of array type has invariants, build procedure
   --  that checks invariant on all components of the array. Ada 2012 specifies
   --  that an invariant on some type T must be applied to in-out parameters
   --  and return values that include a part of type T. If the array type has
   --  an otherwise specified invariant, the component check procedure is
   --  called from within the user-specified invariant. Otherwise this becomes
   --  the invariant procedure for the array type.

   function Build_Record_Invariant_Proc
     (R_Type : Entity_Id;
      Nod    : Node_Id) return Node_Id;
   --  Ditto for record types.

   function Build_Discriminant_Formals
     (Rec_Id : Entity_Id;
      Use_Dl : Boolean) return List_Id;
   --  This function uses the discriminants of a type to build a list of
   --  formal parameters, used in Build_Init_Procedure among other places.
   --  If the flag Use_Dl is set, the list is built using the already
   --  defined discriminals of the type, as is the case for concurrent
   --  types with discriminants. Otherwise new identifiers are created,
   --  with the source names of the discriminants.

   function Build_Equivalent_Array_Aggregate (T : Entity_Id) return Node_Id;
   --  This function builds a static aggregate that can serve as the initial
   --  value for an array type whose bounds are static, and whose component
   --  type is a composite type that has a static equivalent aggregate.
   --  The equivalent array aggregate is used both for object initialization
   --  and for component initialization, when used in the following function.

   function Build_Equivalent_Record_Aggregate (T : Entity_Id) return Node_Id;
   --  This function builds a static aggregate that can serve as the initial
   --  value for a record type whose components are scalar and initialized
   --  with compile-time values, or arrays with similar initialization or
   --  defaults. When possible, initialization of an object of the type can
   --  be achieved by using a copy of the aggregate as an initial value, thus
   --  removing the implicit call that would otherwise constitute elaboration
   --  code.

   procedure Build_Record_Init_Proc (N : Node_Id; Rec_Ent : Entity_Id);
   --  Build record initialization procedure. N is the type declaration
   --  node, and Rec_Ent is the corresponding entity for the record type.

   procedure Build_Slice_Assignment (Typ : Entity_Id);
   --  Build assignment procedure for one-dimensional arrays of controlled
   --  types. Other array and slice assignments are expanded in-line, but
   --  the code expansion for controlled components (when control actions
   --  are active) can lead to very large blocks that GCC3 handles poorly.

   procedure Build_Untagged_Equality (Typ : Entity_Id);
   --  AI05-0123: Equality on untagged records composes. This procedure
   --  builds the equality routine for an untagged record that has components
   --  of a record type that has user-defined primitive equality operations.
   --  The resulting operation is a TSS subprogram.

   procedure Build_Variant_Record_Equality (Typ  : Entity_Id);
   --  Create An Equality function for the non-tagged variant record 'Typ'
   --  and attach it to the TSS list

   procedure Check_Stream_Attributes (Typ : Entity_Id);
   --  Check that if a limited extension has a parent with user-defined stream
   --  attributes, and does not itself have user-defined stream-attributes,
   --  then any limited component of the extension also has the corresponding
   --  user-defined stream attributes.

   procedure Clean_Task_Names
     (Typ     : Entity_Id;
      Proc_Id : Entity_Id);
   --  If an initialization procedure includes calls to generate names
   --  for task subcomponents, indicate that secondary stack cleanup is
   --  needed after an initialization. Typ is the component type, and Proc_Id
   --  the initialization procedure for the enclosing composite type.

   procedure Expand_Tagged_Root (T : Entity_Id);
   --  Add a field _Tag at the beginning of the record. This field carries
   --  the value of the access to the Dispatch table. This procedure is only
   --  called on root type, the _Tag field being inherited by the descendants.

   procedure Expand_Freeze_Array_Type (N : Node_Id);
   --  Freeze an array type. Deals with building the initialization procedure,
   --  creating the packed array type for a packed array and also with the
   --  creation of the controlling procedures for the controlled case. The
   --  argument N is the N_Freeze_Entity node for the type.

   procedure Expand_Freeze_Class_Wide_Type (N : Node_Id);
   --  Freeze a class-wide type. Build routine Finalize_Address for the purpose
   --  of finalizing controlled derivations from the class-wide's root type.

   procedure Expand_Freeze_Enumeration_Type (N : Node_Id);
   --  Freeze enumeration type with non-standard representation. Builds the
   --  array and function needed to convert between enumeration pos and
   --  enumeration representation values. N is the N_Freeze_Entity node
   --  for the type.

   procedure Expand_Freeze_Record_Type (N : Node_Id);
   --  Freeze record type. Builds all necessary discriminant checking
   --  and other ancillary functions, and builds dispatch tables where
   --  needed. The argument N is the N_Freeze_Entity node. This processing
   --  applies only to E_Record_Type entities, not to class wide types,
   --  record subtypes, or private types.

   procedure Freeze_Stream_Operations (N : Node_Id; Typ : Entity_Id);
   --  Treat user-defined stream operations as renaming_as_body if the
   --  subprogram they rename is not frozen when the type is frozen.

   procedure Insert_Component_Invariant_Checks
     (N   : Node_Id;
     Typ  : Entity_Id;
     Proc : Node_Id);
   --  If a composite type has invariants and also has components with defined
   --  invariants. the component invariant procedure is inserted into the user-
   --  defined invariant procedure and added to the checks to be performed.

   procedure Initialization_Warning (E : Entity_Id);
   --  If static elaboration of the package is requested, indicate
   --  when a type does meet the conditions for static initialization. If
   --  E is a type, it has components that have no static initialization.
   --  if E is an entity, its initial expression is not compile-time known.

   function Init_Formals (Typ : Entity_Id) return List_Id;
   --  This function builds the list of formals for an initialization routine.
   --  The first formal is always _Init with the given type. For task value
   --  record types and types containing tasks, three additional formals are
   --  added:
   --
   --    _Master    : Master_Id
   --    _Chain     : in out Activation_Chain
   --    _Task_Name : String
   --
   --  The caller must append additional entries for discriminants if required.

   function In_Runtime (E : Entity_Id) return Boolean;
   --  Check if E is defined in the RTL (in a child of Ada or System). Used
   --  to avoid to bring in the overhead of _Input, _Output for tagged types.

   function Is_User_Defined_Equality (Prim : Node_Id) return Boolean;
   --  Returns true if Prim is a user defined equality function

   function Is_Variable_Size_Array (E : Entity_Id) return Boolean;
   --  Returns true if E has variable size components

   function Is_Variable_Size_Record (E : Entity_Id) return Boolean;
   --  Returns true if E has variable size components

   function Make_Eq_Body
     (Typ     : Entity_Id;
      Eq_Name : Name_Id) return Node_Id;
   --  Build the body of a primitive equality operation for a tagged record
   --  type, or in Ada 2012 for any record type that has components with a
   --  user-defined equality. Factored out of Predefined_Primitive_Bodies.

   function Make_Eq_Case
     (E     : Entity_Id;
      CL    : Node_Id;
      Discr : Entity_Id := Empty) return List_Id;
   --  Building block for variant record equality. Defined to share the code
   --  between the tagged and non-tagged case. Given a Component_List node CL,
   --  it generates an 'if' followed by a 'case' statement that compares all
   --  components of local temporaries named X and Y (that are declared as
   --  formals at some upper level). E provides the Sloc to be used for the
   --  generated code. Discr is used as the case statement switch in the case
   --  of Unchecked_Union equality.

   function Make_Eq_If
     (E : Entity_Id;
      L : List_Id) return Node_Id;
   --  Building block for variant record equality. Defined to share the code
   --  between the tagged and non-tagged case. Given the list of components
   --  (or discriminants) L, it generates a return statement that compares all
   --  components of local temporaries named X and Y (that are declared as
   --  formals at some upper level). E provides the Sloc to be used for the
   --  generated code.

   function Make_Neq_Body (Tag_Typ : Entity_Id) return Node_Id;
   --  Search for a renaming of the inequality dispatching primitive of
   --  this tagged type. If found then build and return the corresponding
   --  rename-as-body inequality subprogram; otherwise return Empty.

   procedure Make_Predefined_Primitive_Specs
     (Tag_Typ     : Entity_Id;
      Predef_List : out List_Id;
      Renamed_Eq  : out Entity_Id);
   --  Create a list with the specs of the predefined primitive operations.
   --  For tagged types that are interfaces all these primitives are defined
   --  abstract.
   --
   --  The following entries are present for all tagged types, and provide
   --  the results of the corresponding attribute applied to the object.
   --  Dispatching is required in general, since the result of the attribute
   --  will vary with the actual object subtype.
   --
   --     _size          provides result of 'Size attribute
   --     typSR          provides result of 'Read attribute
   --     typSW          provides result of 'Write attribute
   --     typSI          provides result of 'Input attribute
   --     typSO          provides result of 'Output attribute
   --
   --  The following entries are additionally present for non-limited tagged
   --  types, and implement additional dispatching operations for predefined
   --  operations:
   --
   --     _equality      implements "=" operator
   --     _assign        implements assignment operation
   --     typDF          implements deep finalization
   --     typDA          implements deep adjust
   --
   --  The latter two are empty procedures unless the type contains some
   --  controlled components that require finalization actions (the deep
   --  in the name refers to the fact that the action applies to components).
   --
   --  The list is returned in Predef_List. The Parameter Renamed_Eq either
   --  returns the value Empty, or else the defining unit name for the
   --  predefined equality function in the case where the type has a primitive
   --  operation that is a renaming of predefined equality (but only if there
   --  is also an overriding user-defined equality function). The returned
   --  Renamed_Eq will be passed to the corresponding parameter of
   --  Predefined_Primitive_Bodies.

   function Has_New_Non_Standard_Rep (T : Entity_Id) return Boolean;
   --  returns True if there are representation clauses for type T that are not
   --  inherited. If the result is false, the init_proc and the discriminant
   --  checking functions of the parent can be reused by a derived type.

   procedure Make_Controlling_Function_Wrappers
     (Tag_Typ   : Entity_Id;
      Decl_List : out List_Id;
      Body_List : out List_Id);
   --  Ada 2005 (AI-391): Makes specs and bodies for the wrapper functions
   --  associated with inherited functions with controlling results which
   --  are not overridden. The body of each wrapper function consists solely
   --  of a return statement whose expression is an extension aggregate
   --  invoking the inherited subprogram's parent subprogram and extended
   --  with a null association list.

   function Make_Null_Procedure_Specs (Tag_Typ : Entity_Id) return List_Id;
   --  Ada 2005 (AI-251): Makes specs for null procedures associated with any
   --  null procedures inherited from an interface type that have not been
   --  overridden. Only one null procedure will be created for a given set of
   --  inherited null procedures with homographic profiles.

   function Predef_Spec_Or_Body
     (Loc      : Source_Ptr;
      Tag_Typ  : Entity_Id;
      Name     : Name_Id;
      Profile  : List_Id;
      Ret_Type : Entity_Id := Empty;
      For_Body : Boolean   := False) return Node_Id;
   --  This function generates the appropriate expansion for a predefined
   --  primitive operation specified by its name, parameter profile and
   --  return type (Empty means this is a procedure). If For_Body is false,
   --  then the returned node is a subprogram declaration. If For_Body is
   --  true, then the returned node is a empty subprogram body containing
   --  no declarations and no statements.

   function Predef_Stream_Attr_Spec
     (Loc      : Source_Ptr;
      Tag_Typ  : Entity_Id;
      Name     : TSS_Name_Type;
      For_Body : Boolean := False) return Node_Id;
   --  Specialized version of Predef_Spec_Or_Body that apply to read, write,
   --  input and output attribute whose specs are constructed in Exp_Strm.

   function Predef_Deep_Spec
     (Loc      : Source_Ptr;
      Tag_Typ  : Entity_Id;
      Name     : TSS_Name_Type;
      For_Body : Boolean := False) return Node_Id;
   --  Specialized version of Predef_Spec_Or_Body that apply to _deep_adjust
   --  and _deep_finalize

   function Predefined_Primitive_Bodies
     (Tag_Typ    : Entity_Id;
      Renamed_Eq : Entity_Id) return List_Id;
   --  Create the bodies of the predefined primitives that are described in
   --  Predefined_Primitive_Specs. When not empty, Renamed_Eq must denote
   --  the defining unit name of the type's predefined equality as returned
   --  by Make_Predefined_Primitive_Specs.

   function Predefined_Primitive_Freeze (Tag_Typ : Entity_Id) return List_Id;
   --  Freeze entities of all predefined primitive operations. This is needed
   --  because the bodies of these operations do not normally do any freezing.

   function Stream_Operation_OK
     (Typ       : Entity_Id;
      Operation : TSS_Name_Type) return Boolean;
   --  Check whether the named stream operation must be emitted for a given
   --  type. The rules for inheritance of stream attributes by type extensions
   --  are enforced by this function. Furthermore, various restrictions prevent
   --  the generation of these operations, as a useful optimization or for
   --  certification purposes.

   --------------------------
   -- Adjust_Discriminants --
   --------------------------

   --  This procedure attempts to define subtypes for discriminants that are
   --  more restrictive than those declared. Such a replacement is possible if
   --  we can demonstrate that values outside the restricted range would cause
   --  constraint errors in any case. The advantage of restricting the
   --  discriminant types in this way is that the maximum size of the variant
   --  record can be calculated more conservatively.

   --  An example of a situation in which we can perform this type of
   --  restriction is the following:

   --    subtype B is range 1 .. 10;
   --    type Q is array (B range <>) of Integer;

   --    type V (N : Natural) is record
   --       C : Q (1 .. N);
   --    end record;

   --  In this situation, we can restrict the upper bound of N to 10, since
   --  any larger value would cause a constraint error in any case.

   --  There are many situations in which such restriction is possible, but
   --  for now, we just look for cases like the above, where the component
   --  in question is a one dimensional array whose upper bound is one of
   --  the record discriminants. Also the component must not be part of
   --  any variant part, since then the component does not always exist.

   procedure Adjust_Discriminants (Rtype : Entity_Id) is
      Loc   : constant Source_Ptr := Sloc (Rtype);
      Comp  : Entity_Id;
      Ctyp  : Entity_Id;
      Ityp  : Entity_Id;
      Lo    : Node_Id;
      Hi    : Node_Id;
      P     : Node_Id;
      Loval : Uint;
      Discr : Entity_Id;
      Dtyp  : Entity_Id;
      Dhi   : Node_Id;
      Dhiv  : Uint;
      Ahi   : Node_Id;
      Ahiv  : Uint;
      Tnn   : Entity_Id;

   begin
      Comp := First_Component (Rtype);
      while Present (Comp) loop

         --  If our parent is a variant, quit, we do not look at components
         --  that are in variant parts, because they may not always exist.

         P := Parent (Comp);   -- component declaration
         P := Parent (P);      -- component list

         exit when Nkind (Parent (P)) = N_Variant;

         --  We are looking for a one dimensional array type

         Ctyp := Etype (Comp);

         if not Is_Array_Type (Ctyp)
           or else Number_Dimensions (Ctyp) > 1
         then
            goto Continue;
         end if;

         --  The lower bound must be constant, and the upper bound is a
         --  discriminant (which is a discriminant of the current record).

         Ityp := Etype (First_Index (Ctyp));
         Lo := Type_Low_Bound (Ityp);
         Hi := Type_High_Bound (Ityp);

         if not Compile_Time_Known_Value (Lo)
           or else Nkind (Hi) /= N_Identifier
           or else No (Entity (Hi))
           or else Ekind (Entity (Hi)) /= E_Discriminant
         then
            goto Continue;
         end if;

         --  We have an array with appropriate bounds

         Loval := Expr_Value (Lo);
         Discr := Entity (Hi);
         Dtyp  := Etype (Discr);

         --  See if the discriminant has a known upper bound

         Dhi := Type_High_Bound (Dtyp);

         if not Compile_Time_Known_Value (Dhi) then
            goto Continue;
         end if;

         Dhiv := Expr_Value (Dhi);

         --  See if base type of component array has known upper bound

         Ahi := Type_High_Bound (Etype (First_Index (Base_Type (Ctyp))));

         if not Compile_Time_Known_Value (Ahi) then
            goto Continue;
         end if;

         Ahiv := Expr_Value (Ahi);

         --  The condition for doing the restriction is that the high bound
         --  of the discriminant is greater than the low bound of the array,
         --  and is also greater than the high bound of the base type index.

         if Dhiv > Loval and then Dhiv > Ahiv then

            --  We can reset the upper bound of the discriminant type to
            --  whichever is larger, the low bound of the component, or
            --  the high bound of the base type array index.

            --  We build a subtype that is declared as

            --     subtype Tnn is discr_type range discr_type'First .. max;

            --  And insert this declaration into the tree. The type of the
            --  discriminant is then reset to this more restricted subtype.

            Tnn := Make_Temporary (Loc, 'T');

            Insert_Action (Declaration_Node (Rtype),
              Make_Subtype_Declaration (Loc,
                Defining_Identifier => Tnn,
                Subtype_Indication =>
                  Make_Subtype_Indication (Loc,
                    Subtype_Mark => New_Occurrence_Of (Dtyp, Loc),
                    Constraint   =>
                      Make_Range_Constraint (Loc,
                        Range_Expression =>
                          Make_Range (Loc,
                            Low_Bound =>
                              Make_Attribute_Reference (Loc,
                                Attribute_Name => Name_First,
                                Prefix => New_Occurrence_Of (Dtyp, Loc)),
                            High_Bound =>
                              Make_Integer_Literal (Loc,
                                Intval => UI_Max (Loval, Ahiv)))))));

            Set_Etype (Discr, Tnn);
         end if;

      <<Continue>>
         Next_Component (Comp);
      end loop;
   end Adjust_Discriminants;

   ---------------------------
   -- Build_Array_Init_Proc --
   ---------------------------

   procedure Build_Array_Init_Proc (A_Type : Entity_Id; Nod : Node_Id) is
      Comp_Type        : constant Entity_Id  := Component_Type (A_Type);
      Body_Stmts       : List_Id;
      Has_Default_Init : Boolean;
      Index_List       : List_Id;
      Loc              : Source_Ptr;
      Proc_Id          : Entity_Id;

      function Init_Component return List_Id;
      --  Create one statement to initialize one array component, designated
      --  by a full set of indexes.

      function Init_One_Dimension (N : Int) return List_Id;
      --  Create loop to initialize one dimension of the array. The single
      --  statement in the loop body initializes the inner dimensions if any,
      --  or else the single component. Note that this procedure is called
      --  recursively, with N being the dimension to be initialized. A call
      --  with N greater than the number of dimensions simply generates the
      --  component initialization, terminating the recursion.

      --------------------
      -- Init_Component --
      --------------------

      function Init_Component return List_Id is
         Comp : Node_Id;

      begin
         Comp :=
           Make_Indexed_Component (Loc,
             Prefix      => Make_Identifier (Loc, Name_uInit),
             Expressions => Index_List);

         if Has_Default_Aspect (A_Type) then
            Set_Assignment_OK (Comp);
            return New_List (
              Make_Assignment_Statement (Loc,
                Name       => Comp,
                Expression =>
                  Convert_To (Comp_Type,
                    Default_Aspect_Component_Value (First_Subtype (A_Type)))));

         elsif Needs_Simple_Initialization (Comp_Type) then
            Set_Assignment_OK (Comp);
            return New_List (
              Make_Assignment_Statement (Loc,
                Name       => Comp,
                Expression =>
                  Get_Simple_Init_Val
                    (Comp_Type, Nod, Component_Size (A_Type))));

         else
            Clean_Task_Names (Comp_Type, Proc_Id);
            return
              Build_Initialization_Call
                (Loc, Comp, Comp_Type,
                 In_Init_Proc => True,
                 Enclos_Type  => A_Type);
         end if;
      end Init_Component;

      ------------------------
      -- Init_One_Dimension --
      ------------------------

      function Init_One_Dimension (N : Int) return List_Id is
         Index : Entity_Id;

      begin
         --  If the component does not need initializing, then there is nothing
         --  to do here, so we return a null body. This occurs when generating
         --  the dummy Init_Proc needed for Initialize_Scalars processing.

         if not Has_Non_Null_Base_Init_Proc (Comp_Type)
           and then not Needs_Simple_Initialization (Comp_Type)
           and then not Has_Task (Comp_Type)
           and then not Has_Default_Aspect (A_Type)
         then
            return New_List (Make_Null_Statement (Loc));

         --  If all dimensions dealt with, we simply initialize the component

         elsif N > Number_Dimensions (A_Type) then
            return Init_Component;

         --  Here we generate the required loop

         else
            Index :=
              Make_Defining_Identifier (Loc, New_External_Name ('J', N));

            Append (New_Reference_To (Index, Loc), Index_List);

            return New_List (
              Make_Implicit_Loop_Statement (Nod,
                Identifier => Empty,
                Iteration_Scheme =>
                  Make_Iteration_Scheme (Loc,
                    Loop_Parameter_Specification =>
                      Make_Loop_Parameter_Specification (Loc,
                        Defining_Identifier => Index,
                        Discrete_Subtype_Definition =>
                          Make_Attribute_Reference (Loc,
                            Prefix => Make_Identifier (Loc, Name_uInit),
                            Attribute_Name  => Name_Range,
                            Expressions     => New_List (
                              Make_Integer_Literal (Loc, N))))),
                Statements =>  Init_One_Dimension (N + 1)));
         end if;
      end Init_One_Dimension;

   --  Start of processing for Build_Array_Init_Proc

   begin
      --  The init proc is created when analyzing the freeze node for the type,
      --  but it properly belongs with the array type declaration. However, if
      --  the freeze node is for a subtype of a type declared in another unit
      --  it seems preferable to use the freeze node as the source location of
      --  the init proc. In any case this is preferable for gcov usage, and
      --  the Sloc is not otherwise used by the compiler.

      if In_Open_Scopes (Scope (A_Type)) then
         Loc := Sloc (A_Type);
      else
         Loc := Sloc (Nod);
      end if;

      --  Nothing to generate in the following cases:

      --    1. Initialization is suppressed for the type
      --    2. The type is a value type, in the CIL sense.
      --    3. The type has CIL/JVM convention.
      --    4. An initialization already exists for the base type

      if Initialization_Suppressed (A_Type)
        or else Is_Value_Type (Comp_Type)
        or else Convention (A_Type) = Convention_CIL
        or else Convention (A_Type) = Convention_Java
        or else Present (Base_Init_Proc (A_Type))
      then
         return;
      end if;

      Index_List := New_List;

      --  We need an initialization procedure if any of the following is true:

      --    1. The component type has an initialization procedure
      --    2. The component type needs simple initialization
      --    3. Tasks are present
      --    4. The type is marked as a public entity
      --    5. The array type has a Default_Component_Value aspect

      --  The reason for the public entity test is to deal properly with the
      --  Initialize_Scalars pragma. This pragma can be set in the client and
      --  not in the declaring package, this means the client will make a call
      --  to the initialization procedure (because one of conditions 1-3 must
      --  apply in this case), and we must generate a procedure (even if it is
      --  null) to satisfy the call in this case.

      --  Exception: do not build an array init_proc for a type whose root
      --  type is Standard.String or Standard.Wide_[Wide_]String, since there
      --  is no place to put the code, and in any case we handle initialization
      --  of such types (in the Initialize_Scalars case, that's the only time
      --  the issue arises) in a special manner anyway which does not need an
      --  init_proc.

      Has_Default_Init := Has_Non_Null_Base_Init_Proc (Comp_Type)
                            or else Needs_Simple_Initialization (Comp_Type)
                            or else Has_Task (Comp_Type)
                            or else Has_Default_Aspect (A_Type);

      if Has_Default_Init
        or else (not Restriction_Active (No_Initialize_Scalars)
                  and then Is_Public (A_Type)
                  and then Root_Type (A_Type) /= Standard_String
                  and then Root_Type (A_Type) /= Standard_Wide_String
                  and then Root_Type (A_Type) /= Standard_Wide_Wide_String)
      then
         Proc_Id :=
           Make_Defining_Identifier (Loc,
             Chars => Make_Init_Proc_Name (A_Type));

         --  If No_Default_Initialization restriction is active, then we don't
         --  want to build an init_proc, but we need to mark that an init_proc
         --  would be needed if this restriction was not active (so that we can
         --  detect attempts to call it), so set a dummy init_proc in place.
         --  This is only done though when actual default initialization is
         --  needed (and not done when only Is_Public is True), since otherwise
         --  objects such as arrays of scalars could be wrongly flagged as
         --  violating the restriction.

         if Restriction_Active (No_Default_Initialization) then
            if Has_Default_Init then
               Set_Init_Proc (A_Type, Proc_Id);
            end if;

            return;
         end if;

         Body_Stmts := Init_One_Dimension (1);

         Discard_Node (
           Make_Subprogram_Body (Loc,
             Specification =>
               Make_Procedure_Specification (Loc,
                 Defining_Unit_Name => Proc_Id,
                 Parameter_Specifications => Init_Formals (A_Type)),
             Declarations => New_List,
             Handled_Statement_Sequence =>
               Make_Handled_Sequence_Of_Statements (Loc,
                 Statements => Body_Stmts)));

         Set_Ekind          (Proc_Id, E_Procedure);
         Set_Is_Public      (Proc_Id, Is_Public (A_Type));
         Set_Is_Internal    (Proc_Id);
         Set_Has_Completion (Proc_Id);

         if not Debug_Generated_Code then
            Set_Debug_Info_Off (Proc_Id);
         end if;

         --  Set inlined unless controlled stuff or tasks around, in which
         --  case we do not want to inline, because nested stuff may cause
         --  difficulties in inter-unit inlining, and furthermore there is
         --  in any case no point in inlining such complex init procs.

         if not Has_Task (Proc_Id)
           and then not Needs_Finalization (Proc_Id)
         then
            Set_Is_Inlined (Proc_Id);
         end if;

         --  Associate Init_Proc with type, and determine if the procedure
         --  is null (happens because of the Initialize_Scalars pragma case,
         --  where we have to generate a null procedure in case it is called
         --  by a client with Initialize_Scalars set). Such procedures have
         --  to be generated, but do not have to be called, so we mark them
         --  as null to suppress the call.

         Set_Init_Proc (A_Type, Proc_Id);

         if List_Length (Body_Stmts) = 1

           --  We must skip SCIL nodes because they may have been added to this
           --  list by Insert_Actions.

           and then Nkind (First_Non_SCIL_Node (Body_Stmts)) = N_Null_Statement
         then
            Set_Is_Null_Init_Proc (Proc_Id);

         else
            --  Try to build a static aggregate to statically initialize
            --  objects of the type. This can only be done for constrained
            --  one-dimensional arrays with static bounds.

            Set_Static_Initialization
              (Proc_Id,
               Build_Equivalent_Array_Aggregate (First_Subtype (A_Type)));
         end if;
      end if;
   end Build_Array_Init_Proc;

   --------------------------------
   -- Build_Array_Invariant_Proc --
   --------------------------------

   function Build_Array_Invariant_Proc
     (A_Type : Entity_Id;
      Nod    : Node_Id) return Node_Id
   is
      Loc : constant Source_Ptr := Sloc (Nod);

      Object_Name : constant Name_Id := New_Internal_Name ('I');
      --  Name for argument of invariant procedure

      Object_Entity : constant Node_Id :=
                        Make_Defining_Identifier (Loc, Object_Name);
      --  The procedure declaration entity for the argument

      Body_Stmts : List_Id;
      Index_List : List_Id;
      Proc_Id    : Entity_Id;
      Proc_Body  : Node_Id;

      function Build_Component_Invariant_Call return Node_Id;
      --  Create one statement to verify invariant on one array component,
      --  designated by a full set of indexes.

      function Check_One_Dimension (N : Int) return List_Id;
      --  Create loop to check on one dimension of the array. The single
      --  statement in the loop body checks the inner dimensions if any, or
      --  else a single component. This procedure is called recursively, with
      --  N being the dimension to be initialized. A call with N greater than
      --  the number of dimensions generates the component initialization
      --  and terminates the recursion.

      ------------------------------------
      -- Build_Component_Invariant_Call --
      ------------------------------------

      function Build_Component_Invariant_Call return Node_Id is
         Comp : Node_Id;
      begin
         Comp :=
           Make_Indexed_Component (Loc,
             Prefix      => New_Occurrence_Of (Object_Entity, Loc),
             Expressions => Index_List);
         return
           Make_Procedure_Call_Statement (Loc,
             Name                   =>
               New_Occurrence_Of
                 (Invariant_Procedure (Component_Type (A_Type)), Loc),
             Parameter_Associations => New_List (Comp));
      end Build_Component_Invariant_Call;

      -------------------------
      -- Check_One_Dimension --
      -------------------------

      function Check_One_Dimension (N : Int) return List_Id is
         Index : Entity_Id;

      begin
         --  If all dimensions dealt with, we simply check invariant of the
         --  component.

         if N > Number_Dimensions (A_Type) then
            return New_List (Build_Component_Invariant_Call);

         --  Else generate one loop and recurse

         else
            Index :=
              Make_Defining_Identifier (Loc, New_External_Name ('J', N));

            Append (New_Reference_To (Index, Loc), Index_List);

            return New_List (
              Make_Implicit_Loop_Statement (Nod,
                Identifier       => Empty,
                Iteration_Scheme =>
                  Make_Iteration_Scheme (Loc,
                    Loop_Parameter_Specification =>
                      Make_Loop_Parameter_Specification (Loc,
                        Defining_Identifier         => Index,
                        Discrete_Subtype_Definition =>
                          Make_Attribute_Reference (Loc,
                            Prefix          =>
                              New_Occurrence_Of (Object_Entity, Loc),
                            Attribute_Name  => Name_Range,
                            Expressions     => New_List (
                              Make_Integer_Literal (Loc, N))))),
                Statements       =>  Check_One_Dimension (N + 1)));
         end if;
      end Check_One_Dimension;

   --  Start of processing for Build_Array_Invariant_Proc

   begin
      Index_List := New_List;

      Proc_Id :=
        Make_Defining_Identifier (Loc,
           Chars => New_External_Name (Chars (A_Type), "CInvariant"));

      Body_Stmts := Check_One_Dimension (1);

      Proc_Body :=
        Make_Subprogram_Body (Loc,
          Specification =>
            Make_Procedure_Specification (Loc,
              Defining_Unit_Name       => Proc_Id,
              Parameter_Specifications => New_List (
                Make_Parameter_Specification (Loc,
                  Defining_Identifier => Object_Entity,
                  Parameter_Type      => New_Occurrence_Of (A_Type, Loc)))),

          Declarations               => Empty_List,
          Handled_Statement_Sequence =>
            Make_Handled_Sequence_Of_Statements (Loc,
              Statements => Body_Stmts));

      Set_Ekind          (Proc_Id, E_Procedure);
      Set_Is_Public      (Proc_Id, Is_Public (A_Type));
      Set_Is_Internal    (Proc_Id);
      Set_Has_Completion (Proc_Id);

      if not Debug_Generated_Code then
         Set_Debug_Info_Off (Proc_Id);
      end if;

      return Proc_Body;
   end Build_Array_Invariant_Proc;

   --------------------------------
   -- Build_Discr_Checking_Funcs --
   --------------------------------

   procedure Build_Discr_Checking_Funcs (N : Node_Id) is
      Rec_Id            : Entity_Id;
      Loc               : Source_Ptr;
      Enclosing_Func_Id : Entity_Id;
      Sequence          : Nat     := 1;
      Type_Def          : Node_Id;
      V                 : Node_Id;

      function Build_Case_Statement
        (Case_Id : Entity_Id;
         Variant : Node_Id) return Node_Id;
      --  Build a case statement containing only two alternatives. The first
      --  alternative corresponds exactly to the discrete choices given on the
      --  variant with contains the components that we are generating the
      --  checks for. If the discriminant is one of these return False. The
      --  second alternative is an OTHERS choice that will return True
      --  indicating the discriminant did not match.

      function Build_Dcheck_Function
        (Case_Id : Entity_Id;
         Variant : Node_Id) return Entity_Id;
      --  Build the discriminant checking function for a given variant

      procedure Build_Dcheck_Functions (Variant_Part_Node : Node_Id);
      --  Builds the discriminant checking function for each variant of the
      --  given variant part of the record type.

      --------------------------
      -- Build_Case_Statement --
      --------------------------

      function Build_Case_Statement
        (Case_Id : Entity_Id;
         Variant : Node_Id) return Node_Id
      is
         Alt_List       : constant List_Id := New_List;
         Actuals_List   : List_Id;
         Case_Node      : Node_Id;
         Case_Alt_Node  : Node_Id;
         Choice         : Node_Id;
         Choice_List    : List_Id;
         D              : Entity_Id;
         Return_Node    : Node_Id;

      begin
         Case_Node := New_Node (N_Case_Statement, Loc);

         --  Replace the discriminant which controls the variant, with the name
         --  of the formal of the checking function.

         Set_Expression (Case_Node, Make_Identifier (Loc, Chars (Case_Id)));

         Choice := First (Discrete_Choices (Variant));

         if Nkind (Choice) = N_Others_Choice then
            Choice_List := New_Copy_List (Others_Discrete_Choices (Choice));
         else
            Choice_List := New_Copy_List (Discrete_Choices (Variant));
         end if;

         if not Is_Empty_List (Choice_List) then
            Case_Alt_Node := New_Node (N_Case_Statement_Alternative, Loc);
            Set_Discrete_Choices (Case_Alt_Node, Choice_List);

            --  In case this is a nested variant, we need to return the result
            --  of the discriminant checking function for the immediately
            --  enclosing variant.

            if Present (Enclosing_Func_Id) then
               Actuals_List := New_List;

               D := First_Discriminant (Rec_Id);
               while Present (D) loop
                  Append (Make_Identifier (Loc, Chars (D)), Actuals_List);
                  Next_Discriminant (D);
               end loop;

               Return_Node :=
                 Make_Simple_Return_Statement (Loc,
                   Expression =>
                     Make_Function_Call (Loc,
                       Name =>
                         New_Reference_To (Enclosing_Func_Id,  Loc),
                       Parameter_Associations =>
                         Actuals_List));

            else
               Return_Node :=
                 Make_Simple_Return_Statement (Loc,
                   Expression =>
                     New_Reference_To (Standard_False, Loc));
            end if;

            Set_Statements (Case_Alt_Node, New_List (Return_Node));
            Append (Case_Alt_Node, Alt_List);
         end if;

         Case_Alt_Node := New_Node (N_Case_Statement_Alternative, Loc);
         Choice_List := New_List (New_Node (N_Others_Choice, Loc));
         Set_Discrete_Choices (Case_Alt_Node, Choice_List);

         Return_Node :=
           Make_Simple_Return_Statement (Loc,
             Expression =>
               New_Reference_To (Standard_True, Loc));

         Set_Statements (Case_Alt_Node, New_List (Return_Node));
         Append (Case_Alt_Node, Alt_List);

         Set_Alternatives (Case_Node, Alt_List);
         return Case_Node;
      end Build_Case_Statement;

      ---------------------------
      -- Build_Dcheck_Function --
      ---------------------------

      function Build_Dcheck_Function
        (Case_Id : Entity_Id;
         Variant : Node_Id) return Entity_Id
      is
         Body_Node           : Node_Id;
         Func_Id             : Entity_Id;
         Parameter_List      : List_Id;
         Spec_Node           : Node_Id;

      begin
         Body_Node := New_Node (N_Subprogram_Body, Loc);
         Sequence := Sequence + 1;

         Func_Id :=
           Make_Defining_Identifier (Loc,
             Chars => New_External_Name (Chars (Rec_Id), 'D', Sequence));

         Spec_Node := New_Node (N_Function_Specification, Loc);
         Set_Defining_Unit_Name (Spec_Node, Func_Id);

         Parameter_List := Build_Discriminant_Formals (Rec_Id, False);

         Set_Parameter_Specifications (Spec_Node, Parameter_List);
         Set_Result_Definition (Spec_Node,
                                New_Reference_To (Standard_Boolean,  Loc));
         Set_Specification (Body_Node, Spec_Node);
         Set_Declarations (Body_Node, New_List);

         Set_Handled_Statement_Sequence (Body_Node,
           Make_Handled_Sequence_Of_Statements (Loc,
             Statements => New_List (
               Build_Case_Statement (Case_Id, Variant))));

         Set_Ekind       (Func_Id, E_Function);
         Set_Mechanism   (Func_Id, Default_Mechanism);
         Set_Is_Inlined  (Func_Id, True);
         Set_Is_Pure     (Func_Id, True);
         Set_Is_Public   (Func_Id, Is_Public (Rec_Id));
         Set_Is_Internal (Func_Id, True);

         if not Debug_Generated_Code then
            Set_Debug_Info_Off (Func_Id);
         end if;

         Analyze (Body_Node);

         Append_Freeze_Action (Rec_Id, Body_Node);
         Set_Dcheck_Function (Variant, Func_Id);
         return Func_Id;
      end Build_Dcheck_Function;

      ----------------------------
      -- Build_Dcheck_Functions --
      ----------------------------

      procedure Build_Dcheck_Functions (Variant_Part_Node : Node_Id) is
         Component_List_Node : Node_Id;
         Decl                : Entity_Id;
         Discr_Name          : Entity_Id;
         Func_Id             : Entity_Id;
         Variant             : Node_Id;
         Saved_Enclosing_Func_Id : Entity_Id;

      begin
         --  Build the discriminant-checking function for each variant, and
         --  label all components of that variant with the function's name.
         --  We only Generate a discriminant-checking function when the
         --  variant is not empty, to prevent the creation of dead code.
         --  The exception to that is when Frontend_Layout_On_Target is set,
         --  because the variant record size function generated in package
         --  Layout needs to generate calls to all discriminant-checking
         --  functions, including those for empty variants.

         Discr_Name := Entity (Name (Variant_Part_Node));
         Variant := First_Non_Pragma (Variants (Variant_Part_Node));

         while Present (Variant) loop
            Component_List_Node := Component_List (Variant);

            if not Null_Present (Component_List_Node)
              or else Frontend_Layout_On_Target
            then
               Func_Id := Build_Dcheck_Function (Discr_Name, Variant);
               Decl :=
                 First_Non_Pragma (Component_Items (Component_List_Node));

               while Present (Decl) loop
                  Set_Discriminant_Checking_Func
                    (Defining_Identifier (Decl), Func_Id);

                  Next_Non_Pragma (Decl);
               end loop;

               if Present (Variant_Part (Component_List_Node)) then
                  Saved_Enclosing_Func_Id := Enclosing_Func_Id;
                  Enclosing_Func_Id := Func_Id;
                  Build_Dcheck_Functions (Variant_Part (Component_List_Node));
                  Enclosing_Func_Id := Saved_Enclosing_Func_Id;
               end if;
            end if;

            Next_Non_Pragma (Variant);
         end loop;
      end Build_Dcheck_Functions;

   --  Start of processing for Build_Discr_Checking_Funcs

   begin
      --  Only build if not done already

      if not Discr_Check_Funcs_Built (N) then
         Type_Def := Type_Definition (N);

         if Nkind (Type_Def) = N_Record_Definition then
            if No (Component_List (Type_Def)) then   -- null record.
               return;
            else
               V := Variant_Part (Component_List (Type_Def));
            end if;

         else pragma Assert (Nkind (Type_Def) = N_Derived_Type_Definition);
            if No (Component_List (Record_Extension_Part (Type_Def))) then
               return;
            else
               V := Variant_Part
                      (Component_List (Record_Extension_Part (Type_Def)));
            end if;
         end if;

         Rec_Id := Defining_Identifier (N);

         if Present (V) and then not Is_Unchecked_Union (Rec_Id) then
            Loc := Sloc (N);
            Enclosing_Func_Id := Empty;
            Build_Dcheck_Functions (V);
         end if;

         Set_Discr_Check_Funcs_Built (N);
      end if;
   end Build_Discr_Checking_Funcs;

   --------------------------------
   -- Build_Discriminant_Formals --
   --------------------------------

   function Build_Discriminant_Formals
     (Rec_Id : Entity_Id;
      Use_Dl : Boolean) return List_Id
   is
      Loc             : Source_Ptr       := Sloc (Rec_Id);
      Parameter_List  : constant List_Id := New_List;
      D               : Entity_Id;
      Formal          : Entity_Id;
      Formal_Type     : Entity_Id;
      Param_Spec_Node : Node_Id;

   begin
      if Has_Discriminants (Rec_Id) then
         D := First_Discriminant (Rec_Id);
         while Present (D) loop
            Loc := Sloc (D);

            if Use_Dl then
               Formal := Discriminal (D);
               Formal_Type := Etype (Formal);
            else
               Formal := Make_Defining_Identifier (Loc, Chars (D));
               Formal_Type := Etype (D);
            end if;

            Param_Spec_Node :=
              Make_Parameter_Specification (Loc,
                  Defining_Identifier => Formal,
                Parameter_Type =>
                  New_Reference_To (Formal_Type, Loc));
            Append (Param_Spec_Node, Parameter_List);
            Next_Discriminant (D);
         end loop;
      end if;

      return Parameter_List;
   end Build_Discriminant_Formals;

   --------------------------------------
   -- Build_Equivalent_Array_Aggregate --
   --------------------------------------

   function Build_Equivalent_Array_Aggregate (T : Entity_Id) return Node_Id is
      Loc        : constant Source_Ptr := Sloc (T);
      Comp_Type  : constant Entity_Id := Component_Type (T);
      Index_Type : constant Entity_Id := Etype (First_Index (T));
      Proc       : constant Entity_Id := Base_Init_Proc (T);
      Lo, Hi     : Node_Id;
      Aggr       : Node_Id;
      Expr       : Node_Id;

   begin
      if not Is_Constrained (T)
        or else Number_Dimensions (T) > 1
        or else No (Proc)
      then
         Initialization_Warning (T);
         return Empty;
      end if;

      Lo := Type_Low_Bound  (Index_Type);
      Hi := Type_High_Bound (Index_Type);

      if not Compile_Time_Known_Value (Lo)
        or else not Compile_Time_Known_Value (Hi)
      then
         Initialization_Warning (T);
         return Empty;
      end if;

      if Is_Record_Type (Comp_Type)
        and then Present (Base_Init_Proc (Comp_Type))
      then
         Expr := Static_Initialization (Base_Init_Proc (Comp_Type));

         if No (Expr) then
            Initialization_Warning (T);
            return Empty;
         end if;

      else
         Initialization_Warning (T);
         return Empty;
      end if;

      Aggr := Make_Aggregate (Loc, No_List, New_List);
      Set_Etype (Aggr, T);
      Set_Aggregate_Bounds (Aggr,
        Make_Range (Loc,
          Low_Bound  => New_Copy (Lo),
          High_Bound => New_Copy (Hi)));
      Set_Parent (Aggr, Parent (Proc));

      Append_To (Component_Associations (Aggr),
         Make_Component_Association (Loc,
              Choices =>
                 New_List (
                   Make_Range (Loc,
                     Low_Bound  => New_Copy (Lo),
                     High_Bound => New_Copy (Hi))),
              Expression => Expr));

      if Static_Array_Aggregate (Aggr) then
         return Aggr;
      else
         Initialization_Warning (T);
         return Empty;
      end if;
   end Build_Equivalent_Array_Aggregate;

   ---------------------------------------
   -- Build_Equivalent_Record_Aggregate --
   ---------------------------------------

   function Build_Equivalent_Record_Aggregate (T : Entity_Id) return Node_Id is
      Agg       : Node_Id;
      Comp      : Entity_Id;
      Comp_Type : Entity_Id;

      --  Start of processing for Build_Equivalent_Record_Aggregate

   begin
      if not Is_Record_Type (T)
        or else Has_Discriminants (T)
        or else Is_Limited_Type (T)
        or else Has_Non_Standard_Rep (T)
      then
         Initialization_Warning (T);
         return Empty;
      end if;

      Comp := First_Component (T);

      --  A null record needs no warning

      if No (Comp) then
         return Empty;
      end if;

      while Present (Comp) loop

         --  Array components are acceptable if initialized by a positional
         --  aggregate with static components.

         if Is_Array_Type (Etype (Comp)) then
            Comp_Type := Component_Type (Etype (Comp));

            if Nkind (Parent (Comp)) /= N_Component_Declaration
              or else No (Expression (Parent (Comp)))
              or else Nkind (Expression (Parent (Comp))) /= N_Aggregate
            then
               Initialization_Warning (T);
               return Empty;

            elsif Is_Scalar_Type (Component_Type (Etype (Comp)))
               and then
                 (not Compile_Time_Known_Value (Type_Low_Bound (Comp_Type))
                   or else
                  not Compile_Time_Known_Value (Type_High_Bound (Comp_Type)))
            then
               Initialization_Warning (T);
               return Empty;

            elsif
              not Static_Array_Aggregate (Expression (Parent (Comp)))
            then
               Initialization_Warning (T);
               return Empty;
            end if;

         elsif Is_Scalar_Type (Etype (Comp)) then
            Comp_Type := Etype (Comp);

            if Nkind (Parent (Comp)) /= N_Component_Declaration
              or else No (Expression (Parent (Comp)))
              or else not Compile_Time_Known_Value (Expression (Parent (Comp)))
              or else not Compile_Time_Known_Value (Type_Low_Bound (Comp_Type))
              or else not
                Compile_Time_Known_Value (Type_High_Bound (Comp_Type))
            then
               Initialization_Warning (T);
               return Empty;
            end if;

         --  For now, other types are excluded

         else
            Initialization_Warning (T);
            return Empty;
         end if;

         Next_Component (Comp);
      end loop;

      --  All components have static initialization. Build positional aggregate
      --  from the given expressions or defaults.

      Agg := Make_Aggregate (Sloc (T), New_List, New_List);
      Set_Parent (Agg, Parent (T));

      Comp := First_Component (T);
      while Present (Comp) loop
         Append
           (New_Copy_Tree (Expression (Parent (Comp))), Expressions (Agg));
         Next_Component (Comp);
      end loop;

      Analyze_And_Resolve (Agg, T);
      return Agg;
   end Build_Equivalent_Record_Aggregate;

   -------------------------------
   -- Build_Initialization_Call --
   -------------------------------

   --  References to a discriminant inside the record type declaration can
   --  appear either in the subtype_indication to constrain a record or an
   --  array, or as part of a larger expression given for the initial value
   --  of a component. In both of these cases N appears in the record
   --  initialization procedure and needs to be replaced by the formal
   --  parameter of the initialization procedure which corresponds to that
   --  discriminant.

   --  In the example below, references to discriminants D1 and D2 in proc_1
   --  are replaced by references to formals with the same name
   --  (discriminals)

   --  A similar replacement is done for calls to any record initialization
   --  procedure for any components that are themselves of a record type.

   --  type R (D1, D2 : Integer) is record
   --     X : Integer := F * D1;
   --     Y : Integer := F * D2;
   --  end record;

   --  procedure proc_1 (Out_2 : out R; D1 : Integer; D2 : Integer) is
   --  begin
   --     Out_2.D1 := D1;
   --     Out_2.D2 := D2;
   --     Out_2.X := F * D1;
   --     Out_2.Y := F * D2;
   --  end;

   function Build_Initialization_Call
     (Loc               : Source_Ptr;
      Id_Ref            : Node_Id;
      Typ               : Entity_Id;
      In_Init_Proc      : Boolean := False;
      Enclos_Type       : Entity_Id := Empty;
      Discr_Map         : Elist_Id := New_Elmt_List;
      With_Default_Init : Boolean := False;
      Constructor_Ref   : Node_Id := Empty) return List_Id
   is
      Res            : constant List_Id := New_List;
      Arg            : Node_Id;
      Args           : List_Id;
      Decls          : List_Id;
      Decl           : Node_Id;
      Discr          : Entity_Id;
      First_Arg      : Node_Id;
      Full_Init_Type : Entity_Id;
      Full_Type      : Entity_Id := Typ;
      Init_Type      : Entity_Id;
      Proc           : Entity_Id;

   begin
      pragma Assert (Constructor_Ref = Empty
        or else Is_CPP_Constructor_Call (Constructor_Ref));

      if No (Constructor_Ref) then
         Proc := Base_Init_Proc (Typ);
      else
         Proc := Base_Init_Proc (Typ, Entity (Name (Constructor_Ref)));
      end if;

      pragma Assert (Present (Proc));
      Init_Type      := Etype (First_Formal (Proc));
      Full_Init_Type := Underlying_Type (Init_Type);

      --  Nothing to do if the Init_Proc is null, unless Initialize_Scalars
      --  is active (in which case we make the call anyway, since in the
      --  actual compiled client it may be non null).
      --  Also nothing to do for value types.

      if (Is_Null_Init_Proc (Proc) and then not Init_Or_Norm_Scalars)
        or else Is_Value_Type (Typ)
        or else
          (Is_Array_Type (Typ) and then Is_Value_Type (Component_Type (Typ)))
      then
         return Empty_List;
      end if;

      --  Go to full view if private type. In the case of successive
      --  private derivations, this can require more than one step.

      while Is_Private_Type (Full_Type)
        and then Present (Full_View (Full_Type))
      loop
         Full_Type := Full_View (Full_Type);
      end loop;

      --  If Typ is derived, the procedure is the initialization procedure for
      --  the root type. Wrap the argument in an conversion to make it type
      --  honest. Actually it isn't quite type honest, because there can be
      --  conflicts of views in the private type case. That is why we set
      --  Conversion_OK in the conversion node.

      if (Is_Record_Type (Typ)
           or else Is_Array_Type (Typ)
           or else Is_Private_Type (Typ))
        and then Init_Type /= Base_Type (Typ)
      then
         First_Arg := OK_Convert_To (Etype (Init_Type), Id_Ref);
         Set_Etype (First_Arg, Init_Type);

      else
         First_Arg := Id_Ref;
      end if;

      Args := New_List (Convert_Concurrent (First_Arg, Typ));

      --  In the tasks case, add _Master as the value of the _Master parameter
      --  and _Chain as the value of the _Chain parameter. At the outer level,
      --  these will be variables holding the corresponding values obtained
      --  from GNARL. At inner levels, they will be the parameters passed down
      --  through the outer routines.

      if Has_Task (Full_Type) then
         if Restriction_Active (No_Task_Hierarchy) then
            Append_To (Args,
              New_Occurrence_Of (RTE (RE_Library_Task_Level), Loc));
         else
            Append_To (Args, Make_Identifier (Loc, Name_uMaster));
         end if;

         Append_To (Args, Make_Identifier (Loc, Name_uChain));

         --  Ada 2005 (AI-287): In case of default initialized components
         --  with tasks, we generate a null string actual parameter.
         --  This is just a workaround that must be improved later???

         if With_Default_Init then
            Append_To (Args,
              Make_String_Literal (Loc,
                Strval => ""));

         else
            Decls :=
              Build_Task_Image_Decls (Loc, Id_Ref, Enclos_Type, In_Init_Proc);
            Decl  := Last (Decls);

            Append_To (Args,
              New_Occurrence_Of (Defining_Identifier (Decl), Loc));
            Append_List (Decls, Res);
         end if;

      else
         Decls := No_List;
         Decl  := Empty;
      end if;

      --  Add discriminant values if discriminants are present

      if Has_Discriminants (Full_Init_Type) then
         Discr := First_Discriminant (Full_Init_Type);

         while Present (Discr) loop

            --  If this is a discriminated concurrent type, the init_proc
            --  for the corresponding record is being called. Use that type
            --  directly to find the discriminant value, to handle properly
            --  intervening renamed discriminants.

            declare
               T : Entity_Id := Full_Type;

            begin
               if Is_Protected_Type (T) then
                  T := Corresponding_Record_Type (T);

               elsif Is_Private_Type (T)
                 and then Present (Underlying_Full_View (T))
                 and then Is_Protected_Type (Underlying_Full_View (T))
               then
                  T := Corresponding_Record_Type (Underlying_Full_View (T));
               end if;

               Arg :=
                 Get_Discriminant_Value (
                   Discr,
                   T,
                   Discriminant_Constraint (Full_Type));
            end;

            --  If the target has access discriminants, and is constrained by
            --  an access to the enclosing construct, i.e. a current instance,
            --  replace the reference to the type by a reference to the object.

            if Nkind (Arg) = N_Attribute_Reference
              and then Is_Access_Type (Etype (Arg))
              and then Is_Entity_Name (Prefix (Arg))
              and then Is_Type (Entity (Prefix (Arg)))
            then
               Arg :=
                 Make_Attribute_Reference (Loc,
                   Prefix         => New_Copy (Prefix (Id_Ref)),
                   Attribute_Name => Name_Unrestricted_Access);

            elsif In_Init_Proc then

               --  Replace any possible references to the discriminant in the
               --  call to the record initialization procedure with references
               --  to the appropriate formal parameter.

               if Nkind (Arg) = N_Identifier
                  and then Ekind (Entity (Arg)) = E_Discriminant
               then
                  Arg := New_Reference_To (Discriminal (Entity (Arg)), Loc);

               --  Otherwise make a copy of the default expression. Note that
               --  we use the current Sloc for this, because we do not want the
               --  call to appear to be at the declaration point. Within the
               --  expression, replace discriminants with their discriminals.

               else
                  Arg :=
                    New_Copy_Tree (Arg, Map => Discr_Map, New_Sloc => Loc);
               end if;

            else
               if Is_Constrained (Full_Type) then
                  Arg := Duplicate_Subexpr_No_Checks (Arg);
               else
                  --  The constraints come from the discriminant default exps,
                  --  they must be reevaluated, so we use New_Copy_Tree but we
                  --  ensure the proper Sloc (for any embedded calls).

                  Arg := New_Copy_Tree (Arg, New_Sloc => Loc);
               end if;
            end if;

            --  Ada 2005 (AI-287): In case of default initialized components,
            --  if the component is constrained with a discriminant of the
            --  enclosing type, we need to generate the corresponding selected
            --  component node to access the discriminant value. In other cases
            --  this is not required, either  because we are inside the init
            --  proc and we use the corresponding formal, or else because the
            --  component is constrained by an expression.

            if With_Default_Init
              and then Nkind (Id_Ref) = N_Selected_Component
              and then Nkind (Arg) = N_Identifier
              and then Ekind (Entity (Arg)) = E_Discriminant
            then
               Append_To (Args,
                 Make_Selected_Component (Loc,
                   Prefix => New_Copy_Tree (Prefix (Id_Ref)),
                   Selector_Name => Arg));
            else
               Append_To (Args, Arg);
            end if;

            Next_Discriminant (Discr);
         end loop;
      end if;

      --  If this is a call to initialize the parent component of a derived
      --  tagged type, indicate that the tag should not be set in the parent.

      if Is_Tagged_Type (Full_Init_Type)
        and then not Is_CPP_Class (Full_Init_Type)
        and then Nkind (Id_Ref) = N_Selected_Component
        and then Chars (Selector_Name (Id_Ref)) = Name_uParent
      then
         Append_To (Args, New_Occurrence_Of (Standard_False, Loc));

      elsif Present (Constructor_Ref) then
         Append_List_To (Args,
           New_Copy_List (Parameter_Associations (Constructor_Ref)));
      end if;

      Append_To (Res,
        Make_Procedure_Call_Statement (Loc,
          Name => New_Occurrence_Of (Proc, Loc),
          Parameter_Associations => Args));

      if Needs_Finalization (Typ)
        and then Nkind (Id_Ref) = N_Selected_Component
      then
         if Chars (Selector_Name (Id_Ref)) /= Name_uParent then
            Append_To (Res,
              Make_Init_Call
                (Obj_Ref => New_Copy_Tree (First_Arg),
                 Typ     => Typ));
         end if;
      end if;

      return Res;

   exception
      when RE_Not_Available =>
         return Empty_List;
   end Build_Initialization_Call;

   ----------------------------
   -- Build_Record_Init_Proc --
   ----------------------------

   procedure Build_Record_Init_Proc (N : Node_Id; Rec_Ent : Entity_Id) is
      Decls     : constant List_Id  := New_List;
      Discr_Map : constant Elist_Id := New_Elmt_List;
      Loc       : constant Source_Ptr := Sloc (Rec_Ent);
      Counter   : Int := 0;
      Proc_Id   : Entity_Id;
      Rec_Type  : Entity_Id;
      Set_Tag   : Entity_Id := Empty;

      function Build_Assignment (Id : Entity_Id; N : Node_Id) return List_Id;
      --  Build an assignment statement which assigns the default expression
      --  to its corresponding record component if defined. The left hand side
      --  of the assignment is marked Assignment_OK so that initialization of
      --  limited private records works correctly. This routine may also build
      --  an adjustment call if the component is controlled.

      procedure Build_Discriminant_Assignments (Statement_List : List_Id);
      --  If the record has discriminants, add assignment statements to
      --  Statement_List to initialize the discriminant values from the
      --  arguments of the initialization procedure.

      function Build_Init_Statements (Comp_List : Node_Id) return List_Id;
      --  Build a list representing a sequence of statements which initialize
      --  components of the given component list. This may involve building
      --  case statements for the variant parts. Append any locally declared
      --  objects on list Decls.

      function Build_Init_Call_Thru (Parameters : List_Id) return List_Id;
      --  Given a non-tagged type-derivation that declares discriminants,
      --  such as
      --
      --  type R (R1, R2 : Integer) is record ... end record;
      --
      --  type D (D1 : Integer) is new R (1, D1);
      --
      --  we make the _init_proc of D be
      --
      --       procedure _init_proc (X : D; D1 : Integer) is
      --       begin
      --          _init_proc (R (X), 1, D1);
      --       end _init_proc;
      --
      --  This function builds the call statement in this _init_proc.

      procedure Build_CPP_Init_Procedure;
      --  Build the tree corresponding to the procedure specification and body
      --  of the IC procedure that initializes the C++ part of the dispatch
      --  table of an Ada tagged type that is a derivation of a CPP type.
      --  Install it as the CPP_Init TSS.

      procedure Build_Init_Procedure;
      --  Build the tree corresponding to the procedure specification and body
      --  of the initialization procedure and install it as the _init TSS.

      procedure Build_Offset_To_Top_Functions;
      --  Ada 2005 (AI-251): Build the tree corresponding to the procedure spec
      --  and body of Offset_To_Top, a function used in conjuction with types
      --  having secondary dispatch tables.

      procedure Build_Record_Checks (S : Node_Id; Check_List : List_Id);
      --  Add range checks to components of discriminated records. S is a
      --  subtype indication of a record component. Check_List is a list
      --  to which the check actions are appended.

      function Component_Needs_Simple_Initialization
        (T : Entity_Id) return Boolean;
      --  Determine if a component needs simple initialization, given its type
      --  T. This routine is the same as Needs_Simple_Initialization except for
      --  components of type Tag and Interface_Tag. These two access types do
      --  not require initialization since they are explicitly initialized by
      --  other means.

      function Parent_Subtype_Renaming_Discrims return Boolean;
      --  Returns True for base types N that rename discriminants, else False

      function Requires_Init_Proc (Rec_Id : Entity_Id) return Boolean;
      --  Determine whether a record initialization procedure needs to be
      --  generated for the given record type.

      ----------------------
      -- Build_Assignment --
      ----------------------

      function Build_Assignment (Id : Entity_Id; N : Node_Id) return List_Id is
         N_Loc : constant Source_Ptr := Sloc (N);
         Typ   : constant Entity_Id := Underlying_Type (Etype (Id));
         Exp   : Node_Id := N;
         Kind  : Node_Kind := Nkind (N);
         Lhs   : Node_Id;
         Res   : List_Id;

      begin
         Lhs :=
           Make_Selected_Component (N_Loc,
             Prefix        => Make_Identifier (Loc, Name_uInit),
             Selector_Name => New_Occurrence_Of (Id, N_Loc));
         Set_Assignment_OK (Lhs);

         --  Case of an access attribute applied to the current instance.
         --  Replace the reference to the type by a reference to the actual
         --  object. (Note that this handles the case of the top level of
         --  the expression being given by such an attribute, but does not
         --  cover uses nested within an initial value expression. Nested
         --  uses are unlikely to occur in practice, but are theoretically
         --  possible.) It is not clear how to handle them without fully
         --  traversing the expression. ???

         if Kind = N_Attribute_Reference
           and then (Attribute_Name (N) = Name_Unchecked_Access
                       or else
                     Attribute_Name (N) = Name_Unrestricted_Access)
           and then Is_Entity_Name (Prefix (N))
           and then Is_Type (Entity (Prefix (N)))
           and then Entity (Prefix (N)) = Rec_Type
         then
            Exp :=
              Make_Attribute_Reference (N_Loc,
                Prefix         =>
                  Make_Identifier (N_Loc, Name_uInit),
                Attribute_Name => Name_Unrestricted_Access);
         end if;

         --  Take a copy of Exp to ensure that later copies of this component
         --  declaration in derived types see the original tree, not a node
         --  rewritten during expansion of the init_proc. If the copy contains
         --  itypes, the scope of the new itypes is the init_proc being built.

         Exp := New_Copy_Tree (Exp, New_Scope => Proc_Id);

         Res := New_List (
           Make_Assignment_Statement (Loc,
             Name       => Lhs,
             Expression => Exp));

         Set_No_Ctrl_Actions (First (Res));

         --  Adjust the tag if tagged (because of possible view conversions).
         --  Suppress the tag adjustment when VM_Target because VM tags are
         --  represented implicitly in objects.

         if Is_Tagged_Type (Typ)
           and then Tagged_Type_Expansion
         then
            Append_To (Res,
              Make_Assignment_Statement (N_Loc,
                Name       =>
                  Make_Selected_Component (N_Loc,
                    Prefix        =>
                      New_Copy_Tree (Lhs, New_Scope => Proc_Id),
                    Selector_Name =>
                      New_Reference_To (First_Tag_Component (Typ), N_Loc)),

                Expression =>
                  Unchecked_Convert_To (RTE (RE_Tag),
                    New_Reference_To
                      (Node
                        (First_Elmt
                          (Access_Disp_Table (Underlying_Type (Typ)))),
                       N_Loc))));
         end if;

         --  Adjust the component if controlled except if it is an aggregate
         --  that will be expanded inline.

         if Kind = N_Qualified_Expression then
            Kind := Nkind (Expression (N));
         end if;

         if Needs_Finalization (Typ)
           and then not (Nkind_In (Kind, N_Aggregate, N_Extension_Aggregate))
           and then not Is_Immutably_Limited_Type (Typ)
         then
            Append_To (Res,
              Make_Adjust_Call
                (Obj_Ref => New_Copy_Tree (Lhs),
                 Typ     => Etype (Id)));
         end if;

         return Res;

      exception
         when RE_Not_Available =>
            return Empty_List;
      end Build_Assignment;

      ------------------------------------
      -- Build_Discriminant_Assignments --
      ------------------------------------

      procedure Build_Discriminant_Assignments (Statement_List : List_Id) is
         Is_Tagged : constant Boolean := Is_Tagged_Type (Rec_Type);
         D         : Entity_Id;
         D_Loc     : Source_Ptr;

      begin
         if Has_Discriminants (Rec_Type)
           and then not Is_Unchecked_Union (Rec_Type)
         then
            D := First_Discriminant (Rec_Type);
            while Present (D) loop

               --  Don't generate the assignment for discriminants in derived
               --  tagged types if the discriminant is a renaming of some
               --  ancestor discriminant. This initialization will be done
               --  when initializing the _parent field of the derived record.

               if Is_Tagged
                 and then Present (Corresponding_Discriminant (D))
               then
                  null;

               else
                  D_Loc := Sloc (D);
                  Append_List_To (Statement_List,
                    Build_Assignment (D,
                      New_Reference_To (Discriminal (D), D_Loc)));
               end if;

               Next_Discriminant (D);
            end loop;
         end if;
      end Build_Discriminant_Assignments;

      --------------------------
      -- Build_Init_Call_Thru --
      --------------------------

      function Build_Init_Call_Thru (Parameters : List_Id) return List_Id is
         Parent_Proc : constant Entity_Id :=
                         Base_Init_Proc (Etype (Rec_Type));

         Parent_Type : constant Entity_Id :=
                         Etype (First_Formal (Parent_Proc));

         Uparent_Type : constant Entity_Id :=
                          Underlying_Type (Parent_Type);

         First_Discr_Param : Node_Id;

         Arg          : Node_Id;
         Args         : List_Id;
         First_Arg    : Node_Id;
         Parent_Discr : Entity_Id;
         Res          : List_Id;

      begin
         --  First argument (_Init) is the object to be initialized.
         --  ??? not sure where to get a reasonable Loc for First_Arg

         First_Arg :=
           OK_Convert_To (Parent_Type,
             New_Reference_To (Defining_Identifier (First (Parameters)), Loc));

         Set_Etype (First_Arg, Parent_Type);

         Args := New_List (Convert_Concurrent (First_Arg, Rec_Type));

         --  In the tasks case,
         --    add _Master as the value of the _Master parameter
         --    add _Chain as the value of the _Chain parameter.
         --    add _Task_Name as the value of the _Task_Name parameter.
         --  At the outer level, these will be variables holding the
         --  corresponding values obtained from GNARL or the expander.
         --
         --  At inner levels, they will be the parameters passed down through
         --  the outer routines.

         First_Discr_Param := Next (First (Parameters));

         if Has_Task (Rec_Type) then
            if Restriction_Active (No_Task_Hierarchy) then
               Append_To (Args,
                 New_Occurrence_Of (RTE (RE_Library_Task_Level), Loc));
            else
               Append_To (Args, Make_Identifier (Loc, Name_uMaster));
            end if;

            Append_To (Args, Make_Identifier (Loc, Name_uChain));
            Append_To (Args, Make_Identifier (Loc, Name_uTask_Name));
            First_Discr_Param := Next (Next (Next (First_Discr_Param)));
         end if;

         --  Append discriminant values

         if Has_Discriminants (Uparent_Type) then
            pragma Assert (not Is_Tagged_Type (Uparent_Type));

            Parent_Discr := First_Discriminant (Uparent_Type);
            while Present (Parent_Discr) loop

               --  Get the initial value for this discriminant
               --  ??? needs to be cleaned up to use parent_Discr_Constr
               --  directly.

               declare
                  Discr       : Entity_Id :=
                                  First_Stored_Discriminant (Uparent_Type);

                  Discr_Value : Elmt_Id :=
                                  First_Elmt (Stored_Constraint (Rec_Type));

               begin
                  while Original_Record_Component (Parent_Discr) /= Discr loop
                     Next_Stored_Discriminant (Discr);
                     Next_Elmt (Discr_Value);
                  end loop;

                  Arg := Node (Discr_Value);
               end;

               --  Append it to the list

               if Nkind (Arg) = N_Identifier
                  and then Ekind (Entity (Arg)) = E_Discriminant
               then
                  Append_To (Args,
                    New_Reference_To (Discriminal (Entity (Arg)), Loc));

               --  Case of access discriminants. We replace the reference
               --  to the type by a reference to the actual object.

               --  Is above comment right??? Use of New_Copy below seems mighty
               --  suspicious ???

               else
                  Append_To (Args, New_Copy (Arg));
               end if;

               Next_Discriminant (Parent_Discr);
            end loop;
         end if;

         Res :=
           New_List (
             Make_Procedure_Call_Statement (Loc,
               Name                   =>
                 New_Occurrence_Of (Parent_Proc, Loc),
               Parameter_Associations => Args));

         return Res;
      end Build_Init_Call_Thru;

      -----------------------------------
      -- Build_Offset_To_Top_Functions --
      -----------------------------------

      procedure Build_Offset_To_Top_Functions is

         procedure Build_Offset_To_Top_Function (Iface_Comp : Entity_Id);
         --  Generate:
         --    function Fxx (O : Address) return Storage_Offset is
         --       type Acc is access all <Typ>;
         --    begin
         --       return Acc!(O).Iface_Comp'Position;
         --    end Fxx;

         ----------------------------------
         -- Build_Offset_To_Top_Function --
         ----------------------------------

         procedure Build_Offset_To_Top_Function (Iface_Comp : Entity_Id) is
            Body_Node : Node_Id;
            Func_Id   : Entity_Id;
            Spec_Node : Node_Id;
            Acc_Type  : Entity_Id;

         begin
            Func_Id := Make_Temporary (Loc, 'F');
            Set_DT_Offset_To_Top_Func (Iface_Comp, Func_Id);

            --  Generate
            --    function Fxx (O : in Rec_Typ) return Storage_Offset;

            Spec_Node := New_Node (N_Function_Specification, Loc);
            Set_Defining_Unit_Name (Spec_Node, Func_Id);
            Set_Parameter_Specifications (Spec_Node, New_List (
              Make_Parameter_Specification (Loc,
                Defining_Identifier =>
                  Make_Defining_Identifier (Loc, Name_uO),
                In_Present          => True,
                Parameter_Type      =>
                  New_Reference_To (RTE (RE_Address), Loc))));
            Set_Result_Definition (Spec_Node,
              New_Reference_To (RTE (RE_Storage_Offset), Loc));

            --  Generate
            --    function Fxx (O : in Rec_Typ) return Storage_Offset is
            --    begin
            --       return O.Iface_Comp'Position;
            --    end Fxx;

            Body_Node := New_Node (N_Subprogram_Body, Loc);
            Set_Specification (Body_Node, Spec_Node);

            Acc_Type := Make_Temporary (Loc, 'T');
            Set_Declarations (Body_Node, New_List (
              Make_Full_Type_Declaration (Loc,
                Defining_Identifier => Acc_Type,
                Type_Definition     =>
                  Make_Access_To_Object_Definition (Loc,
                    All_Present            => True,
                    Null_Exclusion_Present => False,
                    Constant_Present       => False,
                    Subtype_Indication     =>
                      New_Reference_To (Rec_Type, Loc)))));

            Set_Handled_Statement_Sequence (Body_Node,
              Make_Handled_Sequence_Of_Statements (Loc,
                Statements     => New_List (
                  Make_Simple_Return_Statement (Loc,
                    Expression =>
                      Make_Attribute_Reference (Loc,
                        Prefix         =>
                          Make_Selected_Component (Loc,
                            Prefix        =>
                              Unchecked_Convert_To (Acc_Type,
                                Make_Identifier (Loc, Name_uO)),
                            Selector_Name =>
                              New_Reference_To (Iface_Comp, Loc)),
                        Attribute_Name => Name_Position)))));

            Set_Ekind       (Func_Id, E_Function);
            Set_Mechanism   (Func_Id, Default_Mechanism);
            Set_Is_Internal (Func_Id, True);

            if not Debug_Generated_Code then
               Set_Debug_Info_Off (Func_Id);
            end if;

            Analyze (Body_Node);

            Append_Freeze_Action (Rec_Type, Body_Node);
         end Build_Offset_To_Top_Function;

         --  Local variables

         Iface_Comp       : Node_Id;
         Iface_Comp_Elmt  : Elmt_Id;
         Ifaces_Comp_List : Elist_Id;

      --  Start of processing for Build_Offset_To_Top_Functions

      begin
         --  Offset_To_Top_Functions are built only for derivations of types
         --  with discriminants that cover interface types.
         --  Nothing is needed either in case of virtual machines, since
         --  interfaces are handled directly by the VM.

         if not Is_Tagged_Type (Rec_Type)
           or else Etype (Rec_Type) = Rec_Type
           or else not Has_Discriminants (Etype (Rec_Type))
           or else not Tagged_Type_Expansion
         then
            return;
         end if;

         Collect_Interface_Components (Rec_Type, Ifaces_Comp_List);

         --  For each interface type with secondary dispatch table we generate
         --  the Offset_To_Top_Functions (required to displace the pointer in
         --  interface conversions)

         Iface_Comp_Elmt := First_Elmt (Ifaces_Comp_List);
         while Present (Iface_Comp_Elmt) loop
            Iface_Comp := Node (Iface_Comp_Elmt);
            pragma Assert (Is_Interface (Related_Type (Iface_Comp)));

            --  If the interface is a parent of Rec_Type it shares the primary
            --  dispatch table and hence there is no need to build the function

            if not Is_Ancestor (Related_Type (Iface_Comp), Rec_Type,
                                Use_Full_View => True)
            then
               Build_Offset_To_Top_Function (Iface_Comp);
            end if;

            Next_Elmt (Iface_Comp_Elmt);
         end loop;
      end Build_Offset_To_Top_Functions;

      ------------------------------
      -- Build_CPP_Init_Procedure --
      ------------------------------

      procedure Build_CPP_Init_Procedure is
         Body_Node         : Node_Id;
         Body_Stmts        : List_Id;
         Flag_Id           : Entity_Id;
         Flag_Decl         : Node_Id;
         Handled_Stmt_Node : Node_Id;
         Init_Tags_List    : List_Id;
         Proc_Id           : Entity_Id;
         Proc_Spec_Node    : Node_Id;

      begin
         --  Check cases requiring no IC routine

         if not Is_CPP_Class (Root_Type (Rec_Type))
           or else Is_CPP_Class (Rec_Type)
           or else CPP_Num_Prims (Rec_Type) = 0
           or else not Tagged_Type_Expansion
           or else No_Run_Time_Mode
         then
            return;
         end if;

         --  Generate:

         --     Flag : Boolean := False;
         --
         --     procedure Typ_IC is
         --     begin
         --        if not Flag then
         --           Copy C++ dispatch table slots from parent
         --           Update C++ slots of overridden primitives
         --        end if;
         --     end;

         Flag_Id := Make_Temporary (Loc, 'F');

         Flag_Decl :=
           Make_Object_Declaration (Loc,
             Defining_Identifier => Flag_Id,
             Object_Definition =>
               New_Reference_To (Standard_Boolean, Loc),
             Expression =>
               New_Reference_To (Standard_True, Loc));

         Analyze (Flag_Decl);
         Append_Freeze_Action (Rec_Type, Flag_Decl);

         Body_Stmts := New_List;
         Body_Node := New_Node (N_Subprogram_Body, Loc);

         Proc_Spec_Node := New_Node (N_Procedure_Specification, Loc);

         Proc_Id :=
           Make_Defining_Identifier (Loc,
             Chars => Make_TSS_Name (Rec_Type, TSS_CPP_Init_Proc));

         Set_Ekind       (Proc_Id, E_Procedure);
         Set_Is_Internal (Proc_Id);

         Set_Defining_Unit_Name (Proc_Spec_Node, Proc_Id);

         Set_Parameter_Specifications (Proc_Spec_Node, New_List);
         Set_Specification (Body_Node, Proc_Spec_Node);
         Set_Declarations (Body_Node, New_List);

         Init_Tags_List := Build_Inherit_CPP_Prims (Rec_Type);

         Append_To (Init_Tags_List,
           Make_Assignment_Statement (Loc,
             Name =>
               New_Reference_To (Flag_Id, Loc),
             Expression =>
               New_Reference_To (Standard_False, Loc)));

         Append_To (Body_Stmts,
           Make_If_Statement (Loc,
             Condition => New_Occurrence_Of (Flag_Id, Loc),
             Then_Statements => Init_Tags_List));

         Handled_Stmt_Node :=
           New_Node (N_Handled_Sequence_Of_Statements, Loc);
         Set_Statements (Handled_Stmt_Node, Body_Stmts);
         Set_Exception_Handlers (Handled_Stmt_Node, No_List);
         Set_Handled_Statement_Sequence (Body_Node, Handled_Stmt_Node);

         if not Debug_Generated_Code then
            Set_Debug_Info_Off (Proc_Id);
         end if;

         --  Associate CPP_Init_Proc with type

         Set_Init_Proc (Rec_Type, Proc_Id);
      end Build_CPP_Init_Procedure;

      --------------------------
      -- Build_Init_Procedure --
      --------------------------

      procedure Build_Init_Procedure is
         Body_Stmts            : List_Id;
         Body_Node             : Node_Id;
         Handled_Stmt_Node     : Node_Id;
         Init_Tags_List        : List_Id;
         Parameters            : List_Id;
         Proc_Spec_Node        : Node_Id;
         Record_Extension_Node : Node_Id;

      begin
         Body_Stmts := New_List;
         Body_Node := New_Node (N_Subprogram_Body, Loc);
         Set_Ekind (Proc_Id, E_Procedure);

         Proc_Spec_Node := New_Node (N_Procedure_Specification, Loc);
         Set_Defining_Unit_Name (Proc_Spec_Node, Proc_Id);

         Parameters := Init_Formals (Rec_Type);
         Append_List_To (Parameters,
           Build_Discriminant_Formals (Rec_Type, True));

         --  For tagged types, we add a flag to indicate whether the routine
         --  is called to initialize a parent component in the init_proc of
         --  a type extension. If the flag is false, we do not set the tag
         --  because it has been set already in the extension.

         if Is_Tagged_Type (Rec_Type) then
            Set_Tag := Make_Temporary (Loc, 'P');

            Append_To (Parameters,
              Make_Parameter_Specification (Loc,
                Defining_Identifier => Set_Tag,
                Parameter_Type =>
                  New_Occurrence_Of (Standard_Boolean, Loc),
                Expression =>
                  New_Occurrence_Of (Standard_True, Loc)));
         end if;

         Set_Parameter_Specifications (Proc_Spec_Node, Parameters);
         Set_Specification (Body_Node, Proc_Spec_Node);
         Set_Declarations (Body_Node, Decls);

         --  N is a Derived_Type_Definition that renames the parameters of the
         --  ancestor type. We initialize it by expanding our discriminants and
         --  call the ancestor _init_proc with a type-converted object.

         if Parent_Subtype_Renaming_Discrims then
            Append_List_To (Body_Stmts, Build_Init_Call_Thru (Parameters));

         elsif Nkind (Type_Definition (N)) = N_Record_Definition then
            Build_Discriminant_Assignments (Body_Stmts);

            if not Null_Present (Type_Definition (N)) then
               Append_List_To (Body_Stmts,
                 Build_Init_Statements (
                   Component_List (Type_Definition (N))));
            end if;

         --  N is a Derived_Type_Definition with a possible non-empty
         --  extension. The initialization of a type extension consists in the
         --  initialization of the components in the extension.

         else
            Build_Discriminant_Assignments (Body_Stmts);

            Record_Extension_Node :=
              Record_Extension_Part (Type_Definition (N));

            if not Null_Present (Record_Extension_Node) then
               declare
                  Stmts : constant List_Id :=
                            Build_Init_Statements (
                              Component_List (Record_Extension_Node));

               begin
                  --  The parent field must be initialized first because
                  --  the offset of the new discriminants may depend on it

                  Prepend_To (Body_Stmts, Remove_Head (Stmts));
                  Append_List_To (Body_Stmts, Stmts);
               end;
            end if;
         end if;

         --  Add here the assignment to instantiate the Tag

         --  The assignment corresponds to the code:

         --     _Init._Tag := Typ'Tag;

         --  Suppress the tag assignment when VM_Target because VM tags are
         --  represented implicitly in objects. It is also suppressed in case
         --  of CPP_Class types because in this case the tag is initialized in
         --  the C++ side.

         if Is_Tagged_Type (Rec_Type)
           and then Tagged_Type_Expansion
           and then not No_Run_Time_Mode
         then
            --  Case 1: Ada tagged types with no CPP ancestor. Set the tags of
            --  the actual object and invoke the IP of the parent (in this
            --  order). The tag must be initialized before the call to the IP
            --  of the parent and the assignments to other components because
            --  the initial value of the components may depend on the tag (eg.
            --  through a dispatching operation on an access to the current
            --  type). The tag assignment is not done when initializing the
            --  parent component of a type extension, because in that case the
            --  tag is set in the extension.

            if not Is_CPP_Class (Root_Type (Rec_Type)) then

               --  Initialize the primary tag component

               Init_Tags_List := New_List (
                 Make_Assignment_Statement (Loc,
                   Name =>
                     Make_Selected_Component (Loc,
                       Prefix        => Make_Identifier (Loc, Name_uInit),
                       Selector_Name =>
                         New_Reference_To
                           (First_Tag_Component (Rec_Type), Loc)),
                   Expression =>
                     New_Reference_To
                       (Node
                         (First_Elmt (Access_Disp_Table (Rec_Type))), Loc)));

               --  Ada 2005 (AI-251): Initialize the secondary tags components
               --  located at fixed positions (tags whose position depends on
               --  variable size components are initialized later ---see below)

               if Ada_Version >= Ada_2005
                 and then not Is_Interface (Rec_Type)
                 and then Has_Interfaces (Rec_Type)
               then
                  Init_Secondary_Tags
                    (Typ            => Rec_Type,
                     Target         => Make_Identifier (Loc, Name_uInit),
                     Stmts_List     => Init_Tags_List,
                     Fixed_Comps    => True,
                     Variable_Comps => False);
               end if;

               Prepend_To (Body_Stmts,
                 Make_If_Statement (Loc,
                   Condition => New_Occurrence_Of (Set_Tag, Loc),
                   Then_Statements => Init_Tags_List));

            --  Case 2: CPP type. The imported C++ constructor takes care of
            --  tags initialization. No action needed here because the IP
            --  is built by Set_CPP_Constructors; in this case the IP is a
            --  wrapper that invokes the C++ constructor and copies the C++
            --  tags locally. Done to inherit the C++ slots in Ada derivations
            --  (see case 3).

            elsif Is_CPP_Class (Rec_Type) then
               pragma Assert (False);
               null;

            --  Case 3: Combined hierarchy containing C++ types and Ada tagged
            --  type derivations. Derivations of imported C++ classes add a
            --  complication, because we cannot inhibit tag setting in the
            --  constructor for the parent. Hence we initialize the tag after
            --  the call to the parent IP (that is, in reverse order compared
            --  with pure Ada hierarchies ---see comment on case 1).

            else
               --  Initialize the primary tag

               Init_Tags_List := New_List (
                 Make_Assignment_Statement (Loc,
                   Name =>
                     Make_Selected_Component (Loc,
                       Prefix        => Make_Identifier (Loc, Name_uInit),
                       Selector_Name =>
                         New_Reference_To
                           (First_Tag_Component (Rec_Type), Loc)),
                   Expression =>
                     New_Reference_To
                       (Node
                         (First_Elmt (Access_Disp_Table (Rec_Type))), Loc)));

               --  Ada 2005 (AI-251): Initialize the secondary tags components
               --  located at fixed positions (tags whose position depends on
               --  variable size components are initialized later ---see below)

               if Ada_Version >= Ada_2005
                 and then not Is_Interface (Rec_Type)
                 and then Has_Interfaces (Rec_Type)
               then
                  Init_Secondary_Tags
                    (Typ            => Rec_Type,
                     Target         => Make_Identifier (Loc, Name_uInit),
                     Stmts_List     => Init_Tags_List,
                     Fixed_Comps    => True,
                     Variable_Comps => False);
               end if;

               --  Initialize the tag component after invocation of parent IP.

               --  Generate:
               --     parent_IP(_init.parent); // Invokes the C++ constructor
               --     [ typIC; ]               // Inherit C++ slots from parent
               --     init_tags

               declare
                  Ins_Nod : Node_Id;

               begin
                  --  Search for the call to the IP of the parent. We assume
                  --  that the first init_proc call is for the parent.

                  Ins_Nod := First (Body_Stmts);
                  while Present (Next (Ins_Nod))
                     and then (Nkind (Ins_Nod) /= N_Procedure_Call_Statement
                                or else not Is_Init_Proc (Name (Ins_Nod)))
                  loop
                     Next (Ins_Nod);
                  end loop;

                  --  The IC routine copies the inherited slots of the C+ part
                  --  of the dispatch table from the parent and updates the
                  --  overridden C++ slots.

                  if CPP_Num_Prims (Rec_Type) > 0 then
                     declare
                        Init_DT : Entity_Id;
                        New_Nod : Node_Id;

                     begin
                        Init_DT := CPP_Init_Proc (Rec_Type);
                        pragma Assert (Present (Init_DT));

                        New_Nod :=
                          Make_Procedure_Call_Statement (Loc,
                            New_Reference_To (Init_DT, Loc));
                        Insert_After (Ins_Nod, New_Nod);

                        --  Update location of init tag statements

                        Ins_Nod := New_Nod;
                     end;
                  end if;

                  Insert_List_After (Ins_Nod, Init_Tags_List);
               end;
            end if;

            --  Ada 2005 (AI-251): Initialize the secondary tag components
            --  located at variable positions. We delay the generation of this
            --  code until here because the value of the attribute 'Position
            --  applied to variable size components of the parent type that
            --  depend on discriminants is only safely read at runtime after
            --  the parent components have been initialized.

            if Ada_Version >= Ada_2005
              and then not Is_Interface (Rec_Type)
              and then Has_Interfaces (Rec_Type)
              and then Has_Discriminants (Etype (Rec_Type))
              and then Is_Variable_Size_Record (Etype (Rec_Type))
            then
               Init_Tags_List := New_List;

               Init_Secondary_Tags
                 (Typ            => Rec_Type,
                  Target         => Make_Identifier (Loc, Name_uInit),
                  Stmts_List     => Init_Tags_List,
                  Fixed_Comps    => False,
                  Variable_Comps => True);

               if Is_Non_Empty_List (Init_Tags_List) then
                  Append_List_To (Body_Stmts, Init_Tags_List);
               end if;
            end if;
         end if;

         Handled_Stmt_Node := New_Node (N_Handled_Sequence_Of_Statements, Loc);
         Set_Statements (Handled_Stmt_Node, Body_Stmts);

         --  Generate:
         --    Local_DF_Id (_init, C1, ..., CN);
         --    raise;

         if Counter > 0
           and then Needs_Finalization (Rec_Type)
           and then not Is_Abstract_Type (Rec_Type)
           and then not Restriction_Active (No_Exception_Propagation)
         then
            declare
               Local_DF_Id : Entity_Id;

            begin
               --  Create a local version of Deep_Finalize which has indication
               --  of partial initialization state.

               Local_DF_Id := Make_Temporary (Loc, 'F');

               Append_To (Decls,
                 Make_Local_Deep_Finalize (Rec_Type, Local_DF_Id));

               Set_Exception_Handlers (Handled_Stmt_Node, New_List (
                 Make_Exception_Handler (Loc,
                   Exception_Choices => New_List (
                     Make_Others_Choice (Loc)),

                   Statements => New_List (
                     Make_Procedure_Call_Statement (Loc,
                       Name =>
                         New_Reference_To (Local_DF_Id, Loc),

                       Parameter_Associations => New_List (
                         Make_Identifier (Loc, Name_uInit),
                         New_Reference_To (Standard_False, Loc))),

                     Make_Raise_Statement (Loc)))));
            end;
         else
            Set_Exception_Handlers (Handled_Stmt_Node, No_List);
         end if;

         Set_Handled_Statement_Sequence (Body_Node, Handled_Stmt_Node);

         if not Debug_Generated_Code then
            Set_Debug_Info_Off (Proc_Id);
         end if;

         --  Associate Init_Proc with type, and determine if the procedure
         --  is null (happens because of the Initialize_Scalars pragma case,
         --  where we have to generate a null procedure in case it is called
         --  by a client with Initialize_Scalars set). Such procedures have
         --  to be generated, but do not have to be called, so we mark them
         --  as null to suppress the call.

         Set_Init_Proc (Rec_Type, Proc_Id);

         if List_Length (Body_Stmts) = 1

           --  We must skip SCIL nodes because they may have been added to this
           --  list by Insert_Actions.

           and then Nkind (First_Non_SCIL_Node (Body_Stmts)) = N_Null_Statement
           and then VM_Target = No_VM
         then
            --  Even though the init proc may be null at this time it might get
            --  some stuff added to it later by the VM backend.

            Set_Is_Null_Init_Proc (Proc_Id);
         end if;
      end Build_Init_Procedure;

      ---------------------------
      -- Build_Init_Statements --
      ---------------------------

      function Build_Init_Statements (Comp_List : Node_Id) return List_Id is
         Checks     : constant List_Id := New_List;
         Actions    : List_Id   := No_List;
         Comp_Loc   : Source_Ptr;
         Counter_Id : Entity_Id := Empty;
         Decl       : Node_Id;
         Has_POC    : Boolean;
         Id         : Entity_Id;
         Names      : Node_Id;
         Stmts      : List_Id;
         Typ        : Entity_Id;

         procedure Increment_Counter (Loc : Source_Ptr);
         --  Generate an "increment by one" statement for the current counter
         --  and append it to the list Stmts.

         procedure Make_Counter (Loc : Source_Ptr);
         --  Create a new counter for the current component list. The routine
         --  creates a new defining Id, adds an object declaration and sets
         --  the Id generator for the next variant.

         -----------------------
         -- Increment_Counter --
         -----------------------

         procedure Increment_Counter (Loc : Source_Ptr) is
         begin
            --  Generate:
            --    Counter := Counter + 1;

            Append_To (Stmts,
              Make_Assignment_Statement (Loc,
                Name       => New_Reference_To (Counter_Id, Loc),
                Expression =>
                  Make_Op_Add (Loc,
                    Left_Opnd  => New_Reference_To (Counter_Id, Loc),
                    Right_Opnd => Make_Integer_Literal (Loc, 1))));
         end Increment_Counter;

         ------------------
         -- Make_Counter --
         ------------------

         procedure Make_Counter (Loc : Source_Ptr) is
         begin
            --  Increment the Id generator

            Counter := Counter + 1;

            --  Create the entity and declaration

            Counter_Id :=
              Make_Defining_Identifier (Loc,
                Chars => New_External_Name ('C', Counter));

            --  Generate:
            --    Cnn : Integer := 0;

            Append_To (Decls,
              Make_Object_Declaration (Loc,
                Defining_Identifier => Counter_Id,
                Object_Definition   =>
                  New_Reference_To (Standard_Integer, Loc),
                Expression          =>
                  Make_Integer_Literal (Loc, 0)));
         end Make_Counter;

      --  Start of processing for Build_Init_Statements

      begin
         if Null_Present (Comp_List) then
            return New_List (Make_Null_Statement (Loc));
         end if;

         Stmts := New_List;

         --  Loop through visible declarations of task types and protected
         --  types moving any expanded code from the spec to the body of the
         --  init procedure.

         if Is_Task_Record_Type (Rec_Type)
           or else Is_Protected_Record_Type (Rec_Type)
         then
            declare
               Decl : constant Node_Id :=
                        Parent (Corresponding_Concurrent_Type (Rec_Type));
               Def  : Node_Id;
               N1   : Node_Id;
               N2   : Node_Id;

            begin
               if Is_Task_Record_Type (Rec_Type) then
                  Def := Task_Definition (Decl);
               else
                  Def := Protected_Definition (Decl);
               end if;

               if Present (Def) then
                  N1 := First (Visible_Declarations (Def));
                  while Present (N1) loop
                     N2 := N1;
                     N1 := Next (N1);

                     if Nkind (N2) in N_Statement_Other_Than_Procedure_Call
                       or else Nkind (N2) in N_Raise_xxx_Error
                       or else Nkind (N2) = N_Procedure_Call_Statement
                     then
                        Append_To (Stmts,
                          New_Copy_Tree (N2, New_Scope => Proc_Id));
                        Rewrite (N2, Make_Null_Statement (Sloc (N2)));
                        Analyze (N2);
                     end if;
                  end loop;
               end if;
            end;
         end if;

         --  Loop through components, skipping pragmas, in 2 steps. The first
         --  step deals with regular components. The second step deals with
         --  components have per object constraints, and no explicit initia-
         --  lization.

         Has_POC := False;

         --  First pass : regular components

         Decl := First_Non_Pragma (Component_Items (Comp_List));
         while Present (Decl) loop
            Comp_Loc := Sloc (Decl);
            Build_Record_Checks
              (Subtype_Indication (Component_Definition (Decl)), Checks);

            Id  := Defining_Identifier (Decl);
            Typ := Etype (Id);

            --  Leave any processing of per-object constrained component for
            --  the second pass.

            if Has_Access_Constraint (Id)
              and then No (Expression (Decl))
            then
               Has_POC := True;

            --  Regular component cases

            else
               --  Explicit initialization

               if Present (Expression (Decl)) then
                  if Is_CPP_Constructor_Call (Expression (Decl)) then
                     Actions :=
                       Build_Initialization_Call
                         (Comp_Loc,
                          Id_Ref          =>
                            Make_Selected_Component (Comp_Loc,
                              Prefix        =>
                                Make_Identifier (Comp_Loc, Name_uInit),
                              Selector_Name =>
                                New_Occurrence_Of (Id, Comp_Loc)),
                          Typ             => Typ,
                          In_Init_Proc    => True,
                          Enclos_Type     => Rec_Type,
                          Discr_Map       => Discr_Map,
                          Constructor_Ref => Expression (Decl));
                  else
                     Actions := Build_Assignment (Id, Expression (Decl));
                  end if;

               --  CPU, Dispatching_Domain, Priority and Size components are
               --  filled with the corresponding rep item expression of the
               --  concurrent type (if any).

               elsif Ekind (Scope (Id)) = E_Record_Type
                 and then Present (Corresponding_Concurrent_Type (Scope (Id)))
                 and then (Chars (Id) = Name_uCPU                or else
                           Chars (Id) = Name_uDispatching_Domain or else
                           Chars (Id) = Name_uPriority)
               then
                  declare
                     Exp   : Node_Id;
                     Nam   : Name_Id;
                     Ritem : Node_Id;

                  begin
                     if Chars (Id) = Name_uCPU then
                        Nam := Name_CPU;

                     elsif Chars (Id) = Name_uDispatching_Domain then
                        Nam := Name_Dispatching_Domain;

                     elsif Chars (Id) = Name_uPriority then
                        Nam := Name_Priority;
                     end if;

                     --  Get the Rep Item (aspect specification, attribute
                     --  definition clause or pragma) of the corresponding
                     --  concurrent type.

                     Ritem :=
                       Get_Rep_Item
                         (Corresponding_Concurrent_Type (Scope (Id)),
                          Nam,
                          Check_Parents => False);

                     if Present (Ritem) then

                        --  Pragma case

                        if Nkind (Ritem) = N_Pragma then
                           Exp := First (Pragma_Argument_Associations (Ritem));

                           if Nkind (Exp) = N_Pragma_Argument_Association then
                              Exp := Expression (Exp);
                           end if;

                           --  Conversion for Priority expression

                           if Nam = Name_Priority then
                              if Pragma_Name (Ritem) = Name_Priority
                                and then not GNAT_Mode
                              then
                                 Exp := Convert_To (RTE (RE_Priority), Exp);
                              else
                                 Exp :=
                                   Convert_To (RTE (RE_Any_Priority), Exp);
                              end if;
                           end if;

                        --  Aspect/Attribute definition clause case

                        else
                           Exp := Expression (Ritem);

                           --  Conversion for Priority expression

                           if Nam = Name_Priority then
                              if Chars (Ritem) = Name_Priority
                                and then not GNAT_Mode
                              then
                                 Exp := Convert_To (RTE (RE_Priority), Exp);
                              else
                                 Exp :=
                                   Convert_To (RTE (RE_Any_Priority), Exp);
                              end if;
                           end if;
                        end if;

                        --  Conversion for Dispatching_Domain value

                        if Nam = Name_Dispatching_Domain then
                           Exp :=
                             Unchecked_Convert_To
                               (RTE (RE_Dispatching_Domain_Access), Exp);
                        end if;

                        Actions := Build_Assignment (Id, Exp);

                     --  Nothing needed if no Rep Item

                     else
                        Actions := No_List;
                     end if;
                  end;

               --  Composite component with its own Init_Proc

               elsif not Is_Interface (Typ)
                 and then Has_Non_Null_Base_Init_Proc (Typ)
               then
                  Actions :=
                    Build_Initialization_Call
                      (Comp_Loc,
                       Make_Selected_Component (Comp_Loc,
                         Prefix        =>
                           Make_Identifier (Comp_Loc, Name_uInit),
                         Selector_Name => New_Occurrence_Of (Id, Comp_Loc)),
                       Typ,
                       In_Init_Proc => True,
                       Enclos_Type  => Rec_Type,
                       Discr_Map    => Discr_Map);

                  Clean_Task_Names (Typ, Proc_Id);

               --  Simple initialization

               elsif Component_Needs_Simple_Initialization (Typ) then
                  Actions :=
                    Build_Assignment
                      (Id, Get_Simple_Init_Val (Typ, N, Esize (Id)));

               --  Nothing needed for this case

               else
                  Actions := No_List;
               end if;

               if Present (Checks) then
                  Append_List_To (Stmts, Checks);
               end if;

               if Present (Actions) then
                  Append_List_To (Stmts, Actions);

                  --  Preserve the initialization state in the current counter

                  if Chars (Id) /= Name_uParent
                    and then Needs_Finalization (Typ)
                  then
                     if No (Counter_Id) then
                        Make_Counter (Comp_Loc);
                     end if;

                     Increment_Counter (Comp_Loc);
                  end if;
               end if;
            end if;

            Next_Non_Pragma (Decl);
         end loop;

         --  Set up tasks and protected object support. This needs to be done
         --  before any component with a per-object access discriminant
         --  constraint, or any variant part (which may contain such
         --  components) is initialized, because the initialization of these
         --  components may reference the enclosing concurrent object.

         --  For a task record type, add the task create call and calls to bind
         --  any interrupt (signal) entries.

         if Is_Task_Record_Type (Rec_Type) then

            --  In the case of the restricted run time the ATCB has already
            --  been preallocated.

            if Restricted_Profile then
               Append_To (Stmts,
                 Make_Assignment_Statement (Loc,
                   Name       =>
                     Make_Selected_Component (Loc,
                       Prefix        => Make_Identifier (Loc, Name_uInit),
                       Selector_Name => Make_Identifier (Loc, Name_uTask_Id)),
                   Expression =>
                     Make_Attribute_Reference (Loc,
                       Prefix         =>
                         Make_Selected_Component (Loc,
                           Prefix        => Make_Identifier (Loc, Name_uInit),
                           Selector_Name => Make_Identifier (Loc, Name_uATCB)),
                       Attribute_Name => Name_Unchecked_Access)));
            end if;

            Append_To (Stmts, Make_Task_Create_Call (Rec_Type));

            --  Generate the statements which map a string entry name to a
            --  task entry index. Note that the task may not have entries.

            if Entry_Names_OK then
               Names := Build_Entry_Names (Rec_Type);

               if Present (Names) then
                  Append_To (Stmts, Names);
               end if;
            end if;

            declare
               Task_Type : constant Entity_Id :=
                             Corresponding_Concurrent_Type (Rec_Type);
               Task_Decl : constant Node_Id := Parent (Task_Type);
               Task_Def  : constant Node_Id := Task_Definition (Task_Decl);
               Decl_Loc  : Source_Ptr;
               Ent       : Entity_Id;
               Vis_Decl  : Node_Id;

            begin
               if Present (Task_Def) then
                  Vis_Decl := First (Visible_Declarations (Task_Def));
                  while Present (Vis_Decl) loop
                     Decl_Loc := Sloc (Vis_Decl);

                     if Nkind (Vis_Decl) = N_Attribute_Definition_Clause then
                        if Get_Attribute_Id (Chars (Vis_Decl)) =
                                                       Attribute_Address
                        then
                           Ent := Entity (Name (Vis_Decl));

                           if Ekind (Ent) = E_Entry then
                              Append_To (Stmts,
                                Make_Procedure_Call_Statement (Decl_Loc,
                                  Name =>
                                    New_Reference_To (RTE (
                                      RE_Bind_Interrupt_To_Entry), Decl_Loc),
                                  Parameter_Associations => New_List (
                                    Make_Selected_Component (Decl_Loc,
                                      Prefix        =>
                                        Make_Identifier (Decl_Loc, Name_uInit),
                                      Selector_Name =>
                                        Make_Identifier
                                         (Decl_Loc, Name_uTask_Id)),
                                    Entry_Index_Expression
                                      (Decl_Loc, Ent, Empty, Task_Type),
                                    Expression (Vis_Decl))));
                           end if;
                        end if;
                     end if;

                     Next (Vis_Decl);
                  end loop;
               end if;
            end;
         end if;

         --  For a protected type, add statements generated by
         --  Make_Initialize_Protection.

         if Is_Protected_Record_Type (Rec_Type) then
            Append_List_To (Stmts,
              Make_Initialize_Protection (Rec_Type));

            --  Generate the statements which map a string entry name to a
            --  protected entry index. Note that the protected type may not
            --  have entries.

            if Entry_Names_OK then
               Names := Build_Entry_Names (Rec_Type);

               if Present (Names) then
                  Append_To (Stmts, Names);
               end if;
            end if;
         end if;

         --  Second pass: components with per-object constraints

         if Has_POC then
            Decl := First_Non_Pragma (Component_Items (Comp_List));
            while Present (Decl) loop
               Comp_Loc := Sloc (Decl);
               Id := Defining_Identifier (Decl);
               Typ := Etype (Id);

               if Has_Access_Constraint (Id)
                 and then No (Expression (Decl))
               then
                  if Has_Non_Null_Base_Init_Proc (Typ) then
                     Append_List_To (Stmts,
                       Build_Initialization_Call (Comp_Loc,
                         Make_Selected_Component (Comp_Loc,
                           Prefix        =>
                             Make_Identifier (Comp_Loc, Name_uInit),
                           Selector_Name => New_Occurrence_Of (Id, Comp_Loc)),
                         Typ,
                         In_Init_Proc => True,
                         Enclos_Type  => Rec_Type,
                         Discr_Map    => Discr_Map));

                     Clean_Task_Names (Typ, Proc_Id);

                     --  Preserve the initialization state in the current
                     --  counter.

                     if Needs_Finalization (Typ) then
                        if No (Counter_Id) then
                           Make_Counter (Comp_Loc);
                        end if;

                        Increment_Counter (Comp_Loc);
                     end if;

                  elsif Component_Needs_Simple_Initialization (Typ) then
                     Append_List_To (Stmts,
                       Build_Assignment
                         (Id, Get_Simple_Init_Val (Typ, N, Esize (Id))));
                  end if;
               end if;

               Next_Non_Pragma (Decl);
            end loop;
         end if;

         --  Process the variant part

         if Present (Variant_Part (Comp_List)) then
            declare
               Variant_Alts : constant List_Id := New_List;
               Var_Loc      : Source_Ptr;
               Variant      : Node_Id;

            begin
               Variant :=
                 First_Non_Pragma (Variants (Variant_Part (Comp_List)));
               while Present (Variant) loop
                  Var_Loc := Sloc (Variant);
                  Append_To (Variant_Alts,
                    Make_Case_Statement_Alternative (Var_Loc,
                      Discrete_Choices =>
                        New_Copy_List (Discrete_Choices (Variant)),
                      Statements =>
                        Build_Init_Statements (Component_List (Variant))));
                  Next_Non_Pragma (Variant);
               end loop;

               --  The expression of the case statement which is a reference
               --  to one of the discriminants is replaced by the appropriate
               --  formal parameter of the initialization procedure.

               Append_To (Stmts,
                 Make_Case_Statement (Var_Loc,
                   Expression =>
                     New_Reference_To (Discriminal (
                       Entity (Name (Variant_Part (Comp_List)))), Var_Loc),
                   Alternatives => Variant_Alts));
            end;
         end if;

         --  If no initializations when generated for component declarations
         --  corresponding to this Stmts, append a null statement to Stmts to
         --  to make it a valid Ada tree.

         if Is_Empty_List (Stmts) then
            Append (Make_Null_Statement (Loc), Stmts);
         end if;

         return Stmts;

      exception
         when RE_Not_Available =>
         return Empty_List;
      end Build_Init_Statements;

      -------------------------
      -- Build_Record_Checks --
      -------------------------

      procedure Build_Record_Checks (S : Node_Id; Check_List : List_Id) is
         Subtype_Mark_Id : Entity_Id;

         procedure Constrain_Array
           (SI         : Node_Id;
            Check_List : List_Id);
         --  Apply a list of index constraints to an unconstrained array type.
         --  The first parameter is the entity for the resulting subtype.
         --  Check_List is a list to which the check actions are appended.

         ---------------------
         -- Constrain_Array --
         ---------------------

         procedure Constrain_Array
           (SI         : Node_Id;
            Check_List : List_Id)
         is
            C                     : constant Node_Id := Constraint (SI);
            Number_Of_Constraints : Nat := 0;
            Index                 : Node_Id;
            S, T                  : Entity_Id;

            procedure Constrain_Index
              (Index      : Node_Id;
               S          : Node_Id;
               Check_List : List_Id);
            --  Process an index constraint in a constrained array declaration.
            --  The constraint can be either a subtype name or a range with or
            --  without an explicit subtype mark. Index is the corresponding
            --  index of the unconstrained array. S is the range expression.
            --  Check_List is a list to which the check actions are appended.

            ---------------------
            -- Constrain_Index --
            ---------------------

            procedure Constrain_Index
              (Index        : Node_Id;
               S            : Node_Id;
               Check_List   : List_Id)
            is
               T : constant Entity_Id := Etype (Index);

            begin
               if Nkind (S) = N_Range then
                  Process_Range_Expr_In_Decl (S, T, Check_List);
               end if;
            end Constrain_Index;

         --  Start of processing for Constrain_Array

         begin
            T := Entity (Subtype_Mark (SI));

            if Ekind (T) in Access_Kind then
               T := Designated_Type (T);
            end if;

            S := First (Constraints (C));

            while Present (S) loop
               Number_Of_Constraints := Number_Of_Constraints + 1;
               Next (S);
            end loop;

            --  In either case, the index constraint must provide a discrete
            --  range for each index of the array type and the type of each
            --  discrete range must be the same as that of the corresponding
            --  index. (RM 3.6.1)

            S := First (Constraints (C));
            Index := First_Index (T);
            Analyze (Index);

            --  Apply constraints to each index type

            for J in 1 .. Number_Of_Constraints loop
               Constrain_Index (Index, S, Check_List);
               Next (Index);
               Next (S);
            end loop;
         end Constrain_Array;

      --  Start of processing for Build_Record_Checks

      begin
         if Nkind (S) = N_Subtype_Indication then
            Find_Type (Subtype_Mark (S));
            Subtype_Mark_Id := Entity (Subtype_Mark (S));

            --  Remaining processing depends on type

            case Ekind (Subtype_Mark_Id) is

               when Array_Kind =>
                  Constrain_Array (S, Check_List);

               when others =>
                  null;
            end case;
         end if;
      end Build_Record_Checks;

      -------------------------------------------
      -- Component_Needs_Simple_Initialization --
      -------------------------------------------

      function Component_Needs_Simple_Initialization
        (T : Entity_Id) return Boolean
      is
      begin
         return
           Needs_Simple_Initialization (T)
             and then not Is_RTE (T, RE_Tag)

               --  Ada 2005 (AI-251): Check also the tag of abstract interfaces

             and then not Is_RTE (T, RE_Interface_Tag);
      end Component_Needs_Simple_Initialization;

      --------------------------------------
      -- Parent_Subtype_Renaming_Discrims --
      --------------------------------------

      function Parent_Subtype_Renaming_Discrims return Boolean is
         De : Entity_Id;
         Dp : Entity_Id;

      begin
         if Base_Type (Rec_Ent) /= Rec_Ent then
            return False;
         end if;

         if Etype (Rec_Ent) = Rec_Ent
           or else not Has_Discriminants (Rec_Ent)
           or else Is_Constrained (Rec_Ent)
           or else Is_Tagged_Type (Rec_Ent)
         then
            return False;
         end if;

         --  If there are no explicit stored discriminants we have inherited
         --  the root type discriminants so far, so no renamings occurred.

         if First_Discriminant (Rec_Ent) =
              First_Stored_Discriminant (Rec_Ent)
         then
            return False;
         end if;

         --  Check if we have done some trivial renaming of the parent
         --  discriminants, i.e. something like
         --
         --    type DT (X1, X2: int) is new PT (X1, X2);

         De := First_Discriminant (Rec_Ent);
         Dp := First_Discriminant (Etype (Rec_Ent));
         while Present (De) loop
            pragma Assert (Present (Dp));

            if Corresponding_Discriminant (De) /= Dp then
               return True;
            end if;

            Next_Discriminant (De);
            Next_Discriminant (Dp);
         end loop;

         return Present (Dp);
      end Parent_Subtype_Renaming_Discrims;

      ------------------------
      -- Requires_Init_Proc --
      ------------------------

      function Requires_Init_Proc (Rec_Id : Entity_Id) return Boolean is
         Comp_Decl : Node_Id;
         Id        : Entity_Id;
         Typ       : Entity_Id;

      begin
         --  Definitely do not need one if specifically suppressed

         if Initialization_Suppressed (Rec_Id) then
            return False;
         end if;

         --  If it is a type derived from a type with unknown discriminants,
         --  we cannot build an initialization procedure for it.

         if Has_Unknown_Discriminants (Rec_Id)
           or else Has_Unknown_Discriminants (Etype (Rec_Id))
         then
            return False;
         end if;

         --  Otherwise we need to generate an initialization procedure if
         --  Is_CPP_Class is False and at least one of the following applies:

         --  1. Discriminants are present, since they need to be initialized
         --     with the appropriate discriminant constraint expressions.
         --     However, the discriminant of an unchecked union does not
         --     count, since the discriminant is not present.

         --  2. The type is a tagged type, since the implicit Tag component
         --     needs to be initialized with a pointer to the dispatch table.

         --  3. The type contains tasks

         --  4. One or more components has an initial value

         --  5. One or more components is for a type which itself requires
         --     an initialization procedure.

         --  6. One or more components is a type that requires simple
         --     initialization (see Needs_Simple_Initialization), except
         --     that types Tag and Interface_Tag are excluded, since fields
         --     of these types are initialized by other means.

         --  7. The type is the record type built for a task type (since at
         --     the very least, Create_Task must be called)

         --  8. The type is the record type built for a protected type (since
         --     at least Initialize_Protection must be called)

         --  9. The type is marked as a public entity. The reason we add this
         --     case (even if none of the above apply) is to properly handle
         --     Initialize_Scalars. If a package is compiled without an IS
         --     pragma, and the client is compiled with an IS pragma, then
         --     the client will think an initialization procedure is present
         --     and call it, when in fact no such procedure is required, but
         --     since the call is generated, there had better be a routine
         --     at the other end of the call, even if it does nothing!)

         --  Note: the reason we exclude the CPP_Class case is because in this
         --  case the initialization is performed by the C++ constructors, and
         --  the IP is built by Set_CPP_Constructors.

         if Is_CPP_Class (Rec_Id) then
            return False;

         elsif Is_Interface (Rec_Id) then
            return False;

         elsif (Has_Discriminants (Rec_Id)
                  and then not Is_Unchecked_Union (Rec_Id))
           or else Is_Tagged_Type (Rec_Id)
           or else Is_Concurrent_Record_Type (Rec_Id)
           or else Has_Task (Rec_Id)
         then
            return True;
         end if;

         Id := First_Component (Rec_Id);
         while Present (Id) loop
            Comp_Decl := Parent (Id);
            Typ := Etype (Id);

            if Present (Expression (Comp_Decl))
              or else Has_Non_Null_Base_Init_Proc (Typ)
              or else Component_Needs_Simple_Initialization (Typ)
            then
               return True;
            end if;

            Next_Component (Id);
         end loop;

         --  As explained above, a record initialization procedure is needed
         --  for public types in case Initialize_Scalars applies to a client.
         --  However, such a procedure is not needed in the case where either
         --  of restrictions No_Initialize_Scalars or No_Default_Initialization
         --  applies. No_Initialize_Scalars excludes the possibility of using
         --  Initialize_Scalars in any partition, and No_Default_Initialization
         --  implies that no initialization should ever be done for objects of
         --  the type, so is incompatible with Initialize_Scalars.

         if not Restriction_Active (No_Initialize_Scalars)
           and then not Restriction_Active (No_Default_Initialization)
           and then Is_Public (Rec_Id)
         then
            return True;
         end if;

         return False;
      end Requires_Init_Proc;

   --  Start of processing for Build_Record_Init_Proc

   begin
      --  Check for value type, which means no initialization required

      Rec_Type := Defining_Identifier (N);

      if Is_Value_Type (Rec_Type) then
         return;
      end if;

      --  This may be full declaration of a private type, in which case
      --  the visible entity is a record, and the private entity has been
      --  exchanged with it in the private part of the current package.
      --  The initialization procedure is built for the record type, which
      --  is retrievable from the private entity.

      if Is_Incomplete_Or_Private_Type (Rec_Type) then
         Rec_Type := Underlying_Type (Rec_Type);
      end if;

      --  If there are discriminants, build the discriminant map to replace
      --  discriminants by their discriminals in complex bound expressions.
      --  These only arise for the corresponding records of synchronized types.

      if Is_Concurrent_Record_Type (Rec_Type)
        and then Has_Discriminants (Rec_Type)
      then
         declare
            Disc : Entity_Id;
         begin
            Disc := First_Discriminant (Rec_Type);
            while Present (Disc) loop
               Append_Elmt (Disc, Discr_Map);
               Append_Elmt (Discriminal (Disc), Discr_Map);
               Next_Discriminant (Disc);
            end loop;
         end;
      end if;

      --  Derived types that have no type extension can use the initialization
      --  procedure of their parent and do not need a procedure of their own.
      --  This is only correct if there are no representation clauses for the
      --  type or its parent, and if the parent has in fact been frozen so
      --  that its initialization procedure exists.

      if Is_Derived_Type (Rec_Type)
        and then not Is_Tagged_Type (Rec_Type)
        and then not Is_Unchecked_Union (Rec_Type)
        and then not Has_New_Non_Standard_Rep (Rec_Type)
        and then not Parent_Subtype_Renaming_Discrims
        and then Has_Non_Null_Base_Init_Proc (Etype (Rec_Type))
      then
         Copy_TSS (Base_Init_Proc (Etype (Rec_Type)), Rec_Type);

      --  Otherwise if we need an initialization procedure, then build one,
      --  mark it as public and inlinable and as having a completion.

      elsif Requires_Init_Proc (Rec_Type)
        or else Is_Unchecked_Union (Rec_Type)
      then
         Proc_Id :=
           Make_Defining_Identifier (Loc,
             Chars => Make_Init_Proc_Name (Rec_Type));

         --  If No_Default_Initialization restriction is active, then we don't
         --  want to build an init_proc, but we need to mark that an init_proc
         --  would be needed if this restriction was not active (so that we can
         --  detect attempts to call it), so set a dummy init_proc in place.

         if Restriction_Active (No_Default_Initialization) then
            Set_Init_Proc (Rec_Type, Proc_Id);
            return;
         end if;

         Build_Offset_To_Top_Functions;
         Build_CPP_Init_Procedure;
         Build_Init_Procedure;
         Set_Is_Public (Proc_Id, Is_Public (Rec_Ent));

         --  The initialization of protected records is not worth inlining.
         --  In addition, when compiled for another unit for inlining purposes,
         --  it may make reference to entities that have not been elaborated
         --  yet. The initialization of controlled records contains a nested
         --  clean-up procedure that makes it impractical to inline as well,
         --  and leads to undefined symbols if inlined in a different unit.
         --  Similar considerations apply to task types.

         if not Is_Concurrent_Type (Rec_Type)
           and then not Has_Task (Rec_Type)
           and then not Needs_Finalization (Rec_Type)
         then
            Set_Is_Inlined  (Proc_Id);
         end if;

         Set_Is_Internal    (Proc_Id);
         Set_Has_Completion (Proc_Id);

         if not Debug_Generated_Code then
            Set_Debug_Info_Off (Proc_Id);
         end if;

         declare
            Agg : constant Node_Id :=
                    Build_Equivalent_Record_Aggregate (Rec_Type);

            procedure Collect_Itypes (Comp : Node_Id);
            --  Generate references to itypes in the aggregate, because
            --  the first use of the aggregate may be in a nested scope.

            --------------------
            -- Collect_Itypes --
            --------------------

            procedure Collect_Itypes (Comp : Node_Id) is
               Ref      : Node_Id;
               Sub_Aggr : Node_Id;
               Typ      : constant Entity_Id := Etype (Comp);

            begin
               if Is_Array_Type (Typ)
                 and then Is_Itype (Typ)
               then
                  Ref := Make_Itype_Reference (Loc);
                  Set_Itype (Ref, Typ);
                  Append_Freeze_Action (Rec_Type, Ref);

                  Ref := Make_Itype_Reference (Loc);
                  Set_Itype (Ref, Etype (First_Index (Typ)));
                  Append_Freeze_Action (Rec_Type, Ref);

                  Sub_Aggr := First (Expressions (Comp));

                  --  Recurse on nested arrays

                  while Present (Sub_Aggr) loop
                     Collect_Itypes (Sub_Aggr);
                     Next (Sub_Aggr);
                  end loop;
               end if;
            end Collect_Itypes;

         begin
            --  If there is a static initialization aggregate for the type,
            --  generate itype references for the types of its (sub)components,
            --  to prevent out-of-scope errors in the resulting tree.
            --  The aggregate may have been rewritten as a Raise node, in which
            --  case there are no relevant itypes.

            if Present (Agg)
              and then Nkind (Agg) = N_Aggregate
            then
               Set_Static_Initialization (Proc_Id, Agg);

               declare
                  Comp  : Node_Id;
               begin
                  Comp := First (Component_Associations (Agg));
                  while Present (Comp) loop
                     Collect_Itypes (Expression (Comp));
                     Next (Comp);
                  end loop;
               end;
            end if;
         end;
      end if;
   end Build_Record_Init_Proc;

   --------------------------------
   -- Build_Record_Invariant_Proc --
   --------------------------------

   function Build_Record_Invariant_Proc
     (R_Type : Entity_Id;
      Nod    : Node_Id) return Node_Id
   is
      Loc : constant Source_Ptr := Sloc (Nod);

      Object_Name : constant Name_Id := New_Internal_Name ('I');
      --  Name for argument of invariant procedure

      Object_Entity : constant Node_Id :=
        Make_Defining_Identifier (Loc, Object_Name);
      --  The procedure declaration entity for the argument

      Invariant_Found : Boolean;
      --  Set if any component needs an invariant check.

      Proc_Id   : Entity_Id;
      Proc_Body : Node_Id;
      Stmts     : List_Id;
      Type_Def  : Node_Id;

      function Build_Invariant_Checks (Comp_List : Node_Id) return List_Id;
      --  Recursive procedure that generates a list of checks for components
      --  that need it, and recurses through variant parts when present.

      function Build_Component_Invariant_Call (Comp : Entity_Id)
      return Node_Id;
      --  Build call to invariant procedure for a record component.

      ------------------------------------
      -- Build_Component_Invariant_Call --
      ------------------------------------

      function Build_Component_Invariant_Call (Comp : Entity_Id)
      return Node_Id
      is
         Sel_Comp : Node_Id;
         Typ      : Entity_Id;
         Call     : Node_Id;

      begin
         Invariant_Found := True;
         Typ := Etype (Comp);

         Sel_Comp :=
           Make_Selected_Component (Loc,
             Prefix      => New_Occurrence_Of (Object_Entity, Loc),
             Selector_Name => New_Occurrence_Of (Comp, Loc));

         if Is_Access_Type (Typ) then
            Sel_Comp := Make_Explicit_Dereference (Loc, Sel_Comp);
            Typ := Designated_Type (Typ);
         end if;

         Call :=
           Make_Procedure_Call_Statement (Loc,
             Name                   =>
               New_Occurrence_Of (Invariant_Procedure (Typ), Loc),
             Parameter_Associations => New_List (Sel_Comp));

         if Is_Access_Type (Etype (Comp)) then
            Call :=
              Make_If_Statement (Loc,
                Condition =>
                  Make_Op_Ne (Loc,
                    Left_Opnd   => Make_Null (Loc),
                    Right_Opnd  =>
                       Make_Selected_Component (Loc,
                         Prefix      => New_Occurrence_Of (Object_Entity, Loc),
                         Selector_Name => New_Occurrence_Of (Comp, Loc))),
                Then_Statements => New_List (Call));
         end if;

         return Call;
      end Build_Component_Invariant_Call;

      ----------------------------
      -- Build_Invariant_Checks --
      ----------------------------

      function Build_Invariant_Checks (Comp_List : Node_Id) return List_Id is
         Decl     : Node_Id;
         Id       : Entity_Id;
         Stmts    : List_Id;

      begin
         Stmts := New_List;
         Decl := First_Non_Pragma (Component_Items (Comp_List));
         while Present (Decl) loop
            if Nkind (Decl) = N_Component_Declaration then
               Id  := Defining_Identifier (Decl);

               if Has_Invariants (Etype (Id))
                 and then In_Open_Scopes (Scope (R_Type))
               then
                  Append_To (Stmts, Build_Component_Invariant_Call (Id));

               elsif Is_Access_Type (Etype (Id))
                 and then not Is_Access_Constant (Etype (Id))
                 and then Has_Invariants (Designated_Type (Etype (Id)))
                 and then In_Open_Scopes (Scope (Designated_Type (Etype (Id))))
               then
                  Append_To (Stmts, Build_Component_Invariant_Call (Id));
               end if;
            end if;

            Next (Decl);
         end loop;

         if Present (Variant_Part (Comp_List)) then
            declare
               Variant_Alts  : constant List_Id := New_List;
               Var_Loc       : Source_Ptr;
               Variant       : Node_Id;
               Variant_Stmts : List_Id;

            begin
               Variant :=
                 First_Non_Pragma (Variants (Variant_Part (Comp_List)));
               while Present (Variant) loop
                  Variant_Stmts :=
                    Build_Invariant_Checks (Component_List (Variant));
                  Var_Loc := Sloc (Variant);
                  Append_To (Variant_Alts,
                    Make_Case_Statement_Alternative (Var_Loc,
                      Discrete_Choices =>
                        New_Copy_List (Discrete_Choices (Variant)),
                      Statements => Variant_Stmts));

                  Next_Non_Pragma (Variant);
               end loop;

               --  The expression in the case statement is the reference to
               --  the discriminant of the target object.

               Append_To (Stmts,
                 Make_Case_Statement (Var_Loc,
                   Expression =>
                     Make_Selected_Component (Var_Loc,
                      Prefix => New_Occurrence_Of (Object_Entity, Var_Loc),
                      Selector_Name => New_Occurrence_Of
                        (Entity
                          (Name (Variant_Part (Comp_List))), Var_Loc)),
                      Alternatives => Variant_Alts));
            end;
         end if;

         return Stmts;
      end Build_Invariant_Checks;

   --  Start of processing for Build_Record_Invariant_Proc

   begin
      Invariant_Found := False;
      Type_Def := Type_Definition (Parent (R_Type));

      if Nkind (Type_Def) = N_Record_Definition
        and then not Null_Present (Type_Def)
      then
         Stmts := Build_Invariant_Checks (Component_List (Type_Def));
      else
         return Empty;
      end if;

      if not Invariant_Found then
         return Empty;
      end if;

      Proc_Id :=
        Make_Defining_Identifier (Loc,
           Chars => New_External_Name (Chars (R_Type), "Invariant"));

      Proc_Body :=
        Make_Subprogram_Body (Loc,
          Specification =>
            Make_Procedure_Specification (Loc,
              Defining_Unit_Name       => Proc_Id,
              Parameter_Specifications => New_List (
                Make_Parameter_Specification (Loc,
                  Defining_Identifier => Object_Entity,
                  Parameter_Type      => New_Occurrence_Of (R_Type, Loc)))),

          Declarations               => Empty_List,
          Handled_Statement_Sequence =>
            Make_Handled_Sequence_Of_Statements (Loc,
              Statements => Stmts));

      Set_Ekind          (Proc_Id, E_Procedure);
      Set_Is_Public      (Proc_Id, Is_Public (R_Type));
      Set_Is_Internal    (Proc_Id);
      Set_Has_Completion (Proc_Id);

      return Proc_Body;
      --  Insert_After (Nod, Proc_Body);
      --  Analyze (Proc_Body);
   end Build_Record_Invariant_Proc;

   ----------------------------
   -- Build_Slice_Assignment --
   ----------------------------

   --  Generates the following subprogram:

   --    procedure Assign
   --     (Source,  Target    : Array_Type,
   --      Left_Lo, Left_Hi   : Index;
   --      Right_Lo, Right_Hi : Index;
   --      Rev                : Boolean)
   --    is
   --       Li1 : Index;
   --       Ri1 : Index;

   --    begin

   --       if Left_Hi < Left_Lo then
   --          return;
   --       end if;

   --       if Rev  then
   --          Li1 := Left_Hi;
   --          Ri1 := Right_Hi;
   --       else
   --          Li1 := Left_Lo;
   --          Ri1 := Right_Lo;
   --       end if;

   --       loop
   --          Target (Li1) := Source (Ri1);

   --          if Rev then
   --             exit when Li1 = Left_Lo;
   --             Li1 := Index'pred (Li1);
   --             Ri1 := Index'pred (Ri1);
   --          else
   --             exit when Li1 = Left_Hi;
   --             Li1 := Index'succ (Li1);
   --             Ri1 := Index'succ (Ri1);
   --          end if;
   --       end loop;
   --    end Assign;

   procedure Build_Slice_Assignment (Typ : Entity_Id) is
      Loc   : constant Source_Ptr := Sloc (Typ);
      Index : constant Entity_Id  := Base_Type (Etype (First_Index (Typ)));

      Larray    : constant Entity_Id := Make_Temporary (Loc, 'A');
      Rarray    : constant Entity_Id := Make_Temporary (Loc, 'R');
      Left_Lo   : constant Entity_Id := Make_Temporary (Loc, 'L');
      Left_Hi   : constant Entity_Id := Make_Temporary (Loc, 'L');
      Right_Lo  : constant Entity_Id := Make_Temporary (Loc, 'R');
      Right_Hi  : constant Entity_Id := Make_Temporary (Loc, 'R');
      Rev       : constant Entity_Id := Make_Temporary (Loc, 'D');
      --  Formal parameters of procedure

      Proc_Name : constant Entity_Id :=
                    Make_Defining_Identifier (Loc,
                      Chars => Make_TSS_Name (Typ, TSS_Slice_Assign));

      Lnn : constant Entity_Id := Make_Temporary (Loc, 'L');
      Rnn : constant Entity_Id := Make_Temporary (Loc, 'R');
      --  Subscripts for left and right sides

      Decls : List_Id;
      Loops : Node_Id;
      Stats : List_Id;

   begin
      --  Build declarations for indexes

      Decls := New_List;

      Append_To (Decls,
         Make_Object_Declaration (Loc,
           Defining_Identifier => Lnn,
           Object_Definition  =>
             New_Occurrence_Of (Index, Loc)));

      Append_To (Decls,
        Make_Object_Declaration (Loc,
          Defining_Identifier => Rnn,
          Object_Definition  =>
            New_Occurrence_Of (Index, Loc)));

      Stats := New_List;

      --  Build test for empty slice case

      Append_To (Stats,
        Make_If_Statement (Loc,
          Condition =>
             Make_Op_Lt (Loc,
               Left_Opnd  => New_Occurrence_Of (Left_Hi, Loc),
               Right_Opnd => New_Occurrence_Of (Left_Lo, Loc)),
          Then_Statements => New_List (Make_Simple_Return_Statement (Loc))));

      --  Build initializations for indexes

      declare
         F_Init : constant List_Id := New_List;
         B_Init : constant List_Id := New_List;

      begin
         Append_To (F_Init,
           Make_Assignment_Statement (Loc,
             Name => New_Occurrence_Of (Lnn, Loc),
             Expression => New_Occurrence_Of (Left_Lo, Loc)));

         Append_To (F_Init,
           Make_Assignment_Statement (Loc,
             Name => New_Occurrence_Of (Rnn, Loc),
             Expression => New_Occurrence_Of (Right_Lo, Loc)));

         Append_To (B_Init,
           Make_Assignment_Statement (Loc,
             Name => New_Occurrence_Of (Lnn, Loc),
             Expression => New_Occurrence_Of (Left_Hi, Loc)));

         Append_To (B_Init,
           Make_Assignment_Statement (Loc,
             Name => New_Occurrence_Of (Rnn, Loc),
             Expression => New_Occurrence_Of (Right_Hi, Loc)));

         Append_To (Stats,
           Make_If_Statement (Loc,
             Condition => New_Occurrence_Of (Rev, Loc),
             Then_Statements => B_Init,
             Else_Statements => F_Init));
      end;

      --  Now construct the assignment statement

      Loops :=
        Make_Loop_Statement (Loc,
          Statements => New_List (
            Make_Assignment_Statement (Loc,
              Name =>
                Make_Indexed_Component (Loc,
                  Prefix => New_Occurrence_Of (Larray, Loc),
                  Expressions => New_List (New_Occurrence_Of (Lnn, Loc))),
              Expression =>
                Make_Indexed_Component (Loc,
                  Prefix => New_Occurrence_Of (Rarray, Loc),
                  Expressions => New_List (New_Occurrence_Of (Rnn, Loc))))),
          End_Label  => Empty);

      --  Build the exit condition and increment/decrement statements

      declare
         F_Ass : constant List_Id := New_List;
         B_Ass : constant List_Id := New_List;

      begin
         Append_To (F_Ass,
           Make_Exit_Statement (Loc,
             Condition =>
               Make_Op_Eq (Loc,
                 Left_Opnd  => New_Occurrence_Of (Lnn, Loc),
                 Right_Opnd => New_Occurrence_Of (Left_Hi, Loc))));

         Append_To (F_Ass,
           Make_Assignment_Statement (Loc,
             Name => New_Occurrence_Of (Lnn, Loc),
             Expression =>
               Make_Attribute_Reference (Loc,
                 Prefix =>
                   New_Occurrence_Of (Index, Loc),
                 Attribute_Name => Name_Succ,
                 Expressions => New_List (
                   New_Occurrence_Of (Lnn, Loc)))));

         Append_To (F_Ass,
           Make_Assignment_Statement (Loc,
             Name => New_Occurrence_Of (Rnn, Loc),
             Expression =>
               Make_Attribute_Reference (Loc,
                 Prefix =>
                   New_Occurrence_Of (Index, Loc),
                 Attribute_Name => Name_Succ,
                 Expressions => New_List (
                   New_Occurrence_Of (Rnn, Loc)))));

         Append_To (B_Ass,
           Make_Exit_Statement (Loc,
             Condition =>
               Make_Op_Eq (Loc,
                 Left_Opnd  => New_Occurrence_Of (Lnn, Loc),
                 Right_Opnd => New_Occurrence_Of (Left_Lo, Loc))));

         Append_To (B_Ass,
           Make_Assignment_Statement (Loc,
             Name => New_Occurrence_Of (Lnn, Loc),
             Expression =>
               Make_Attribute_Reference (Loc,
                 Prefix =>
                   New_Occurrence_Of (Index, Loc),
                 Attribute_Name => Name_Pred,
                   Expressions => New_List (
                     New_Occurrence_Of (Lnn, Loc)))));

         Append_To (B_Ass,
           Make_Assignment_Statement (Loc,
             Name => New_Occurrence_Of (Rnn, Loc),
             Expression =>
               Make_Attribute_Reference (Loc,
                 Prefix =>
                   New_Occurrence_Of (Index, Loc),
                 Attribute_Name => Name_Pred,
                 Expressions => New_List (
                   New_Occurrence_Of (Rnn, Loc)))));

         Append_To (Statements (Loops),
           Make_If_Statement (Loc,
             Condition => New_Occurrence_Of (Rev, Loc),
             Then_Statements => B_Ass,
             Else_Statements => F_Ass));
      end;

      Append_To (Stats, Loops);

      declare
         Spec    : Node_Id;
         Formals : List_Id := New_List;

      begin
         Formals := New_List (
           Make_Parameter_Specification (Loc,
             Defining_Identifier => Larray,
             Out_Present => True,
             Parameter_Type =>
               New_Reference_To (Base_Type (Typ), Loc)),

           Make_Parameter_Specification (Loc,
             Defining_Identifier => Rarray,
             Parameter_Type =>
               New_Reference_To (Base_Type (Typ), Loc)),

           Make_Parameter_Specification (Loc,
             Defining_Identifier => Left_Lo,
             Parameter_Type =>
               New_Reference_To (Index, Loc)),

           Make_Parameter_Specification (Loc,
             Defining_Identifier => Left_Hi,
             Parameter_Type =>
               New_Reference_To (Index, Loc)),

           Make_Parameter_Specification (Loc,
             Defining_Identifier => Right_Lo,
             Parameter_Type =>
               New_Reference_To (Index, Loc)),

           Make_Parameter_Specification (Loc,
             Defining_Identifier => Right_Hi,
             Parameter_Type =>
               New_Reference_To (Index, Loc)));

         Append_To (Formals,
           Make_Parameter_Specification (Loc,
             Defining_Identifier => Rev,
             Parameter_Type =>
               New_Reference_To (Standard_Boolean, Loc)));

         Spec :=
           Make_Procedure_Specification (Loc,
             Defining_Unit_Name       => Proc_Name,
             Parameter_Specifications => Formals);

         Discard_Node (
           Make_Subprogram_Body (Loc,
             Specification              => Spec,
             Declarations               => Decls,
             Handled_Statement_Sequence =>
               Make_Handled_Sequence_Of_Statements (Loc,
                 Statements => Stats)));
      end;

      Set_TSS (Typ, Proc_Name);
      Set_Is_Pure (Proc_Name);
   end Build_Slice_Assignment;

   -----------------------------
   -- Build_Untagged_Equality --
   -----------------------------

   procedure Build_Untagged_Equality (Typ : Entity_Id) is
      Build_Eq : Boolean;
      Comp     : Entity_Id;
      Decl     : Node_Id;
      Op       : Entity_Id;
      Prim     : Elmt_Id;
      Eq_Op    : Entity_Id;

      function User_Defined_Eq (T : Entity_Id) return Entity_Id;
      --  Check whether the type T has a user-defined primitive equality. If so
      --  return it, else return Empty. If true for a component of Typ, we have
      --  to build the primitive equality for it.

      ---------------------
      -- User_Defined_Eq --
      ---------------------

      function User_Defined_Eq (T : Entity_Id) return Entity_Id is
         Prim : Elmt_Id;
         Op   : Entity_Id;

      begin
         Op := TSS (T, TSS_Composite_Equality);

         if Present (Op) then
            return Op;
         end if;

         Prim := First_Elmt (Collect_Primitive_Operations (T));
         while Present (Prim) loop
            Op := Node (Prim);

            if Chars (Op) = Name_Op_Eq
              and then Etype (Op) = Standard_Boolean
              and then Etype (First_Formal (Op)) = T
              and then Etype (Next_Formal (First_Formal (Op))) = T
            then
               return Op;
            end if;

            Next_Elmt (Prim);
         end loop;

         return Empty;
      end User_Defined_Eq;

   --  Start of processing for Build_Untagged_Equality

   begin
      --  If a record component has a primitive equality operation, we must
      --  build the corresponding one for the current type.

      Build_Eq := False;
      Comp := First_Component (Typ);
      while Present (Comp) loop
         if Is_Record_Type (Etype (Comp))
           and then Present (User_Defined_Eq (Etype (Comp)))
         then
            Build_Eq := True;
         end if;

         Next_Component (Comp);
      end loop;

      --  If there is a user-defined equality for the type, we do not create
      --  the implicit one.

      Prim := First_Elmt (Collect_Primitive_Operations (Typ));
      Eq_Op := Empty;
      while Present (Prim) loop
         if Chars (Node (Prim)) = Name_Op_Eq
              and then Comes_From_Source (Node (Prim))

         --  Don't we also need to check formal types and return type as in
         --  User_Defined_Eq above???

         then
            Eq_Op := Node (Prim);
            Build_Eq := False;
            exit;
         end if;

         Next_Elmt (Prim);
      end loop;

      --  If the type is derived, inherit the operation, if present, from the
      --  parent type. It may have been declared after the type derivation. If
      --  the parent type itself is derived, it may have inherited an operation
      --  that has itself been overridden, so update its alias and related
      --  flags. Ditto for inequality.

      if No (Eq_Op) and then Is_Derived_Type (Typ) then
         Prim := First_Elmt (Collect_Primitive_Operations (Etype (Typ)));
         while Present (Prim) loop
            if Chars (Node (Prim)) = Name_Op_Eq then
               Copy_TSS (Node (Prim), Typ);
               Build_Eq := False;

               declare
                  Op    : constant Entity_Id := User_Defined_Eq (Typ);
                  Eq_Op : constant Entity_Id := Node (Prim);
                  NE_Op : constant Entity_Id := Next_Entity (Eq_Op);

               begin
                  if Present (Op) then
                     Set_Alias (Op, Eq_Op);
                     Set_Is_Abstract_Subprogram
                       (Op, Is_Abstract_Subprogram (Eq_Op));

                     if Chars (Next_Entity (Op)) = Name_Op_Ne then
                        Set_Is_Abstract_Subprogram
                          (Next_Entity (Op), Is_Abstract_Subprogram (NE_Op));
                     end if;
                  end if;
               end;

               exit;
            end if;

            Next_Elmt (Prim);
         end loop;
      end if;

      --  If not inherited and not user-defined, build body as for a type with
      --  tagged components.

      if Build_Eq then
         Decl :=
           Make_Eq_Body (Typ, Make_TSS_Name (Typ, TSS_Composite_Equality));
         Op := Defining_Entity (Decl);
         Set_TSS (Typ, Op);
         Set_Is_Pure (Op);

         if Is_Library_Level_Entity (Typ) then
            Set_Is_Public (Op);
         end if;
      end if;
   end Build_Untagged_Equality;

   ------------------------------------
   -- Build_Variant_Record_Equality --
   ------------------------------------

   --  Generates:

   --    function _Equality (X, Y : T) return Boolean is
   --    begin
   --       --  Compare discriminants

   --       if False or else X.D1 /= Y.D1 or else X.D2 /= Y.D2 then
   --          return False;
   --       end if;

   --       --  Compare components

   --       if False or else X.C1 /= Y.C1 or else X.C2 /= Y.C2 then
   --          return False;
   --       end if;

   --       --  Compare variant part

   --       case X.D1 is
   --          when V1 =>
   --             if False or else X.C2 /= Y.C2 or else X.C3 /= Y.C3 then
   --                return False;
   --             end if;
   --          ...
   --          when Vn =>
   --             if False or else X.Cn /= Y.Cn then
   --                return False;
   --             end if;
   --       end case;

   --       return True;
   --    end _Equality;

   procedure Build_Variant_Record_Equality (Typ : Entity_Id) is
      Loc : constant Source_Ptr := Sloc (Typ);

      F : constant Entity_Id :=
            Make_Defining_Identifier (Loc,
              Chars => Make_TSS_Name (Typ, TSS_Composite_Equality));

      X : constant Entity_Id :=
           Make_Defining_Identifier (Loc,
             Chars => Name_X);

      Y : constant Entity_Id :=
            Make_Defining_Identifier (Loc,
              Chars => Name_Y);

      Def    : constant Node_Id := Parent (Typ);
      Comps  : constant Node_Id := Component_List (Type_Definition (Def));
      Stmts  : constant List_Id := New_List;
      Pspecs : constant List_Id := New_List;

   begin
      --  Derived Unchecked_Union types no longer inherit the equality function
      --  of their parent.

      if Is_Derived_Type (Typ)
        and then not Is_Unchecked_Union (Typ)
        and then not Has_New_Non_Standard_Rep (Typ)
      then
         declare
            Parent_Eq : constant Entity_Id :=
                          TSS (Root_Type (Typ), TSS_Composite_Equality);

         begin
            if Present (Parent_Eq) then
               Copy_TSS (Parent_Eq, Typ);
               return;
            end if;
         end;
      end if;

      Discard_Node (
        Make_Subprogram_Body (Loc,
          Specification =>
            Make_Function_Specification (Loc,
              Defining_Unit_Name       => F,
              Parameter_Specifications => Pspecs,
              Result_Definition => New_Reference_To (Standard_Boolean, Loc)),
          Declarations               => New_List,
          Handled_Statement_Sequence =>
            Make_Handled_Sequence_Of_Statements (Loc,
              Statements => Stmts)));

      Append_To (Pspecs,
        Make_Parameter_Specification (Loc,
          Defining_Identifier => X,
          Parameter_Type      => New_Reference_To (Typ, Loc)));

      Append_To (Pspecs,
        Make_Parameter_Specification (Loc,
          Defining_Identifier => Y,
          Parameter_Type      => New_Reference_To (Typ, Loc)));

      --  Unchecked_Unions require additional machinery to support equality.
      --  Two extra parameters (A and B) are added to the equality function
      --  parameter list in order to capture the inferred values of the
      --  discriminants in later calls.

      if Is_Unchecked_Union (Typ) then
         declare
            Discr_Type : constant Node_Id := Etype (First_Discriminant (Typ));

            A : constant Node_Id :=
                  Make_Defining_Identifier (Loc,
                    Chars => Name_A);

            B : constant Node_Id :=
                  Make_Defining_Identifier (Loc,
                    Chars => Name_B);

         begin
            --  Add A and B to the parameter list

            Append_To (Pspecs,
              Make_Parameter_Specification (Loc,
                Defining_Identifier => A,
                Parameter_Type => New_Reference_To (Discr_Type, Loc)));

            Append_To (Pspecs,
              Make_Parameter_Specification (Loc,
                Defining_Identifier => B,
                Parameter_Type => New_Reference_To (Discr_Type, Loc)));

            --  Generate the following header code to compare the inferred
            --  discriminants:

            --  if a /= b then
            --     return False;
            --  end if;

            Append_To (Stmts,
              Make_If_Statement (Loc,
                Condition =>
                  Make_Op_Ne (Loc,
                    Left_Opnd => New_Reference_To (A, Loc),
                    Right_Opnd => New_Reference_To (B, Loc)),
                Then_Statements => New_List (
                  Make_Simple_Return_Statement (Loc,
                    Expression => New_Occurrence_Of (Standard_False, Loc)))));

            --  Generate component-by-component comparison. Note that we must
            --  propagate one of the inferred discriminant formals to act as
            --  the case statement switch.

            Append_List_To (Stmts,
              Make_Eq_Case (Typ, Comps, A));
         end;

      --  Normal case (not unchecked union)

      else
         Append_To (Stmts,
           Make_Eq_If (Typ,
             Discriminant_Specifications (Def)));

         Append_List_To (Stmts,
           Make_Eq_Case (Typ, Comps));
      end if;

      Append_To (Stmts,
        Make_Simple_Return_Statement (Loc,
          Expression => New_Reference_To (Standard_True, Loc)));

      Set_TSS (Typ, F);
      Set_Is_Pure (F);

      if not Debug_Generated_Code then
         Set_Debug_Info_Off (F);
      end if;
   end Build_Variant_Record_Equality;

   -----------------------------
   -- Check_Stream_Attributes --
   -----------------------------

   procedure Check_Stream_Attributes (Typ : Entity_Id) is
      Comp      : Entity_Id;
      Par_Read  : constant Boolean :=
                    Stream_Attribute_Available (Typ, TSS_Stream_Read)
                      and then not Has_Specified_Stream_Read (Typ);
      Par_Write : constant Boolean :=
                    Stream_Attribute_Available (Typ, TSS_Stream_Write)
                      and then not Has_Specified_Stream_Write (Typ);

      procedure Check_Attr (Nam : Name_Id; TSS_Nam : TSS_Name_Type);
      --  Check that Comp has a user-specified Nam stream attribute

      ----------------
      -- Check_Attr --
      ----------------

      procedure Check_Attr (Nam : Name_Id; TSS_Nam : TSS_Name_Type) is
      begin
         if not Stream_Attribute_Available (Etype (Comp), TSS_Nam) then
            Error_Msg_Name_1 := Nam;
            Error_Msg_N
              ("|component& in limited extension must have% attribute", Comp);
         end if;
      end Check_Attr;

   --  Start of processing for Check_Stream_Attributes

   begin
      if Par_Read or else Par_Write then
         Comp := First_Component (Typ);
         while Present (Comp) loop
            if Comes_From_Source (Comp)
              and then Original_Record_Component (Comp) = Comp
              and then Is_Limited_Type (Etype (Comp))
            then
               if Par_Read then
                  Check_Attr (Name_Read, TSS_Stream_Read);
               end if;

               if Par_Write then
                  Check_Attr (Name_Write, TSS_Stream_Write);
               end if;
            end if;

            Next_Component (Comp);
         end loop;
      end if;
   end Check_Stream_Attributes;

   -----------------------------
   -- Expand_Record_Extension --
   -----------------------------

   --  Add a field _parent at the beginning of the record extension. This is
   --  used to implement inheritance. Here are some examples of expansion:

   --  1. no discriminants
   --      type T2 is new T1 with null record;
   --   gives
   --      type T2 is new T1 with record
   --        _Parent : T1;
   --      end record;

   --  2. renamed discriminants
   --    type T2 (B, C : Int) is new T1 (A => B) with record
   --       _Parent : T1 (A => B);
   --       D : Int;
   --    end;

   --  3. inherited discriminants
   --    type T2 is new T1 with record -- discriminant A inherited
   --       _Parent : T1 (A);
   --       D : Int;
   --    end;

   procedure Expand_Record_Extension (T : Entity_Id; Def : Node_Id) is
      Indic        : constant Node_Id    := Subtype_Indication (Def);
      Loc          : constant Source_Ptr := Sloc (Def);
      Rec_Ext_Part : Node_Id             := Record_Extension_Part (Def);
      Par_Subtype  : Entity_Id;
      Comp_List    : Node_Id;
      Comp_Decl    : Node_Id;
      Parent_N     : Node_Id;
      D            : Entity_Id;
      List_Constr  : constant List_Id    := New_List;

   begin
      --  Expand_Record_Extension is called directly from the semantics, so
      --  we must check to see whether expansion is active before proceeding

      if not Expander_Active then
         return;
      end if;

      --  This may be a derivation of an untagged private type whose full
      --  view is tagged, in which case the Derived_Type_Definition has no
      --  extension part. Build an empty one now.

      if No (Rec_Ext_Part) then
         Rec_Ext_Part :=
           Make_Record_Definition (Loc,
             End_Label      => Empty,
             Component_List => Empty,
             Null_Present   => True);

         Set_Record_Extension_Part (Def, Rec_Ext_Part);
         Mark_Rewrite_Insertion (Rec_Ext_Part);
      end if;

      Comp_List := Component_List (Rec_Ext_Part);

      Parent_N := Make_Defining_Identifier (Loc, Name_uParent);

      --  If the derived type inherits its discriminants the type of the
      --  _parent field must be constrained by the inherited discriminants

      if Has_Discriminants (T)
        and then Nkind (Indic) /= N_Subtype_Indication
        and then not Is_Constrained (Entity (Indic))
      then
         D := First_Discriminant (T);
         while Present (D) loop
            Append_To (List_Constr, New_Occurrence_Of (D, Loc));
            Next_Discriminant (D);
         end loop;

         Par_Subtype :=
           Process_Subtype (
             Make_Subtype_Indication (Loc,
               Subtype_Mark => New_Reference_To (Entity (Indic), Loc),
               Constraint   =>
                 Make_Index_Or_Discriminant_Constraint (Loc,
                   Constraints => List_Constr)),
             Def);

      --  Otherwise the original subtype_indication is just what is needed

      else
         Par_Subtype := Process_Subtype (New_Copy_Tree (Indic), Def);
      end if;

      Set_Parent_Subtype (T, Par_Subtype);

      Comp_Decl :=
        Make_Component_Declaration (Loc,
          Defining_Identifier => Parent_N,
          Component_Definition =>
            Make_Component_Definition (Loc,
              Aliased_Present => False,
              Subtype_Indication => New_Reference_To (Par_Subtype, Loc)));

      if Null_Present (Rec_Ext_Part) then
         Set_Component_List (Rec_Ext_Part,
           Make_Component_List (Loc,
             Component_Items => New_List (Comp_Decl),
             Variant_Part => Empty,
             Null_Present => False));
         Set_Null_Present (Rec_Ext_Part, False);

      elsif Null_Present (Comp_List)
        or else Is_Empty_List (Component_Items (Comp_List))
      then
         Set_Component_Items (Comp_List, New_List (Comp_Decl));
         Set_Null_Present (Comp_List, False);

      else
         Insert_Before (First (Component_Items (Comp_List)), Comp_Decl);
      end if;

      Analyze (Comp_Decl);
   end Expand_Record_Extension;

   ------------------------------------
   -- Expand_N_Full_Type_Declaration --
   ------------------------------------

   procedure Expand_N_Full_Type_Declaration (N : Node_Id) is

      procedure Build_Master (Ptr_Typ : Entity_Id);
      --  Create the master associated with Ptr_Typ

      ------------------
      -- Build_Master --
      ------------------

      procedure Build_Master (Ptr_Typ : Entity_Id) is
         Desig_Typ : constant Entity_Id := Designated_Type (Ptr_Typ);

      begin
         --  Anonymous access types are created for the components of the
         --  record parameter for an entry declaration. No master is created
         --  for such a type.

         if Comes_From_Source (N)
           and then Has_Task (Desig_Typ)
         then
            Build_Master_Entity (Ptr_Typ);
            Build_Master_Renaming (Ptr_Typ);

         --  Create a class-wide master because a Master_Id must be generated
         --  for access-to-limited-class-wide types whose root may be extended
         --  with task components.

         --  Note: This code covers access-to-limited-interfaces because they
         --        can be used to reference tasks implementing them.

         elsif Is_Limited_Class_Wide_Type (Desig_Typ)
           and then Tasking_Allowed

           --  Do not create a class-wide master for types whose convention is
           --  Java since these types cannot embed Ada tasks anyway. Note that
           --  the following test cannot catch the following case:

           --      package java.lang.Object is
           --         type Typ is tagged limited private;
           --         type Ref is access all Typ'Class;
           --      private
           --         type Typ is tagged limited ...;
           --         pragma Convention (Typ, Java)
           --      end;

           --  Because the convention appears after we have done the
           --  processing for type Ref.

           and then Convention (Desig_Typ) /= Convention_Java
           and then Convention (Desig_Typ) /= Convention_CIL
         then
            Build_Class_Wide_Master (Ptr_Typ);
         end if;
      end Build_Master;

      --  Local declarations

      Def_Id : constant Entity_Id := Defining_Identifier (N);
      B_Id   : constant Entity_Id := Base_Type (Def_Id);
      FN     : Node_Id;
      Par_Id : Entity_Id;

   --  Start of processing for Expand_N_Full_Type_Declaration

   begin
      if Is_Access_Type (Def_Id) then
         Build_Master (Def_Id);

         if Ekind (Def_Id) = E_Access_Protected_Subprogram_Type then
            Expand_Access_Protected_Subprogram_Type (N);
         end if;

      --  Array of anonymous access-to-task pointers

      elsif Ada_Version >= Ada_2005
        and then Is_Array_Type (Def_Id)
        and then Is_Access_Type (Component_Type (Def_Id))
        and then Ekind (Component_Type (Def_Id)) = E_Anonymous_Access_Type
      then
         Build_Master (Component_Type (Def_Id));

      elsif Has_Task (Def_Id) then
         Expand_Previous_Access_Type (Def_Id);

      --  Check the components of a record type or array of records for
      --  anonymous access-to-task pointers.

      elsif Ada_Version >= Ada_2005
        and then (Is_Record_Type (Def_Id)
                   or else
                     (Is_Array_Type (Def_Id)
                       and then Is_Record_Type (Component_Type (Def_Id))))
      then
         declare
            Comp  : Entity_Id;
            First : Boolean;
            M_Id  : Entity_Id;
            Typ   : Entity_Id;

         begin
            if Is_Array_Type (Def_Id) then
               Comp := First_Entity (Component_Type (Def_Id));
            else
               Comp := First_Entity (Def_Id);
            end if;

            --  Examine all components looking for anonymous access-to-task
            --  types.

            First := True;
            while Present (Comp) loop
               Typ := Etype (Comp);

               if Ekind (Typ) = E_Anonymous_Access_Type
                 and then Has_Task (Available_View (Designated_Type (Typ)))
                 and then No (Master_Id (Typ))
               then
                  --  Ensure that the record or array type have a _master

                  if First then
                     Build_Master_Entity (Def_Id);
                     Build_Master_Renaming (Typ);
                     M_Id := Master_Id (Typ);

                     First := False;

                  --  Reuse the same master to service any additional types

                  else
                     Set_Master_Id (Typ, M_Id);
                  end if;
               end if;

               Next_Entity (Comp);
            end loop;
         end;
      end if;

      Par_Id := Etype (B_Id);

      --  The parent type is private then we need to inherit any TSS operations
      --  from the full view.

      if Ekind (Par_Id) in Private_Kind
        and then Present (Full_View (Par_Id))
      then
         Par_Id := Base_Type (Full_View (Par_Id));
      end if;

      if Nkind (Type_Definition (Original_Node (N))) =
                                                   N_Derived_Type_Definition
        and then not Is_Tagged_Type (Def_Id)
        and then Present (Freeze_Node (Par_Id))
        and then Present (TSS_Elist (Freeze_Node (Par_Id)))
      then
         Ensure_Freeze_Node (B_Id);
         FN := Freeze_Node (B_Id);

         if No (TSS_Elist (FN)) then
            Set_TSS_Elist (FN, New_Elmt_List);
         end if;

         declare
            T_E  : constant Elist_Id := TSS_Elist (FN);
            Elmt : Elmt_Id;

         begin
            Elmt := First_Elmt (TSS_Elist (Freeze_Node (Par_Id)));
            while Present (Elmt) loop
               if Chars (Node (Elmt)) /= Name_uInit then
                  Append_Elmt (Node (Elmt), T_E);
               end if;

               Next_Elmt (Elmt);
            end loop;

            --  If the derived type itself is private with a full view, then
            --  associate the full view with the inherited TSS_Elist as well.

            if Ekind (B_Id) in Private_Kind
              and then Present (Full_View (B_Id))
            then
               Ensure_Freeze_Node (Base_Type (Full_View (B_Id)));
               Set_TSS_Elist
                 (Freeze_Node (Base_Type (Full_View (B_Id))), TSS_Elist (FN));
            end if;
         end;
      end if;
   end Expand_N_Full_Type_Declaration;

   ---------------------------------
   -- Expand_N_Object_Declaration --
   ---------------------------------

   procedure Expand_N_Object_Declaration (N : Node_Id) is
      Def_Id   : constant Entity_Id  := Defining_Identifier (N);
      Expr     : constant Node_Id    := Expression (N);
      Loc      : constant Source_Ptr := Sloc (N);
      Typ      : constant Entity_Id  := Etype (Def_Id);
      Base_Typ : constant Entity_Id  := Base_Type (Typ);
      Expr_Q   : Node_Id;
      Id_Ref   : Node_Id;
      New_Ref  : Node_Id;

      Init_After : Node_Id := N;
      --  Node after which the init proc call is to be inserted. This is
      --  normally N, except for the case of a shared passive variable, in
      --  which case the init proc call must be inserted only after the bodies
      --  of the shared variable procedures have been seen.

      function Rewrite_As_Renaming return Boolean;
      --  Indicate whether to rewrite a declaration with initialization into an
      --  object renaming declaration (see below).

      -------------------------
      -- Rewrite_As_Renaming --
      -------------------------

      function Rewrite_As_Renaming return Boolean is
      begin
         return not Aliased_Present (N)
           and then Is_Entity_Name (Expr_Q)
           and then Ekind (Entity (Expr_Q)) = E_Variable
           and then OK_To_Rename (Entity (Expr_Q))
           and then Is_Entity_Name (Object_Definition (N));
      end Rewrite_As_Renaming;

   --  Start of processing for Expand_N_Object_Declaration

   begin
      --  Don't do anything for deferred constants. All proper actions will be
      --  expanded during the full declaration.

      if No (Expr) and Constant_Present (N) then
         return;
      end if;

      --  First we do special processing for objects of a tagged type where
      --  this is the point at which the type is frozen. The creation of the
      --  dispatch table and the initialization procedure have to be deferred
      --  to this point, since we reference previously declared primitive
      --  subprograms.

      --  Force construction of dispatch tables of library level tagged types

      if Tagged_Type_Expansion
        and then Static_Dispatch_Tables
        and then Is_Library_Level_Entity (Def_Id)
        and then Is_Library_Level_Tagged_Type (Base_Typ)
        and then (Ekind (Base_Typ) = E_Record_Type
                    or else Ekind (Base_Typ) = E_Protected_Type
                    or else Ekind (Base_Typ) = E_Task_Type)
        and then not Has_Dispatch_Table (Base_Typ)
      then
         declare
            New_Nodes : List_Id := No_List;

         begin
            if Is_Concurrent_Type (Base_Typ) then
               New_Nodes := Make_DT (Corresponding_Record_Type (Base_Typ), N);
            else
               New_Nodes := Make_DT (Base_Typ, N);
            end if;

            if not Is_Empty_List (New_Nodes) then
               Insert_List_Before (N, New_Nodes);
            end if;
         end;
      end if;

      --  Make shared memory routines for shared passive variable

      if Is_Shared_Passive (Def_Id) then
         Init_After := Make_Shared_Var_Procs (N);
      end if;

      --  If tasks being declared, make sure we have an activation chain
      --  defined for the tasks (has no effect if we already have one), and
      --  also that a Master variable is established and that the appropriate
      --  enclosing construct is established as a task master.

      if Has_Task (Typ) then
         Build_Activation_Chain_Entity (N);
         Build_Master_Entity (Def_Id);
      end if;

      --  Default initialization required, and no expression present

      if No (Expr) then

         --  For the default initialization case, if we have a private type
         --  with invariants, and invariant checks are enabled, then insert an
         --  invariant check after the object declaration. Note that it is OK
         --  to clobber the object with an invalid value since if the exception
         --  is raised, then the object will go out of scope.

         if Has_Invariants (Typ)
           and then Present (Invariant_Procedure (Typ))
         then
            Insert_After (N,
              Make_Invariant_Call (New_Occurrence_Of (Def_Id, Loc)));
         end if;

         --  Expand Initialize call for controlled objects. One may wonder why
         --  the Initialize Call is not done in the regular Init procedure
         --  attached to the record type. That's because the init procedure is
         --  recursively called on each component, including _Parent, thus the
         --  Init call for a controlled object would generate not only one
         --  Initialize call as it is required but one for each ancestor of
         --  its type. This processing is suppressed if No_Initialization set.

         if not Needs_Finalization (Typ)
           or else No_Initialization (N)
         then
            null;

         elsif not Abort_Allowed
           or else not Comes_From_Source (N)
         then
            Insert_Action_After (Init_After,
              Make_Init_Call
                (Obj_Ref => New_Occurrence_Of (Def_Id, Loc),
                 Typ     => Base_Type (Typ)));

         --  Abort allowed

         else
            --  We need to protect the initialize call

            --  begin
            --     Defer_Abort.all;
            --     Initialize (...);
            --  at end
            --     Undefer_Abort.all;
            --  end;

            --  ??? this won't protect the initialize call for controlled
            --  components which are part of the init proc, so this block
            --  should probably also contain the call to _init_proc but this
            --  requires some code reorganization...

            declare
               L   : constant List_Id := New_List (
                       Make_Init_Call
                         (Obj_Ref => New_Occurrence_Of (Def_Id, Loc),
                          Typ     => Base_Type (Typ)));

               Blk : constant Node_Id :=
                       Make_Block_Statement (Loc,
                         Handled_Statement_Sequence =>
                           Make_Handled_Sequence_Of_Statements (Loc, L));

            begin
               Prepend_To (L, Build_Runtime_Call (Loc, RE_Abort_Defer));
               Set_At_End_Proc (Handled_Statement_Sequence (Blk),
                 New_Occurrence_Of (RTE (RE_Abort_Undefer_Direct), Loc));
               Insert_Actions_After (Init_After, New_List (Blk));
               Expand_At_End_Handler
                 (Handled_Statement_Sequence (Blk), Entity (Identifier (Blk)));
            end;
         end if;

         --  Call type initialization procedure if there is one. We build the
         --  call and put it immediately after the object declaration, so that
         --  it will be expanded in the usual manner. Note that this will
         --  result in proper handling of defaulted discriminants.

         --  Need call if there is a base init proc

         if Has_Non_Null_Base_Init_Proc (Typ)

            --  Suppress call if No_Initialization set on declaration

            and then not No_Initialization (N)

            --  Suppress call for special case of value type for VM

            and then not Is_Value_Type (Typ)

            --  Suppress call if initialization suppressed for the type

            and then not Initialization_Suppressed (Typ)
         then
            --  Return without initializing when No_Default_Initialization
            --  applies. Note that the actual restriction check occurs later,
            --  when the object is frozen, because we don't know yet whether
            --  the object is imported, which is a case where the check does
            --  not apply.

            if Restriction_Active (No_Default_Initialization) then
               return;
            end if;

            --  The call to the initialization procedure does NOT freeze the
            --  object being initialized. This is because the call is not a
            --  source level call. This works fine, because the only possible
            --  statements depending on freeze status that can appear after the
            --  Init_Proc call are rep clauses which can safely appear after
            --  actual references to the object. Note that this call may
            --  subsequently be removed (if a pragma Import is encountered),
            --  or moved to the freeze actions for the object (e.g. if an
            --  address clause is applied to the object, causing it to get
            --  delayed freezing).

            Id_Ref := New_Reference_To (Def_Id, Loc);
            Set_Must_Not_Freeze (Id_Ref);
            Set_Assignment_OK (Id_Ref);

            declare
               Init_Expr : constant Node_Id :=
                             Static_Initialization (Base_Init_Proc (Typ));

            begin
               if Present (Init_Expr) then
                  Set_Expression
                    (N, New_Copy_Tree (Init_Expr, New_Scope => Current_Scope));
                  return;

               else
                  Initialization_Warning (Id_Ref);

                  Insert_Actions_After (Init_After,
                    Build_Initialization_Call (Loc, Id_Ref, Typ));
               end if;
            end;

         --  If simple initialization is required, then set an appropriate
         --  simple initialization expression in place. This special
         --  initialization is required even though No_Init_Flag is present,
         --  but is not needed if there was an explicit initialization.

         --  An internally generated temporary needs no initialization because
         --  it will be assigned subsequently. In particular, there is no point
         --  in applying Initialize_Scalars to such a temporary.

         elsif Needs_Simple_Initialization
                 (Typ,
                  Initialize_Scalars
                    and then not Has_Following_Address_Clause (N))
           and then not Is_Internal (Def_Id)
           and then not Has_Init_Expression (N)
         then
            Set_No_Initialization (N, False);
            Set_Expression (N, Get_Simple_Init_Val (Typ, N, Esize (Def_Id)));
            Analyze_And_Resolve (Expression (N), Typ);
         end if;

         --  Generate attribute for Persistent_BSS if needed

         if Persistent_BSS_Mode
           and then Comes_From_Source (N)
           and then Is_Potentially_Persistent_Type (Typ)
           and then not Has_Init_Expression (N)
           and then Is_Library_Level_Entity (Def_Id)
         then
            declare
               Prag : Node_Id;
            begin
               Prag :=
                 Make_Linker_Section_Pragma
                   (Def_Id, Sloc (N), ".persistent.bss");
               Insert_After (N, Prag);
               Analyze (Prag);
            end;
         end if;

         --  If access type, then we know it is null if not initialized

         if Is_Access_Type (Typ) then
            Set_Is_Known_Null (Def_Id);
         end if;

      --  Explicit initialization present

      else
         --  Obtain actual expression from qualified expression

         if Nkind (Expr) = N_Qualified_Expression then
            Expr_Q := Expression (Expr);
         else
            Expr_Q := Expr;
         end if;

         --  When we have the appropriate type of aggregate in the expression
         --  (it has been determined during analysis of the aggregate by
         --  setting the delay flag), let's perform in place assignment and
         --  thus avoid creating a temporary.

         if Is_Delayed_Aggregate (Expr_Q) then
            Convert_Aggr_In_Object_Decl (N);

         --  Ada 2005 (AI-318-02): If the initialization expression is a call
         --  to a build-in-place function, then access to the declared object
         --  must be passed to the function. Currently we limit such functions
         --  to those with constrained limited result subtypes, but eventually
         --  plan to expand the allowed forms of functions that are treated as
         --  build-in-place.

         elsif Ada_Version >= Ada_2005
           and then Is_Build_In_Place_Function_Call (Expr_Q)
         then
            Make_Build_In_Place_Call_In_Object_Declaration (N, Expr_Q);

            --  The previous call expands the expression initializing the
            --  built-in-place object into further code that will be analyzed
            --  later. No further expansion needed here.

            return;

         --  Ada 2005 (AI-251): Rewrite the expression that initializes a
         --  class-wide interface object to ensure that we copy the full
         --  object, unless we are targetting a VM where interfaces are handled
         --  by VM itself. Note that if the root type of Typ is an ancestor of
         --  Expr's type, both types share the same dispatch table and there is
         --  no need to displace the pointer.

         elsif Is_Interface (Typ)

           --  Avoid never-ending recursion because if Equivalent_Type is set
           --  then we've done it already and must not do it again!

           and then not
             (Nkind (Object_Definition (N)) = N_Identifier
               and then
                 Present (Equivalent_Type (Entity (Object_Definition (N)))))
         then
            pragma Assert (Is_Class_Wide_Type (Typ));

            --  If the object is a return object of an inherently limited type,
            --  which implies build-in-place treatment, bypass the special
            --  treatment of class-wide interface initialization below. In this
            --  case, the expansion of the return statement will take care of
            --  creating the object (via allocator) and initializing it.

            if Is_Return_Object (Def_Id)
              and then Is_Immutably_Limited_Type (Typ)
            then
               null;

            elsif Tagged_Type_Expansion then
               declare
                  Iface    : constant Entity_Id := Root_Type (Typ);
                  Expr_N   : Node_Id := Expr;
                  Expr_Typ : Entity_Id;
                  New_Expr : Node_Id;
                  Obj_Id   : Entity_Id;
                  Tag_Comp : Node_Id;

               begin
                  --  If the original node of the expression was a conversion
                  --  to this specific class-wide interface type then restore
                  --  the original node because we must copy the object before
                  --  displacing the pointer to reference the secondary tag
                  --  component. This code must be kept synchronized with the
                  --  expansion done by routine Expand_Interface_Conversion

                  if not Comes_From_Source (Expr_N)
                    and then Nkind (Expr_N) = N_Explicit_Dereference
                    and then Nkind (Original_Node (Expr_N)) = N_Type_Conversion
                    and then Etype (Original_Node (Expr_N)) = Typ
                  then
                     Rewrite (Expr_N, Original_Node (Expression (N)));
                  end if;

                  --  Avoid expansion of redundant interface conversion

                  if Is_Interface (Etype (Expr_N))
                    and then Nkind (Expr_N) = N_Type_Conversion
                    and then Etype (Expr_N) = Typ
                  then
                     Expr_N := Expression (Expr_N);
                     Set_Expression (N, Expr_N);
                  end if;

                  Obj_Id   := Make_Temporary (Loc, 'D', Expr_N);
                  Expr_Typ := Base_Type (Etype (Expr_N));

                  if Is_Class_Wide_Type (Expr_Typ) then
                     Expr_Typ := Root_Type (Expr_Typ);
                  end if;

                  --  Replace
                  --     CW : I'Class := Obj;
                  --  by
                  --     Tmp : T := Obj;
                  --     type Ityp is not null access I'Class;
                  --     CW  : I'Class renames Ityp(Tmp.I_Tag'Address).all;

                  if Comes_From_Source (Expr_N)
                    and then Nkind (Expr_N) = N_Identifier
                    and then not Is_Interface (Expr_Typ)
                    and then Interface_Present_In_Ancestor (Expr_Typ, Typ)
                    and then (Expr_Typ = Etype (Expr_Typ)
                               or else not
                              Is_Variable_Size_Record (Etype (Expr_Typ)))
                  then
                     --  Copy the object

                     Insert_Action (N,
                       Make_Object_Declaration (Loc,
                         Defining_Identifier => Obj_Id,
                         Object_Definition =>
                           New_Occurrence_Of (Expr_Typ, Loc),
                         Expression =>
                           Relocate_Node (Expr_N)));

                     --  Statically reference the tag associated with the
                     --  interface

                     Tag_Comp :=
                       Make_Selected_Component (Loc,
                         Prefix => New_Occurrence_Of (Obj_Id, Loc),
                         Selector_Name =>
                           New_Reference_To
                             (Find_Interface_Tag (Expr_Typ, Iface), Loc));

                  --  Replace
                  --     IW : I'Class := Obj;
                  --  by
                  --     type Equiv_Record is record ... end record;
                  --     implicit subtype CW is <Class_Wide_Subtype>;
                  --     Tmp : CW := CW!(Obj);
                  --     type Ityp is not null access I'Class;
                  --     IW : I'Class renames
                  --            Ityp!(Displace (Temp'Address, I'Tag)).all;

                  else
                     --  Generate the equivalent record type and update the
                     --  subtype indication to reference it.

                     Expand_Subtype_From_Expr
                       (N             => N,
                        Unc_Type      => Typ,
                        Subtype_Indic => Object_Definition (N),
                        Exp           => Expr_N);

                     if not Is_Interface (Etype (Expr_N)) then
                        New_Expr := Relocate_Node (Expr_N);

                     --  For interface types we use 'Address which displaces
                     --  the pointer to the base of the object (if required)

                     else
                        New_Expr :=
                          Unchecked_Convert_To (Etype (Object_Definition (N)),
                            Make_Explicit_Dereference (Loc,
                              Unchecked_Convert_To (RTE (RE_Tag_Ptr),
                                Make_Attribute_Reference (Loc,
                                  Prefix => Relocate_Node (Expr_N),
                                  Attribute_Name => Name_Address))));
                     end if;

                     --  Copy the object

                     if not Is_Limited_Record (Expr_Typ) then
                        Insert_Action (N,
                          Make_Object_Declaration (Loc,
                            Defining_Identifier => Obj_Id,
                            Object_Definition   =>
                              New_Occurrence_Of
                                (Etype (Object_Definition (N)), Loc),
                            Expression => New_Expr));

                     --  Rename limited type object since they cannot be copied
                     --  This case occurs when the initialization expression
                     --  has been previously expanded into a temporary object.

                     else pragma Assert (not Comes_From_Source (Expr_Q));
                        Insert_Action (N,
                          Make_Object_Renaming_Declaration (Loc,
                            Defining_Identifier => Obj_Id,
                            Subtype_Mark        =>
                              New_Occurrence_Of
                                (Etype (Object_Definition (N)), Loc),
                            Name                =>
                              Unchecked_Convert_To
                                (Etype (Object_Definition (N)), New_Expr)));
                     end if;

                     --  Dynamically reference the tag associated with the
                     --  interface.

                     Tag_Comp :=
                       Make_Function_Call (Loc,
                         Name => New_Reference_To (RTE (RE_Displace), Loc),
                         Parameter_Associations => New_List (
                           Make_Attribute_Reference (Loc,
                             Prefix => New_Occurrence_Of (Obj_Id, Loc),
                             Attribute_Name => Name_Address),
                           New_Reference_To
                             (Node (First_Elmt (Access_Disp_Table (Iface))),
                              Loc)));
                  end if;

                  Rewrite (N,
                    Make_Object_Renaming_Declaration (Loc,
                      Defining_Identifier => Make_Temporary (Loc, 'D'),
                      Subtype_Mark        => New_Occurrence_Of (Typ, Loc),
                      Name => Convert_Tag_To_Interface (Typ, Tag_Comp)));

                  --  If the original entity comes from source, then mark the
                  --  new entity as needing debug information, even though it's
                  --  defined by a generated renaming that does not come from
                  --  source, so that Materialize_Entity will be set on the
                  --  entity when Debug_Renaming_Declaration is called during
                  --  analysis.

                  if Comes_From_Source (Def_Id) then
                     Set_Debug_Info_Needed (Defining_Identifier (N));
                  end if;

                  Analyze (N, Suppress => All_Checks);

                  --  Replace internal identifier of rewritten node by the
                  --  identifier found in the sources. We also have to exchange
                  --  entities containing their defining identifiers to ensure
                  --  the correct replacement of the object declaration by this
                  --  object renaming declaration ---because these identifiers
                  --  were previously added by Enter_Name to the current scope.
                  --  We must preserve the homonym chain of the source entity
                  --  as well. We must also preserve the kind of the entity,
                  --  which may be a constant.

                  Set_Chars (Defining_Identifier (N), Chars (Def_Id));
                  Set_Homonym (Defining_Identifier (N), Homonym (Def_Id));
                  Set_Ekind (Defining_Identifier (N), Ekind (Def_Id));
                  Exchange_Entities (Defining_Identifier (N), Def_Id);
               end;
            end if;

            return;

         --  Common case of explicit object initialization

         else
            --  In most cases, we must check that the initial value meets any
            --  constraint imposed by the declared type. However, there is one
            --  very important exception to this rule. If the entity has an
            --  unconstrained nominal subtype, then it acquired its constraints
            --  from the expression in the first place, and not only does this
            --  mean that the constraint check is not needed, but an attempt to
            --  perform the constraint check can cause order of elaboration
            --  problems.

            if not Is_Constr_Subt_For_U_Nominal (Typ) then

               --  If this is an allocator for an aggregate that has been
               --  allocated in place, delay checks until assignments are
               --  made, because the discriminants are not initialized.

               if Nkind (Expr) = N_Allocator
                 and then No_Initialization (Expr)
               then
                  null;

               --  Otherwise apply a constraint check now if no prev error

               elsif Nkind (Expr) /= N_Error then
                  Apply_Constraint_Check (Expr, Typ);

                  --  If the expression has been marked as requiring a range
                  --  generate it now and reset the flag.

                  if Do_Range_Check (Expr) then
                     Set_Do_Range_Check (Expr, False);

                     if not Suppress_Assignment_Checks (N) then
                        Generate_Range_Check
                          (Expr, Typ, CE_Range_Check_Failed);
                     end if;
                  end if;
               end if;
            end if;

            --  If the type is controlled and not inherently limited, then
            --  the target is adjusted after the copy and attached to the
            --  finalization list. However, no adjustment is done in the case
            --  where the object was initialized by a call to a function whose
            --  result is built in place, since no copy occurred. (Eventually
            --  we plan to support in-place function results for some cases
            --  of nonlimited types. ???) Similarly, no adjustment is required
            --  if we are going to rewrite the object declaration into a
            --  renaming declaration.

            if Needs_Finalization (Typ)
              and then not Is_Immutably_Limited_Type (Typ)
              and then not Rewrite_As_Renaming
            then
               Insert_Action_After (Init_After,
                 Make_Adjust_Call (
                   Obj_Ref => New_Reference_To (Def_Id, Loc),
                   Typ     => Base_Type (Typ)));
            end if;

            --  For tagged types, when an init value is given, the tag has to
            --  be re-initialized separately in order to avoid the propagation
            --  of a wrong tag coming from a view conversion unless the type
            --  is class wide (in this case the tag comes from the init value).
            --  Suppress the tag assignment when VM_Target because VM tags are
            --  represented implicitly in objects. Ditto for types that are
            --  CPP_CLASS, and for initializations that are aggregates, because
            --  they have to have the right tag.

            if Is_Tagged_Type (Typ)
              and then not Is_Class_Wide_Type (Typ)
              and then not Is_CPP_Class (Typ)
              and then Tagged_Type_Expansion
              and then Nkind (Expr) /= N_Aggregate
              and then (Nkind (Expr) /= N_Qualified_Expression
                         or else Nkind (Expression (Expr)) /= N_Aggregate)
            then
               declare
                  Full_Typ : constant Entity_Id := Underlying_Type (Typ);

               begin
                  --  The re-assignment of the tag has to be done even if the
                  --  object is a constant. The assignment must be analyzed
                  --  after the declaration.

                  New_Ref :=
                    Make_Selected_Component (Loc,
                       Prefix => New_Occurrence_Of (Def_Id, Loc),
                       Selector_Name =>
                         New_Reference_To (First_Tag_Component (Full_Typ),
                                           Loc));
                  Set_Assignment_OK (New_Ref);

                  Insert_Action_After (Init_After,
                    Make_Assignment_Statement (Loc,
                      Name       => New_Ref,
                      Expression =>
                        Unchecked_Convert_To (RTE (RE_Tag),
                          New_Reference_To
                            (Node (First_Elmt (Access_Disp_Table (Full_Typ))),
                             Loc))));
               end;

            --  Handle C++ constructor calls. Note that we do not check that
            --  Typ is a tagged type since the equivalent Ada type of a C++
            --  class that has no virtual methods is a non-tagged limited
            --  record type.

            elsif Is_CPP_Constructor_Call (Expr) then

               --  The call to the initialization procedure does NOT freeze the
               --  object being initialized.

               Id_Ref := New_Reference_To (Def_Id, Loc);
               Set_Must_Not_Freeze (Id_Ref);
               Set_Assignment_OK (Id_Ref);

               Insert_Actions_After (Init_After,
                 Build_Initialization_Call (Loc, Id_Ref, Typ,
                   Constructor_Ref => Expr));

               --  We remove here the original call to the constructor
               --  to avoid its management in the backend

               Set_Expression (N, Empty);
               return;

            --  For discrete types, set the Is_Known_Valid flag if the
            --  initializing value is known to be valid.

            elsif Is_Discrete_Type (Typ) and then Expr_Known_Valid (Expr) then
               Set_Is_Known_Valid (Def_Id);

            elsif Is_Access_Type (Typ) then

               --  For access types set the Is_Known_Non_Null flag if the
               --  initializing value is known to be non-null. We can also set
               --  Can_Never_Be_Null if this is a constant.

               if Known_Non_Null (Expr) then
                  Set_Is_Known_Non_Null (Def_Id, True);

                  if Constant_Present (N) then
                     Set_Can_Never_Be_Null (Def_Id);
                  end if;
               end if;
            end if;

            --  If validity checking on copies, validate initial expression.
            --  But skip this if declaration is for a generic type, since it
            --  makes no sense to validate generic types. Not clear if this
            --  can happen for legal programs, but it definitely can arise
            --  from previous instantiation errors.

            if Validity_Checks_On
              and then Validity_Check_Copies
              and then not Is_Generic_Type (Etype (Def_Id))
            then
               Ensure_Valid (Expr);
               Set_Is_Known_Valid (Def_Id);
            end if;
         end if;

         --  Cases where the back end cannot handle the initialization directly
         --  In such cases, we expand an assignment that will be appropriately
         --  handled by Expand_N_Assignment_Statement.

         --  The exclusion of the unconstrained case is wrong, but for now it
         --  is too much trouble ???

         if (Is_Possibly_Unaligned_Slice (Expr)
               or else (Is_Possibly_Unaligned_Object (Expr)
                          and then not Represented_As_Scalar (Etype (Expr))))
           and then not (Is_Array_Type (Etype (Expr))
                           and then not Is_Constrained (Etype (Expr)))
         then
            declare
               Stat : constant Node_Id :=
                       Make_Assignment_Statement (Loc,
                         Name       => New_Reference_To (Def_Id, Loc),
                         Expression => Relocate_Node (Expr));
            begin
               Set_Expression (N, Empty);
               Set_No_Initialization (N);
               Set_Assignment_OK (Name (Stat));
               Set_No_Ctrl_Actions (Stat);
               Insert_After_And_Analyze (Init_After, Stat);
            end;
         end if;

         --  Final transformation, if the initializing expression is an entity
         --  for a variable with OK_To_Rename set, then we transform:

         --     X : typ := expr;

         --  into

         --     X : typ renames expr

         --  provided that X is not aliased. The aliased case has to be
         --  excluded in general because Expr will not be aliased in general.

         if Rewrite_As_Renaming then
            Rewrite (N,
              Make_Object_Renaming_Declaration (Loc,
                Defining_Identifier => Defining_Identifier (N),
                Subtype_Mark        => Object_Definition (N),
                Name                => Expr_Q));

            --  We do not analyze this renaming declaration, because all its
            --  components have already been analyzed, and if we were to go
            --  ahead and analyze it, we would in effect be trying to generate
            --  another declaration of X, which won't do!

            Set_Renamed_Object (Defining_Identifier (N), Expr_Q);
            Set_Analyzed (N);

            --  We do need to deal with debug issues for this renaming

            --  First, if entity comes from source, then mark it as needing
            --  debug information, even though it is defined by a generated
            --  renaming that does not come from source.

            if Comes_From_Source (Defining_Identifier (N)) then
               Set_Debug_Info_Needed (Defining_Identifier (N));
            end if;

            --  Now call the routine to generate debug info for the renaming

            declare
               Decl : constant Node_Id := Debug_Renaming_Declaration (N);
            begin
               if Present (Decl) then
                  Insert_Action (N, Decl);
               end if;
            end;
         end if;
      end if;

      if Nkind (N) = N_Object_Declaration
        and then Nkind (Object_Definition (N)) = N_Access_Definition
        and then not Is_Local_Anonymous_Access (Etype (Def_Id))
      then
         --  An Ada 2012 stand-alone object of an anonymous access type

         declare
            Loc : constant Source_Ptr := Sloc (N);

            Level : constant Entity_Id :=
                      Make_Defining_Identifier (Sloc (N),
                        Chars =>
                          New_External_Name (Chars (Def_Id), Suffix => "L"));

            Level_Expr : Node_Id;
            Level_Decl : Node_Id;

         begin
            Set_Ekind (Level, Ekind (Def_Id));
            Set_Etype (Level, Standard_Natural);
            Set_Scope (Level, Scope (Def_Id));

            if No (Expr) then

               --  Set accessibility level of null

               Level_Expr :=
                 Make_Integer_Literal (Loc, Scope_Depth (Standard_Standard));

            else
               Level_Expr := Dynamic_Accessibility_Level (Expr);
            end if;

            Level_Decl := Make_Object_Declaration (Loc,
             Defining_Identifier => Level,
             Object_Definition => New_Occurrence_Of (Standard_Natural, Loc),
             Expression => Level_Expr,
             Constant_Present => Constant_Present (N),
             Has_Init_Expression => True);

            Insert_Action_After (Init_After, Level_Decl);

            Set_Extra_Accessibility (Def_Id, Level);
         end;
      end if;

   --  Exception on library entity not available

   exception
      when RE_Not_Available =>
         return;
   end Expand_N_Object_Declaration;

   ---------------------------------
   -- Expand_N_Subtype_Indication --
   ---------------------------------

   --  Add a check on the range of the subtype. The static case is partially
   --  duplicated by Process_Range_Expr_In_Decl in Sem_Ch3, but we still need
   --  to check here for the static case in order to avoid generating
   --  extraneous expanded code. Also deal with validity checking.

   procedure Expand_N_Subtype_Indication (N : Node_Id) is
      Ran : constant Node_Id   := Range_Expression (Constraint (N));
      Typ : constant Entity_Id := Entity (Subtype_Mark (N));

   begin
      if Nkind (Constraint (N)) = N_Range_Constraint then
         Validity_Check_Range (Range_Expression (Constraint (N)));
      end if;

      if Nkind_In (Parent (N), N_Constrained_Array_Definition, N_Slice) then
         Apply_Range_Check (Ran, Typ);
      end if;
   end Expand_N_Subtype_Indication;

   ---------------------------
   -- Expand_N_Variant_Part --
   ---------------------------

   --  If the last variant does not contain the Others choice, replace it with
   --  an N_Others_Choice node since Gigi always wants an Others. Note that we
   --  do not bother to call Analyze on the modified variant part, since its
   --  only effect would be to compute the Others_Discrete_Choices node
   --  laboriously, and of course we already know the list of choices that
   --  corresponds to the others choice (it's the list we are replacing!)

   procedure Expand_N_Variant_Part (N : Node_Id) is
      Last_Var    : constant Node_Id := Last_Non_Pragma (Variants (N));
      Others_Node : Node_Id;
   begin
      if Nkind (First (Discrete_Choices (Last_Var))) /= N_Others_Choice then
         Others_Node := Make_Others_Choice (Sloc (Last_Var));
         Set_Others_Discrete_Choices
           (Others_Node, Discrete_Choices (Last_Var));
         Set_Discrete_Choices (Last_Var, New_List (Others_Node));
      end if;
   end Expand_N_Variant_Part;

   ---------------------------------
   -- Expand_Previous_Access_Type --
   ---------------------------------

   procedure Expand_Previous_Access_Type (Def_Id : Entity_Id) is
      Ptr_Typ : Entity_Id;

   begin
      --  Find all access types in the current scope whose designated type is
      --  Def_Id and build master renamings for them.

      Ptr_Typ := First_Entity (Current_Scope);
      while Present (Ptr_Typ) loop
         if Is_Access_Type (Ptr_Typ)
           and then Designated_Type (Ptr_Typ) = Def_Id
           and then No (Master_Id (Ptr_Typ))
         then
            --  Ensure that the designated type has a master

            Build_Master_Entity (Def_Id);

            --  Private and incomplete types complicate the insertion of master
            --  renamings because the access type may precede the full view of
            --  the designated type. For this reason, the master renamings are
            --  inserted relative to the designated type.

            Build_Master_Renaming (Ptr_Typ, Ins_Nod => Parent (Def_Id));
         end if;

         Next_Entity (Ptr_Typ);
      end loop;
   end Expand_Previous_Access_Type;

   ------------------------
   -- Expand_Tagged_Root --
   ------------------------

   procedure Expand_Tagged_Root (T : Entity_Id) is
      Def       : constant Node_Id := Type_Definition (Parent (T));
      Comp_List : Node_Id;
      Comp_Decl : Node_Id;
      Sloc_N    : Source_Ptr;

   begin
      if Null_Present (Def) then
         Set_Component_List (Def,
           Make_Component_List (Sloc (Def),
             Component_Items => Empty_List,
             Variant_Part => Empty,
             Null_Present => True));
      end if;

      Comp_List := Component_List (Def);

      if Null_Present (Comp_List)
        or else Is_Empty_List (Component_Items (Comp_List))
      then
         Sloc_N := Sloc (Comp_List);
      else
         Sloc_N := Sloc (First (Component_Items (Comp_List)));
      end if;

      Comp_Decl :=
        Make_Component_Declaration (Sloc_N,
          Defining_Identifier => First_Tag_Component (T),
          Component_Definition =>
            Make_Component_Definition (Sloc_N,
              Aliased_Present => False,
              Subtype_Indication => New_Reference_To (RTE (RE_Tag), Sloc_N)));

      if Null_Present (Comp_List)
        or else Is_Empty_List (Component_Items (Comp_List))
      then
         Set_Component_Items (Comp_List, New_List (Comp_Decl));
         Set_Null_Present (Comp_List, False);

      else
         Insert_Before (First (Component_Items (Comp_List)), Comp_Decl);
      end if;

      --  We don't Analyze the whole expansion because the tag component has
      --  already been analyzed previously. Here we just insure that the tree
      --  is coherent with the semantic decoration

      Find_Type (Subtype_Indication (Component_Definition (Comp_Decl)));

   exception
      when RE_Not_Available =>
         return;
   end Expand_Tagged_Root;

   ----------------------
   -- Clean_Task_Names --
   ----------------------

   procedure Clean_Task_Names
     (Typ     : Entity_Id;
      Proc_Id : Entity_Id)
   is
   begin
      if Has_Task (Typ)
        and then not Restriction_Active (No_Implicit_Heap_Allocations)
        and then not Global_Discard_Names
        and then Tagged_Type_Expansion
      then
         Set_Uses_Sec_Stack (Proc_Id);
      end if;
   end Clean_Task_Names;

   ------------------------------
   -- Expand_Freeze_Array_Type --
   ------------------------------

   procedure Expand_Freeze_Array_Type (N : Node_Id) is
      Typ      : constant Entity_Id := Entity (N);
      Comp_Typ : constant Entity_Id := Component_Type (Typ);
      Base     : constant Entity_Id := Base_Type (Typ);

   begin
      if not Is_Bit_Packed_Array (Typ) then

         --  If the component contains tasks, so does the array type. This may
         --  not be indicated in the array type because the component may have
         --  been a private type at the point of definition. Same if component
         --  type is controlled.

         Set_Has_Task (Base, Has_Task (Comp_Typ));
         Set_Has_Controlled_Component (Base,
           Has_Controlled_Component (Comp_Typ)
             or else Is_Controlled (Comp_Typ));

         if No (Init_Proc (Base)) then

            --  If this is an anonymous array created for a declaration with
            --  an initial value, its init_proc will never be called. The
            --  initial value itself may have been expanded into assignments,
            --  in which case the object declaration is carries the
            --  No_Initialization flag.

            if Is_Itype (Base)
              and then Nkind (Associated_Node_For_Itype (Base)) =
                                                    N_Object_Declaration
              and then (Present (Expression (Associated_Node_For_Itype (Base)))
                          or else
                        No_Initialization (Associated_Node_For_Itype (Base)))
            then
               null;

            --  We do not need an init proc for string or wide [wide] string,
            --  since the only time these need initialization in normalize or
            --  initialize scalars mode, and these types are treated specially
            --  and do not need initialization procedures.

            elsif Root_Type (Base) = Standard_String
              or else Root_Type (Base) = Standard_Wide_String
              or else Root_Type (Base) = Standard_Wide_Wide_String
            then
               null;

            --  Otherwise we have to build an init proc for the subtype

            else
               Build_Array_Init_Proc (Base, N);
            end if;
         end if;

         if Typ = Base then
            if Has_Controlled_Component (Base) then
               Build_Controlling_Procs (Base);

               if not Is_Limited_Type (Comp_Typ)
                 and then Number_Dimensions (Typ) = 1
               then
                  Build_Slice_Assignment (Typ);
               end if;
            end if;

            --  Create a finalization master to service the anonymous access
            --  components of the array.

            if Ekind (Comp_Typ) = E_Anonymous_Access_Type
              and then Needs_Finalization (Designated_Type (Comp_Typ))
            then
               Build_Finalization_Master
                 (Typ        => Comp_Typ,
                  Ins_Node   => Parent (Typ),
                  Encl_Scope => Scope (Typ));
            end if;
         end if;

      --  For packed case, default initialization, except if the component type
      --  is itself a packed structure with an initialization procedure, or
      --  initialize/normalize scalars active, and we have a base type, or the
      --  type is public, because in that case a client might specify
      --  Normalize_Scalars and there better be a public Init_Proc for it.

      elsif (Present (Init_Proc (Component_Type (Base)))
               and then No (Base_Init_Proc (Base)))
        or else (Init_Or_Norm_Scalars and then Base = Typ)
        or else Is_Public (Typ)
      then
         Build_Array_Init_Proc (Base, N);
      end if;

      if Has_Invariants (Component_Type (Base))
        and then In_Open_Scopes (Scope (Component_Type (Base)))
      then
         --  Generate component invariant checking procedure. This is only
         --  relevant if the array type is within the scope of the component
         --  type. Otherwise an array object can only be built using the public
         --  subprograms for the component type, and calls to those will have
         --  invariant checks.

         Insert_Component_Invariant_Checks
           (N, Base, Build_Array_Invariant_Proc (Base, N));
      end if;
   end Expand_Freeze_Array_Type;

   -----------------------------------
   -- Expand_Freeze_Class_Wide_Type --
   -----------------------------------

   procedure Expand_Freeze_Class_Wide_Type (N : Node_Id) is
      Typ  : constant Entity_Id := Entity (N);
      Root : constant Entity_Id := Root_Type (Typ);

      function Is_C_Derivation (Typ : Entity_Id) return Boolean;
      --  Given a type, determine whether it is derived from a C or C++ root

      ---------------------
      -- Is_C_Derivation --
      ---------------------

      function Is_C_Derivation (Typ : Entity_Id) return Boolean is
         T : Entity_Id := Typ;

      begin
         loop
            if Is_CPP_Class (T)
              or else Convention (T) = Convention_C
              or else Convention (T) = Convention_CPP
            then
               return True;
            end if;

            exit when T = Etype (T);

            T := Etype (T);
         end loop;

         return False;
      end Is_C_Derivation;

   --  Start of processing for Expand_Freeze_Class_Wide_Type

   begin
      --  Certain run-time configurations and targets do not provide support
      --  for controlled types.

      if Restriction_Active (No_Finalization) then
         return;

      --  Do not create TSS routine Finalize_Address when dispatching calls are
      --  disabled since the core of the routine is a dispatching call.

      elsif Restriction_Active (No_Dispatching_Calls) then
         return;

      --  Do not create TSS routine Finalize_Address for concurrent class-wide
      --  types. Ignore C, C++, CIL and Java types since it is assumed that the
      --  non-Ada side will handle their destruction.

      elsif Is_Concurrent_Type (Root)
        or else Is_C_Derivation (Root)
        or else Convention (Typ) = Convention_CIL
        or else Convention (Typ) = Convention_CPP
        or else Convention (Typ) = Convention_Java
      then
         return;

      --  Do not create TSS routine Finalize_Address for .NET/JVM because these
      --  targets do not support address arithmetic and unchecked conversions.

      elsif VM_Target /= No_VM then
         return;

      --  Do not create TSS routine Finalize_Address when compiling in CodePeer
      --  mode since the routine contains an Unchecked_Conversion.

      elsif CodePeer_Mode then
         return;

      --  Do not create TSS routine Finalize_Address when compiling in Alfa
      --  mode because it is not necessary and results in useless expansion.

      elsif Alfa_Mode then
         return;
      end if;

      --  Create the body of TSS primitive Finalize_Address. This automatically
      --  sets the TSS entry for the class-wide type.

      Make_Finalize_Address_Body (Typ);
   end Expand_Freeze_Class_Wide_Type;

   ------------------------------------
   -- Expand_Freeze_Enumeration_Type --
   ------------------------------------

   procedure Expand_Freeze_Enumeration_Type (N : Node_Id) is
      Typ           : constant Entity_Id  := Entity (N);
      Loc           : constant Source_Ptr := Sloc (Typ);
      Ent           : Entity_Id;
      Lst           : List_Id;
      Num           : Nat;
      Arr           : Entity_Id;
      Fent          : Entity_Id;
      Ityp          : Entity_Id;
      Is_Contiguous : Boolean;
      Pos_Expr      : Node_Id;
      Last_Repval   : Uint;

      Func : Entity_Id;
      pragma Warnings (Off, Func);

   begin
      --  Various optimizations possible if given representation is contiguous

      Is_Contiguous := True;

      Ent := First_Literal (Typ);
      Last_Repval := Enumeration_Rep (Ent);

      Next_Literal (Ent);
      while Present (Ent) loop
         if Enumeration_Rep (Ent) - Last_Repval /= 1 then
            Is_Contiguous := False;
            exit;
         else
            Last_Repval := Enumeration_Rep (Ent);
         end if;

         Next_Literal (Ent);
      end loop;

      if Is_Contiguous then
         Set_Has_Contiguous_Rep (Typ);
         Ent := First_Literal (Typ);
         Num := 1;
         Lst := New_List (New_Reference_To (Ent, Sloc (Ent)));

      else
         --  Build list of literal references

         Lst := New_List;
         Num := 0;

         Ent := First_Literal (Typ);
         while Present (Ent) loop
            Append_To (Lst, New_Reference_To (Ent, Sloc (Ent)));
            Num := Num + 1;
            Next_Literal (Ent);
         end loop;
      end if;

      --  Now build an array declaration

      --    typA : array (Natural range 0 .. num - 1) of ctype :=
      --             (v, v, v, v, v, ....)

      --  where ctype is the corresponding integer type. If the representation
      --  is contiguous, we only keep the first literal, which provides the
      --  offset for Pos_To_Rep computations.

      Arr :=
        Make_Defining_Identifier (Loc,
          Chars => New_External_Name (Chars (Typ), 'A'));

      Append_Freeze_Action (Typ,
        Make_Object_Declaration (Loc,
          Defining_Identifier => Arr,
          Constant_Present    => True,

          Object_Definition   =>
            Make_Constrained_Array_Definition (Loc,
              Discrete_Subtype_Definitions => New_List (
                Make_Subtype_Indication (Loc,
                  Subtype_Mark => New_Reference_To (Standard_Natural, Loc),
                  Constraint =>
                    Make_Range_Constraint (Loc,
                      Range_Expression =>
                        Make_Range (Loc,
                          Low_Bound  =>
                            Make_Integer_Literal (Loc, 0),
                          High_Bound =>
                            Make_Integer_Literal (Loc, Num - 1))))),

              Component_Definition =>
                Make_Component_Definition (Loc,
                  Aliased_Present => False,
                  Subtype_Indication => New_Reference_To (Typ, Loc))),

          Expression =>
            Make_Aggregate (Loc,
              Expressions => Lst)));

      Set_Enum_Pos_To_Rep (Typ, Arr);

      --  Now we build the function that converts representation values to
      --  position values. This function has the form:

      --    function _Rep_To_Pos (A : etype; F : Boolean) return Integer is
      --    begin
      --       case ityp!(A) is
      --         when enum-lit'Enum_Rep => return posval;
      --         when enum-lit'Enum_Rep => return posval;
      --         ...
      --         when others   =>
      --           [raise Constraint_Error when F "invalid data"]
      --           return -1;
      --       end case;
      --    end;

      --  Note: the F parameter determines whether the others case (no valid
      --  representation) raises Constraint_Error or returns a unique value
      --  of minus one. The latter case is used, e.g. in 'Valid code.

      --  Note: the reason we use Enum_Rep values in the case here is to avoid
      --  the code generator making inappropriate assumptions about the range
      --  of the values in the case where the value is invalid. ityp is a
      --  signed or unsigned integer type of appropriate width.

      --  Note: if exceptions are not supported, then we suppress the raise
      --  and return -1 unconditionally (this is an erroneous program in any
      --  case and there is no obligation to raise Constraint_Error here!) We
      --  also do this if pragma Restrictions (No_Exceptions) is active.

      --  Is this right??? What about No_Exception_Propagation???

      --  Representations are signed

      if Enumeration_Rep (First_Literal (Typ)) < 0 then

         --  The underlying type is signed. Reset the Is_Unsigned_Type
         --  explicitly, because it might have been inherited from
         --  parent type.

         Set_Is_Unsigned_Type (Typ, False);

         if Esize (Typ) <= Standard_Integer_Size then
            Ityp := Standard_Integer;
         else
            Ityp := Universal_Integer;
         end if;

      --  Representations are unsigned

      else
         if Esize (Typ) <= Standard_Integer_Size then
            Ityp := RTE (RE_Unsigned);
         else
            Ityp := RTE (RE_Long_Long_Unsigned);
         end if;
      end if;

      --  The body of the function is a case statement. First collect case
      --  alternatives, or optimize the contiguous case.

      Lst := New_List;

      --  If representation is contiguous, Pos is computed by subtracting
      --  the representation of the first literal.

      if Is_Contiguous then
         Ent := First_Literal (Typ);

         if Enumeration_Rep (Ent) = Last_Repval then

            --  Another special case: for a single literal, Pos is zero

            Pos_Expr := Make_Integer_Literal (Loc, Uint_0);

         else
            Pos_Expr :=
              Convert_To (Standard_Integer,
                Make_Op_Subtract (Loc,
                  Left_Opnd  =>
                    Unchecked_Convert_To
                     (Ityp, Make_Identifier (Loc, Name_uA)),
                  Right_Opnd =>
                    Make_Integer_Literal (Loc,
                      Intval => Enumeration_Rep (First_Literal (Typ)))));
         end if;

         Append_To (Lst,
              Make_Case_Statement_Alternative (Loc,
                Discrete_Choices => New_List (
                  Make_Range (Sloc (Enumeration_Rep_Expr (Ent)),
                    Low_Bound =>
                      Make_Integer_Literal (Loc,
                       Intval =>  Enumeration_Rep (Ent)),
                    High_Bound =>
                      Make_Integer_Literal (Loc, Intval => Last_Repval))),

                Statements => New_List (
                  Make_Simple_Return_Statement (Loc,
                    Expression => Pos_Expr))));

      else
         Ent := First_Literal (Typ);
         while Present (Ent) loop
            Append_To (Lst,
              Make_Case_Statement_Alternative (Loc,
                Discrete_Choices => New_List (
                  Make_Integer_Literal (Sloc (Enumeration_Rep_Expr (Ent)),
                    Intval => Enumeration_Rep (Ent))),

                Statements => New_List (
                  Make_Simple_Return_Statement (Loc,
                    Expression =>
                      Make_Integer_Literal (Loc,
                        Intval => Enumeration_Pos (Ent))))));

            Next_Literal (Ent);
         end loop;
      end if;

      --  In normal mode, add the others clause with the test

      if not No_Exception_Handlers_Set then
         Append_To (Lst,
           Make_Case_Statement_Alternative (Loc,
             Discrete_Choices => New_List (Make_Others_Choice (Loc)),
             Statements => New_List (
               Make_Raise_Constraint_Error (Loc,
                 Condition => Make_Identifier (Loc, Name_uF),
                 Reason    => CE_Invalid_Data),
               Make_Simple_Return_Statement (Loc,
                 Expression =>
                   Make_Integer_Literal (Loc, -1)))));

      --  If either of the restrictions No_Exceptions_Handlers/Propagation is
      --  active then return -1 (we cannot usefully raise Constraint_Error in
      --  this case). See description above for further details.

      else
         Append_To (Lst,
           Make_Case_Statement_Alternative (Loc,
             Discrete_Choices => New_List (Make_Others_Choice (Loc)),
             Statements => New_List (
               Make_Simple_Return_Statement (Loc,
                 Expression =>
                   Make_Integer_Literal (Loc, -1)))));
      end if;

      --  Now we can build the function body

      Fent :=
        Make_Defining_Identifier (Loc, Make_TSS_Name (Typ, TSS_Rep_To_Pos));

      Func :=
        Make_Subprogram_Body (Loc,
          Specification =>
            Make_Function_Specification (Loc,
              Defining_Unit_Name       => Fent,
              Parameter_Specifications => New_List (
                Make_Parameter_Specification (Loc,
                  Defining_Identifier =>
                    Make_Defining_Identifier (Loc, Name_uA),
                  Parameter_Type => New_Reference_To (Typ, Loc)),
                Make_Parameter_Specification (Loc,
                  Defining_Identifier =>
                    Make_Defining_Identifier (Loc, Name_uF),
                  Parameter_Type => New_Reference_To (Standard_Boolean, Loc))),

              Result_Definition => New_Reference_To (Standard_Integer, Loc)),

            Declarations => Empty_List,

            Handled_Statement_Sequence =>
              Make_Handled_Sequence_Of_Statements (Loc,
                Statements => New_List (
                  Make_Case_Statement (Loc,
                    Expression =>
                      Unchecked_Convert_To
                        (Ityp, Make_Identifier (Loc, Name_uA)),
                    Alternatives => Lst))));

      Set_TSS (Typ, Fent);

      --  Set Pure flag (it will be reset if the current context is not Pure).
      --  We also pretend there was a pragma Pure_Function so that for purposes
      --  of optimization and constant-folding, we will consider the function
      --  Pure even if we are not in a Pure context).

      Set_Is_Pure (Fent);
      Set_Has_Pragma_Pure_Function (Fent);

      --  Unless we are in -gnatD mode, where we are debugging generated code,
      --  this is an internal entity for which we don't need debug info.

      if not Debug_Generated_Code then
         Set_Debug_Info_Off (Fent);
      end if;

   exception
      when RE_Not_Available =>
         return;
   end Expand_Freeze_Enumeration_Type;

   -------------------------------
   -- Expand_Freeze_Record_Type --
   -------------------------------

   procedure Expand_Freeze_Record_Type (N : Node_Id) is
      Def_Id      : constant Node_Id := Entity (N);
      Type_Decl   : constant Node_Id := Parent (Def_Id);
      Comp        : Entity_Id;
      Comp_Typ    : Entity_Id;
      Has_AACC    : Boolean;
      Predef_List : List_Id;

      Renamed_Eq : Node_Id := Empty;
      --  Defining unit name for the predefined equality function in the case
      --  where the type has a primitive operation that is a renaming of
      --  predefined equality (but only if there is also an overriding
      --  user-defined equality function). Used to pass this entity from
      --  Make_Predefined_Primitive_Specs to Predefined_Primitive_Bodies.

      Wrapper_Decl_List : List_Id := No_List;
      Wrapper_Body_List : List_Id := No_List;

   --  Start of processing for Expand_Freeze_Record_Type

   begin
      --  Build discriminant checking functions if not a derived type (for
      --  derived types that are not tagged types, always use the discriminant
      --  checking functions of the parent type). However, for untagged types
      --  the derivation may have taken place before the parent was frozen, so
      --  we copy explicitly the discriminant checking functions from the
      --  parent into the components of the derived type.

      if not Is_Derived_Type (Def_Id)
        or else Has_New_Non_Standard_Rep (Def_Id)
        or else Is_Tagged_Type (Def_Id)
      then
         Build_Discr_Checking_Funcs (Type_Decl);

      elsif Is_Derived_Type (Def_Id)
        and then not Is_Tagged_Type (Def_Id)

        --  If we have a derived Unchecked_Union, we do not inherit the
        --  discriminant checking functions from the parent type since the
        --  discriminants are non existent.

        and then not Is_Unchecked_Union (Def_Id)
        and then Has_Discriminants (Def_Id)
      then
         declare
            Old_Comp : Entity_Id;

         begin
            Old_Comp :=
              First_Component (Base_Type (Underlying_Type (Etype (Def_Id))));
            Comp := First_Component (Def_Id);
            while Present (Comp) loop
               if Ekind (Comp) = E_Component
                 and then Chars (Comp) = Chars (Old_Comp)
               then
                  Set_Discriminant_Checking_Func (Comp,
                    Discriminant_Checking_Func (Old_Comp));
               end if;

               Next_Component (Old_Comp);
               Next_Component (Comp);
            end loop;
         end;
      end if;

      if Is_Derived_Type (Def_Id)
        and then Is_Limited_Type (Def_Id)
        and then Is_Tagged_Type (Def_Id)
      then
         Check_Stream_Attributes (Def_Id);
      end if;

      --  Update task and controlled component flags, because some of the
      --  component types may have been private at the point of the record
      --  declaration. Detect anonymous access-to-controlled components.

      Has_AACC := False;

      Comp := First_Component (Def_Id);
      while Present (Comp) loop
         Comp_Typ := Etype (Comp);

         if Has_Task (Comp_Typ) then
            Set_Has_Task (Def_Id);

         --  Do not set Has_Controlled_Component on a class-wide equivalent
         --  type. See Make_CW_Equivalent_Type.

         elsif not Is_Class_Wide_Equivalent_Type (Def_Id)
           and then (Has_Controlled_Component (Comp_Typ)
                      or else (Chars (Comp) /= Name_uParent
                                and then Is_Controlled (Comp_Typ)))
         then
            Set_Has_Controlled_Component (Def_Id);

         --  Non-self-referential anonymous access-to-controlled component

         elsif Ekind (Comp_Typ) = E_Anonymous_Access_Type
           and then Needs_Finalization (Designated_Type (Comp_Typ))
           and then Designated_Type (Comp_Typ) /= Def_Id
         then
            Has_AACC := True;
         end if;

         Next_Component (Comp);
      end loop;

      --  Handle constructors of non-tagged CPP_Class types

      if not Is_Tagged_Type (Def_Id) and then Is_CPP_Class (Def_Id) then
         Set_CPP_Constructors (Def_Id);
      end if;

      --  Creation of the Dispatch Table. Note that a Dispatch Table is built
      --  for regular tagged types as well as for Ada types deriving from a C++
      --  Class, but not for tagged types directly corresponding to C++ classes
      --  In the later case we assume that it is created in the C++ side and we
      --  just use it.

      if Is_Tagged_Type (Def_Id) then

         --  Add the _Tag component

         if Underlying_Type (Etype (Def_Id)) = Def_Id then
            Expand_Tagged_Root (Def_Id);
         end if;

         if Is_CPP_Class (Def_Id) then
            Set_All_DT_Position (Def_Id);

            --  Create the tag entities with a minimum decoration

            if Tagged_Type_Expansion then
               Append_Freeze_Actions (Def_Id, Make_Tags (Def_Id));
            end if;

            Set_CPP_Constructors (Def_Id);

         else
            if not Building_Static_DT (Def_Id) then

               --  Usually inherited primitives are not delayed but the first
               --  Ada extension of a CPP_Class is an exception since the
               --  address of the inherited subprogram has to be inserted in
               --  the new Ada Dispatch Table and this is a freezing action.

               --  Similarly, if this is an inherited operation whose parent is
               --  not frozen yet, it is not in the DT of the parent, and we
               --  generate an explicit freeze node for the inherited operation
               --  so it is properly inserted in the DT of the current type.

               declare
                  Elmt : Elmt_Id;
                  Subp : Entity_Id;

               begin
                  Elmt := First_Elmt (Primitive_Operations (Def_Id));
                  while Present (Elmt) loop
                     Subp := Node (Elmt);

                     if Present (Alias (Subp)) then
                        if Is_CPP_Class (Etype (Def_Id)) then
                           Set_Has_Delayed_Freeze (Subp);

                        elsif Has_Delayed_Freeze (Alias (Subp))
                          and then not Is_Frozen (Alias (Subp))
                        then
                           Set_Is_Frozen (Subp, False);
                           Set_Has_Delayed_Freeze (Subp);
                        end if;
                     end if;

                     Next_Elmt (Elmt);
                  end loop;
               end;
            end if;

            --  Unfreeze momentarily the type to add the predefined primitives
            --  operations. The reason we unfreeze is so that these predefined
            --  operations will indeed end up as primitive operations (which
            --  must be before the freeze point).

            Set_Is_Frozen (Def_Id, False);

            --  Do not add the spec of predefined primitives in case of
            --  CPP tagged type derivations that have convention CPP.

            if Is_CPP_Class (Root_Type (Def_Id))
              and then Convention (Def_Id) = Convention_CPP
            then
               null;

            --  Do not add the spec of predefined primitives in case of
            --  CIL and Java tagged types

            elsif Convention (Def_Id) = Convention_CIL
              or else Convention (Def_Id) = Convention_Java
            then
               null;

            --  Do not add the spec of the predefined primitives if we are
            --  compiling under restriction No_Dispatching_Calls.

            elsif not Restriction_Active (No_Dispatching_Calls) then
               Make_Predefined_Primitive_Specs
                 (Def_Id, Predef_List, Renamed_Eq);
               Insert_List_Before_And_Analyze (N, Predef_List);
            end if;

            --  Ada 2005 (AI-391): For a nonabstract null extension, create
            --  wrapper functions for each nonoverridden inherited function
            --  with a controlling result of the type. The wrapper for such
            --  a function returns an extension aggregate that invokes the
            --  parent function.

            if Ada_Version >= Ada_2005
              and then not Is_Abstract_Type (Def_Id)
              and then Is_Null_Extension (Def_Id)
            then
               Make_Controlling_Function_Wrappers
                 (Def_Id, Wrapper_Decl_List, Wrapper_Body_List);
               Insert_List_Before_And_Analyze (N, Wrapper_Decl_List);
            end if;

            --  Ada 2005 (AI-251): For a nonabstract type extension, build
            --  null procedure declarations for each set of homographic null
            --  procedures that are inherited from interface types but not
            --  overridden. This is done to ensure that the dispatch table
            --  entry associated with such null primitives are properly filled.

            if Ada_Version >= Ada_2005
              and then Etype (Def_Id) /= Def_Id
              and then not Is_Abstract_Type (Def_Id)
              and then Has_Interfaces (Def_Id)
            then
               Insert_Actions (N, Make_Null_Procedure_Specs (Def_Id));
            end if;

            Set_Is_Frozen (Def_Id);
            if not Is_Derived_Type (Def_Id)
              or else Is_Tagged_Type (Etype (Def_Id))
            then
               Set_All_DT_Position (Def_Id);
            end if;

            --  Create and decorate the tags. Suppress their creation when
            --  VM_Target because the dispatching mechanism is handled
            --  internally by the VMs.

            if Tagged_Type_Expansion then
               Append_Freeze_Actions (Def_Id, Make_Tags (Def_Id));

               --  Generate dispatch table of locally defined tagged type.
               --  Dispatch tables of library level tagged types are built
               --  later (see Analyze_Declarations).

               if not Building_Static_DT (Def_Id) then
                  Append_Freeze_Actions (Def_Id, Make_DT (Def_Id));
               end if;

            elsif VM_Target /= No_VM then
               Append_Freeze_Actions (Def_Id, Make_VM_TSD (Def_Id));
            end if;

            --  If the type has unknown discriminants, propagate dispatching
            --  information to its underlying record view, which does not get
            --  its own dispatch table.

            if Is_Derived_Type (Def_Id)
              and then Has_Unknown_Discriminants (Def_Id)
              and then Present (Underlying_Record_View (Def_Id))
            then
               declare
                  Rep : constant Entity_Id := Underlying_Record_View (Def_Id);
               begin
                  Set_Access_Disp_Table
                    (Rep, Access_Disp_Table       (Def_Id));
                  Set_Dispatch_Table_Wrappers
                    (Rep, Dispatch_Table_Wrappers (Def_Id));
                  Set_Direct_Primitive_Operations
                    (Rep, Direct_Primitive_Operations (Def_Id));
               end;
            end if;

            --  Make sure that the primitives Initialize, Adjust and Finalize
            --  are Frozen before other TSS subprograms. We don't want them
            --  Frozen inside.

            if Is_Controlled (Def_Id) then
               if not Is_Limited_Type (Def_Id) then
                  Append_Freeze_Actions (Def_Id,
                    Freeze_Entity
                      (Find_Prim_Op (Def_Id, Name_Adjust), Def_Id));
               end if;

               Append_Freeze_Actions (Def_Id,
                 Freeze_Entity
                   (Find_Prim_Op (Def_Id, Name_Initialize), Def_Id));

               Append_Freeze_Actions (Def_Id,
                 Freeze_Entity
                   (Find_Prim_Op (Def_Id, Name_Finalize), Def_Id));
            end if;

            --  Freeze rest of primitive operations. There is no need to handle
            --  the predefined primitives if we are compiling under restriction
            --  No_Dispatching_Calls.

            if not Restriction_Active (No_Dispatching_Calls) then
               Append_Freeze_Actions
                 (Def_Id, Predefined_Primitive_Freeze (Def_Id));
            end if;
         end if;

      --  In the non-tagged case, ever since Ada 83 an equality function must
      --  be  provided for variant records that are not unchecked unions.
      --  In Ada 2012 the equality function composes, and thus must be built
      --  explicitly just as for tagged records.

      elsif Has_Discriminants (Def_Id)
        and then not Is_Limited_Type (Def_Id)
      then
         declare
            Comps : constant Node_Id :=
                      Component_List (Type_Definition (Type_Decl));
         begin
            if Present (Comps)
              and then Present (Variant_Part (Comps))
            then
               Build_Variant_Record_Equality (Def_Id);
            end if;
         end;

      --  Otherwise create primitive equality operation (AI05-0123)

      --  This is done unconditionally to ensure that tools can be linked
      --  properly with user programs compiled with older language versions.
<<<<<<< HEAD
      --  It might be worth including a switch to revert to a non-composable
      --  equality for untagged records, even though no program depending on
      --  non-composability has surfaced ???
=======
      --  In addition, this is needed because "=" composes for bounded strings
      --  in all language versions (see Exp_Ch4.Expand_Composite_Equality).
>>>>>>> 747e4b8f

      elsif Comes_From_Source (Def_Id)
        and then Convention (Def_Id) = Convention_Ada
        and then not Is_Limited_Type (Def_Id)
      then
         Build_Untagged_Equality (Def_Id);
      end if;

      --  Before building the record initialization procedure, if we are
      --  dealing with a concurrent record value type, then we must go through
      --  the discriminants, exchanging discriminals between the concurrent
      --  type and the concurrent record value type. See the section "Handling
      --  of Discriminants" in the Einfo spec for details.

      if Is_Concurrent_Record_Type (Def_Id)
        and then Has_Discriminants (Def_Id)
      then
         declare
            Ctyp       : constant Entity_Id :=
                           Corresponding_Concurrent_Type (Def_Id);
            Conc_Discr : Entity_Id;
            Rec_Discr  : Entity_Id;
            Temp       : Entity_Id;

         begin
            Conc_Discr := First_Discriminant (Ctyp);
            Rec_Discr  := First_Discriminant (Def_Id);
            while Present (Conc_Discr) loop
               Temp := Discriminal (Conc_Discr);
               Set_Discriminal (Conc_Discr, Discriminal (Rec_Discr));
               Set_Discriminal (Rec_Discr, Temp);

               Set_Discriminal_Link (Discriminal (Conc_Discr), Conc_Discr);
               Set_Discriminal_Link (Discriminal (Rec_Discr),  Rec_Discr);

               Next_Discriminant (Conc_Discr);
               Next_Discriminant (Rec_Discr);
            end loop;
         end;
      end if;

      if Has_Controlled_Component (Def_Id) then
         Build_Controlling_Procs (Def_Id);
      end if;

      Adjust_Discriminants (Def_Id);

      if Tagged_Type_Expansion or else not Is_Interface (Def_Id) then

         --  Do not need init for interfaces on e.g. CIL since they're
         --  abstract. Helps operation of peverify (the PE Verify tool).

         Build_Record_Init_Proc (Type_Decl, Def_Id);
      end if;

      --  For tagged type that are not interfaces, build bodies of primitive
      --  operations. Note: do this after building the record initialization
      --  procedure, since the primitive operations may need the initialization
      --  routine. There is no need to add predefined primitives of interfaces
      --  because all their predefined primitives are abstract.

      if Is_Tagged_Type (Def_Id)
        and then not Is_Interface (Def_Id)
      then
         --  Do not add the body of predefined primitives in case of
         --  CPP tagged type derivations that have convention CPP.

         if Is_CPP_Class (Root_Type (Def_Id))
           and then Convention (Def_Id) = Convention_CPP
         then
            null;

         --  Do not add the body of predefined primitives in case of
         --  CIL and Java tagged types.

         elsif Convention (Def_Id) = Convention_CIL
           or else Convention (Def_Id) = Convention_Java
         then
            null;

         --  Do not add the body of the predefined primitives if we are
         --  compiling under restriction No_Dispatching_Calls or if we are
         --  compiling a CPP tagged type.

         elsif not Restriction_Active (No_Dispatching_Calls) then

            --  Create the body of TSS primitive Finalize_Address. This must
            --  be done before the bodies of all predefined primitives are
            --  created. If Def_Id is limited, Stream_Input and Stream_Read
            --  may produce build-in-place allocations and for those the
            --  expander needs Finalize_Address. Do not create the body of
            --  Finalize_Address in Alfa mode since it is not needed.

            if not Alfa_Mode then
               Make_Finalize_Address_Body (Def_Id);
            end if;

            Predef_List := Predefined_Primitive_Bodies (Def_Id, Renamed_Eq);
            Append_Freeze_Actions (Def_Id, Predef_List);
         end if;

         --  Ada 2005 (AI-391): If any wrappers were created for nonoverridden
         --  inherited functions, then add their bodies to the freeze actions.

         if Present (Wrapper_Body_List) then
            Append_Freeze_Actions (Def_Id, Wrapper_Body_List);
         end if;

         --  Create extra formals for the primitive operations of the type.
         --  This must be done before analyzing the body of the initialization
         --  procedure, because a self-referential type might call one of these
         --  primitives in the body of the init_proc itself.

         declare
            Elmt : Elmt_Id;
            Subp : Entity_Id;

         begin
            Elmt := First_Elmt (Primitive_Operations (Def_Id));
            while Present (Elmt) loop
               Subp := Node (Elmt);
               if not Has_Foreign_Convention (Subp)
                 and then not Is_Predefined_Dispatching_Operation (Subp)
               then
                  Create_Extra_Formals (Subp);
               end if;

               Next_Elmt (Elmt);
            end loop;
         end;
      end if;

      --  Create a heterogeneous finalization master to service the anonymous
      --  access-to-controlled components of the record type.

      if Has_AACC then
         declare
            Encl_Scope : constant Entity_Id  := Scope (Def_Id);
            Ins_Node   : constant Node_Id    := Parent (Def_Id);
            Loc        : constant Source_Ptr := Sloc (Def_Id);
            Fin_Mas_Id : Entity_Id;

            Attributes_Set : Boolean := False;
            Master_Built   : Boolean := False;
            --  Two flags which control the creation and initialization of a
            --  common heterogeneous master.

         begin
            Comp := First_Component (Def_Id);
            while Present (Comp) loop
               Comp_Typ := Etype (Comp);

               --  A non-self-referential anonymous access-to-controlled
               --  component.

               if Ekind (Comp_Typ) = E_Anonymous_Access_Type
                 and then Needs_Finalization (Designated_Type (Comp_Typ))
                 and then Designated_Type (Comp_Typ) /= Def_Id
               then
                  if VM_Target = No_VM then

                     --  Build a homogeneous master for the first anonymous
                     --  access-to-controlled component. This master may be
                     --  converted into a heterogeneous collection if more
                     --  components are to follow.

                     if not Master_Built then
                        Master_Built := True;

                        --  All anonymous access-to-controlled types allocate
                        --  on the global pool.

                        Set_Associated_Storage_Pool (Comp_Typ,
                          Get_Global_Pool_For_Access_Type (Comp_Typ));

                        Build_Finalization_Master
                          (Typ        => Comp_Typ,
                           Ins_Node   => Ins_Node,
                           Encl_Scope => Encl_Scope);

                        Fin_Mas_Id := Finalization_Master (Comp_Typ);

                     --  Subsequent anonymous access-to-controlled components
                     --  reuse the already available master.

                     else
                        --  All anonymous access-to-controlled types allocate
                        --  on the global pool.

                        Set_Associated_Storage_Pool (Comp_Typ,
                          Get_Global_Pool_For_Access_Type (Comp_Typ));

                        --  Shared the master among multiple components

                        Set_Finalization_Master (Comp_Typ, Fin_Mas_Id);

                        --  Convert the master into a heterogeneous collection.
                        --  Generate:
                        --
                        --    Set_Is_Heterogeneous (<Fin_Mas_Id>);

                        if not Attributes_Set then
                           Attributes_Set := True;

                           Insert_Action (Ins_Node,
                             Make_Procedure_Call_Statement (Loc,
                               Name =>
                                 New_Reference_To
                                   (RTE (RE_Set_Is_Heterogeneous), Loc),
                               Parameter_Associations => New_List (
                                 New_Reference_To (Fin_Mas_Id, Loc))));
                        end if;
                     end if;

                  --  Since .NET/JVM targets do not support heterogeneous
                  --  masters, each component must have its own master.

                  else
                     Build_Finalization_Master
                       (Typ        => Comp_Typ,
                        Ins_Node   => Ins_Node,
                        Encl_Scope => Encl_Scope);
                  end if;
               end if;

               Next_Component (Comp);
            end loop;
         end;
      end if;

      --  Check whether individual components have a defined invariant,
      --  and add the corresponding component invariant checks.

      Insert_Component_Invariant_Checks
        (N, Def_Id, Build_Record_Invariant_Proc (Def_Id, N));
   end Expand_Freeze_Record_Type;

   ------------------------------
   -- Freeze_Stream_Operations --
   ------------------------------

   procedure Freeze_Stream_Operations (N : Node_Id; Typ : Entity_Id) is
      Names     : constant array (1 .. 4) of TSS_Name_Type :=
                    (TSS_Stream_Input,
                     TSS_Stream_Output,
                     TSS_Stream_Read,
                     TSS_Stream_Write);
      Stream_Op : Entity_Id;

   begin
      --  Primitive operations of tagged types are frozen when the dispatch
      --  table is constructed.

      if not Comes_From_Source (Typ)
        or else Is_Tagged_Type (Typ)
      then
         return;
      end if;

      for J in Names'Range loop
         Stream_Op := TSS (Typ, Names (J));

         if Present (Stream_Op)
           and then Is_Subprogram (Stream_Op)
           and then Nkind (Unit_Declaration_Node (Stream_Op)) =
                      N_Subprogram_Declaration
           and then not Is_Frozen (Stream_Op)
         then
            Append_Freeze_Actions (Typ, Freeze_Entity (Stream_Op, N));
         end if;
      end loop;
   end Freeze_Stream_Operations;

   -----------------
   -- Freeze_Type --
   -----------------

   --  Full type declarations are expanded at the point at which the type is
   --  frozen. The formal N is the Freeze_Node for the type. Any statements or
   --  declarations generated by the freezing (e.g. the procedure generated
   --  for initialization) are chained in the Actions field list of the freeze
   --  node using Append_Freeze_Actions.

   function Freeze_Type (N : Node_Id) return Boolean is
      Def_Id    : constant Entity_Id := Entity (N);
      RACW_Seen : Boolean := False;
      Result    : Boolean := False;

   begin
      --  Process associated access types needing special processing

      if Present (Access_Types_To_Process (N)) then
         declare
            E : Elmt_Id := First_Elmt (Access_Types_To_Process (N));
         begin
            while Present (E) loop

               if Is_Remote_Access_To_Class_Wide_Type (Node (E)) then
                  Validate_RACW_Primitives (Node (E));
                  RACW_Seen := True;
               end if;

               E := Next_Elmt (E);
            end loop;
         end;

         if RACW_Seen then

            --  If there are RACWs designating this type, make stubs now

            Remote_Types_Tagged_Full_View_Encountered (Def_Id);
         end if;
      end if;

      --  Freeze processing for record types

      if Is_Record_Type (Def_Id) then
         if Ekind (Def_Id) = E_Record_Type then
            Expand_Freeze_Record_Type (N);

         elsif Is_Class_Wide_Type (Def_Id) then
            Expand_Freeze_Class_Wide_Type (N);
         end if;

      --  Freeze processing for array types

      elsif Is_Array_Type (Def_Id) then
         Expand_Freeze_Array_Type (N);

      --  Freeze processing for access types

      --  For pool-specific access types, find out the pool object used for
      --  this type, needs actual expansion of it in some cases. Here are the
      --  different cases :

      --  1. Rep Clause "for Def_Id'Storage_Size use 0;"
      --      ---> don't use any storage pool

      --  2. Rep Clause : for Def_Id'Storage_Size use Expr.
      --     Expand:
      --      Def_Id__Pool : Stack_Bounded_Pool (Expr, DT'Size, DT'Alignment);

      --  3. Rep Clause "for Def_Id'Storage_Pool use a_Pool_Object"
      --      ---> Storage Pool is the specified one

      --  See GNAT Pool packages in the Run-Time for more details

      elsif Ekind_In (Def_Id, E_Access_Type, E_General_Access_Type) then
         declare
            Loc         : constant Source_Ptr := Sloc (N);
            Desig_Type  : constant Entity_Id  := Designated_Type (Def_Id);
            Pool_Object : Entity_Id;

            Freeze_Action_Typ : Entity_Id;

         begin
            --  Case 1

            --    Rep Clause "for Def_Id'Storage_Size use 0;"
            --    ---> don't use any storage pool

            if No_Pool_Assigned (Def_Id) then
               null;

            --  Case 2

            --    Rep Clause : for Def_Id'Storage_Size use Expr.
            --    ---> Expand:
            --           Def_Id__Pool : Stack_Bounded_Pool
            --                            (Expr, DT'Size, DT'Alignment);

            elsif Has_Storage_Size_Clause (Def_Id) then
               declare
                  DT_Size  : Node_Id;
                  DT_Align : Node_Id;

               begin
                  --  For unconstrained composite types we give a size of zero
                  --  so that the pool knows that it needs a special algorithm
                  --  for variable size object allocation.

                  if Is_Composite_Type (Desig_Type)
                    and then not Is_Constrained (Desig_Type)
                  then
                     DT_Size :=
                       Make_Integer_Literal (Loc, 0);

                     DT_Align :=
                       Make_Integer_Literal (Loc, Maximum_Alignment);

                  else
                     DT_Size :=
                       Make_Attribute_Reference (Loc,
                         Prefix => New_Reference_To (Desig_Type, Loc),
                         Attribute_Name => Name_Max_Size_In_Storage_Elements);

                     DT_Align :=
                       Make_Attribute_Reference (Loc,
                         Prefix => New_Reference_To (Desig_Type, Loc),
                         Attribute_Name => Name_Alignment);
                  end if;

                  Pool_Object :=
                    Make_Defining_Identifier (Loc,
                      Chars => New_External_Name (Chars (Def_Id), 'P'));

                  --  We put the code associated with the pools in the entity
                  --  that has the later freeze node, usually the access type
                  --  but it can also be the designated_type; because the pool
                  --  code requires both those types to be frozen

                  if Is_Frozen (Desig_Type)
                    and then (No (Freeze_Node (Desig_Type))
                               or else Analyzed (Freeze_Node (Desig_Type)))
                  then
                     Freeze_Action_Typ := Def_Id;

                  --  A Taft amendment type cannot get the freeze actions
                  --  since the full view is not there.

                  elsif Is_Incomplete_Or_Private_Type (Desig_Type)
                    and then No (Full_View (Desig_Type))
                  then
                     Freeze_Action_Typ := Def_Id;

                  else
                     Freeze_Action_Typ := Desig_Type;
                  end if;

                  Append_Freeze_Action (Freeze_Action_Typ,
                    Make_Object_Declaration (Loc,
                      Defining_Identifier => Pool_Object,
                      Object_Definition =>
                        Make_Subtype_Indication (Loc,
                          Subtype_Mark =>
                            New_Reference_To
                              (RTE (RE_Stack_Bounded_Pool), Loc),

                          Constraint =>
                            Make_Index_Or_Discriminant_Constraint (Loc,
                              Constraints => New_List (

                              --  First discriminant is the Pool Size

                                New_Reference_To (
                                  Storage_Size_Variable (Def_Id), Loc),

                              --  Second discriminant is the element size

                                DT_Size,

                              --  Third discriminant is the alignment

                                DT_Align)))));
               end;

               Set_Associated_Storage_Pool (Def_Id, Pool_Object);

            --  Case 3

            --    Rep Clause "for Def_Id'Storage_Pool use a_Pool_Object"
            --    ---> Storage Pool is the specified one

            --  When compiling in Ada 2012 mode, ensure that the accessibility
            --  level of the subpool access type is not deeper than that of the
            --  pool_with_subpools. This check is not performed on .NET/JVM
            --  since those targets do not support pools.

            elsif Ada_Version >= Ada_2012
              and then Present (Associated_Storage_Pool (Def_Id))
              and then VM_Target = No_VM
            then
               declare
                  Loc   : constant Source_Ptr := Sloc (Def_Id);
                  Pool  : constant Entity_Id :=
                            Associated_Storage_Pool (Def_Id);
                  RSPWS : constant Entity_Id :=
                            RTE (RE_Root_Storage_Pool_With_Subpools);

               begin
                  --  It is known that the accessibility level of the access
                  --  type is deeper than that of the pool.

                  if Type_Access_Level (Def_Id) > Object_Access_Level (Pool)
                    and then not Accessibility_Checks_Suppressed (Def_Id)
                    and then not Accessibility_Checks_Suppressed (Pool)
                  then
                     --  Static case: the pool is known to be a descendant of
                     --  Root_Storage_Pool_With_Subpools.

                     if Is_Ancestor (RSPWS, Etype (Pool)) then
                        Error_Msg_N
                          ("?subpool access type has deeper accessibility " &
                           "level than pool", Def_Id);

                        Append_Freeze_Action (Def_Id,
                          Make_Raise_Program_Error (Loc,
                            Reason => PE_Accessibility_Check_Failed));

                     --  Dynamic case: when the pool is of a class-wide type,
                     --  it may or may not support subpools depending on the
                     --  path of derivation. Generate:

                     --    if Def_Id in RSPWS'Class then
                     --       raise Program_Error;
                     --    end if;

                     elsif Is_Class_Wide_Type (Etype (Pool)) then
                        Append_Freeze_Action (Def_Id,
                          Make_If_Statement (Loc,
                            Condition =>
                              Make_In (Loc,
                                Left_Opnd =>
                                  New_Reference_To (Pool, Loc),
                                Right_Opnd =>
                                  New_Reference_To
                                    (Class_Wide_Type (RSPWS), Loc)),

                            Then_Statements => New_List (
                              Make_Raise_Program_Error (Loc,
                                Reason => PE_Accessibility_Check_Failed))));
                     end if;
                  end if;
               end;
            end if;

            --  For access-to-controlled types (including class-wide types and
            --  Taft-amendment types, which potentially have controlled
            --  components), expand the list controller object that will store
            --  the dynamically allocated objects. Don't do this transformation
            --  for expander-generated access types, but do it for types that
            --  are the full view of types derived from other private types.
            --  Also suppress the list controller in the case of a designated
            --  type with convention Java, since this is used when binding to
            --  Java API specs, where there's no equivalent of a finalization
            --  list and we don't want to pull in the finalization support if
            --  not needed.

            if not Comes_From_Source (Def_Id)
              and then not Has_Private_Declaration (Def_Id)
            then
               null;

            --  An exception is made for types defined in the run-time because
            --  Ada.Tags.Tag itself is such a type and cannot afford this
            --  unnecessary overhead that would generates a loop in the
            --  expansion scheme. Another exception is if Restrictions
            --  (No_Finalization) is active, since then we know nothing is
            --  controlled.

            elsif Restriction_Active (No_Finalization)
              or else In_Runtime (Def_Id)
            then
               null;

            --  Assume that incomplete and private types are always completed
            --  by a controlled full view.

            elsif Needs_Finalization (Desig_Type)
              or else
                (Is_Incomplete_Or_Private_Type (Desig_Type)
                  and then No (Full_View (Desig_Type)))
              or else
                (Is_Array_Type (Desig_Type)
                  and then Needs_Finalization (Component_Type (Desig_Type)))
            then
               Build_Finalization_Master (Def_Id);
            end if;
         end;

      --  Freeze processing for enumeration types

      elsif Ekind (Def_Id) = E_Enumeration_Type then

         --  We only have something to do if we have a non-standard
         --  representation (i.e. at least one literal whose pos value
         --  is not the same as its representation)

         if Has_Non_Standard_Rep (Def_Id) then
            Expand_Freeze_Enumeration_Type (N);
         end if;

      --  Private types that are completed by a derivation from a private
      --  type have an internally generated full view, that needs to be
      --  frozen. This must be done explicitly because the two views share
      --  the freeze node, and the underlying full view is not visible when
      --  the freeze node is analyzed.

      elsif Is_Private_Type (Def_Id)
        and then Is_Derived_Type (Def_Id)
        and then Present (Full_View (Def_Id))
        and then Is_Itype (Full_View (Def_Id))
        and then Has_Private_Declaration (Full_View (Def_Id))
        and then Freeze_Node (Full_View (Def_Id)) = N
      then
         Set_Entity (N, Full_View (Def_Id));
         Result := Freeze_Type (N);
         Set_Entity (N, Def_Id);

      --  All other types require no expander action. There are such cases
      --  (e.g. task types and protected types). In such cases, the freeze
      --  nodes are there for use by Gigi.

      end if;

      Freeze_Stream_Operations (N, Def_Id);
      return Result;

   exception
      when RE_Not_Available =>
         return False;
   end Freeze_Type;

   -------------------------
   -- Get_Simple_Init_Val --
   -------------------------

   function Get_Simple_Init_Val
     (T    : Entity_Id;
      N    : Node_Id;
      Size : Uint := No_Uint) return Node_Id
   is
      Loc    : constant Source_Ptr := Sloc (N);
      Val    : Node_Id;
      Result : Node_Id;
      Val_RE : RE_Id;

      Size_To_Use : Uint;
      --  This is the size to be used for computation of the appropriate
      --  initial value for the Normalize_Scalars and Initialize_Scalars case.

      IV_Attribute : constant Boolean :=
                       Nkind (N) = N_Attribute_Reference
                         and then Attribute_Name (N) = Name_Invalid_Value;

      Lo_Bound : Uint;
      Hi_Bound : Uint;
      --  These are the values computed by the procedure Check_Subtype_Bounds

      procedure Check_Subtype_Bounds;
      --  This procedure examines the subtype T, and its ancestor subtypes and
      --  derived types to determine the best known information about the
      --  bounds of the subtype. After the call Lo_Bound is set either to
      --  No_Uint if no information can be determined, or to a value which
      --  represents a known low bound, i.e. a valid value of the subtype can
      --  not be less than this value. Hi_Bound is similarly set to a known
      --  high bound (valid value cannot be greater than this).

      --------------------------
      -- Check_Subtype_Bounds --
      --------------------------

      procedure Check_Subtype_Bounds is
         ST1  : Entity_Id;
         ST2  : Entity_Id;
         Lo   : Node_Id;
         Hi   : Node_Id;
         Loval : Uint;
         Hival : Uint;

      begin
         Lo_Bound := No_Uint;
         Hi_Bound := No_Uint;

         --  Loop to climb ancestor subtypes and derived types

         ST1 := T;
         loop
            if not Is_Discrete_Type (ST1) then
               return;
            end if;

            Lo := Type_Low_Bound (ST1);
            Hi := Type_High_Bound (ST1);

            if Compile_Time_Known_Value (Lo) then
               Loval := Expr_Value (Lo);

               if Lo_Bound = No_Uint or else Lo_Bound < Loval then
                  Lo_Bound := Loval;
               end if;
            end if;

            if Compile_Time_Known_Value (Hi) then
               Hival := Expr_Value (Hi);

               if Hi_Bound = No_Uint or else Hi_Bound > Hival then
                  Hi_Bound := Hival;
               end if;
            end if;

            ST2 := Ancestor_Subtype (ST1);

            if No (ST2) then
               ST2 := Etype (ST1);
            end if;

            exit when ST1 = ST2;
            ST1 := ST2;
         end loop;
      end Check_Subtype_Bounds;

   --  Start of processing for Get_Simple_Init_Val

   begin
      --  For a private type, we should always have an underlying type
      --  (because this was already checked in Needs_Simple_Initialization).
      --  What we do is to get the value for the underlying type and then do
      --  an Unchecked_Convert to the private type.

      if Is_Private_Type (T) then
         Val := Get_Simple_Init_Val (Underlying_Type (T), N, Size);

         --  A special case, if the underlying value is null, then qualify it
         --  with the underlying type, so that the null is properly typed
         --  Similarly, if it is an aggregate it must be qualified, because an
         --  unchecked conversion does not provide a context for it.

         if Nkind_In (Val, N_Null, N_Aggregate) then
            Val :=
              Make_Qualified_Expression (Loc,
                Subtype_Mark =>
                  New_Occurrence_Of (Underlying_Type (T), Loc),
                Expression => Val);
         end if;

         Result := Unchecked_Convert_To (T, Val);

         --  Don't truncate result (important for Initialize/Normalize_Scalars)

         if Nkind (Result) = N_Unchecked_Type_Conversion
           and then Is_Scalar_Type (Underlying_Type (T))
         then
            Set_No_Truncation (Result);
         end if;

         return Result;

      --  Scalars with Default_Value aspect. The first subtype may now be
      --   private, so retrieve value from underlying type.

      elsif Is_Scalar_Type (T) and then Has_Default_Aspect (T) then
         if Is_Private_Type (First_Subtype (T)) then
            return Unchecked_Convert_To (T,
              Default_Aspect_Value (Full_View (First_Subtype (T))));
         else
            return
              Convert_To (T, Default_Aspect_Value (First_Subtype (T)));
         end if;

      --  Otherwise, for scalars, we must have normalize/initialize scalars
      --  case, or if the node N is an 'Invalid_Value attribute node.

      elsif Is_Scalar_Type (T) then
         pragma Assert (Init_Or_Norm_Scalars or IV_Attribute);

         --  Compute size of object. If it is given by the caller, we can use
         --  it directly, otherwise we use Esize (T) as an estimate. As far as
         --  we know this covers all cases correctly.

         if Size = No_Uint or else Size <= Uint_0 then
            Size_To_Use := UI_Max (Uint_1, Esize (T));
         else
            Size_To_Use := Size;
         end if;

         --  Maximum size to use is 64 bits, since we will create values of
         --  type Unsigned_64 and the range must fit this type.

         if Size_To_Use /= No_Uint and then Size_To_Use > Uint_64 then
            Size_To_Use := Uint_64;
         end if;

         --  Check known bounds of subtype

         Check_Subtype_Bounds;

         --  Processing for Normalize_Scalars case

         if Normalize_Scalars and then not IV_Attribute then

            --  If zero is invalid, it is a convenient value to use that is
            --  for sure an appropriate invalid value in all situations.

            if Lo_Bound /= No_Uint and then Lo_Bound > Uint_0 then
               Val := Make_Integer_Literal (Loc, 0);

            --  Cases where all one bits is the appropriate invalid value

            --  For modular types, all 1 bits is either invalid or valid. If
            --  it is valid, then there is nothing that can be done since there
            --  are no invalid values (we ruled out zero already).

            --  For signed integer types that have no negative values, either
            --  there is room for negative values, or there is not. If there
            --  is, then all 1-bits may be interpreted as minus one, which is
            --  certainly invalid. Alternatively it is treated as the largest
            --  positive value, in which case the observation for modular types
            --  still applies.

            --  For float types, all 1-bits is a NaN (not a number), which is
            --  certainly an appropriately invalid value.

            elsif Is_Unsigned_Type (T)
              or else Is_Floating_Point_Type (T)
              or else Is_Enumeration_Type (T)
            then
               Val := Make_Integer_Literal (Loc, 2 ** Size_To_Use - 1);

               --  Resolve as Unsigned_64, because the largest number we can
               --  generate is out of range of universal integer.

               Analyze_And_Resolve (Val, RTE (RE_Unsigned_64));

            --  Case of signed types

            else
               declare
                  Signed_Size : constant Uint :=
                                  UI_Min (Uint_63, Size_To_Use - 1);

               begin
                  --  Normally we like to use the most negative number. The one
                  --  exception is when this number is in the known subtype
                  --  range and the largest positive number is not in the known
                  --  subtype range.

                  --  For this exceptional case, use largest positive value

                  if Lo_Bound /= No_Uint and then Hi_Bound /= No_Uint
                    and then Lo_Bound <= (-(2 ** Signed_Size))
                    and then Hi_Bound < 2 ** Signed_Size
                  then
                     Val := Make_Integer_Literal (Loc, 2 ** Signed_Size - 1);

                  --  Normal case of largest negative value

                  else
                     Val := Make_Integer_Literal (Loc, -(2 ** Signed_Size));
                  end if;
               end;
            end if;

         --  Here for Initialize_Scalars case (or Invalid_Value attribute used)

         else
            --  For float types, use float values from System.Scalar_Values

            if Is_Floating_Point_Type (T) then
               if Root_Type (T) = Standard_Short_Float then
                  Val_RE := RE_IS_Isf;
               elsif Root_Type (T) = Standard_Float then
                  Val_RE := RE_IS_Ifl;
               elsif Root_Type (T) = Standard_Long_Float then
                  Val_RE := RE_IS_Ilf;
               else pragma Assert (Root_Type (T) = Standard_Long_Long_Float);
                  Val_RE := RE_IS_Ill;
               end if;

            --  If zero is invalid, use zero values from System.Scalar_Values

            elsif Lo_Bound /= No_Uint and then Lo_Bound > Uint_0 then
               if Size_To_Use <= 8 then
                  Val_RE := RE_IS_Iz1;
               elsif Size_To_Use <= 16 then
                  Val_RE := RE_IS_Iz2;
               elsif Size_To_Use <= 32 then
                  Val_RE := RE_IS_Iz4;
               else
                  Val_RE := RE_IS_Iz8;
               end if;

            --  For unsigned, use unsigned values from System.Scalar_Values

            elsif Is_Unsigned_Type (T) then
               if Size_To_Use <= 8 then
                  Val_RE := RE_IS_Iu1;
               elsif Size_To_Use <= 16 then
                  Val_RE := RE_IS_Iu2;
               elsif Size_To_Use <= 32 then
                  Val_RE := RE_IS_Iu4;
               else
                  Val_RE := RE_IS_Iu8;
               end if;

            --  For signed, use signed values from System.Scalar_Values

            else
               if Size_To_Use <= 8 then
                  Val_RE := RE_IS_Is1;
               elsif Size_To_Use <= 16 then
                  Val_RE := RE_IS_Is2;
               elsif Size_To_Use <= 32 then
                  Val_RE := RE_IS_Is4;
               else
                  Val_RE := RE_IS_Is8;
               end if;
            end if;

            Val := New_Occurrence_Of (RTE (Val_RE), Loc);
         end if;

         --  The final expression is obtained by doing an unchecked conversion
         --  of this result to the base type of the required subtype. We use
         --  the base type to prevent the unchecked conversion from chopping
         --  bits, and then we set Kill_Range_Check to preserve the "bad"
         --  value.

         Result := Unchecked_Convert_To (Base_Type (T), Val);

         --  Ensure result is not truncated, since we want the "bad" bits, and
         --  also kill range check on result.

         if Nkind (Result) = N_Unchecked_Type_Conversion then
            Set_No_Truncation (Result);
            Set_Kill_Range_Check (Result, True);
         end if;

         return Result;

      --  String or Wide_[Wide]_String (must have Initialize_Scalars set)

      elsif Root_Type (T) = Standard_String
              or else
            Root_Type (T) = Standard_Wide_String
              or else
            Root_Type (T) = Standard_Wide_Wide_String
      then
         pragma Assert (Init_Or_Norm_Scalars);

         return
           Make_Aggregate (Loc,
             Component_Associations => New_List (
               Make_Component_Association (Loc,
                 Choices => New_List (
                   Make_Others_Choice (Loc)),
                 Expression =>
                   Get_Simple_Init_Val
                     (Component_Type (T), N, Esize (Root_Type (T))))));

      --  Access type is initialized to null

      elsif Is_Access_Type (T) then
         return Make_Null (Loc);

      --  No other possibilities should arise, since we should only be calling
      --  Get_Simple_Init_Val if Needs_Simple_Initialization returned True,
      --  indicating one of the above cases held.

      else
         raise Program_Error;
      end if;

   exception
      when RE_Not_Available =>
         return Empty;
   end Get_Simple_Init_Val;

   ------------------------------
   -- Has_New_Non_Standard_Rep --
   ------------------------------

   function Has_New_Non_Standard_Rep (T : Entity_Id) return Boolean is
   begin
      if not Is_Derived_Type (T) then
         return Has_Non_Standard_Rep (T)
           or else Has_Non_Standard_Rep (Root_Type (T));

      --  If Has_Non_Standard_Rep is not set on the derived type, the
      --  representation is fully inherited.

      elsif not Has_Non_Standard_Rep (T) then
         return False;

      else
         return First_Rep_Item (T) /= First_Rep_Item (Root_Type (T));

         --  May need a more precise check here: the First_Rep_Item may
         --  be a stream attribute, which does not affect the representation
         --  of the type ???
      end if;
   end Has_New_Non_Standard_Rep;

   ----------------
   -- In_Runtime --
   ----------------

   function In_Runtime (E : Entity_Id) return Boolean is
      S1 : Entity_Id;

   begin
      S1 := Scope (E);
      while Scope (S1) /= Standard_Standard loop
         S1 := Scope (S1);
      end loop;

      return Is_RTU (S1, System) or else Is_RTU (S1, Ada);
   end In_Runtime;

   ---------------------------------------
   -- Insert_Component_Invariant_Checks --
   ---------------------------------------

   procedure Insert_Component_Invariant_Checks
     (N   : Node_Id;
     Typ  : Entity_Id;
     Proc : Node_Id)
   is
      Loc     : constant Source_Ptr := Sloc (Typ);
      Proc_Id : Entity_Id;

   begin
      if Present (Proc) then
         Proc_Id := Defining_Entity (Proc);

         if not Has_Invariants (Typ) then
            Set_Has_Invariants (Typ);
            Set_Has_Invariants (Proc_Id);
            Set_Invariant_Procedure (Typ, Proc_Id);
            Insert_After (N, Proc);
            Analyze (Proc);

         else

            --  Find already created invariant body, insert body of component
            --  invariant proc in it, and add call after other checks.

            declare
               Bod : Node_Id;
               Inv_Id : constant Entity_Id := Invariant_Procedure (Typ);
               Call   : constant Node_Id :=
                 Make_Procedure_Call_Statement (Loc,
                   Name => New_Occurrence_Of (Proc_Id, Loc),
                   Parameter_Associations =>
                     New_List
                       (New_Reference_To (First_Formal (Inv_Id), Loc)));

            begin

               --  The invariant  body has not been analyzed yet, so we do a
               --  sequential search forward, and retrieve it by name.

               Bod := Next (N);
               while Present (Bod) loop
                  exit when Nkind (Bod) = N_Subprogram_Body
                    and then Chars (Defining_Entity (Bod)) = Chars (Inv_Id);
                  Next (Bod);
               end loop;

               Append_To (Declarations (Bod), Proc);
               Append_To (Statements (Handled_Statement_Sequence (Bod)), Call);
            end;
         end if;
      end if;
   end Insert_Component_Invariant_Checks;

   ----------------------------
   -- Initialization_Warning --
   ----------------------------

   procedure Initialization_Warning (E : Entity_Id) is
      Warning_Needed : Boolean;

   begin
      Warning_Needed := False;

      if Ekind (Current_Scope) = E_Package
        and then Static_Elaboration_Desired (Current_Scope)
      then
         if Is_Type (E) then
            if Is_Record_Type (E) then
               if Has_Discriminants (E)
                 or else Is_Limited_Type (E)
                 or else Has_Non_Standard_Rep (E)
               then
                  Warning_Needed := True;

               else
                  --  Verify that at least one component has an initialization
                  --  expression. No need for a warning on a type if all its
                  --  components have no initialization.

                  declare
                     Comp : Entity_Id;

                  begin
                     Comp := First_Component (E);
                     while Present (Comp) loop
                        if Ekind (Comp) = E_Discriminant
                          or else
                            (Nkind (Parent (Comp)) = N_Component_Declaration
                               and then Present (Expression (Parent (Comp))))
                        then
                           Warning_Needed := True;
                           exit;
                        end if;

                        Next_Component (Comp);
                     end loop;
                  end;
               end if;

               if Warning_Needed then
                  Error_Msg_N
                    ("Objects of the type cannot be initialized " &
                       "statically by default?",
                       Parent (E));
               end if;
            end if;

         else
            Error_Msg_N ("Object cannot be initialized statically?", E);
         end if;
      end if;
   end Initialization_Warning;

   ------------------
   -- Init_Formals --
   ------------------

   function Init_Formals (Typ : Entity_Id) return List_Id is
      Loc     : constant Source_Ptr := Sloc (Typ);
      Formals : List_Id;

   begin
      --  First parameter is always _Init : in out typ. Note that we need
      --  this to be in/out because in the case of the task record value,
      --  there are default record fields (_Priority, _Size, -Task_Info)
      --  that may be referenced in the generated initialization routine.

      Formals := New_List (
        Make_Parameter_Specification (Loc,
          Defining_Identifier =>
            Make_Defining_Identifier (Loc, Name_uInit),
          In_Present  => True,
          Out_Present => True,
          Parameter_Type => New_Reference_To (Typ, Loc)));

      --  For task record value, or type that contains tasks, add two more
      --  formals, _Master : Master_Id and _Chain : in out Activation_Chain
      --  We also add these parameters for the task record type case.

      if Has_Task (Typ)
        or else (Is_Record_Type (Typ) and then Is_Task_Record_Type (Typ))
      then
         Append_To (Formals,
           Make_Parameter_Specification (Loc,
             Defining_Identifier =>
               Make_Defining_Identifier (Loc, Name_uMaster),
             Parameter_Type => New_Reference_To (RTE (RE_Master_Id), Loc)));

         Append_To (Formals,
           Make_Parameter_Specification (Loc,
             Defining_Identifier =>
               Make_Defining_Identifier (Loc, Name_uChain),
             In_Present => True,
             Out_Present => True,
             Parameter_Type =>
               New_Reference_To (RTE (RE_Activation_Chain), Loc)));

         Append_To (Formals,
           Make_Parameter_Specification (Loc,
             Defining_Identifier =>
               Make_Defining_Identifier (Loc, Name_uTask_Name),
             In_Present => True,
             Parameter_Type =>
               New_Reference_To (Standard_String, Loc)));
      end if;

      return Formals;

   exception
      when RE_Not_Available =>
         return Empty_List;
   end Init_Formals;

   -------------------------
   -- Init_Secondary_Tags --
   -------------------------

   procedure Init_Secondary_Tags
     (Typ            : Entity_Id;
      Target         : Node_Id;
      Stmts_List     : List_Id;
      Fixed_Comps    : Boolean := True;
      Variable_Comps : Boolean := True)
   is
      Loc : constant Source_Ptr := Sloc (Target);

      --  Inherit the C++ tag of the secondary dispatch table of Typ associated
      --  with Iface. Tag_Comp is the component of Typ that stores Iface_Tag.

      procedure Initialize_Tag
        (Typ       : Entity_Id;
         Iface     : Entity_Id;
         Tag_Comp  : Entity_Id;
         Iface_Tag : Node_Id);
      --  Initialize the tag of the secondary dispatch table of Typ associated
      --  with Iface. Tag_Comp is the component of Typ that stores Iface_Tag.
      --  Compiling under the CPP full ABI compatibility mode, if the ancestor
      --  of Typ CPP tagged type we generate code to inherit the contents of
      --  the dispatch table directly from the ancestor.

      --------------------
      -- Initialize_Tag --
      --------------------

      procedure Initialize_Tag
        (Typ       : Entity_Id;
         Iface     : Entity_Id;
         Tag_Comp  : Entity_Id;
         Iface_Tag : Node_Id)
      is
         Comp_Typ           : Entity_Id;
         Offset_To_Top_Comp : Entity_Id := Empty;

      begin
         --  Initialize the pointer to the secondary DT associated with the
         --  interface.

         if not Is_Ancestor (Iface, Typ, Use_Full_View => True) then
            Append_To (Stmts_List,
              Make_Assignment_Statement (Loc,
                Name =>
                  Make_Selected_Component (Loc,
                    Prefix => New_Copy_Tree (Target),
                    Selector_Name => New_Reference_To (Tag_Comp, Loc)),
                Expression =>
                  New_Reference_To (Iface_Tag, Loc)));
         end if;

         Comp_Typ := Scope (Tag_Comp);

         --  Initialize the entries of the table of interfaces. We generate a
         --  different call when the parent of the type has variable size
         --  components.

         if Comp_Typ /= Etype (Comp_Typ)
           and then Is_Variable_Size_Record (Etype (Comp_Typ))
           and then Chars (Tag_Comp) /= Name_uTag
         then
            pragma Assert (Present (DT_Offset_To_Top_Func (Tag_Comp)));

            --  Issue error if Set_Dynamic_Offset_To_Top is not available in a
            --  configurable run-time environment.

            if not RTE_Available (RE_Set_Dynamic_Offset_To_Top) then
               Error_Msg_CRT
                 ("variable size record with interface types", Typ);
               return;
            end if;

            --  Generate:
            --    Set_Dynamic_Offset_To_Top
            --      (This         => Init,
            --       Interface_T  => Iface'Tag,
            --       Offset_Value => n,
            --       Offset_Func  => Fn'Address)

            Append_To (Stmts_List,
              Make_Procedure_Call_Statement (Loc,
                Name => New_Reference_To
                          (RTE (RE_Set_Dynamic_Offset_To_Top), Loc),
                Parameter_Associations => New_List (
                  Make_Attribute_Reference (Loc,
                    Prefix => New_Copy_Tree (Target),
                    Attribute_Name => Name_Address),

                  Unchecked_Convert_To (RTE (RE_Tag),
                    New_Reference_To
                      (Node (First_Elmt (Access_Disp_Table (Iface))),
                       Loc)),

                  Unchecked_Convert_To
                    (RTE (RE_Storage_Offset),
                     Make_Attribute_Reference (Loc,
                       Prefix         =>
                         Make_Selected_Component (Loc,
                           Prefix => New_Copy_Tree (Target),
                           Selector_Name =>
                             New_Reference_To (Tag_Comp, Loc)),
                       Attribute_Name => Name_Position)),

                  Unchecked_Convert_To (RTE (RE_Offset_To_Top_Function_Ptr),
                    Make_Attribute_Reference (Loc,
                      Prefix => New_Reference_To
                                  (DT_Offset_To_Top_Func (Tag_Comp), Loc),
                      Attribute_Name => Name_Address)))));

            --  In this case the next component stores the value of the
            --  offset to the top.

            Offset_To_Top_Comp := Next_Entity (Tag_Comp);
            pragma Assert (Present (Offset_To_Top_Comp));

            Append_To (Stmts_List,
              Make_Assignment_Statement (Loc,
                Name =>
                  Make_Selected_Component (Loc,
                    Prefix => New_Copy_Tree (Target),
                    Selector_Name => New_Reference_To
                                       (Offset_To_Top_Comp, Loc)),
                Expression =>
                  Make_Attribute_Reference (Loc,
                    Prefix         =>
                      Make_Selected_Component (Loc,
                        Prefix => New_Copy_Tree (Target),
                        Selector_Name =>
                          New_Reference_To (Tag_Comp, Loc)),
                  Attribute_Name => Name_Position)));

         --  Normal case: No discriminants in the parent type

         else
            --  Don't need to set any value if this interface shares
            --  the primary dispatch table.

            if not Is_Ancestor (Iface, Typ, Use_Full_View => True) then
               Append_To (Stmts_List,
                 Build_Set_Static_Offset_To_Top (Loc,
                   Iface_Tag    => New_Reference_To (Iface_Tag, Loc),
                   Offset_Value =>
                     Unchecked_Convert_To (RTE (RE_Storage_Offset),
                       Make_Attribute_Reference (Loc,
                         Prefix =>
                           Make_Selected_Component (Loc,
                             Prefix        => New_Copy_Tree (Target),
                             Selector_Name =>
                               New_Reference_To (Tag_Comp, Loc)),
                         Attribute_Name => Name_Position))));
            end if;

            --  Generate:
            --    Register_Interface_Offset
            --      (This         => Init,
            --       Interface_T  => Iface'Tag,
            --       Is_Constant  => True,
            --       Offset_Value => n,
            --       Offset_Func  => null);

            if RTE_Available (RE_Register_Interface_Offset) then
               Append_To (Stmts_List,
                 Make_Procedure_Call_Statement (Loc,
                   Name => New_Reference_To
                             (RTE (RE_Register_Interface_Offset), Loc),
                   Parameter_Associations => New_List (
                     Make_Attribute_Reference (Loc,
                       Prefix         => New_Copy_Tree (Target),
                       Attribute_Name => Name_Address),

                     Unchecked_Convert_To (RTE (RE_Tag),
                       New_Reference_To
                         (Node (First_Elmt (Access_Disp_Table (Iface))), Loc)),

                     New_Occurrence_Of (Standard_True, Loc),

                     Unchecked_Convert_To
                       (RTE (RE_Storage_Offset),
                        Make_Attribute_Reference (Loc,
                          Prefix =>
                            Make_Selected_Component (Loc,
                              Prefix         => New_Copy_Tree (Target),
                              Selector_Name  =>
                                New_Reference_To (Tag_Comp, Loc)),
                         Attribute_Name => Name_Position)),

                     Make_Null (Loc))));
            end if;
         end if;
      end Initialize_Tag;

      --  Local variables

      Full_Typ         : Entity_Id;
      Ifaces_List      : Elist_Id;
      Ifaces_Comp_List : Elist_Id;
      Ifaces_Tag_List  : Elist_Id;
      Iface_Elmt       : Elmt_Id;
      Iface_Comp_Elmt  : Elmt_Id;
      Iface_Tag_Elmt   : Elmt_Id;
      Tag_Comp         : Node_Id;
      In_Variable_Pos  : Boolean;

   --  Start of processing for Init_Secondary_Tags

   begin
      --  Handle private types

      if Present (Full_View (Typ)) then
         Full_Typ := Full_View (Typ);
      else
         Full_Typ := Typ;
      end if;

      Collect_Interfaces_Info
        (Full_Typ, Ifaces_List, Ifaces_Comp_List, Ifaces_Tag_List);

      Iface_Elmt      := First_Elmt (Ifaces_List);
      Iface_Comp_Elmt := First_Elmt (Ifaces_Comp_List);
      Iface_Tag_Elmt  := First_Elmt (Ifaces_Tag_List);
      while Present (Iface_Elmt) loop
         Tag_Comp := Node (Iface_Comp_Elmt);

         --  Check if parent of record type has variable size components

         In_Variable_Pos := Scope (Tag_Comp) /= Etype (Scope (Tag_Comp))
           and then Is_Variable_Size_Record (Etype (Scope (Tag_Comp)));

         --  If we are compiling under the CPP full ABI compatibility mode and
         --  the ancestor is a CPP_Pragma tagged type then we generate code to
         --  initialize the secondary tag components from tags that reference
         --  secondary tables filled with copy of parent slots.

         if Is_CPP_Class (Root_Type (Full_Typ)) then

            --  Reject interface components located at variable offset in
            --  C++ derivations. This is currently unsupported.

            if not Fixed_Comps and then In_Variable_Pos then

               --  Locate the first dynamic component of the record. Done to
               --  improve the text of the warning.

               declare
                  Comp     : Entity_Id;
                  Comp_Typ : Entity_Id;

               begin
                  Comp := First_Entity (Typ);
                  while Present (Comp) loop
                     Comp_Typ := Etype (Comp);

                     if Ekind (Comp) /= E_Discriminant
                       and then not Is_Tag (Comp)
                     then
                        exit when
                          (Is_Record_Type (Comp_Typ)
                             and then Is_Variable_Size_Record
                                        (Base_Type (Comp_Typ)))
                         or else
                           (Is_Array_Type (Comp_Typ)
                              and then Is_Variable_Size_Array (Comp_Typ));
                     end if;

                     Next_Entity (Comp);
                  end loop;

                  pragma Assert (Present (Comp));
                  Error_Msg_Node_2 := Comp;
                  Error_Msg_NE
                    ("parent type & with dynamic component & cannot be parent"
                       & " of 'C'P'P derivation if new interfaces are present",
                     Typ, Scope (Original_Record_Component (Comp)));

                  Error_Msg_Sloc :=
                    Sloc (Scope (Original_Record_Component (Comp)));
                  Error_Msg_NE
                    ("type derived from 'C'P'P type & defined #",
                     Typ, Scope (Original_Record_Component (Comp)));

                  --  Avoid duplicated warnings

                  exit;
               end;

            --  Initialize secondary tags

            else
               Append_To (Stmts_List,
                 Make_Assignment_Statement (Loc,
                   Name =>
                     Make_Selected_Component (Loc,
                       Prefix => New_Copy_Tree (Target),
                       Selector_Name =>
                         New_Reference_To (Node (Iface_Comp_Elmt), Loc)),
                   Expression =>
                     New_Reference_To (Node (Iface_Tag_Elmt), Loc)));
            end if;

         --  Otherwise generate code to initialize the tag

         else
            if (In_Variable_Pos and then Variable_Comps)
              or else (not In_Variable_Pos and then Fixed_Comps)
            then
               Initialize_Tag (Full_Typ,
                 Iface     => Node (Iface_Elmt),
                 Tag_Comp  => Tag_Comp,
                 Iface_Tag => Node (Iface_Tag_Elmt));
            end if;
         end if;

         Next_Elmt (Iface_Elmt);
         Next_Elmt (Iface_Comp_Elmt);
         Next_Elmt (Iface_Tag_Elmt);
      end loop;
   end Init_Secondary_Tags;

   ------------------------
   -- Is_User_Defined_Eq --
   ------------------------

   function Is_User_Defined_Equality (Prim : Node_Id) return Boolean is
   begin
      return Chars (Prim) = Name_Op_Eq
        and then Etype (First_Formal (Prim)) =
                 Etype (Next_Formal (First_Formal (Prim)))
        and then Base_Type (Etype (Prim)) = Standard_Boolean;
   end Is_User_Defined_Equality;

   ----------------------------
   -- Is_Variable_Size_Array --
   ----------------------------

   function Is_Variable_Size_Array (E : Entity_Id) return Boolean is
      Idx : Node_Id;

   begin
      pragma Assert (Is_Array_Type (E));

      --  Check if some index is initialized with a non-constant value

      Idx := First_Index (E);
      while Present (Idx) loop
         if Nkind (Idx) = N_Range then
            if not Is_Constant_Bound (Low_Bound (Idx))
              or else not Is_Constant_Bound (High_Bound (Idx))
            then
               return True;
            end if;
         end if;

         Idx := Next_Index (Idx);
      end loop;

      return False;
   end Is_Variable_Size_Array;

   -----------------------------
   -- Is_Variable_Size_Record --
   -----------------------------

   function Is_Variable_Size_Record (E : Entity_Id) return Boolean is
      Comp     : Entity_Id;
      Comp_Typ : Entity_Id;

   begin
      pragma Assert (Is_Record_Type (E));

      Comp := First_Entity (E);
      while Present (Comp) loop
         Comp_Typ := Etype (Comp);

         --  Recursive call if the record type has discriminants

         if Is_Record_Type (Comp_Typ)
           and then Has_Discriminants (Comp_Typ)
           and then Is_Variable_Size_Record (Comp_Typ)
         then
            return True;

         elsif Is_Array_Type (Comp_Typ)
           and then Is_Variable_Size_Array (Comp_Typ)
         then
            return True;
         end if;

         Next_Entity (Comp);
      end loop;

      return False;
   end Is_Variable_Size_Record;

   ----------------------------------------
   -- Make_Controlling_Function_Wrappers --
   ----------------------------------------

   procedure Make_Controlling_Function_Wrappers
     (Tag_Typ   : Entity_Id;
      Decl_List : out List_Id;
      Body_List : out List_Id)
   is
      Loc         : constant Source_Ptr := Sloc (Tag_Typ);
      Prim_Elmt   : Elmt_Id;
      Subp        : Entity_Id;
      Actual_List : List_Id;
      Formal_List : List_Id;
      Formal      : Entity_Id;
      Par_Formal  : Entity_Id;
      Formal_Node : Node_Id;
      Func_Body   : Node_Id;
      Func_Decl   : Node_Id;
      Func_Spec   : Node_Id;
      Return_Stmt : Node_Id;

   begin
      Decl_List := New_List;
      Body_List := New_List;

      Prim_Elmt := First_Elmt (Primitive_Operations (Tag_Typ));

      while Present (Prim_Elmt) loop
         Subp := Node (Prim_Elmt);

         --  If a primitive function with a controlling result of the type has
         --  not been overridden by the user, then we must create a wrapper
         --  function here that effectively overrides it and invokes the
         --  (non-abstract) parent function. This can only occur for a null
         --  extension. Note that functions with anonymous controlling access
         --  results don't qualify and must be overridden. We also exclude
         --  Input attributes, since each type will have its own version of
         --  Input constructed by the expander. The test for Comes_From_Source
         --  is needed to distinguish inherited operations from renamings
         --  (which also have Alias set).

         --  The function may be abstract, or require_Overriding may be set
         --  for it, because tests for null extensions may already have reset
         --  the Is_Abstract_Subprogram_Flag. If Requires_Overriding is not
         --  set, functions that need wrappers are recognized by having an
         --  alias that returns the parent type.

         if Comes_From_Source (Subp)
           or else No (Alias (Subp))
           or else Ekind (Subp) /= E_Function
           or else not Has_Controlling_Result (Subp)
           or else Is_Access_Type (Etype (Subp))
           or else Is_Abstract_Subprogram (Alias (Subp))
           or else Is_TSS (Subp, TSS_Stream_Input)
         then
            goto Next_Prim;

         elsif Is_Abstract_Subprogram (Subp)
           or else Requires_Overriding (Subp)
           or else
             (Is_Null_Extension (Etype (Subp))
               and then Etype (Alias (Subp)) /= Etype (Subp))
         then
            Formal_List := No_List;
            Formal := First_Formal (Subp);

            if Present (Formal) then
               Formal_List := New_List;

               while Present (Formal) loop
                  Append
                    (Make_Parameter_Specification
                       (Loc,
                        Defining_Identifier =>
                          Make_Defining_Identifier (Sloc (Formal),
                            Chars => Chars (Formal)),
                        In_Present  => In_Present (Parent (Formal)),
                        Out_Present => Out_Present (Parent (Formal)),
                        Null_Exclusion_Present =>
                          Null_Exclusion_Present (Parent (Formal)),
                        Parameter_Type =>
                          New_Reference_To (Etype (Formal), Loc),
                        Expression =>
                          New_Copy_Tree (Expression (Parent (Formal)))),
                     Formal_List);

                  Next_Formal (Formal);
               end loop;
            end if;

            Func_Spec :=
              Make_Function_Specification (Loc,
                Defining_Unit_Name       =>
                  Make_Defining_Identifier (Loc,
                    Chars => Chars (Subp)),
                Parameter_Specifications => Formal_List,
                Result_Definition        =>
                  New_Reference_To (Etype (Subp), Loc));

            Func_Decl := Make_Subprogram_Declaration (Loc, Func_Spec);
            Append_To (Decl_List, Func_Decl);

            --  Build a wrapper body that calls the parent function. The body
            --  contains a single return statement that returns an extension
            --  aggregate whose ancestor part is a call to the parent function,
            --  passing the formals as actuals (with any controlling arguments
            --  converted to the types of the corresponding formals of the
            --  parent function, which might be anonymous access types), and
            --  having a null extension.

            Formal      := First_Formal (Subp);
            Par_Formal  := First_Formal (Alias (Subp));
            Formal_Node := First (Formal_List);

            if Present (Formal) then
               Actual_List := New_List;
            else
               Actual_List := No_List;
            end if;

            while Present (Formal) loop
               if Is_Controlling_Formal (Formal) then
                  Append_To (Actual_List,
                    Make_Type_Conversion (Loc,
                      Subtype_Mark =>
                        New_Occurrence_Of (Etype (Par_Formal), Loc),
                      Expression   =>
                        New_Reference_To
                          (Defining_Identifier (Formal_Node), Loc)));
               else
                  Append_To
                    (Actual_List,
                     New_Reference_To
                       (Defining_Identifier (Formal_Node), Loc));
               end if;

               Next_Formal (Formal);
               Next_Formal (Par_Formal);
               Next (Formal_Node);
            end loop;

            Return_Stmt :=
              Make_Simple_Return_Statement (Loc,
                Expression =>
                  Make_Extension_Aggregate (Loc,
                    Ancestor_Part =>
                      Make_Function_Call (Loc,
                        Name => New_Reference_To (Alias (Subp), Loc),
                        Parameter_Associations => Actual_List),
                    Null_Record_Present => True));

            Func_Body :=
              Make_Subprogram_Body (Loc,
                Specification => New_Copy_Tree (Func_Spec),
                Declarations => Empty_List,
                Handled_Statement_Sequence =>
                  Make_Handled_Sequence_Of_Statements (Loc,
                    Statements => New_List (Return_Stmt)));

            Set_Defining_Unit_Name
              (Specification (Func_Body),
                Make_Defining_Identifier (Loc, Chars (Subp)));

            Append_To (Body_List, Func_Body);

            --  Replace the inherited function with the wrapper function
            --  in the primitive operations list.

            Override_Dispatching_Operation
              (Tag_Typ, Subp, New_Op => Defining_Unit_Name (Func_Spec));
         end if;

      <<Next_Prim>>
         Next_Elmt (Prim_Elmt);
      end loop;
   end Make_Controlling_Function_Wrappers;

   -------------------
   --  Make_Eq_Body --
   -------------------

   function Make_Eq_Body
     (Typ     : Entity_Id;
      Eq_Name : Name_Id) return Node_Id
   is
      Loc          : constant Source_Ptr := Sloc (Parent (Typ));
      Decl         : Node_Id;
      Def          : constant Node_Id := Parent (Typ);
      Stmts        : constant List_Id := New_List;
      Variant_Case : Boolean := Has_Discriminants (Typ);
      Comps        : Node_Id := Empty;
      Typ_Def      : Node_Id := Type_Definition (Def);

   begin
      Decl :=
        Predef_Spec_Or_Body (Loc,
          Tag_Typ => Typ,
          Name    => Eq_Name,
          Profile => New_List (
            Make_Parameter_Specification (Loc,
              Defining_Identifier =>
                Make_Defining_Identifier (Loc, Name_X),
              Parameter_Type      => New_Reference_To (Typ, Loc)),

            Make_Parameter_Specification (Loc,
              Defining_Identifier =>
                Make_Defining_Identifier (Loc, Name_Y),
              Parameter_Type      => New_Reference_To (Typ, Loc))),

          Ret_Type => Standard_Boolean,
          For_Body => True);

      if Variant_Case then
         if Nkind (Typ_Def) = N_Derived_Type_Definition then
            Typ_Def := Record_Extension_Part (Typ_Def);
         end if;

         if Present (Typ_Def) then
            Comps := Component_List (Typ_Def);
         end if;

         Variant_Case :=
           Present (Comps) and then Present (Variant_Part (Comps));
      end if;

      if Variant_Case then
         Append_To (Stmts,
           Make_Eq_If (Typ, Discriminant_Specifications (Def)));
         Append_List_To (Stmts, Make_Eq_Case (Typ, Comps));
         Append_To (Stmts,
           Make_Simple_Return_Statement (Loc,
             Expression => New_Reference_To (Standard_True, Loc)));

      else
         Append_To (Stmts,
           Make_Simple_Return_Statement (Loc,
             Expression =>
               Expand_Record_Equality
                 (Typ,
                  Typ    => Typ,
                  Lhs    => Make_Identifier (Loc, Name_X),
                  Rhs    => Make_Identifier (Loc, Name_Y),
                  Bodies => Declarations (Decl))));
      end if;

      Set_Handled_Statement_Sequence
        (Decl, Make_Handled_Sequence_Of_Statements (Loc, Stmts));
      return Decl;
   end Make_Eq_Body;

   ------------------
   -- Make_Eq_Case --
   ------------------

   --  <Make_Eq_If shared components>
   --  case X.D1 is
   --     when V1 => <Make_Eq_Case> on subcomponents
   --     ...
   --     when Vn => <Make_Eq_Case> on subcomponents
   --  end case;

   function Make_Eq_Case
     (E     : Entity_Id;
      CL    : Node_Id;
      Discr : Entity_Id := Empty) return List_Id
   is
      Loc      : constant Source_Ptr := Sloc (E);
      Result   : constant List_Id    := New_List;
      Variant  : Node_Id;
      Alt_List : List_Id;

   begin
      Append_To (Result, Make_Eq_If (E, Component_Items (CL)));

      if No (Variant_Part (CL)) then
         return Result;
      end if;

      Variant := First_Non_Pragma (Variants (Variant_Part (CL)));

      if No (Variant) then
         return Result;
      end if;

      Alt_List := New_List;

      while Present (Variant) loop
         Append_To (Alt_List,
           Make_Case_Statement_Alternative (Loc,
             Discrete_Choices => New_Copy_List (Discrete_Choices (Variant)),
             Statements => Make_Eq_Case (E, Component_List (Variant))));

         Next_Non_Pragma (Variant);
      end loop;

      --  If we have an Unchecked_Union, use one of the parameters that
      --  captures the discriminants.

      if Is_Unchecked_Union (E) then
         Append_To (Result,
           Make_Case_Statement (Loc,
             Expression => New_Reference_To (Discr, Loc),
             Alternatives => Alt_List));

      else
         Append_To (Result,
           Make_Case_Statement (Loc,
             Expression =>
               Make_Selected_Component (Loc,
                 Prefix        => Make_Identifier (Loc, Name_X),
                 Selector_Name => New_Copy (Name (Variant_Part (CL)))),
             Alternatives => Alt_List));
      end if;

      return Result;
   end Make_Eq_Case;

   ----------------
   -- Make_Eq_If --
   ----------------

   --  Generates:

   --    if
   --      X.C1 /= Y.C1
   --        or else
   --      X.C2 /= Y.C2
   --        ...
   --    then
   --       return False;
   --    end if;

   --  or a null statement if the list L is empty

   function Make_Eq_If
     (E : Entity_Id;
      L : List_Id) return Node_Id
   is
      Loc        : constant Source_Ptr := Sloc (E);
      C          : Node_Id;
      Field_Name : Name_Id;
      Cond       : Node_Id;

   begin
      if No (L) then
         return Make_Null_Statement (Loc);

      else
         Cond := Empty;

         C := First_Non_Pragma (L);
         while Present (C) loop
            Field_Name := Chars (Defining_Identifier (C));

            --  The tags must not be compared: they are not part of the value.
            --  Ditto for parent interfaces because their equality operator is
            --  abstract.

            --  Note also that in the following, we use Make_Identifier for
            --  the component names. Use of New_Reference_To to identify the
            --  components would be incorrect because the wrong entities for
            --  discriminants could be picked up in the private type case.

            if Field_Name = Name_uParent
              and then Is_Interface (Etype (Defining_Identifier (C)))
            then
               null;

            elsif Field_Name /= Name_uTag then
               Evolve_Or_Else (Cond,
                 Make_Op_Ne (Loc,
                   Left_Opnd =>
                     Make_Selected_Component (Loc,
                       Prefix        => Make_Identifier (Loc, Name_X),
                       Selector_Name => Make_Identifier (Loc, Field_Name)),

                   Right_Opnd =>
                     Make_Selected_Component (Loc,
                       Prefix        => Make_Identifier (Loc, Name_Y),
                       Selector_Name => Make_Identifier (Loc, Field_Name))));
            end if;

            Next_Non_Pragma (C);
         end loop;

         if No (Cond) then
            return Make_Null_Statement (Loc);

         else
            return
              Make_Implicit_If_Statement (E,
                Condition => Cond,
                Then_Statements => New_List (
                  Make_Simple_Return_Statement (Loc,
                    Expression => New_Occurrence_Of (Standard_False, Loc))));
         end if;
      end if;
   end Make_Eq_If;

   --------------------
   --  Make_Neq_Body --
   --------------------

   function Make_Neq_Body (Tag_Typ : Entity_Id) return Node_Id is

      function Is_Predefined_Neq_Renaming (Prim : Node_Id) return Boolean;
      --  Returns true if Prim is a renaming of an unresolved predefined
      --  inequality operation.

      --------------------------------
      -- Is_Predefined_Neq_Renaming --
      --------------------------------

      function Is_Predefined_Neq_Renaming (Prim : Node_Id) return Boolean is
      begin
         return Chars (Prim) /= Name_Op_Ne
           and then Present (Alias (Prim))
           and then Comes_From_Source (Prim)
           and then Is_Intrinsic_Subprogram (Alias (Prim))
           and then Chars (Alias (Prim)) = Name_Op_Ne;
      end Is_Predefined_Neq_Renaming;

      --  Local variables

      Loc           : constant Source_Ptr := Sloc (Parent (Tag_Typ));
      Stmts         : constant List_Id    := New_List;
      Decl          : Node_Id;
      Eq_Prim       : Entity_Id;
      Left_Op       : Entity_Id;
      Renaming_Prim : Entity_Id;
      Right_Op      : Entity_Id;
      Target        : Entity_Id;

   --  Start of processing for Make_Neq_Body

   begin
      --  For a call on a renaming of a dispatching subprogram that is
      --  overridden, if the overriding occurred before the renaming, then
      --  the body executed is that of the overriding declaration, even if the
      --  overriding declaration is not visible at the place of the renaming;
      --  otherwise, the inherited or predefined subprogram is called, see
      --  (RM 8.5.4(8))

      --  Stage 1: Search for a renaming of the inequality primitive and also
      --  search for an overriding of the equality primitive located before the
      --  renaming declaration.

      declare
         Elmt : Elmt_Id;
         Prim : Node_Id;

      begin
         Eq_Prim       := Empty;
         Renaming_Prim := Empty;

         Elmt := First_Elmt (Primitive_Operations (Tag_Typ));
         while Present (Elmt) loop
            Prim := Node (Elmt);

            if Is_User_Defined_Equality (Prim)
              and then No (Alias (Prim))
            then
               if No (Renaming_Prim) then
                  pragma Assert (No (Eq_Prim));
                  Eq_Prim := Prim;
               end if;

            elsif Is_Predefined_Neq_Renaming (Prim) then
               Renaming_Prim := Prim;
            end if;

            Next_Elmt (Elmt);
         end loop;
      end;

      --  No further action needed if no renaming was found

      if No (Renaming_Prim) then
         return Empty;
      end if;

      --  Stage 2: Replace the renaming declaration by a subprogram declaration
      --  (required to add its body)

      Decl := Parent (Parent (Renaming_Prim));
      Rewrite (Decl,
        Make_Subprogram_Declaration (Loc,
          Specification => Specification (Decl)));
      Set_Analyzed (Decl);

      --  Remove the decoration of intrinsic renaming subprogram

      Set_Is_Intrinsic_Subprogram (Renaming_Prim, False);
      Set_Convention (Renaming_Prim, Convention_Ada);
      Set_Alias (Renaming_Prim, Empty);
      Set_Has_Completion (Renaming_Prim, False);

      --  Stage 3: Build the corresponding body

      Left_Op  := First_Formal (Renaming_Prim);
      Right_Op := Next_Formal (Left_Op);

      Decl :=
        Predef_Spec_Or_Body (Loc,
          Tag_Typ => Tag_Typ,
          Name    => Chars (Renaming_Prim),
          Profile => New_List (
            Make_Parameter_Specification (Loc,
              Defining_Identifier =>
                Make_Defining_Identifier (Loc, Chars (Left_Op)),
              Parameter_Type      => New_Reference_To (Tag_Typ, Loc)),

            Make_Parameter_Specification (Loc,
              Defining_Identifier =>
                Make_Defining_Identifier (Loc, Chars (Right_Op)),
              Parameter_Type      => New_Reference_To (Tag_Typ, Loc))),

          Ret_Type => Standard_Boolean,
          For_Body => True);

      --  If the overriding of the equality primitive occurred before the
      --  renaming, then generate:

      --    function <Neq_Name> (X : Y : Typ) return Boolean is
      --    begin
      --       return not Oeq (X, Y);
      --    end;

      if Present (Eq_Prim) then
         Target := Eq_Prim;

      --  Otherwise build a nested subprogram which performs the predefined
      --  evaluation of the equality operator. That is, generate:

      --    function <Neq_Name> (X : Y : Typ) return Boolean is
      --       function Oeq (X : Y) return Boolean is
      --       begin
      --          <<body of default implementation>>
      --       end;
      --    begin
      --       return not Oeq (X, Y);
      --    end;

      else
         declare
            Local_Subp : Node_Id;
         begin
            Local_Subp := Make_Eq_Body (Tag_Typ, Name_Op_Eq);
            Set_Declarations (Decl, New_List (Local_Subp));
            Target := Defining_Entity (Local_Subp);
         end;
      end if;

      Append_To (Stmts,
        Make_Simple_Return_Statement (Loc,
          Expression =>
            Make_Op_Not (Loc,
              Make_Function_Call (Loc,
                Name => New_Reference_To (Target, Loc),
                Parameter_Associations => New_List (
                  Make_Identifier (Loc, Chars (Left_Op)),
                  Make_Identifier (Loc, Chars (Right_Op)))))));

      Set_Handled_Statement_Sequence
        (Decl, Make_Handled_Sequence_Of_Statements (Loc, Stmts));
      return Decl;
   end Make_Neq_Body;

   -------------------------------
   -- Make_Null_Procedure_Specs --
   -------------------------------

   function Make_Null_Procedure_Specs (Tag_Typ : Entity_Id) return List_Id is
      Decl_List      : constant List_Id    := New_List;
      Loc            : constant Source_Ptr := Sloc (Tag_Typ);
      Formal         : Entity_Id;
      Formal_List    : List_Id;
      New_Param_Spec : Node_Id;
      Parent_Subp    : Entity_Id;
      Prim_Elmt      : Elmt_Id;
      Subp           : Entity_Id;

   begin
      Prim_Elmt := First_Elmt (Primitive_Operations (Tag_Typ));
      while Present (Prim_Elmt) loop
         Subp := Node (Prim_Elmt);

         --  If a null procedure inherited from an interface has not been
         --  overridden, then we build a null procedure declaration to
         --  override the inherited procedure.

         Parent_Subp := Alias (Subp);

         if Present (Parent_Subp)
           and then Is_Null_Interface_Primitive (Parent_Subp)
         then
            Formal_List := No_List;
            Formal := First_Formal (Subp);

            if Present (Formal) then
               Formal_List := New_List;

               while Present (Formal) loop

                  --  Copy the parameter spec including default expressions

                  New_Param_Spec :=
                    New_Copy_Tree (Parent (Formal), New_Sloc => Loc);

                  --  Generate a new defining identifier for the new formal.
                  --  required because New_Copy_Tree does not duplicate
                  --  semantic fields (except itypes).

                  Set_Defining_Identifier (New_Param_Spec,
                    Make_Defining_Identifier (Sloc (Formal),
                      Chars => Chars (Formal)));

                  --  For controlling arguments we must change their
                  --  parameter type to reference the tagged type (instead
                  --  of the interface type)

                  if Is_Controlling_Formal (Formal) then
                     if Nkind (Parameter_Type (Parent (Formal)))
                       = N_Identifier
                     then
                        Set_Parameter_Type (New_Param_Spec,
                          New_Occurrence_Of (Tag_Typ, Loc));

                     else pragma Assert
                            (Nkind (Parameter_Type (Parent (Formal)))
                               = N_Access_Definition);
                        Set_Subtype_Mark (Parameter_Type (New_Param_Spec),
                          New_Occurrence_Of (Tag_Typ, Loc));
                     end if;
                  end if;

                  Append (New_Param_Spec, Formal_List);

                  Next_Formal (Formal);
               end loop;
            end if;

            Append_To (Decl_List,
              Make_Subprogram_Declaration (Loc,
                Make_Procedure_Specification (Loc,
                  Defining_Unit_Name =>
                    Make_Defining_Identifier (Loc, Chars (Subp)),
                  Parameter_Specifications => Formal_List,
                  Null_Present => True)));
         end if;

         Next_Elmt (Prim_Elmt);
      end loop;

      return Decl_List;
   end Make_Null_Procedure_Specs;

   -------------------------------------
   -- Make_Predefined_Primitive_Specs --
   -------------------------------------

   procedure Make_Predefined_Primitive_Specs
     (Tag_Typ     : Entity_Id;
      Predef_List : out List_Id;
      Renamed_Eq  : out Entity_Id)
   is
      function Is_Predefined_Eq_Renaming (Prim : Node_Id) return Boolean;
      --  Returns true if Prim is a renaming of an unresolved predefined
      --  equality operation.

      -------------------------------
      -- Is_Predefined_Eq_Renaming --
      -------------------------------

      function Is_Predefined_Eq_Renaming (Prim : Node_Id) return Boolean is
      begin
         return Chars (Prim) /= Name_Op_Eq
           and then Present (Alias (Prim))
           and then Comes_From_Source (Prim)
           and then Is_Intrinsic_Subprogram (Alias (Prim))
           and then Chars (Alias (Prim)) = Name_Op_Eq;
      end Is_Predefined_Eq_Renaming;

      --  Local variables

      Loc       : constant Source_Ptr := Sloc (Tag_Typ);
      Res       : constant List_Id    := New_List;
      Eq_Name   : Name_Id := Name_Op_Eq;
      Eq_Needed : Boolean;
      Eq_Spec   : Node_Id;
      Prim      : Elmt_Id;

      Has_Predef_Eq_Renaming : Boolean := False;
      --  Set to True if Tag_Typ has a primitive that renames the predefined
      --  equality operator. Used to implement (RM 8-5-4(8)).

   --  Start of processing for Make_Predefined_Primitive_Specs

   begin
      Renamed_Eq := Empty;

      --  Spec of _Size

      Append_To (Res, Predef_Spec_Or_Body (Loc,
        Tag_Typ => Tag_Typ,
        Name    => Name_uSize,
        Profile => New_List (
          Make_Parameter_Specification (Loc,
            Defining_Identifier => Make_Defining_Identifier (Loc, Name_X),
            Parameter_Type      => New_Reference_To (Tag_Typ, Loc))),

        Ret_Type => Standard_Long_Long_Integer));

      --  Specs for dispatching stream attributes

      declare
         Stream_Op_TSS_Names :
           constant array (Integer range <>) of TSS_Name_Type :=
             (TSS_Stream_Read,
              TSS_Stream_Write,
              TSS_Stream_Input,
              TSS_Stream_Output);

      begin
         for Op in Stream_Op_TSS_Names'Range loop
            if Stream_Operation_OK (Tag_Typ, Stream_Op_TSS_Names (Op)) then
               Append_To (Res,
                 Predef_Stream_Attr_Spec (Loc, Tag_Typ,
                  Stream_Op_TSS_Names (Op)));
            end if;
         end loop;
      end;

      --  Spec of "=" is expanded if the type is not limited and if a user
      --  defined "=" was not already declared for the non-full view of a
      --  private extension

      if not Is_Limited_Type (Tag_Typ) then
         Eq_Needed := True;
         Prim := First_Elmt (Primitive_Operations (Tag_Typ));
         while Present (Prim) loop

            --  If a primitive is encountered that renames the predefined
            --  equality operator before reaching any explicit equality
            --  primitive, then we still need to create a predefined equality
            --  function, because calls to it can occur via the renaming. A
            --  new name is created for the equality to avoid conflicting with
            --  any user-defined equality. (Note that this doesn't account for
            --  renamings of equality nested within subpackages???)

            if Is_Predefined_Eq_Renaming (Node (Prim)) then
               Has_Predef_Eq_Renaming := True;
               Eq_Name := New_External_Name (Chars (Node (Prim)), 'E');

            --  User-defined equality

            elsif Is_User_Defined_Equality (Node (Prim)) then
               if No (Alias (Node (Prim)))
                 or else Nkind (Unit_Declaration_Node (Node (Prim))) =
                           N_Subprogram_Renaming_Declaration
               then
                  Eq_Needed := False;
                  exit;

               --  If the parent is not an interface type and has an abstract
               --  equality function, the inherited equality is abstract as
               --  well, and no body can be created for it.

               elsif not Is_Interface (Etype (Tag_Typ))
                 and then Present (Alias (Node (Prim)))
                 and then Is_Abstract_Subprogram (Alias (Node (Prim)))
               then
                  Eq_Needed := False;
                  exit;

               --  If the type has an equality function corresponding with
               --  a primitive defined in an interface type, the inherited
               --  equality is abstract as well, and no body can be created
               --  for it.

               elsif Present (Alias (Node (Prim)))
                 and then Comes_From_Source (Ultimate_Alias (Node (Prim)))
                 and then
                   Is_Interface
                     (Find_Dispatching_Type (Ultimate_Alias (Node (Prim))))
               then
                  Eq_Needed := False;
                  exit;
               end if;
            end if;

            Next_Elmt (Prim);
         end loop;

         --  If a renaming of predefined equality was found but there was no
         --  user-defined equality (so Eq_Needed is still true), then set the
         --  name back to Name_Op_Eq. But in the case where a user-defined
         --  equality was located after such a renaming, then the predefined
         --  equality function is still needed, so Eq_Needed must be set back
         --  to True.

         if Eq_Name /= Name_Op_Eq then
            if Eq_Needed then
               Eq_Name := Name_Op_Eq;
            else
               Eq_Needed := True;
            end if;
         end if;

         if Eq_Needed then
            Eq_Spec := Predef_Spec_Or_Body (Loc,
              Tag_Typ => Tag_Typ,
              Name    => Eq_Name,
              Profile => New_List (
                Make_Parameter_Specification (Loc,
                  Defining_Identifier =>
                    Make_Defining_Identifier (Loc, Name_X),
                    Parameter_Type      => New_Reference_To (Tag_Typ, Loc)),
                Make_Parameter_Specification (Loc,
                  Defining_Identifier =>
                    Make_Defining_Identifier (Loc, Name_Y),
                    Parameter_Type      => New_Reference_To (Tag_Typ, Loc))),
                Ret_Type => Standard_Boolean);
            Append_To (Res, Eq_Spec);

            if Has_Predef_Eq_Renaming then
               Renamed_Eq := Defining_Unit_Name (Specification (Eq_Spec));

               Prim := First_Elmt (Primitive_Operations (Tag_Typ));
               while Present (Prim) loop

                  --  Any renamings of equality that appeared before an
                  --  overriding equality must be updated to refer to the
                  --  entity for the predefined equality, otherwise calls via
                  --  the renaming would get incorrectly resolved to call the
                  --  user-defined equality function.

                  if Is_Predefined_Eq_Renaming (Node (Prim)) then
                     Set_Alias (Node (Prim), Renamed_Eq);

                  --  Exit upon encountering a user-defined equality

                  elsif Chars (Node (Prim)) = Name_Op_Eq
                    and then No (Alias (Node (Prim)))
                  then
                     exit;
                  end if;

                  Next_Elmt (Prim);
               end loop;
            end if;
         end if;

         --  Spec for dispatching assignment

         Append_To (Res, Predef_Spec_Or_Body (Loc,
           Tag_Typ => Tag_Typ,
           Name    => Name_uAssign,
           Profile => New_List (
             Make_Parameter_Specification (Loc,
               Defining_Identifier => Make_Defining_Identifier (Loc, Name_X),
               Out_Present         => True,
               Parameter_Type      => New_Reference_To (Tag_Typ, Loc)),

             Make_Parameter_Specification (Loc,
               Defining_Identifier => Make_Defining_Identifier (Loc, Name_Y),
               Parameter_Type      => New_Reference_To (Tag_Typ, Loc)))));
      end if;

      --  Ada 2005: Generate declarations for the following primitive
      --  operations for limited interfaces and synchronized types that
      --  implement a limited interface.

      --    Disp_Asynchronous_Select
      --    Disp_Conditional_Select
      --    Disp_Get_Prim_Op_Kind
      --    Disp_Get_Task_Id
      --    Disp_Requeue
      --    Disp_Timed_Select

      --  Disable the generation of these bodies if No_Dispatching_Calls,
      --  Ravenscar or ZFP is active.

      if Ada_Version >= Ada_2005
        and then not Restriction_Active (No_Dispatching_Calls)
        and then not Restriction_Active (No_Select_Statements)
        and then RTE_Available (RE_Select_Specific_Data)
      then
         --  These primitives are defined abstract in interface types

         if Is_Interface (Tag_Typ)
           and then Is_Limited_Record (Tag_Typ)
         then
            Append_To (Res,
              Make_Abstract_Subprogram_Declaration (Loc,
                Specification =>
                  Make_Disp_Asynchronous_Select_Spec (Tag_Typ)));

            Append_To (Res,
              Make_Abstract_Subprogram_Declaration (Loc,
                Specification =>
                  Make_Disp_Conditional_Select_Spec (Tag_Typ)));

            Append_To (Res,
              Make_Abstract_Subprogram_Declaration (Loc,
                Specification =>
                  Make_Disp_Get_Prim_Op_Kind_Spec (Tag_Typ)));

            Append_To (Res,
              Make_Abstract_Subprogram_Declaration (Loc,
                Specification =>
                  Make_Disp_Get_Task_Id_Spec (Tag_Typ)));

            Append_To (Res,
              Make_Abstract_Subprogram_Declaration (Loc,
                Specification =>
                  Make_Disp_Requeue_Spec (Tag_Typ)));

            Append_To (Res,
              Make_Abstract_Subprogram_Declaration (Loc,
                Specification =>
                  Make_Disp_Timed_Select_Spec (Tag_Typ)));

         --  If the ancestor is an interface type we declare non-abstract
         --  primitives to override the abstract primitives of the interface
         --  type.

         --  In VM targets we define these primitives in all root tagged types
         --  that are not interface types. Done because in VM targets we don't
         --  have secondary dispatch tables and any derivation of Tag_Typ may
         --  cover limited interfaces (which always have these primitives since
         --  they may be ancestors of synchronized interface types).

         elsif (not Is_Interface (Tag_Typ)
                 and then Is_Interface (Etype (Tag_Typ))
                 and then Is_Limited_Record (Etype (Tag_Typ)))
             or else
               (Is_Concurrent_Record_Type (Tag_Typ)
                 and then Has_Interfaces (Tag_Typ))
             or else
               (not Tagged_Type_Expansion
                 and then not Is_Interface (Tag_Typ)
                 and then Tag_Typ = Root_Type (Tag_Typ))
         then
            Append_To (Res,
              Make_Subprogram_Declaration (Loc,
                Specification =>
                  Make_Disp_Asynchronous_Select_Spec (Tag_Typ)));

            Append_To (Res,
              Make_Subprogram_Declaration (Loc,
                Specification =>
                  Make_Disp_Conditional_Select_Spec (Tag_Typ)));

            Append_To (Res,
              Make_Subprogram_Declaration (Loc,
                Specification =>
                  Make_Disp_Get_Prim_Op_Kind_Spec (Tag_Typ)));

            Append_To (Res,
              Make_Subprogram_Declaration (Loc,
                Specification =>
                  Make_Disp_Get_Task_Id_Spec (Tag_Typ)));

            Append_To (Res,
              Make_Subprogram_Declaration (Loc,
                Specification =>
                  Make_Disp_Requeue_Spec (Tag_Typ)));

            Append_To (Res,
              Make_Subprogram_Declaration (Loc,
                Specification =>
                  Make_Disp_Timed_Select_Spec (Tag_Typ)));
         end if;
      end if;

      --  All tagged types receive their own Deep_Adjust and Deep_Finalize
      --  regardless of whether they are controlled or may contain controlled
      --  components.

      --  Do not generate the routines if finalization is disabled

      if Restriction_Active (No_Finalization) then
         null;

      --  Finalization is not available for CIL value types

      elsif Is_Value_Type (Tag_Typ) then
         null;

      else
         if not Is_Limited_Type (Tag_Typ) then
            Append_To (Res, Predef_Deep_Spec (Loc, Tag_Typ, TSS_Deep_Adjust));
         end if;

         Append_To (Res, Predef_Deep_Spec (Loc, Tag_Typ, TSS_Deep_Finalize));
      end if;

      Predef_List := Res;
   end Make_Predefined_Primitive_Specs;

   ---------------------------------
   -- Needs_Simple_Initialization --
   ---------------------------------

   function Needs_Simple_Initialization
     (T           : Entity_Id;
      Consider_IS : Boolean := True) return Boolean
   is
      Consider_IS_NS : constant Boolean :=
                         Normalize_Scalars
                           or (Initialize_Scalars and Consider_IS);

   begin
      --  Never need initialization if it is suppressed

      if Initialization_Suppressed (T) then
         return False;
      end if;

      --  Check for private type, in which case test applies to the underlying
      --  type of the private type.

      if Is_Private_Type (T) then
         declare
            RT : constant Entity_Id := Underlying_Type (T);

         begin
            if Present (RT) then
               return Needs_Simple_Initialization (RT);
            else
               return False;
            end if;
         end;

      --  Scalar type with Default_Value aspect requires initialization

      elsif Is_Scalar_Type (T) and then Has_Default_Aspect (T) then
         return True;

      --  Cases needing simple initialization are access types, and, if pragma
      --  Normalize_Scalars or Initialize_Scalars is in effect, then all scalar
      --  types.

      elsif Is_Access_Type (T)
        or else (Consider_IS_NS and then (Is_Scalar_Type (T)))
      then
         return True;

      --  If Initialize/Normalize_Scalars is in effect, string objects also
      --  need initialization, unless they are created in the course of
      --  expanding an aggregate (since in the latter case they will be
      --  filled with appropriate initializing values before they are used).

      elsif Consider_IS_NS
        and then
          (Root_Type (T) = Standard_String
             or else Root_Type (T) = Standard_Wide_String
             or else Root_Type (T) = Standard_Wide_Wide_String)
        and then
          (not Is_Itype (T)
            or else Nkind (Associated_Node_For_Itype (T)) /= N_Aggregate)
      then
         return True;

      else
         return False;
      end if;
   end Needs_Simple_Initialization;

   ----------------------
   -- Predef_Deep_Spec --
   ----------------------

   function Predef_Deep_Spec
     (Loc      : Source_Ptr;
      Tag_Typ  : Entity_Id;
      Name     : TSS_Name_Type;
      For_Body : Boolean := False) return Node_Id
   is
      Formals : List_Id;

   begin
      --  V : in out Tag_Typ

      Formals := New_List (
        Make_Parameter_Specification (Loc,
          Defining_Identifier => Make_Defining_Identifier (Loc, Name_V),
          In_Present          => True,
          Out_Present         => True,
          Parameter_Type      => New_Reference_To (Tag_Typ, Loc)));

      --  F : Boolean := True

      if Name = TSS_Deep_Adjust
        or else Name = TSS_Deep_Finalize
      then
         Append_To (Formals,
           Make_Parameter_Specification (Loc,
             Defining_Identifier => Make_Defining_Identifier (Loc, Name_F),
             Parameter_Type      => New_Reference_To (Standard_Boolean, Loc),
             Expression          => New_Reference_To (Standard_True, Loc)));
      end if;

      return
        Predef_Spec_Or_Body (Loc,
          Name     => Make_TSS_Name (Tag_Typ, Name),
          Tag_Typ  => Tag_Typ,
          Profile  => Formals,
          For_Body => For_Body);

   exception
      when RE_Not_Available =>
         return Empty;
   end Predef_Deep_Spec;

   -------------------------
   -- Predef_Spec_Or_Body --
   -------------------------

   function Predef_Spec_Or_Body
     (Loc      : Source_Ptr;
      Tag_Typ  : Entity_Id;
      Name     : Name_Id;
      Profile  : List_Id;
      Ret_Type : Entity_Id := Empty;
      For_Body : Boolean := False) return Node_Id
   is
      Id   : constant Entity_Id := Make_Defining_Identifier (Loc, Name);
      Spec : Node_Id;

   begin
      Set_Is_Public (Id, Is_Public (Tag_Typ));

      --  The internal flag is set to mark these declarations because they have
      --  specific properties. First, they are primitives even if they are not
      --  defined in the type scope (the freezing point is not necessarily in
      --  the same scope). Second, the predefined equality can be overridden by
      --  a user-defined equality, no body will be generated in this case.

      Set_Is_Internal (Id);

      if not Debug_Generated_Code then
         Set_Debug_Info_Off (Id);
      end if;

      if No (Ret_Type) then
         Spec :=
           Make_Procedure_Specification (Loc,
             Defining_Unit_Name       => Id,
             Parameter_Specifications => Profile);
      else
         Spec :=
           Make_Function_Specification (Loc,
             Defining_Unit_Name       => Id,
             Parameter_Specifications => Profile,
             Result_Definition        => New_Reference_To (Ret_Type, Loc));
      end if;

      if Is_Interface (Tag_Typ) then
         return Make_Abstract_Subprogram_Declaration (Loc, Spec);

      --  If body case, return empty subprogram body. Note that this is ill-
      --  formed, because there is not even a null statement, and certainly not
      --  a return in the function case. The caller is expected to do surgery
      --  on the body to add the appropriate stuff.

      elsif For_Body then
         return Make_Subprogram_Body (Loc, Spec, Empty_List, Empty);

      --  For the case of an Input attribute predefined for an abstract type,
      --  generate an abstract specification. This will never be called, but we
      --  need the slot allocated in the dispatching table so that attributes
      --  typ'Class'Input and typ'Class'Output will work properly.

      elsif Is_TSS (Name, TSS_Stream_Input)
        and then Is_Abstract_Type (Tag_Typ)
      then
         return Make_Abstract_Subprogram_Declaration (Loc, Spec);

      --  Normal spec case, where we return a subprogram declaration

      else
         return Make_Subprogram_Declaration (Loc, Spec);
      end if;
   end Predef_Spec_Or_Body;

   -----------------------------
   -- Predef_Stream_Attr_Spec --
   -----------------------------

   function Predef_Stream_Attr_Spec
     (Loc      : Source_Ptr;
      Tag_Typ  : Entity_Id;
      Name     : TSS_Name_Type;
      For_Body : Boolean := False) return Node_Id
   is
      Ret_Type : Entity_Id;

   begin
      if Name = TSS_Stream_Input then
         Ret_Type := Tag_Typ;
      else
         Ret_Type := Empty;
      end if;

      return
        Predef_Spec_Or_Body
          (Loc,
           Name     => Make_TSS_Name (Tag_Typ, Name),
           Tag_Typ  => Tag_Typ,
           Profile  => Build_Stream_Attr_Profile (Loc, Tag_Typ, Name),
           Ret_Type => Ret_Type,
           For_Body => For_Body);
   end Predef_Stream_Attr_Spec;

   ---------------------------------
   -- Predefined_Primitive_Bodies --
   ---------------------------------

   function Predefined_Primitive_Bodies
     (Tag_Typ    : Entity_Id;
      Renamed_Eq : Entity_Id) return List_Id
   is
      Loc       : constant Source_Ptr := Sloc (Tag_Typ);
      Res       : constant List_Id    := New_List;
      Decl      : Node_Id;
      Prim      : Elmt_Id;
      Eq_Needed : Boolean;
      Eq_Name   : Name_Id;
      Ent       : Entity_Id;

      pragma Warnings (Off, Ent);

   begin
      pragma Assert (not Is_Interface (Tag_Typ));

      --  See if we have a predefined "=" operator

      if Present (Renamed_Eq) then
         Eq_Needed := True;
         Eq_Name   := Chars (Renamed_Eq);

      --  If the parent is an interface type then it has defined all the
      --  predefined primitives abstract and we need to check if the type
      --  has some user defined "=" function to avoid generating it.

      elsif Is_Interface (Etype (Tag_Typ)) then
         Eq_Needed := True;
         Eq_Name := Name_Op_Eq;

         Prim := First_Elmt (Primitive_Operations (Tag_Typ));
         while Present (Prim) loop
            if Chars (Node (Prim)) = Name_Op_Eq
              and then not Is_Internal (Node (Prim))
            then
               Eq_Needed := False;
               Eq_Name := No_Name;
               exit;
            end if;

            Next_Elmt (Prim);
         end loop;

      else
         Eq_Needed := False;
         Eq_Name   := No_Name;

         Prim := First_Elmt (Primitive_Operations (Tag_Typ));
         while Present (Prim) loop
            if Chars (Node (Prim)) = Name_Op_Eq
              and then Is_Internal (Node (Prim))
            then
               Eq_Needed := True;
               Eq_Name := Name_Op_Eq;
               exit;
            end if;

            Next_Elmt (Prim);
         end loop;
      end if;

      --  Body of _Size

      Decl := Predef_Spec_Or_Body (Loc,
        Tag_Typ => Tag_Typ,
        Name    => Name_uSize,
        Profile => New_List (
          Make_Parameter_Specification (Loc,
            Defining_Identifier => Make_Defining_Identifier (Loc, Name_X),
            Parameter_Type      => New_Reference_To (Tag_Typ, Loc))),

        Ret_Type => Standard_Long_Long_Integer,
        For_Body => True);

      Set_Handled_Statement_Sequence (Decl,
        Make_Handled_Sequence_Of_Statements (Loc, New_List (
          Make_Simple_Return_Statement (Loc,
            Expression =>
              Make_Attribute_Reference (Loc,
                Prefix          => Make_Identifier (Loc, Name_X),
                Attribute_Name  => Name_Size)))));

      Append_To (Res, Decl);

      --  Bodies for Dispatching stream IO routines. We need these only for
      --  non-limited types (in the limited case there is no dispatching).
      --  We also skip them if dispatching or finalization are not available.

      if Stream_Operation_OK (Tag_Typ, TSS_Stream_Read)
        and then No (TSS (Tag_Typ, TSS_Stream_Read))
      then
         Build_Record_Read_Procedure (Loc, Tag_Typ, Decl, Ent);
         Append_To (Res, Decl);
      end if;

      if Stream_Operation_OK (Tag_Typ, TSS_Stream_Write)
        and then No (TSS (Tag_Typ, TSS_Stream_Write))
      then
         Build_Record_Write_Procedure (Loc, Tag_Typ, Decl, Ent);
         Append_To (Res, Decl);
      end if;

      --  Skip body of _Input for the abstract case, since the corresponding
      --  spec is abstract (see Predef_Spec_Or_Body).

      if not Is_Abstract_Type (Tag_Typ)
        and then Stream_Operation_OK (Tag_Typ, TSS_Stream_Input)
        and then No (TSS (Tag_Typ, TSS_Stream_Input))
      then
         Build_Record_Or_Elementary_Input_Function
           (Loc, Tag_Typ, Decl, Ent);
         Append_To (Res, Decl);
      end if;

      if Stream_Operation_OK (Tag_Typ, TSS_Stream_Output)
        and then No (TSS (Tag_Typ, TSS_Stream_Output))
      then
         Build_Record_Or_Elementary_Output_Procedure
           (Loc, Tag_Typ, Decl, Ent);
         Append_To (Res, Decl);
      end if;

      --  Ada 2005: Generate bodies for the following primitive operations for
      --  limited interfaces and synchronized types that implement a limited
      --  interface.

      --    disp_asynchronous_select
      --    disp_conditional_select
      --    disp_get_prim_op_kind
      --    disp_get_task_id
      --    disp_timed_select

      --  The interface versions will have null bodies

      --  Disable the generation of these bodies if No_Dispatching_Calls,
      --  Ravenscar or ZFP is active.

      --  In VM targets we define these primitives in all root tagged types
      --  that are not interface types. Done because in VM targets we don't
      --  have secondary dispatch tables and any derivation of Tag_Typ may
      --  cover limited interfaces (which always have these primitives since
      --  they may be ancestors of synchronized interface types).

      if Ada_Version >= Ada_2005
        and then not Is_Interface (Tag_Typ)
        and then
          ((Is_Interface (Etype (Tag_Typ))
             and then Is_Limited_Record (Etype (Tag_Typ)))
           or else
             (Is_Concurrent_Record_Type (Tag_Typ)
               and then Has_Interfaces (Tag_Typ))
           or else
             (not Tagged_Type_Expansion
               and then Tag_Typ = Root_Type (Tag_Typ)))
        and then not Restriction_Active (No_Dispatching_Calls)
        and then not Restriction_Active (No_Select_Statements)
        and then RTE_Available (RE_Select_Specific_Data)
      then
         Append_To (Res, Make_Disp_Asynchronous_Select_Body (Tag_Typ));
         Append_To (Res, Make_Disp_Conditional_Select_Body  (Tag_Typ));
         Append_To (Res, Make_Disp_Get_Prim_Op_Kind_Body    (Tag_Typ));
         Append_To (Res, Make_Disp_Get_Task_Id_Body         (Tag_Typ));
         Append_To (Res, Make_Disp_Requeue_Body             (Tag_Typ));
         Append_To (Res, Make_Disp_Timed_Select_Body        (Tag_Typ));
      end if;

      if not Is_Limited_Type (Tag_Typ)
        and then not Is_Interface (Tag_Typ)
      then
         --  Body for equality

         if Eq_Needed then
            Decl := Make_Eq_Body (Tag_Typ, Eq_Name);
            Append_To (Res, Decl);
         end if;

         --  Body for inequality (if required!)

         Decl := Make_Neq_Body (Tag_Typ);

         if Present (Decl) then
            Append_To (Res, Decl);
         end if;

         --  Body for dispatching assignment

         Decl :=
           Predef_Spec_Or_Body (Loc,
             Tag_Typ => Tag_Typ,
             Name    => Name_uAssign,
             Profile => New_List (
               Make_Parameter_Specification (Loc,
                 Defining_Identifier => Make_Defining_Identifier (Loc, Name_X),
                 Out_Present         => True,
                 Parameter_Type      => New_Reference_To (Tag_Typ, Loc)),

               Make_Parameter_Specification (Loc,
                 Defining_Identifier => Make_Defining_Identifier (Loc, Name_Y),
                 Parameter_Type      => New_Reference_To (Tag_Typ, Loc))),
             For_Body => True);

         Set_Handled_Statement_Sequence (Decl,
           Make_Handled_Sequence_Of_Statements (Loc, New_List (
             Make_Assignment_Statement (Loc,
               Name       => Make_Identifier (Loc, Name_X),
               Expression => Make_Identifier (Loc, Name_Y)))));

         Append_To (Res, Decl);
      end if;

      --  Generate empty bodies of routines Deep_Adjust and Deep_Finalize for
      --  tagged types which do not contain controlled components.

      --  Do not generate the routines if finalization is disabled

      if Restriction_Active (No_Finalization) then
         null;

      elsif not Has_Controlled_Component (Tag_Typ) then
         if not Is_Limited_Type (Tag_Typ) then
            Decl := Predef_Deep_Spec (Loc, Tag_Typ, TSS_Deep_Adjust, True);

            if Is_Controlled (Tag_Typ) then
               Set_Handled_Statement_Sequence (Decl,
                 Make_Handled_Sequence_Of_Statements (Loc,
                   Statements => New_List (
                     Make_Adjust_Call (
                       Obj_Ref => Make_Identifier (Loc, Name_V),
                       Typ     => Tag_Typ))));
            else
               Set_Handled_Statement_Sequence (Decl,
                 Make_Handled_Sequence_Of_Statements (Loc,
                   Statements => New_List (
                     Make_Null_Statement (Loc))));
            end if;

            Append_To (Res, Decl);
         end if;

         Decl := Predef_Deep_Spec (Loc, Tag_Typ, TSS_Deep_Finalize, True);

         if Is_Controlled (Tag_Typ) then
            Set_Handled_Statement_Sequence (Decl,
              Make_Handled_Sequence_Of_Statements (Loc,
                Statements => New_List (
                  Make_Final_Call
                    (Obj_Ref => Make_Identifier (Loc, Name_V),
                     Typ     => Tag_Typ))));
         else
            Set_Handled_Statement_Sequence (Decl,
              Make_Handled_Sequence_Of_Statements (Loc,
                Statements => New_List (Make_Null_Statement (Loc))));
         end if;

         Append_To (Res, Decl);
      end if;

      return Res;
   end Predefined_Primitive_Bodies;

   ---------------------------------
   -- Predefined_Primitive_Freeze --
   ---------------------------------

   function Predefined_Primitive_Freeze
     (Tag_Typ : Entity_Id) return List_Id
   is
      Res     : constant List_Id := New_List;
      Prim    : Elmt_Id;
      Frnodes : List_Id;

   begin
      Prim := First_Elmt (Primitive_Operations (Tag_Typ));
      while Present (Prim) loop
         if Is_Predefined_Dispatching_Operation (Node (Prim)) then
            Frnodes := Freeze_Entity (Node (Prim), Tag_Typ);

            if Present (Frnodes) then
               Append_List_To (Res, Frnodes);
            end if;
         end if;

         Next_Elmt (Prim);
      end loop;

      return Res;
   end Predefined_Primitive_Freeze;

   -------------------------
   -- Stream_Operation_OK --
   -------------------------

   function Stream_Operation_OK
     (Typ       : Entity_Id;
      Operation : TSS_Name_Type) return Boolean
   is
      Has_Predefined_Or_Specified_Stream_Attribute : Boolean := False;

   begin
      --  Special case of a limited type extension: a default implementation
      --  of the stream attributes Read or Write exists if that attribute
      --  has been specified or is available for an ancestor type; a default
      --  implementation of the attribute Output (resp. Input) exists if the
      --  attribute has been specified or Write (resp. Read) is available for
      --  an ancestor type. The last condition only applies under Ada 2005.

      if Is_Limited_Type (Typ)
        and then Is_Tagged_Type (Typ)
      then
         if Operation = TSS_Stream_Read then
            Has_Predefined_Or_Specified_Stream_Attribute :=
              Has_Specified_Stream_Read (Typ);

         elsif Operation = TSS_Stream_Write then
            Has_Predefined_Or_Specified_Stream_Attribute :=
              Has_Specified_Stream_Write (Typ);

         elsif Operation = TSS_Stream_Input then
            Has_Predefined_Or_Specified_Stream_Attribute :=
              Has_Specified_Stream_Input (Typ)
                or else
                  (Ada_Version >= Ada_2005
                    and then Stream_Operation_OK (Typ, TSS_Stream_Read));

         elsif Operation = TSS_Stream_Output then
            Has_Predefined_Or_Specified_Stream_Attribute :=
              Has_Specified_Stream_Output (Typ)
                or else
                  (Ada_Version >= Ada_2005
                    and then Stream_Operation_OK (Typ, TSS_Stream_Write));
         end if;

         --  Case of inherited TSS_Stream_Read or TSS_Stream_Write

         if not Has_Predefined_Or_Specified_Stream_Attribute
           and then Is_Derived_Type (Typ)
           and then (Operation = TSS_Stream_Read
                      or else Operation = TSS_Stream_Write)
         then
            Has_Predefined_Or_Specified_Stream_Attribute :=
              Present
                (Find_Inherited_TSS (Base_Type (Etype (Typ)), Operation));
         end if;
      end if;

      --  If the type is not limited, or else is limited but the attribute is
      --  explicitly specified or is predefined for the type, then return True,
      --  unless other conditions prevail, such as restrictions prohibiting
      --  streams or dispatching operations. We also return True for limited
      --  interfaces, because they may be extended by nonlimited types and
      --  permit inheritance in this case (addresses cases where an abstract
      --  extension doesn't get 'Input declared, as per comments below, but
      --  'Class'Input must still be allowed). Note that attempts to apply
      --  stream attributes to a limited interface or its class-wide type
      --  (or limited extensions thereof) will still get properly rejected
      --  by Check_Stream_Attribute.

      --  We exclude the Input operation from being a predefined subprogram in
      --  the case where the associated type is an abstract extension, because
      --  the attribute is not callable in that case, per 13.13.2(49/2). Also,
      --  we don't want an abstract version created because types derived from
      --  the abstract type may not even have Input available (for example if
      --  derived from a private view of the abstract type that doesn't have
      --  a visible Input), but a VM such as .NET or the Java VM can treat the
      --  operation as inherited anyway, and we don't want an abstract function
      --  to be (implicitly) inherited in that case because it can lead to a VM
      --  exception.

      --  Do not generate stream routines for type Finalization_Master because
      --  a master may never appear in types and therefore cannot be read or
      --  written.

      return
          (not Is_Limited_Type (Typ)
            or else Is_Interface (Typ)
            or else Has_Predefined_Or_Specified_Stream_Attribute)
        and then
          (Operation /= TSS_Stream_Input
            or else not Is_Abstract_Type (Typ)
            or else not Is_Derived_Type (Typ))
        and then not Has_Unknown_Discriminants (Typ)
        and then not
          (Is_Interface (Typ)
            and then
              (Is_Task_Interface (Typ)
                or else Is_Protected_Interface (Typ)
                or else Is_Synchronized_Interface (Typ)))
        and then not Restriction_Active (No_Streams)
        and then not Restriction_Active (No_Dispatch)
        and then not No_Run_Time_Mode
        and then RTE_Available (RE_Tag)
        and then No (Type_Without_Stream_Operation (Typ))
        and then RTE_Available (RE_Root_Stream_Type)
        and then not Is_RTE (Typ, RE_Finalization_Master);
   end Stream_Operation_OK;

end Exp_Ch3;<|MERGE_RESOLUTION|>--- conflicted
+++ resolved
@@ -6640,14 +6640,8 @@
 
       --  This is done unconditionally to ensure that tools can be linked
       --  properly with user programs compiled with older language versions.
-<<<<<<< HEAD
-      --  It might be worth including a switch to revert to a non-composable
-      --  equality for untagged records, even though no program depending on
-      --  non-composability has surfaced ???
-=======
       --  In addition, this is needed because "=" composes for bounded strings
       --  in all language versions (see Exp_Ch4.Expand_Composite_Equality).
->>>>>>> 747e4b8f
 
       elsif Comes_From_Source (Def_Id)
         and then Convention (Def_Id) = Convention_Ada
