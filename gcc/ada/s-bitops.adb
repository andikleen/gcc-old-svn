------------------------------------------------------------------------------
--                                                                          --
--                 GNAT RUN-TIME LIBRARY (GNARL) COMPONENTS                 --
--                                                                          --
--                       S Y S T E M . B I T _ O P S                        --
--                                                                          --
--                                 B o d y                                  --
--                                                                          --
<<<<<<< HEAD
--         Copyright (C) 1996-2009, Free Software Foundation, Inc.          --
=======
--         Copyright (C) 1996-2010, Free Software Foundation, Inc.          --
>>>>>>> 3082eeb7
--                                                                          --
-- GNAT is free software;  you can  redistribute it  and/or modify it under --
-- terms of the  GNU General Public License as published  by the Free Soft- --
-- ware  Foundation;  either version 3,  or (at your option) any later ver- --
-- sion.  GNAT is distributed in the hope that it will be useful, but WITH- --
-- OUT ANY WARRANTY;  without even the  implied warranty of MERCHANTABILITY --
-- or FITNESS FOR A PARTICULAR PURPOSE.                                     --
--                                                                          --
-- As a special exception under Section 7 of GPL version 3, you are granted --
-- additional permissions described in the GCC Runtime Library Exception,   --
-- version 3.1, as published by the Free Software Foundation.               --
--                                                                          --
-- You should have received a copy of the GNU General Public License and    --
-- a copy of the GCC Runtime Library Exception along with this program;     --
-- see the files COPYING3 and COPYING.RUNTIME respectively.  If not, see    --
-- <http://www.gnu.org/licenses/>.                                          --
--                                                                          --
-- GNAT was originally developed  by the GNAT team at  New York University. --
-- Extensive contributions were provided by Ada Core Technologies Inc.      --
--                                                                          --
------------------------------------------------------------------------------

pragma Compiler_Unit;

with System;                 use System;
with System.Unsigned_Types;  use System.Unsigned_Types;

with Ada.Exceptions;         use Ada.Exceptions;
with Ada.Unchecked_Conversion;

package body System.Bit_Ops is

   subtype Bits_Array is System.Unsigned_Types.Packed_Bytes1 (Positive);
   --  Dummy array type used to interpret the address values. We use the
   --  unaligned version always, since this will handle both the aligned and
   --  unaligned cases, and we always do these operations by bytes anyway.
   --  Note: we use a ones origin array here so that the computations of the
   --  length in bytes work correctly (give a non-negative value) for the
   --  case of zero length bit strings). Note that we never allocate any
   --  objects of this type (we can't because they would be absurdly big).

   type Bits is access Bits_Array;
   --  This is the actual type into which address values are converted

   function To_Bits is new Ada.Unchecked_Conversion (Address, Bits);

   LE : constant := Standard'Default_Bit_Order;
   --  Static constant set to 0 for big-endian, 1 for little-endian

   --  The following is an array of masks used to mask the final byte, either
   --  at the high end (big-endian case) or the low end (little-endian case).

   Masks : constant array (1 .. 7) of Packed_Byte := (
     (1 - LE) * 2#1000_0000# + LE * 2#0000_0001#,
     (1 - LE) * 2#1100_0000# + LE * 2#0000_0011#,
     (1 - LE) * 2#1110_0000# + LE * 2#0000_0111#,
     (1 - LE) * 2#1111_0000# + LE * 2#0000_1111#,
     (1 - LE) * 2#1111_1000# + LE * 2#0001_1111#,
     (1 - LE) * 2#1111_1100# + LE * 2#0011_1111#,
     (1 - LE) * 2#1111_1110# + LE * 2#0111_1111#);

   -----------------------
   -- Local Subprograms --
   -----------------------

   procedure Raise_Error;
   pragma No_Return (Raise_Error);
   --  Raise Constraint_Error, complaining about unequal lengths

   -------------
   -- Bit_And --
   -------------

   procedure Bit_And
     (Left   : Address;
      Llen   : Natural;
      Right  : Address;
      Rlen   : Natural;
      Result : Address)
   is
      LeftB   : constant Bits := To_Bits (Left);
      RightB  : constant Bits := To_Bits (Right);
      ResultB : constant Bits := To_Bits (Result);

   begin
      if Llen /= Rlen then
         Raise_Error;
      end if;

      for J in 1 .. (Rlen + 7) / 8 loop
         ResultB (J) := LeftB (J) and RightB (J);
      end loop;
   end Bit_And;

   ------------
   -- Bit_Eq --
   ------------

   function Bit_Eq
     (Left  : Address;
      Llen  : Natural;
      Right : Address;
      Rlen  : Natural) return Boolean
   is
      LeftB  : constant Bits := To_Bits (Left);
      RightB : constant Bits := To_Bits (Right);

   begin
      if Llen /= Rlen then
         return False;

      else
         declare
            BLen : constant Natural := Llen / 8;
            Bitc : constant Natural := Llen mod 8;

         begin
            if LeftB (1 .. BLen) /= RightB (1 .. BLen) then
               return False;

            elsif Bitc /= 0 then
               return
                 ((LeftB (BLen + 1) xor RightB (BLen + 1))
                   and Masks (Bitc)) = 0;

            else -- Bitc = 0
               return True;
            end if;
         end;
      end if;
   end Bit_Eq;

   -------------
   -- Bit_Not --
   -------------

   procedure Bit_Not
     (Opnd   : System.Address;
      Len    : Natural;
      Result : System.Address)
   is
      OpndB   : constant Bits := To_Bits (Opnd);
      ResultB : constant Bits := To_Bits (Result);

   begin
      for J in 1 .. (Len + 7) / 8 loop
         ResultB (J) := not OpndB (J);
      end loop;
   end Bit_Not;

   ------------
   -- Bit_Or --
   ------------

   procedure Bit_Or
     (Left   : Address;
      Llen   : Natural;
      Right  : Address;
      Rlen   : Natural;
      Result : Address)
   is
      LeftB   : constant Bits := To_Bits (Left);
      RightB  : constant Bits := To_Bits (Right);
      ResultB : constant Bits := To_Bits (Result);

   begin
      if Llen /= Rlen then
         Raise_Error;
      end if;

      for J in 1 .. (Rlen + 7) / 8 loop
         ResultB (J) := LeftB (J) or RightB (J);
      end loop;
   end Bit_Or;

   -------------
   -- Bit_Xor --
   -------------

   procedure Bit_Xor
     (Left   : Address;
      Llen   : Natural;
      Right  : Address;
      Rlen   : Natural;
      Result : Address)
   is
      LeftB   : constant Bits := To_Bits (Left);
      RightB  : constant Bits := To_Bits (Right);
      ResultB : constant Bits := To_Bits (Result);

   begin
      if Llen /= Rlen then
         Raise_Error;
      end if;

      for J in 1 .. (Rlen + 7) / 8 loop
         ResultB (J) := LeftB (J) xor RightB (J);
      end loop;
   end Bit_Xor;

   -----------------
   -- Raise_Error --
   -----------------

   procedure Raise_Error is
   begin
<<<<<<< HEAD
      raise Constraint_Error;
=======
      Raise_Exception
        (Constraint_Error'Identity, "operand lengths are unequal");
>>>>>>> 3082eeb7
   end Raise_Error;

end System.Bit_Ops;<|MERGE_RESOLUTION|>--- conflicted
+++ resolved
@@ -6,11 +6,7 @@
 --                                                                          --
 --                                 B o d y                                  --
 --                                                                          --
-<<<<<<< HEAD
---         Copyright (C) 1996-2009, Free Software Foundation, Inc.          --
-=======
 --         Copyright (C) 1996-2010, Free Software Foundation, Inc.          --
->>>>>>> 3082eeb7
 --                                                                          --
 -- GNAT is free software;  you can  redistribute it  and/or modify it under --
 -- terms of the  GNU General Public License as published  by the Free Soft- --
@@ -217,12 +213,8 @@
 
    procedure Raise_Error is
    begin
-<<<<<<< HEAD
-      raise Constraint_Error;
-=======
       Raise_Exception
         (Constraint_Error'Identity, "operand lengths are unequal");
->>>>>>> 3082eeb7
    end Raise_Error;
 
 end System.Bit_Ops;