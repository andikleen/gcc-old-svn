------------------------------------------------------------------------------
--                                                                          --
--                         GNAT LIBRARY COMPONENTS                          --
--                                                                          --
--                  ADA.CONTAINERS.INDEFINITE_HASHED_MAPS                   --
--                                                                          --
--                                 S p e c                                  --
--                                                                          --
<<<<<<< HEAD
--          Copyright (C) 2004-2009, Free Software Foundation, Inc.         --
=======
--          Copyright (C) 2004-2011, Free Software Foundation, Inc.         --
>>>>>>> 3082eeb7
--                                                                          --
-- This specification is derived from the Ada Reference Manual for use with --
-- GNAT. The copyright notice above, and the license provisions that follow --
-- apply solely to the  contents of the part following the private keyword. --
--                                                                          --
-- GNAT is free software;  you can  redistribute it  and/or modify it under --
-- terms of the  GNU General Public License as published  by the Free Soft- --
-- ware  Foundation;  either version 3,  or (at your option) any later ver- --
-- sion.  GNAT is distributed in the hope that it will be useful, but WITH- --
-- OUT ANY WARRANTY;  without even the  implied warranty of MERCHANTABILITY --
-- or FITNESS FOR A PARTICULAR PURPOSE.                                     --
--                                                                          --
-- As a special exception under Section 7 of GPL version 3, you are granted --
-- additional permissions described in the GCC Runtime Library Exception,   --
-- version 3.1, as published by the Free Software Foundation.               --
--                                                                          --
-- You should have received a copy of the GNU General Public License and    --
-- a copy of the GCC Runtime Library Exception along with this program;     --
-- see the files COPYING3 and COPYING.RUNTIME respectively.  If not, see    --
-- <http://www.gnu.org/licenses/>.                                          --
--                                                                          --
-- This unit was originally developed by Matthew J Heaney.                  --
------------------------------------------------------------------------------

private with Ada.Containers.Hash_Tables;
private with Ada.Finalization;
with Ada.Streams; use Ada.Streams;
with Ada.Iterator_Interfaces;

generic
   type Key_Type (<>) is private;
   type Element_Type (<>) is private;

   with function Hash (Key : Key_Type) return Hash_Type;
   with function Equivalent_Keys (Left, Right : Key_Type) return Boolean;
   with function "=" (Left, Right : Element_Type) return Boolean is <>;

package Ada.Containers.Indefinite_Hashed_Maps is
   pragma Preelaborate;
   pragma Remote_Types;

   type Map is tagged private with
      Constant_Indexing => Constant_Reference,
      Variable_Indexing => Reference,
      Default_Iterator  => Iterate,
      Iterator_Element  => Element_Type;

   pragma Preelaborable_Initialization (Map);

   type Cursor is private;
   pragma Preelaborable_Initialization (Cursor);

   Empty_Map : constant Map;
   --  Map objects declared without an initialization expression are
   --  initialized to the value Empty_Map.

   No_Element : constant Cursor;
   --  Cursor objects declared without an initialization expression are
   --  initialized to the value No_Element.

<<<<<<< HEAD
=======
   function Has_Element (Position : Cursor) return Boolean;
   --  Equivalent to Position /= No_Element

   package Map_Iterator_Interfaces is new
     Ada.Iterator_Interfaces (Cursor, Has_Element);

>>>>>>> 3082eeb7
   overriding function "=" (Left, Right : Map) return Boolean;
   --  For each key/element pair in Left, equality attempts to find the key in
   --  Right; if a search fails the equality returns False. The search works by
   --  calling Hash to find the bucket in the Right map that corresponds to the
   --  Left key. If bucket is non-empty, then equality calls Equivalent_Keys
   --  to compare the key (in Left) to the key of each node in the bucket (in
   --  Right); if the keys are equivalent, then the equality test for this
   --  key/element pair (in Left) completes by calling the element equality
   --  operator to compare the element (in Left) to the element of the node
   --  (in Right) whose key matched.

   function Capacity (Container : Map) return Count_Type;
   --  Returns the current capacity of the map. Capacity is the maximum length
   --  before which rehashing in guaranteed not to occur.

   procedure Reserve_Capacity (Container : in out Map; Capacity : Count_Type);
   --  Adjusts the current capacity, by allocating a new buckets array. If the
   --  requested capacity is less than the current capacity, then the capacity
   --  is contracted (to a value not less than the current length). If the
   --  requested capacity is greater than the current capacity, then the
   --  capacity is expanded (to a value not less than what is requested). In
   --  either case, the nodes are rehashed from the old buckets array onto the
   --  new buckets array (Hash is called once for each existing key in order to
   --  compute the new index), and then the old buckets array is deallocated.

   function Length (Container : Map) return Count_Type;
   --  Returns the number of items in the map

   function Is_Empty (Container : Map) return Boolean;
   --  Equivalent to Length (Container) = 0

   procedure Clear (Container : in out Map);
   --  Removes all of the items from the map

   function Key (Position : Cursor) return Key_Type;
   --  Returns the key of the node designated by the cursor

   function Element (Position : Cursor) return Element_Type;
   --  Returns the element of the node designated by the cursor

   procedure Replace_Element
     (Container : in out Map;
      Position  : Cursor;
      New_Item  : Element_Type);
   --  Assigns the value New_Item to the element designated by the cursor

   procedure Query_Element
     (Position : Cursor;
      Process  : not null access procedure (Key     : Key_Type;
                                            Element : Element_Type));
   --  Calls Process with the key and element (both having only a constant
   --  view) of the node designed by the cursor.

   procedure Update_Element
     (Container : in out Map;
      Position  : Cursor;
      Process   : not null access procedure (Key     : Key_Type;
                                             Element : in out Element_Type));
   --  Calls Process with the key (with only a constant view) and element (with
   --  a variable view) of the node designed by the cursor.

   procedure Move (Target : in out Map; Source : in out Map);
   --  Clears Target (if it's not empty), and then moves (not copies) the
   --  buckets array and nodes from Source to Target.

   procedure Insert
     (Container : in out Map;
      Key       : Key_Type;
      New_Item  : Element_Type;
      Position  : out Cursor;
      Inserted  : out Boolean);
   --  Conditionally inserts New_Item into the map. If Key is already in the
   --  map, then Inserted returns False and Position designates the node
   --  containing the existing key/element pair (neither of which is modified).
   --  If Key is not already in the map, the Inserted returns True and Position
   --  designates the newly-inserted node container Key and New_Item. The
   --  search for the key works as follows. Hash is called to determine Key's
   --  bucket; if the bucket is non-empty, then Equivalent_Keys is called to
   --  compare Key to each node in that bucket. If the bucket is empty, or
   --  there were no matching keys in the bucket, the search "fails" and the
   --  key/item pair is inserted in the map (and Inserted returns True);
   --  otherwise, the search "succeeds" (and Inserted returns False).

   procedure Insert
     (Container : in out Map;
      Key       : Key_Type;
      New_Item  : Element_Type);
   --  Attempts to insert Key into the map, performing the usual search (which
   --  involves calling both Hash and Equivalent_Keys); if the search succeeds
   --  (because Key is already in the map), then it raises Constraint_Error.
   --  (This version of Insert is similar to Replace, but having the opposite
   --  exception behavior. It is intended for use when you want to assert that
   --  Key is not already in the map.)

   procedure Include
     (Container : in out Map;
      Key       : Key_Type;
      New_Item  : Element_Type);
   --  Attempts to insert Key into the map. If Key is already in the map, then
   --  both the existing key and element are assigned the values of Key and
   --  New_Item, respectively. (This version of Insert only raises an exception
   --  if cursor tampering occurs. It is intended for use when you want to
   --  insert the key/element pair in the map, and you don't care whether Key
   --  is already present.)

   procedure Replace
     (Container : in out Map;
      Key       : Key_Type;
      New_Item  : Element_Type);
   --  Searches for Key in the map; if the search fails (because Key was not in
   --  the map), then it raises Constraint_Error. Otherwise, both the existing
   --  key and element are assigned the values of Key and New_Item rsp. (This
   --  is similar to Insert, but with the opposite exception behavior. It is
   --  intended for use when you want to assert that Key is already in the
   --  map.)

   procedure Exclude (Container : in out Map; Key : Key_Type);
   --  Searches for Key in the map, and if found, removes its node from the map
   --  and then deallocates it. The search works as follows. The operation
   --  calls Hash to determine the key's bucket; if the bucket is not empty, it
   --  calls Equivalent_Keys to compare Key to each key in the bucket. (This is
   --  the deletion analog of Include. It is intended for use when you want to
   --  remove the item from the map, but don't care whether the key is already
   --  in the map.)

   procedure Delete (Container : in out Map; Key : Key_Type);
   --  Searches for Key in the map (which involves calling both Hash and
   --  Equivalent_Keys). If the search fails, then the operation raises
   --  Constraint_Error. Otherwise it removes the node from the map and then
   --  deallocates it. (This is the deletion analog of non-conditional
   --  Insert. It is intended for use when you want to assert that the item is
   --  already in the map.)

   procedure Delete (Container : in out Map; Position : in out Cursor);
   --  Removes the node designated by Position from the map, and then
   --  deallocates the node. The operation calls Hash to determine the bucket,
   --  and then compares Position to each node in the bucket until there's a
   --  match (it does not call Equivalent_Keys).

   function First (Container : Map) return Cursor;
   --  Returns a cursor that designates the first non-empty bucket, by
   --  searching from the beginning of the buckets array.

   function Next (Position : Cursor) return Cursor;
   --  Returns a cursor that designates the node that follows the current one
   --  designated by Position. If Position designates the last node in its
   --  bucket, the operation calls Hash to compute the index of this bucket,
   --  and searches the buckets array for the first non-empty bucket, starting
   --  from that index; otherwise, it simply follows the link to the next node
   --  in the same bucket.

   procedure Next (Position : in out Cursor);
   --  Equivalent to Position := Next (Position)

   function Find (Container : Map; Key : Key_Type) return Cursor;
   --  Searches for Key in the map. Find calls Hash to determine the key's
   --  bucket; if the bucket is not empty, it calls Equivalent_Keys to compare
   --  Key to each key in the bucket. If the search succeeds, Find returns a
   --  cursor designating the matching node; otherwise, it returns No_Element.

   function Contains (Container : Map; Key : Key_Type) return Boolean;
   --  Equivalent to Find (Container, Key) /= No_Element

   function Element (Container : Map; Key : Key_Type) return Element_Type;
   --  Equivalent to Element (Find (Container, Key))

   function Equivalent_Keys (Left, Right : Cursor) return Boolean;
   --  Returns the result of calling Equivalent_Keys with the keys of the nodes
   --  designated by cursors Left and Right.

   function Equivalent_Keys (Left : Cursor; Right : Key_Type) return Boolean;
   --  Returns the result of calling Equivalent_Keys with key of the node
   --  designated by Left and key Right.

   function Equivalent_Keys (Left : Key_Type; Right : Cursor) return Boolean;
   --  Returns the result of calling Equivalent_Keys with key Left and the node
   --  designated by Right.

   type Constant_Reference_Type
      (Element : not null access constant Element_Type) is private
   with
      Implicit_Dereference => Element;

   procedure Write
     (Stream : not null access Root_Stream_Type'Class;
      Item   : Constant_Reference_Type);

   for Constant_Reference_Type'Write use Write;

   procedure Read
     (Stream : not null access Root_Stream_Type'Class;
      Item   : out Constant_Reference_Type);

   for Constant_Reference_Type'Read use Read;

   type Reference_Type (Element : not null access Element_Type) is private
   with
      Implicit_Dereference => Element;

   procedure Write
     (Stream : not null access Root_Stream_Type'Class;
      Item   : Reference_Type);

   for Reference_Type'Write use Write;

   procedure Read
     (Stream : not null access Root_Stream_Type'Class;
      Item   : out Reference_Type);

   for Reference_Type'Read use Read;

   function Constant_Reference
     (Container : Map;
      Key       : Key_Type)    --  SHOULD BE ALIASED ???
      return Constant_Reference_Type;

   function Reference (Container : Map; Key : Key_Type)
   return Reference_Type;

   procedure Iterate
     (Container : Map;
      Process   : not null access procedure (Position : Cursor));
   --  Calls Process for each node in the map

   function Iterate (Container : Map)
      return Map_Iterator_Interfaces.Forward_Iterator'class;

private
   pragma Inline ("=");
   pragma Inline (Length);
   pragma Inline (Is_Empty);
   pragma Inline (Clear);
   pragma Inline (Key);
   pragma Inline (Element);
   pragma Inline (Move);
   pragma Inline (Contains);
   pragma Inline (Capacity);
   pragma Inline (Reserve_Capacity);
   pragma Inline (Has_Element);
   pragma Inline (Equivalent_Keys);
   pragma Inline (Next);

   type Node_Type;
   type Node_Access is access Node_Type;

   type Key_Access is access Key_Type;
   type Element_Access is access Element_Type;

   type Node_Type is limited record
      Key     : Key_Access;
      Element : Element_Access;
      Next    : Node_Access;
   end record;

   package HT_Types is
      new Hash_Tables.Generic_Hash_Table_Types (Node_Type, Node_Access);

   type Map is new Ada.Finalization.Controlled with record
      HT : HT_Types.Hash_Table_Type;
   end record;

   use HT_Types;
   use Ada.Finalization;

   overriding procedure Adjust (Container : in out Map);

   overriding procedure Finalize (Container : in out Map);

   type Map_Access is access constant Map;
   for Map_Access'Storage_Size use 0;

   type Cursor is record
      Container : Map_Access;
      Node      : Node_Access;
   end record;

   procedure Write
     (Stream : not null access Root_Stream_Type'Class;
      Item   : Cursor);

   for Cursor'Write use Write;

   type Constant_Reference_Type
      (Element : not null access constant Element_Type) is null record;

   type Reference_Type
      (Element : not null access Element_Type) is null record;

   procedure Read
     (Stream : not null access Root_Stream_Type'Class;
      Item   : out Cursor);

   for Cursor'Read use Read;

   No_Element : constant Cursor :=
     (Container => null,
      Node      => null);

   procedure Write
     (Stream    : not null access Root_Stream_Type'Class;
      Container : Map);

   for Map'Write use Write;

   procedure Read
     (Stream    : not null access Root_Stream_Type'Class;
      Container : out Map);

   for Map'Read use Read;

   Empty_Map : constant Map := (Controlled with HT => (null, 0, 0, 0));

end Ada.Containers.Indefinite_Hashed_Maps;<|MERGE_RESOLUTION|>--- conflicted
+++ resolved
@@ -6,11 +6,7 @@
 --                                                                          --
 --                                 S p e c                                  --
 --                                                                          --
-<<<<<<< HEAD
---          Copyright (C) 2004-2009, Free Software Foundation, Inc.         --
-=======
 --          Copyright (C) 2004-2011, Free Software Foundation, Inc.         --
->>>>>>> 3082eeb7
 --                                                                          --
 -- This specification is derived from the Ada Reference Manual for use with --
 -- GNAT. The copyright notice above, and the license provisions that follow --
@@ -71,15 +67,12 @@
    --  Cursor objects declared without an initialization expression are
    --  initialized to the value No_Element.
 
-<<<<<<< HEAD
-=======
    function Has_Element (Position : Cursor) return Boolean;
    --  Equivalent to Position /= No_Element
 
    package Map_Iterator_Interfaces is new
      Ada.Iterator_Interfaces (Cursor, Has_Element);
 
->>>>>>> 3082eeb7
    overriding function "=" (Left, Right : Map) return Boolean;
    --  For each key/element pair in Left, equality attempts to find the key in
    --  Right; if a search fails the equality returns False. The search works by
