--- conflicted
+++ resolved
@@ -6,11 +6,7 @@
 --                                                                          --
 --                                 B o d y                                  --
 --                                                                          --
-<<<<<<< HEAD
---          Copyright (C) 1992-2009, Free Software Foundation, Inc.         --
-=======
 --          Copyright (C) 1992-2010, Free Software Foundation, Inc.         --
->>>>>>> 3082eeb7
 --                                                                          --
 -- GNAT is free software;  you can  redistribute it  and/or modify it under --
 -- terms of the  GNU General Public License as published  by the Free Soft- --
@@ -35,63 +31,8 @@
 
 package body Ada.Numerics.Discrete_Random is
 
-<<<<<<< HEAD
-   -------------------------
-   -- Implementation Note --
-   -------------------------
-
-   --  The design of this spec is very awkward, as a result of Ada 95 not
-   --  permitting in-out parameters for function formals (most naturally
-   --  Generator values would be passed this way). In pure Ada 95, the only
-   --  solution is to use the heap and pointers, and, to avoid memory leaks,
-   --  controlled types.
-
-   --  This is awfully heavy, so what we do is to use Unrestricted_Access to
-   --  get a pointer to the state in the passed Generator. This works because
-   --  Generator is a limited type and will thus always be passed by reference.
-
-   type Pointer is access all State;
-
-   Fits_In_32_Bits : constant Boolean :=
-                       Rst'Size < 31
-                         or else (Rst'Size = 31
-                                  and then Rst'Pos (Rst'First) < 0);
-   --  This is set True if we do not need more than 32 bits in the result. If
-   --  we need 64-bits, we will only use the meaningful 48 bits of any 64-bit
-   --  number generated, since if more than 48 bits are required, we split the
-   --  computation into two separate parts, since the algorithm does not behave
-   --  above 48 bits.
-
-   --  The way this expression works is that obviously if the size is 31 bits,
-   --  it fits in 32 bits. In the 32-bit case, it fits in 32-bit signed if the
-   --  range has negative values. It is too conservative in the case that the
-   --  programmer has set a size greater than the default, e.g. a size of 33
-   --  for an integer type with a range of 1..10, but an over-conservative
-   --  result is OK. The important thing is that the value is only True if
-   --  we know the result will fit in 32-bits signed. If the value is False
-   --  when it could be True, the behavior will be correct, just a bit less
-   --  efficient than it could have been in some unusual cases.
-   --
-   --  One might assume that we could get a more accurate result by testing
-   --  the lower and upper bounds of the type Rst against the bounds of 32-bit
-   --  Integer. However, there is no easy way to do that. Why? Because in the
-   --  relatively rare case where this expresion has to be evaluated at run
-   --  time rather than compile time (when the bounds are dynamic), we need a
-   --  type to use for the computation. But the possible range of upper bound
-   --  values for Rst (remembering the possibility of 64-bit modular types) is
-   --  from -2**63 to 2**64-1, and no run-time type has a big enough range.
-
-   -----------------------
-   -- Local Subprograms --
-   -----------------------
-
-   function Square_Mod_N (X, N : Int) return Int;
-   pragma Inline (Square_Mod_N);
-   --  Computes X**2 mod N avoiding intermediate overflow
-=======
    package SRN renames System.Random_Numbers;
    use SRN;
->>>>>>> 3082eeb7
 
    -----------
    -- Image --
@@ -99,15 +40,7 @@
 
    function Image (Of_State : State) return String is
    begin
-<<<<<<< HEAD
-      return Int'Image (Of_State.X1) &
-             ','                     &
-             Int'Image (Of_State.X2) &
-             ','                     &
-             Int'Image (Of_State.Q);
-=======
       return Image (SRN.State (Of_State));
->>>>>>> 3082eeb7
    end Image;
 
    ------------
@@ -118,49 +51,7 @@
       function Random is
         new SRN.Random_Discrete (Result_Subtype, Result_Subtype'First);
    begin
-<<<<<<< HEAD
-      --  Check for flat range here, since we are typically run with checks
-      --  off, note that in practice, this condition will usually be static
-      --  so we will not actually generate any code for the normal case.
-
-      if Rst'Last < Rst'First then
-         raise Constraint_Error;
-      end if;
-
-      --  Continue with computation if non-flat range
-
-      Genp.X1 := Square_Mod_N (Genp.X1, Genp.P);
-      Genp.X2 := Square_Mod_N (Genp.X2, Genp.Q);
-      Temp := Genp.X2 - Genp.X1;
-
-      --  Following duplication is not an error, it is a loop unwinding!
-
-      if Temp < 0 then
-         Temp := Temp + Genp.Q;
-      end if;
-
-      if Temp < 0 then
-         Temp := Temp + Genp.Q;
-      end if;
-
-      TF := Offs + (Flt (Temp) * Flt (Genp.P) + Flt (Genp.X1)) * Genp.Scl;
-
-      --  Pathological, but there do exist cases where the rounding implicit
-      --  in calculating the scale factor will cause rounding to 'Last + 1.
-      --  In those cases, returning 'First results in the least bias.
-
-      if TF >= Flt (Rst'Pos (Rst'Last)) + 0.5 then
-         return Rst'First;
-
-      elsif not Fits_In_32_Bits then
-         return Rst'Val (Interfaces.Integer_64 (TF));
-
-      else
-         return Rst'Val (Int (TF));
-      end if;
-=======
       return Random (SRN.Generator (Gen));
->>>>>>> 3082eeb7
    end Random;
 
    -----------
