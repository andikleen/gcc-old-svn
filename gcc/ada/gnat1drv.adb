--- conflicted
+++ resolved
@@ -6,11 +6,7 @@
 --                                                                          --
 --                                 B o d y                                  --
 --                                                                          --
-<<<<<<< HEAD
---          Copyright (C) 1992-2009, Free Software Foundation, Inc.         --
-=======
 --          Copyright (C) 1992-2011, Free Software Foundation, Inc.         --
->>>>>>> 3082eeb7
 --                                                                          --
 -- GNAT is free software;  you can  redistribute it  and/or modify it under --
 -- terms of the  GNU General Public License as published  by the Free Soft- --
@@ -127,8 +123,6 @@
          Generate_SCIL := True;
       end if;
 
-<<<<<<< HEAD
-=======
       --  Disable CodePeer_Mode in Check_Syntax, since we need front-end
       --  expansion.
 
@@ -136,7 +130,6 @@
          CodePeer_Mode := False;
       end if;
 
->>>>>>> 3082eeb7
       --  Set ASIS mode if -gnatt and -gnatc are set
 
       if Operating_Mode = Check_Semantics and then Tree_Output then
@@ -150,18 +143,11 @@
 
          Inline_Active := False;
 
-<<<<<<< HEAD
-         --  Turn off SCIL generation in ASIS mode, since SCIL requires front-
-         --  end expansion.
-
-         Generate_SCIL := False;
-=======
          --  Turn off SCIL generation and CodePeer mode in semantics mode,
          --  since SCIL requires front-end expansion.
 
          Generate_SCIL := False;
          CodePeer_Mode := False;
->>>>>>> 3082eeb7
       end if;
 
       --  SCIL mode needs to disable front-end inlining since the generated
@@ -173,11 +159,7 @@
          Front_End_Inlining := False;
       end if;
 
-<<<<<<< HEAD
-      --  Tune settings for optimal SCIL generation in CodePeer_Mode
-=======
       --  Tune settings for optimal SCIL generation in CodePeer mode
->>>>>>> 3082eeb7
 
       if CodePeer_Mode then
 
@@ -186,27 +168,12 @@
          Front_End_Inlining := False;
          Inline_Active      := False;
 
-<<<<<<< HEAD
-         --  Turn off ASIS mode: incompatible with front-end expansion
-
-         ASIS_Mode := False;
-
-=======
->>>>>>> 3082eeb7
          --  Disable front-end optimizations, to keep the tree as close to the
          --  source code as possible, and also to avoid inconsistencies between
          --  trees when using different optimization switches.
 
          Optimization_Level := 0;
 
-<<<<<<< HEAD
-         --  Disable specific expansions for Restrictions pragmas to avoid
-         --  tree inconsistencies between compilations with different pragmas
-         --  that will cause different SCIL files to be generated for the
-         --  same Ada spec.
-
-         Treat_Restrictions_As_Warnings := True;
-=======
          --  Enable some restrictions systematically to simplify the generated
          --  code (and ease analysis). Note that restriction checks are also
          --  disabled in CodePeer mode, see Restrict.Check_Restriction, and
@@ -218,7 +185,6 @@
          Restrict.Restrictions.Set   (No_Abort_Statements)             := True;
          Restrict.Restrictions.Set   (Max_Asynchronous_Select_Nesting) := True;
          Restrict.Restrictions.Value (Max_Asynchronous_Select_Nesting) := 0;
->>>>>>> 3082eeb7
 
          --  Suppress overflow, division by zero and access checks since they
          --  are handled implicitly by CodePeer.
@@ -246,11 +212,7 @@
 
          Debug_Generated_Code := False;
 
-<<<<<<< HEAD
-         --  Turn cross-referencing on in case it was disabled (by e.g. -gnatD)
-=======
          --  Turn cross-referencing on in case it was disabled (e.g. by -gnatD)
->>>>>>> 3082eeb7
          --  Do we really need to spend time generating xref in CodePeer
          --  mode??? Consider setting Xref_Active to False.
 
@@ -260,13 +222,8 @@
 
          Polling_Required := False;
 
-<<<<<<< HEAD
-         --  Set operating mode to Generate_Code to benefit from full
-         --  front-end expansion (e.g. generics).
-=======
          --  Set operating mode to Generate_Code to benefit from full front-end
          --  expansion (e.g. generics).
->>>>>>> 3082eeb7
 
          Operating_Mode := Generate_Code;
 
@@ -277,19 +234,6 @@
          --  Enable assertions and debug pragmas, since they give CodePeer
          --  valuable extra information.
 
-<<<<<<< HEAD
-         Assertions_Enabled     := True;
-         Debug_Pragmas_Enabled  := True;
-
-         --  Suppress compiler warnings, since what we are interested in here
-         --  is what CodePeer can find out. Also disable all simple value
-         --  propagation. This is an optimization which is valuable for code
-         --  optimization, and also for generation of compiler warnings, but
-         --  these are being turned off anyway, and CodePeer understands
-         --  things more clearly if references are not optimized in this way.
-
-         Warning_Mode  := Suppress;
-=======
          Assertions_Enabled    := True;
          Debug_Pragmas_Enabled := True;
 
@@ -299,7 +243,6 @@
          --  and CodePeer generates better messages (referencing original
          --  variables) this way.
 
->>>>>>> 3082eeb7
          Debug_Flag_MM := True;
 
          --  Set normal RM validity checking, and checking of IN OUT parameters
@@ -317,15 +260,12 @@
          --  front-end warnings when we are getting CodePeer output.
 
          Reset_Style_Check_Options;
-<<<<<<< HEAD
-=======
 
          --  Always perform semantics and generate ali files in CodePeer mode,
          --  so that a gnatmake -c -k will proceed further when possible.
 
          Force_ALI_Tree_File := True;
          Try_Semantics := True;
->>>>>>> 3082eeb7
       end if;
 
       --  Set Configurable_Run_Time mode if system.ads flag set
@@ -381,22 +321,6 @@
          Targparm.Frontend_Layout_On_Target := True;
       end if;
 
-<<<<<<< HEAD
-      --  Set and check exception mechnism
-
-      if Targparm.ZCX_By_Default_On_Target then
-         if Targparm.GCC_ZCX_Support_On_Target then
-            Exception_Mechanism := Back_End_Exceptions;
-         else
-            Osint.Fail ("Zero Cost Exceptions not supported on this target");
-         end if;
-      end if;
-
-      --  Set proper status for overflow checks. We turn on overflow checks
-      --  if -gnatp was not specified, and either -gnato is set or the back
-      --  end takes care of overflow checks. Otherwise we suppress overflow
-      --  checks by default (since front end checks are expensive).
-=======
       --  Set and check exception mechanism
 
       if Targparm.ZCX_By_Default_On_Target then
@@ -407,7 +331,6 @@
       --  -gnatp was not specified, and either -gnato is set or the back-end
       --  takes care of overflow checks. Otherwise we suppress overflow checks
       --  by default (since front end checks are expensive).
->>>>>>> 3082eeb7
 
       if not Opt.Suppress_Checks
         and then (Opt.Enable_Overflow_Checks
@@ -420,8 +343,6 @@
       else
          Suppress_Options (Overflow_Check) := True;
       end if;
-<<<<<<< HEAD
-=======
 
       --  Set switch indicating if we can use N_Expression_With_Actions
 
@@ -563,7 +484,6 @@
 
          Tagged_Type_Expansion := True;
       end if;
->>>>>>> 3082eeb7
    end Adjust_Global_Switches;
 
    --------------------
@@ -785,10 +705,6 @@
       Uintp.Initialize;
       Urealp.Initialize;
       Errout.Initialize;
-<<<<<<< HEAD
-      Namet.Initialize;
-=======
->>>>>>> 3082eeb7
       SCOs.Initialize;
       Snames.Initialize;
       Stringt.Initialize;
@@ -942,15 +858,9 @@
 
       Set_Generate_Code (Main_Unit);
 
-<<<<<<< HEAD
-      --  If we have a corresponding spec, and it comes from source
-      --  or it is not a generated spec for a child subprogram body,
-      --  then we need object code for the spec unit as well.
-=======
       --  If we have a corresponding spec, and it comes from source or it is
       --  not a generated spec for a child subprogram body, then we need object
       --  code for the spec unit as well.
->>>>>>> 3082eeb7
 
       if Nkind (Unit (Main_Unit_Node)) in N_Unit_Body
         and then not Acts_As_Spec (Main_Unit_Node)
