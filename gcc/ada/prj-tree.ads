------------------------------------------------------------------------------
--                                                                          --
--                         GNAT COMPILER COMPONENTS                         --
--                                                                          --
--                              P R J . T R E E                             --
--                                                                          --
--                                 S p e c                                  --
--                                                                          --
<<<<<<< HEAD
--          Copyright (C) 2001-2009, Free Software Foundation, Inc.         --
=======
--          Copyright (C) 2001-2010, Free Software Foundation, Inc.         --
>>>>>>> b56a5220
--                                                                          --
-- GNAT is free software;  you can  redistribute it  and/or modify it under --
-- terms of the  GNU General Public License as published  by the Free Soft- --
-- ware  Foundation;  either version 3,  or (at your option) any later ver- --
-- sion.  GNAT is distributed in the hope that it will be useful, but WITH- --
-- OUT ANY WARRANTY;  without even the  implied warranty of MERCHANTABILITY --
-- or FITNESS FOR A PARTICULAR PURPOSE.  See the GNU General Public License --
-- for  more details.  You should have  received  a copy of the GNU General --
-- Public License  distributed with GNAT; see file COPYING3.  If not, go to --
-- http://www.gnu.org/licenses for a complete copy of the license.          --
--                                                                          --
-- GNAT was originally developed  by the GNAT team at  New York University. --
-- Extensive contributions were provided by Ada Core Technologies Inc.      --
--                                                                          --
------------------------------------------------------------------------------

--  This package defines the structure of the Project File tree

with GNAT.Dynamic_HTables;
with GNAT.Dynamic_Tables;

with Table;

with Prj.Attr; use Prj.Attr;
with Prj.Env;

package Prj.Tree is

   type Project_Node_Tree_Data;
   type Project_Node_Tree_Ref is access all Project_Node_Tree_Data;
   --  Type to designate a project node tree, so that several project node
   --  trees can coexist in memory.

   Project_Nodes_Initial   : constant := 1_000;
   Project_Nodes_Increment : constant := 100;
   --  Allocation parameters for initializing and extending number
   --  of nodes in table Tree_Private_Part.Project_Nodes

   Project_Node_Low_Bound  : constant := 0;
   Project_Node_High_Bound : constant := 099_999_999;
   --  Range of values for project node id's (in practice infinite)

   type Project_Node_Id is range
     Project_Node_Low_Bound .. Project_Node_High_Bound;
   --  The index of table Tree_Private_Part.Project_Nodes

   Empty_Node : constant Project_Node_Id := Project_Node_Low_Bound;
   --  Designates no node in table Project_Nodes

   First_Node_Id : constant Project_Node_Id := Project_Node_Low_Bound + 1;

   subtype Variable_Node_Id is Project_Node_Id;
   --  Used to designate a node whose expected kind is one of
   --  N_Typed_Variable_Declaration, N_Variable_Declaration or
   --  N_Variable_Reference.

   subtype Package_Declaration_Id is Project_Node_Id;
   --  Used to designate a node whose expected kind is N_Project_Declaration

   type Project_Node_Kind is
     (N_Project,
      N_With_Clause,
      N_Project_Declaration,
      N_Declarative_Item,
      N_Package_Declaration,
      N_String_Type_Declaration,
      N_Literal_String,
      N_Attribute_Declaration,
      N_Typed_Variable_Declaration,
      N_Variable_Declaration,
      N_Expression,
      N_Term,
      N_Literal_String_List,
      N_Variable_Reference,
      N_External_Value,
      N_Attribute_Reference,
      N_Case_Construction,
      N_Case_Item,
      N_Comment_Zones,
      N_Comment);
   --  Each node in the tree is of a Project_Node_Kind. For the signification
   --  of the fields in each node of Project_Node_Kind, look at package
   --  Tree_Private_Part.

   function Present (Node : Project_Node_Id) return Boolean;
   pragma Inline (Present);
   --  Return True if Node /= Empty_Node

   function No (Node : Project_Node_Id) return Boolean;
   pragma Inline (No);
   --  Return True if Node = Empty_Node

   procedure Initialize (Tree : Project_Node_Tree_Ref);
   --  Initialize the Project File tree: empty the Project_Nodes table
   --  and reset the Projects_Htable.

   function Default_Project_Node
     (In_Tree       : Project_Node_Tree_Ref;
      Of_Kind       : Project_Node_Kind;
      And_Expr_Kind : Variable_Kind := Undefined) return Project_Node_Id;
   --  Returns a Project_Node_Record with the specified Kind and Expr_Kind. All
   --  the other components have default nil values.
   --  To create a node for a project itself, see Create_Project below instead

   function Hash (N : Project_Node_Id) return Header_Num;
   --  Used for hash tables where the key is a Project_Node_Id

   function Imported_Or_Extended_Project_Of
     (Project   : Project_Node_Id;
      In_Tree   : Project_Node_Tree_Ref;
      With_Name : Name_Id) return Project_Node_Id;
   --  Return the node of a project imported or extended by project Project and
   --  whose name is With_Name. Return Empty_Node if there is no such project.

   --------------
   -- Comments --
   --------------

   type Comment_State is private;
   --  A type to store the values of several global variables related to
   --  comments.

   procedure Save (S : out Comment_State);
   --  Save in variable S the comment state. Called before scanning a new
   --  project file.

   procedure Restore_And_Free (S : in out Comment_State);
   --  Restore the comment state to a previously saved value. Called after
   --  scanning a project file. Frees the memory occupied by S

   procedure Reset_State;
   --  Set the comment state to its initial value. Called before scanning a
   --  new project file.

   function There_Are_Unkept_Comments return Boolean;
   --  Indicates that some of the comments in a project file could not be
   --  stored in the parse tree.

   procedure Set_Previous_Line_Node (To : Project_Node_Id);
   --  Indicate the node on the previous line. If there are comments
   --  immediately following this line, then they should be associated with
   --  this node.

   procedure Set_Previous_End_Node (To : Project_Node_Id);
   --  Indicate that on the previous line the "end" belongs to node To.
   --  If there are comments immediately following this "end" line, they
   --  should be associated with this node.

   procedure Set_End_Of_Line (To : Project_Node_Id);
   --  Indicate the node on the current line. If there is an end of line
   --  comment, then it should be associated with this node.

   procedure Set_Next_End_Node (To : Project_Node_Id);
   --  Put node To on the top of the end node stack. When an END line is found
   --  with this node on the top of the end node stack, the comments, if any,
   --  immediately preceding this "end" line will be associated with this node.

   procedure Remove_Next_End_Node;
   --  Remove the top of the end node stack

   ------------------------
   -- Comment Processing --
   ------------------------

   type Comment_Data is record
      Value                     : Name_Id := No_Name;
      Follows_Empty_Line        : Boolean := False;
      Is_Followed_By_Empty_Line : Boolean := False;
   end record;
   --  Component type for Comments Table below

   package Comments is new Table.Table
     (Table_Component_Type => Comment_Data,
      Table_Index_Type     => Natural,
      Table_Low_Bound      => 1,
      Table_Initial        => 10,
      Table_Increment      => 100,
      Table_Name           => "Prj.Tree.Comments");
   --  A table to store the comments that may be stored is the tree

   procedure Scan (In_Tree : Project_Node_Tree_Ref);
   --  Scan the tokens and accumulate comments

   type Comment_Location is
     (Before, After, Before_End, After_End, End_Of_Line);
   --  Used in call to Add_Comments below

   procedure Add_Comments
     (To      : Project_Node_Id;
      In_Tree : Project_Node_Tree_Ref;
      Where   : Comment_Location);
   --  Add comments to this node

   ----------------------
   -- Access Functions --
   ----------------------

   --  The following query functions are part of the abstract interface
   --  of the Project File tree. They provide access to fields of a project.

   --  The access functions should be called only with valid arguments.
   --  For each function the condition of validity is specified. If an access
   --  function is called with invalid arguments, then exception
   --  Assertion_Error is raised if assertions are enabled, otherwise the
   --  behaviour is not defined and may result in a crash.

   function Name_Of
     (Node    : Project_Node_Id;
      In_Tree : Project_Node_Tree_Ref) return Name_Id;
   pragma Inline (Name_Of);
   --  Valid for all non empty nodes. May return No_Name for nodes that have
   --  no names.

   function Kind_Of
     (Node    : Project_Node_Id;
      In_Tree : Project_Node_Tree_Ref) return Project_Node_Kind;
   pragma Inline (Kind_Of);
   --  Valid for all non empty nodes

   function Location_Of
     (Node    : Project_Node_Id;
      In_Tree : Project_Node_Tree_Ref) return Source_Ptr;
   pragma Inline (Location_Of);
   --  Valid for all non empty nodes

   function First_Comment_After
     (Node    : Project_Node_Id;
      In_Tree : Project_Node_Tree_Ref) return Project_Node_Id;
   --  Valid only for N_Comment_Zones nodes

   function First_Comment_After_End
     (Node    : Project_Node_Id;
      In_Tree : Project_Node_Tree_Ref) return Project_Node_Id;
   --  Valid only for N_Comment_Zones nodes

   function First_Comment_Before
     (Node    : Project_Node_Id;
      In_Tree : Project_Node_Tree_Ref) return Project_Node_Id;
   --  Valid only for N_Comment_Zones nodes

   function First_Comment_Before_End
     (Node    : Project_Node_Id;
      In_Tree : Project_Node_Tree_Ref) return Project_Node_Id;
   --  Valid only for N_Comment_Zones nodes

   function Next_Comment
     (Node    : Project_Node_Id;
      In_Tree : Project_Node_Tree_Ref) return Project_Node_Id;
   --  Valid only for N_Comment nodes

   function End_Of_Line_Comment
     (Node    : Project_Node_Id;
      In_Tree : Project_Node_Tree_Ref) return Name_Id;
   --  Valid only for non empty nodes

   function Follows_Empty_Line
     (Node    : Project_Node_Id;
      In_Tree : Project_Node_Tree_Ref) return Boolean;
   --  Valid only for N_Comment nodes

   function Is_Followed_By_Empty_Line
     (Node    : Project_Node_Id;
      In_Tree : Project_Node_Tree_Ref) return Boolean;
   --  Valid only for N_Comment nodes

   function Parent_Project_Of
     (Node    : Project_Node_Id;
      In_Tree : Project_Node_Tree_Ref) return Project_Node_Id;
   pragma Inline (Parent_Project_Of);
   --  Valid only for N_Project nodes

   function Project_File_Includes_Unkept_Comments
     (Node    : Project_Node_Id;
      In_Tree : Project_Node_Tree_Ref) return Boolean;
   --  Valid only for N_Project nodes

   function Directory_Of
     (Node    : Project_Node_Id;
      In_Tree : Project_Node_Tree_Ref) return Path_Name_Type;
   pragma Inline (Directory_Of);
   --  Returns the directory that contains the project file. This always ends
   --  with a directory separator. Only valid for N_Project nodes.

   function Expression_Kind_Of
     (Node    : Project_Node_Id;
      In_Tree : Project_Node_Tree_Ref) return Variable_Kind;
   pragma Inline (Expression_Kind_Of);
   --  Only valid for N_Literal_String, N_Attribute_Declaration,
   --  N_Variable_Declaration, N_Typed_Variable_Declaration, N_Expression,
   --  N_Term, N_Variable_Reference, N_Attribute_Reference nodes or
   --  N_External_Value.

   function Is_Extending_All
     (Node    : Project_Node_Id;
      In_Tree : Project_Node_Tree_Ref) return Boolean;
   pragma Inline (Is_Extending_All);
   --  Only valid for N_Project and N_With_Clause

   function Is_Not_Last_In_List
     (Node    : Project_Node_Id;
      In_Tree : Project_Node_Tree_Ref) return Boolean;
   pragma Inline (Is_Not_Last_In_List);
   --  Only valid for N_With_Clause

   function First_Variable_Of
     (Node    : Project_Node_Id;
      In_Tree : Project_Node_Tree_Ref) return Variable_Node_Id;
   pragma Inline (First_Variable_Of);
   --  Only valid for N_Project or N_Package_Declaration nodes

   function First_Package_Of
     (Node    : Project_Node_Id;
      In_Tree : Project_Node_Tree_Ref) return Package_Declaration_Id;
   pragma Inline (First_Package_Of);
   --  Only valid for N_Project nodes

   function Package_Id_Of
     (Node    : Project_Node_Id;
      In_Tree : Project_Node_Tree_Ref) return Package_Node_Id;
   pragma Inline (Package_Id_Of);
   --  Only valid for N_Package_Declaration nodes

   function Path_Name_Of
     (Node    : Project_Node_Id;
      In_Tree : Project_Node_Tree_Ref) return Path_Name_Type;
   pragma Inline (Path_Name_Of);
   --  Only valid for N_Project and N_With_Clause nodes

   function String_Value_Of
     (Node    : Project_Node_Id;
      In_Tree : Project_Node_Tree_Ref) return Name_Id;
   pragma Inline (String_Value_Of);
   --  Only valid for N_With_Clause, N_Literal_String nodes or N_Comment.
   --  For a N_With_Clause created automatically for a virtual extending
   --  project, No_Name is returned.

   function Source_Index_Of
     (Node    : Project_Node_Id;
      In_Tree : Project_Node_Tree_Ref) return Int;
   pragma Inline (Source_Index_Of);
   --  Only valid for N_Literal_String and N_Attribute_Declaration nodes

   function First_With_Clause_Of
     (Node    : Project_Node_Id;
      In_Tree : Project_Node_Tree_Ref) return Project_Node_Id;
   pragma Inline (First_With_Clause_Of);
   --  Only valid for N_Project nodes

   function Project_Declaration_Of
     (Node    : Project_Node_Id;
      In_Tree : Project_Node_Tree_Ref) return Project_Node_Id;
   pragma Inline (Project_Declaration_Of);
   --  Only valid for N_Project nodes

   function Project_Qualifier_Of
     (Node    : Project_Node_Id;
      In_Tree : Project_Node_Tree_Ref) return Project_Qualifier;
   pragma Inline (Project_Qualifier_Of);
   --  Only valid for N_Project nodes

   function Extending_Project_Of
     (Node    : Project_Node_Id;
      In_Tree : Project_Node_Tree_Ref) return Project_Node_Id;
   pragma Inline (Extending_Project_Of);
   --  Only valid for N_Project_Declaration nodes

   function First_String_Type_Of
     (Node    : Project_Node_Id;
      In_Tree : Project_Node_Tree_Ref) return Project_Node_Id;
   pragma Inline (First_String_Type_Of);
   --  Only valid for N_Project nodes

   function Extended_Project_Path_Of
     (Node    : Project_Node_Id;
      In_Tree : Project_Node_Tree_Ref) return Path_Name_Type;
   pragma Inline (Extended_Project_Path_Of);
   --  Only valid for N_With_Clause nodes

   function Project_Node_Of
     (Node    : Project_Node_Id;
      In_Tree : Project_Node_Tree_Ref) return Project_Node_Id;
   pragma Inline (Project_Node_Of);
   --  Only valid for N_With_Clause, N_Variable_Reference and
   --  N_Attribute_Reference nodes.

   function Non_Limited_Project_Node_Of
     (Node    : Project_Node_Id;
      In_Tree : Project_Node_Tree_Ref) return Project_Node_Id;
   pragma Inline (Non_Limited_Project_Node_Of);
   --  Only valid for N_With_Clause nodes. Returns Empty_Node for limited
   --  imported project files, otherwise returns the same result as
   --  Project_Node_Of.

   function Next_With_Clause_Of
     (Node    : Project_Node_Id;
      In_Tree : Project_Node_Tree_Ref) return Project_Node_Id;
   pragma Inline (Next_With_Clause_Of);
   --  Only valid for N_With_Clause nodes

   function First_Declarative_Item_Of
     (Node    : Project_Node_Id;
      In_Tree : Project_Node_Tree_Ref) return Project_Node_Id;
   pragma Inline (First_Declarative_Item_Of);
   --  Only valid for N_Project_Declaration, N_Case_Item and
   --  N_Package_Declaration.

   function Extended_Project_Of
     (Node    : Project_Node_Id;
      In_Tree : Project_Node_Tree_Ref) return Project_Node_Id;
   pragma Inline (Extended_Project_Of);
   --  Only valid for N_Project_Declaration nodes

   function Current_Item_Node
     (Node    : Project_Node_Id;
      In_Tree : Project_Node_Tree_Ref) return Project_Node_Id;
   pragma Inline (Current_Item_Node);
   --  Only valid for N_Declarative_Item nodes

   function Next_Declarative_Item
     (Node    : Project_Node_Id;
      In_Tree : Project_Node_Tree_Ref) return Project_Node_Id;
   pragma Inline (Next_Declarative_Item);
   --  Only valid for N_Declarative_Item node

   function Project_Of_Renamed_Package_Of
     (Node    : Project_Node_Id;
      In_Tree : Project_Node_Tree_Ref) return Project_Node_Id;
   pragma Inline (Project_Of_Renamed_Package_Of);
   --  Only valid for N_Package_Declaration nodes. May return Empty_Node.

   function Next_Package_In_Project
     (Node    : Project_Node_Id;
      In_Tree : Project_Node_Tree_Ref) return Project_Node_Id;
   pragma Inline (Next_Package_In_Project);
   --  Only valid for N_Package_Declaration nodes

   function First_Literal_String
     (Node    : Project_Node_Id;
      In_Tree : Project_Node_Tree_Ref) return Project_Node_Id;
   pragma Inline (First_Literal_String);
   --  Only valid for N_String_Type_Declaration nodes

   function Next_String_Type
     (Node    : Project_Node_Id;
      In_Tree : Project_Node_Tree_Ref) return Project_Node_Id;
   pragma Inline (Next_String_Type);
   --  Only valid for N_String_Type_Declaration nodes

   function Next_Literal_String
     (Node    : Project_Node_Id;
      In_Tree : Project_Node_Tree_Ref) return Project_Node_Id;
   pragma Inline (Next_Literal_String);
   --  Only valid for N_Literal_String nodes

   function Expression_Of
     (Node    : Project_Node_Id;
      In_Tree : Project_Node_Tree_Ref) return Project_Node_Id;
   pragma Inline (Expression_Of);
   --  Only valid for N_Attribute_Declaration, N_Typed_Variable_Declaration
   --  or N_Variable_Declaration nodes

   function Associative_Project_Of
     (Node    : Project_Node_Id;
      In_Tree : Project_Node_Tree_Ref)
      return  Project_Node_Id;
   pragma Inline (Associative_Project_Of);
   --  Only valid for N_Attribute_Declaration nodes

   function Associative_Package_Of
     (Node    : Project_Node_Id;
      In_Tree : Project_Node_Tree_Ref)
      return  Project_Node_Id;
   pragma Inline (Associative_Package_Of);
   --  Only valid for N_Attribute_Declaration nodes

   function Value_Is_Valid
     (For_Typed_Variable : Project_Node_Id;
      In_Tree            : Project_Node_Tree_Ref;
      Value              : Name_Id) return Boolean;
   pragma Inline (Value_Is_Valid);
   --  Only valid for N_Typed_Variable_Declaration. Returns True if Value is
   --  in the list of allowed strings for For_Typed_Variable. False otherwise.

   function Associative_Array_Index_Of
     (Node    : Project_Node_Id;
      In_Tree : Project_Node_Tree_Ref) return Name_Id;
   pragma Inline (Associative_Array_Index_Of);
   --  Only valid for N_Attribute_Declaration and N_Attribute_Reference.
   --  Returns No_Name for non associative array attributes.

   function Next_Variable
     (Node    : Project_Node_Id;
      In_Tree : Project_Node_Tree_Ref) return Project_Node_Id;
   pragma Inline (Next_Variable);
   --  Only valid for N_Typed_Variable_Declaration or N_Variable_Declaration
   --  nodes.

   function First_Term
     (Node    : Project_Node_Id;
      In_Tree : Project_Node_Tree_Ref) return Project_Node_Id;
   pragma Inline (First_Term);
   --  Only valid for N_Expression nodes

   function Next_Expression_In_List
     (Node    : Project_Node_Id;
      In_Tree : Project_Node_Tree_Ref) return Project_Node_Id;
   pragma Inline (Next_Expression_In_List);
   --  Only valid for N_Expression nodes

   function Current_Term
     (Node    : Project_Node_Id;
      In_Tree : Project_Node_Tree_Ref) return Project_Node_Id;
   pragma Inline (Current_Term);
   --  Only valid for N_Term nodes

   function Next_Term
     (Node    : Project_Node_Id;
      In_Tree : Project_Node_Tree_Ref) return Project_Node_Id;
   pragma Inline (Next_Term);
   --  Only valid for N_Term nodes

   function First_Expression_In_List
     (Node    : Project_Node_Id;
      In_Tree : Project_Node_Tree_Ref) return Project_Node_Id;
   pragma Inline (First_Expression_In_List);
   --  Only valid for N_Literal_String_List nodes

   function Package_Node_Of
     (Node    : Project_Node_Id;
      In_Tree : Project_Node_Tree_Ref) return Project_Node_Id;
   pragma Inline (Package_Node_Of);
   --  Only valid for N_Variable_Reference or N_Attribute_Reference nodes.
   --  May return Empty_Node.

   function String_Type_Of
     (Node    : Project_Node_Id;
      In_Tree : Project_Node_Tree_Ref) return Project_Node_Id;
   pragma Inline (String_Type_Of);
   --  Only valid for N_Variable_Reference or N_Typed_Variable_Declaration
   --  nodes.

   function External_Reference_Of
     (Node    : Project_Node_Id;
      In_Tree : Project_Node_Tree_Ref) return Project_Node_Id;
   pragma Inline (External_Reference_Of);
   --  Only valid for N_External_Value nodes

   function External_Default_Of
     (Node    : Project_Node_Id;
      In_Tree : Project_Node_Tree_Ref) return Project_Node_Id;
   pragma Inline (External_Default_Of);
   --  Only valid for N_External_Value nodes

   function Case_Variable_Reference_Of
     (Node    : Project_Node_Id;
      In_Tree : Project_Node_Tree_Ref) return Project_Node_Id;
   pragma Inline (Case_Variable_Reference_Of);
   --  Only valid for N_Case_Construction nodes

   function First_Case_Item_Of
     (Node    : Project_Node_Id;
      In_Tree : Project_Node_Tree_Ref) return Project_Node_Id;
   pragma Inline (First_Case_Item_Of);
   --  Only valid for N_Case_Construction nodes

   function First_Choice_Of
     (Node    : Project_Node_Id;
      In_Tree : Project_Node_Tree_Ref) return Project_Node_Id;
   pragma Inline (First_Choice_Of);
   --  Only valid for N_Case_Item nodes. Return the first choice in a
   --  N_Case_Item, or Empty_Node if this is when others.

   function Next_Case_Item
     (Node    : Project_Node_Id;
      In_Tree : Project_Node_Tree_Ref) return Project_Node_Id;
   pragma Inline (Next_Case_Item);
   --  Only valid for N_Case_Item nodes

   function Case_Insensitive
     (Node    : Project_Node_Id;
      In_Tree : Project_Node_Tree_Ref) return Boolean;
   --  Only valid for N_Attribute_Declaration and N_Attribute_Reference nodes

   -----------------------
   -- Create procedures --
   -----------------------
   --  The following procedures are used to edit a project file tree. They are
   --  slightly higher-level than the Set_* procedures below

   function Create_Project
     (In_Tree        : Project_Node_Tree_Ref;
      Name           : Name_Id;
      Full_Path      : Path_Name_Type;
      Is_Config_File : Boolean := False) return Project_Node_Id;
   --  Create a new node for a project and register it in the tree so that it
   --  can be retrieved later on.

   function Create_Package
     (Tree    : Project_Node_Tree_Ref;
      Project : Project_Node_Id;
      Pkg     : String) return Project_Node_Id;
   --  Create a new package in Project. If the package already exists, it is
   --  returned. The name of the package *must* be lower-cases, or none of its
   --  attributes will be recognized.

   function Create_Attribute
     (Tree       : Project_Node_Tree_Ref;
      Prj_Or_Pkg : Project_Node_Id;
      Name       : Name_Id;
      Index_Name : Name_Id         := No_Name;
      Kind       : Variable_Kind   := List;
      At_Index   : Integer         := 0;
      Value      : Project_Node_Id := Empty_Node) return Project_Node_Id;
   --  Create a new attribute. The new declaration is added at the end of the
   --  declarative item list for Prj_Or_Pkg (a project or a package), but
   --  before any package declaration). No addition is done if Prj_Or_Pkg is
   --  Empty_Node. If Index_Name is not "", then if creates an attribute value
   --  for a specific index. At_Index is used for the " at <idx>" in the naming
   --  exceptions.
   --
   --  To set the value of the attribute, either provide a value for Value, or
   --  use Set_Expression_Of to set the value of the attribute (in which case
   --  Enclose_In_Expression might be useful). The former is recommended since
   --  it will more correctly handle cases where the index needs to be set on
   --  the expression rather than on the index of the attribute (i.e. 'for
   --  Specification ("unit") use "file" at 3', versus 'for Executable ("file"
   --  at 3) use "name"'). Value must be a N_String_Literal if an index will be
   --  added to it.

   function Create_Literal_String
     (Str  : Namet.Name_Id;
      Tree : Project_Node_Tree_Ref) return Project_Node_Id;
   --  Create a literal string whose value is Str

   procedure Add_At_End
     (Tree                  : Project_Node_Tree_Ref;
      Parent                : Project_Node_Id;
      Expr                  : Project_Node_Id;
      Add_Before_First_Pkg  : Boolean := False;
      Add_Before_First_Case : Boolean := False);
   --  Add a new declarative item in the list in Parent. This new declarative
   --  item will contain Expr (unless Expr is already a declarative item, in
   --  which case it is added directly to the list). The new item is inserted
   --  at the end of the list, unless Add_Before_First_Pkg is True. In the
   --  latter case, it is added just before the first case construction is
   --  seen, or before the first package (this assumes that all packages are
   --  found at the end of the project, which isn't true in the general case
   --  unless you have normalized the project to match this description).

   function Enclose_In_Expression
     (Node : Project_Node_Id;
      Tree : Project_Node_Tree_Ref) return Project_Node_Id;
   --  Enclose the Node inside a N_Expression node, and return this expression.
   --  This does nothing if Node is already a N_Expression.

   --------------------
   -- Set Procedures --
   --------------------

   --  The following procedures are part of the abstract interface of the
   --  Project File tree.

   --  Foe each Set_* procedure the condition of validity is specified. If an
   --  access function is called with invalid arguments, then exception
   --  Assertion_Error is raised if assertions are enabled, otherwise the
   --  behaviour is not defined and may result in a crash.

   --  These are very low-level, and manipulate the tree itself directly. You
   --  should look at the Create_* procedure instead if you want to use higher
   --  level constructs

   procedure Set_Name_Of
     (Node    : Project_Node_Id;
      In_Tree : Project_Node_Tree_Ref;
      To      : Name_Id);
   pragma Inline (Set_Name_Of);
   --  Valid for all non empty nodes.

   procedure Set_Kind_Of
     (Node    : Project_Node_Id;
      In_Tree : Project_Node_Tree_Ref;
      To      : Project_Node_Kind);
   pragma Inline (Set_Kind_Of);
   --  Valid for all non empty nodes

   procedure Set_Location_Of
     (Node    : Project_Node_Id;
      In_Tree : Project_Node_Tree_Ref;
      To      : Source_Ptr);
   pragma Inline (Set_Location_Of);
   --  Valid for all non empty nodes

   procedure Set_First_Comment_After
     (Node    : Project_Node_Id;
      In_Tree : Project_Node_Tree_Ref;
      To      : Project_Node_Id);
   pragma Inline (Set_First_Comment_After);
   --  Valid only for N_Comment_Zones nodes

   procedure Set_First_Comment_After_End
     (Node    : Project_Node_Id;
      In_Tree : Project_Node_Tree_Ref;
      To      : Project_Node_Id);
   pragma Inline (Set_First_Comment_After_End);
   --  Valid only for N_Comment_Zones nodes

   procedure Set_First_Comment_Before
     (Node    : Project_Node_Id;
      In_Tree : Project_Node_Tree_Ref;
      To      : Project_Node_Id);
   pragma Inline (Set_First_Comment_Before);
   --  Valid only for N_Comment_Zones nodes

   procedure Set_First_Comment_Before_End
     (Node    : Project_Node_Id;
      In_Tree : Project_Node_Tree_Ref;
      To      : Project_Node_Id);
   pragma Inline (Set_First_Comment_Before_End);
   --  Valid only for N_Comment_Zones nodes

   procedure Set_Next_Comment
     (Node    : Project_Node_Id;
      In_Tree : Project_Node_Tree_Ref;
      To      : Project_Node_Id);
   pragma Inline (Set_Next_Comment);
   --  Valid only for N_Comment nodes

   procedure Set_Parent_Project_Of
     (Node    : Project_Node_Id;
      In_Tree : Project_Node_Tree_Ref;
      To      : Project_Node_Id);
   --  Valid only for N_Project nodes

   procedure Set_Project_File_Includes_Unkept_Comments
     (Node    : Project_Node_Id;
      In_Tree : Project_Node_Tree_Ref;
      To      : Boolean);
   --  Valid only for N_Project nodes

   procedure Set_Directory_Of
     (Node    : Project_Node_Id;
      In_Tree : Project_Node_Tree_Ref;
      To      : Path_Name_Type);
   pragma Inline (Set_Directory_Of);
   --  Valid only for N_Project nodes

   procedure Set_Expression_Kind_Of
     (Node    : Project_Node_Id;
      In_Tree : Project_Node_Tree_Ref;
      To      : Variable_Kind);
   pragma Inline (Set_Expression_Kind_Of);
   --  Only valid for N_Literal_String, N_Attribute_Declaration,
   --  N_Variable_Declaration, N_Typed_Variable_Declaration, N_Expression,
<<<<<<< HEAD
   --  N_Term, N_Variable_Reference or N_Attribute_Reference nodes.
=======
   --  N_Term, N_Variable_Reference, N_Attribute_Reference or N_External_Value
   --  nodes.
>>>>>>> b56a5220

   procedure Set_Is_Extending_All
     (Node    : Project_Node_Id;
      In_Tree : Project_Node_Tree_Ref);
   pragma Inline (Set_Is_Extending_All);
   --  Only valid for N_Project and N_With_Clause

   procedure Set_Is_Not_Last_In_List
     (Node    : Project_Node_Id;
      In_Tree : Project_Node_Tree_Ref);
   pragma Inline (Set_Is_Not_Last_In_List);
   --  Only valid for N_With_Clause

   procedure Set_First_Variable_Of
     (Node    : Project_Node_Id;
      In_Tree : Project_Node_Tree_Ref;
      To      : Variable_Node_Id);
   pragma Inline (Set_First_Variable_Of);
   --  Only valid for N_Project or N_Package_Declaration nodes

   procedure Set_First_Package_Of
     (Node    : Project_Node_Id;
      In_Tree : Project_Node_Tree_Ref;
      To      : Package_Declaration_Id);
   pragma Inline (Set_First_Package_Of);
   --  Only valid for N_Project nodes

   procedure Set_Package_Id_Of
     (Node    : Project_Node_Id;
      In_Tree : Project_Node_Tree_Ref;
      To      : Package_Node_Id);
   pragma Inline (Set_Package_Id_Of);
   --  Only valid for N_Package_Declaration nodes

   procedure Set_Path_Name_Of
     (Node    : Project_Node_Id;
      In_Tree : Project_Node_Tree_Ref;
      To      : Path_Name_Type);
   pragma Inline (Set_Path_Name_Of);
   --  Only valid for N_Project and N_With_Clause nodes

   procedure Set_String_Value_Of
     (Node    : Project_Node_Id;
      In_Tree : Project_Node_Tree_Ref;
      To      : Name_Id);
   pragma Inline (Set_String_Value_Of);
   --  Only valid for N_With_Clause, N_Literal_String nodes or N_Comment.

   procedure Set_Source_Index_Of
     (Node    : Project_Node_Id;
      In_Tree : Project_Node_Tree_Ref;
      To      : Int);
   pragma Inline (Set_Source_Index_Of);
   --  Only valid for N_Literal_String and N_Attribute_Declaration nodes. For
<<<<<<< HEAD
   --  N_Literal_String, set the source index of the litteral string. For
=======
   --  N_Literal_String, set the source index of the literal string. For
>>>>>>> b56a5220
   --  N_Attribute_Declaration, set the source index of the index of the
   --  associative array element.

   procedure Set_First_With_Clause_Of
     (Node    : Project_Node_Id;
      In_Tree : Project_Node_Tree_Ref;
      To      : Project_Node_Id);
   pragma Inline (Set_First_With_Clause_Of);
   --  Only valid for N_Project nodes

   procedure Set_Project_Declaration_Of
     (Node    : Project_Node_Id;
      In_Tree : Project_Node_Tree_Ref;
      To      : Project_Node_Id);
   pragma Inline (Set_Project_Declaration_Of);
   --  Only valid for N_Project nodes

   procedure Set_Project_Qualifier_Of
     (Node    : Project_Node_Id;
      In_Tree : Project_Node_Tree_Ref;
      To      : Project_Qualifier);
   pragma Inline (Set_Project_Qualifier_Of);
   --  Only valid for N_Project nodes

   procedure Set_Extending_Project_Of
     (Node    : Project_Node_Id;
      In_Tree : Project_Node_Tree_Ref;
      To      : Project_Node_Id);
   pragma Inline (Set_Extending_Project_Of);
   --  Only valid for N_Project_Declaration nodes

   procedure Set_First_String_Type_Of
     (Node    : Project_Node_Id;
      In_Tree : Project_Node_Tree_Ref;
      To      : Project_Node_Id);
   pragma Inline (Set_First_String_Type_Of);
   --  Only valid for N_Project nodes

   procedure Set_Extended_Project_Path_Of
     (Node    : Project_Node_Id;
      In_Tree : Project_Node_Tree_Ref;
      To      : Path_Name_Type);
   pragma Inline (Set_Extended_Project_Path_Of);
   --  Only valid for N_With_Clause nodes

   procedure Set_Project_Node_Of
     (Node         : Project_Node_Id;
      In_Tree      : Project_Node_Tree_Ref;
      To           : Project_Node_Id;
      Limited_With : Boolean := False);
   pragma Inline (Set_Project_Node_Of);
   --  Only valid for N_With_Clause, N_Variable_Reference and
   --  N_Attribute_Reference nodes.

   procedure Set_Next_With_Clause_Of
     (Node    : Project_Node_Id;
      In_Tree : Project_Node_Tree_Ref;
      To      : Project_Node_Id);
   pragma Inline (Set_Next_With_Clause_Of);
   --  Only valid for N_With_Clause nodes

   procedure Set_First_Declarative_Item_Of
     (Node    : Project_Node_Id;
      In_Tree : Project_Node_Tree_Ref;
      To      : Project_Node_Id);
   pragma Inline (Set_First_Declarative_Item_Of);
   --  Only valid for N_Project_Declaration, N_Case_Item and
   --  N_Package_Declaration.

   procedure Set_Extended_Project_Of
     (Node    : Project_Node_Id;
      In_Tree : Project_Node_Tree_Ref;
      To      : Project_Node_Id);
   pragma Inline (Set_Extended_Project_Of);
   --  Only valid for N_Project_Declaration nodes

   procedure Set_Current_Item_Node
     (Node    : Project_Node_Id;
      In_Tree : Project_Node_Tree_Ref;
      To      : Project_Node_Id);
   pragma Inline (Set_Current_Item_Node);
   --  Only valid for N_Declarative_Item nodes

   procedure Set_Next_Declarative_Item
     (Node    : Project_Node_Id;
      In_Tree : Project_Node_Tree_Ref;
      To      : Project_Node_Id);
   pragma Inline (Set_Next_Declarative_Item);
   --  Only valid for N_Declarative_Item node

   procedure Set_Project_Of_Renamed_Package_Of
     (Node    : Project_Node_Id;
      In_Tree : Project_Node_Tree_Ref;
      To      : Project_Node_Id);
   pragma Inline (Set_Project_Of_Renamed_Package_Of);
   --  Only valid for N_Package_Declaration nodes.

   procedure Set_Next_Package_In_Project
     (Node    : Project_Node_Id;
      In_Tree : Project_Node_Tree_Ref;
      To      : Project_Node_Id);
   pragma Inline (Set_Next_Package_In_Project);
   --  Only valid for N_Package_Declaration nodes

   procedure Set_First_Literal_String
     (Node    : Project_Node_Id;
      In_Tree : Project_Node_Tree_Ref;
      To      : Project_Node_Id);
   pragma Inline (Set_First_Literal_String);
   --  Only valid for N_String_Type_Declaration nodes

   procedure Set_Next_String_Type
     (Node    : Project_Node_Id;
      In_Tree : Project_Node_Tree_Ref;
      To      : Project_Node_Id);
   pragma Inline (Set_Next_String_Type);
   --  Only valid for N_String_Type_Declaration nodes

   procedure Set_Next_Literal_String
     (Node    : Project_Node_Id;
      In_Tree : Project_Node_Tree_Ref;
      To      : Project_Node_Id);
   pragma Inline (Set_Next_Literal_String);
   --  Only valid for N_Literal_String nodes

   procedure Set_Expression_Of
     (Node    : Project_Node_Id;
      In_Tree : Project_Node_Tree_Ref;
      To      : Project_Node_Id);
   pragma Inline (Set_Expression_Of);
   --  Only valid for N_Attribute_Declaration, N_Typed_Variable_Declaration
   --  or N_Variable_Declaration nodes

   procedure Set_Associative_Project_Of
     (Node    : Project_Node_Id;
      In_Tree : Project_Node_Tree_Ref;
      To      : Project_Node_Id);
   pragma Inline (Set_Associative_Project_Of);
   --  Only valid for N_Attribute_Declaration nodes

   procedure Set_Associative_Package_Of
     (Node    : Project_Node_Id;
      In_Tree : Project_Node_Tree_Ref;
      To      : Project_Node_Id);
   pragma Inline (Set_Associative_Package_Of);
   --  Only valid for N_Attribute_Declaration nodes

   procedure Set_Associative_Array_Index_Of
     (Node    : Project_Node_Id;
      In_Tree : Project_Node_Tree_Ref;
      To      : Name_Id);
   pragma Inline (Set_Associative_Array_Index_Of);
   --  Only valid for N_Attribute_Declaration and N_Attribute_Reference.

   procedure Set_Next_Variable
     (Node    : Project_Node_Id;
      In_Tree : Project_Node_Tree_Ref;
      To      : Project_Node_Id);
   pragma Inline (Set_Next_Variable);
   --  Only valid for N_Typed_Variable_Declaration or N_Variable_Declaration
   --  nodes.

   procedure Set_First_Term
     (Node    : Project_Node_Id;
      In_Tree : Project_Node_Tree_Ref;
      To      : Project_Node_Id);
   pragma Inline (Set_First_Term);
   --  Only valid for N_Expression nodes

   procedure Set_Next_Expression_In_List
     (Node    : Project_Node_Id;
      In_Tree : Project_Node_Tree_Ref;
      To      : Project_Node_Id);
   pragma Inline (Set_Next_Expression_In_List);
   --  Only valid for N_Expression nodes

   procedure Set_Current_Term
     (Node    : Project_Node_Id;
      In_Tree : Project_Node_Tree_Ref;
      To      : Project_Node_Id);
   pragma Inline (Set_Current_Term);
   --  Only valid for N_Term nodes

   procedure Set_Next_Term
     (Node    : Project_Node_Id;
      In_Tree : Project_Node_Tree_Ref;
      To      : Project_Node_Id);
   pragma Inline (Set_Next_Term);
   --  Only valid for N_Term nodes

   procedure Set_First_Expression_In_List
     (Node    : Project_Node_Id;
      In_Tree : Project_Node_Tree_Ref;
      To      : Project_Node_Id);
   pragma Inline (Set_First_Expression_In_List);
   --  Only valid for N_Literal_String_List nodes

   procedure Set_Package_Node_Of
     (Node    : Project_Node_Id;
      In_Tree : Project_Node_Tree_Ref;
      To      : Project_Node_Id);
   pragma Inline (Set_Package_Node_Of);
   --  Only valid for N_Variable_Reference or N_Attribute_Reference nodes.

   procedure Set_String_Type_Of
     (Node    : Project_Node_Id;
      In_Tree : Project_Node_Tree_Ref;
      To      : Project_Node_Id);
   pragma Inline (Set_String_Type_Of);
   --  Only valid for N_Variable_Reference or N_Typed_Variable_Declaration
   --  nodes.

   procedure Set_External_Reference_Of
     (Node    : Project_Node_Id;
      In_Tree : Project_Node_Tree_Ref;
      To      : Project_Node_Id);
   pragma Inline (Set_External_Reference_Of);
   --  Only valid for N_External_Value nodes

   procedure Set_External_Default_Of
     (Node    : Project_Node_Id;
      In_Tree : Project_Node_Tree_Ref;
      To      : Project_Node_Id);
   pragma Inline (Set_External_Default_Of);
   --  Only valid for N_External_Value nodes

   procedure Set_Case_Variable_Reference_Of
     (Node    : Project_Node_Id;
      In_Tree : Project_Node_Tree_Ref;
      To      : Project_Node_Id);
   pragma Inline (Set_Case_Variable_Reference_Of);
   --  Only valid for N_Case_Construction nodes

   procedure Set_First_Case_Item_Of
     (Node    : Project_Node_Id;
      In_Tree : Project_Node_Tree_Ref;
      To      : Project_Node_Id);
   pragma Inline (Set_First_Case_Item_Of);
   --  Only valid for N_Case_Construction nodes

   procedure Set_First_Choice_Of
     (Node    : Project_Node_Id;
      In_Tree : Project_Node_Tree_Ref;
      To      : Project_Node_Id);
   pragma Inline (Set_First_Choice_Of);
   --  Only valid for N_Case_Item nodes.

   procedure Set_Next_Case_Item
     (Node    : Project_Node_Id;
      In_Tree : Project_Node_Tree_Ref;
      To      : Project_Node_Id);
   pragma Inline (Set_Next_Case_Item);
   --  Only valid for N_Case_Item nodes.

   procedure Set_Case_Insensitive
     (Node    : Project_Node_Id;
      In_Tree : Project_Node_Tree_Ref;
      To      : Boolean);
   --  Only valid for N_Attribute_Declaration and N_Attribute_Reference nodes

   -------------------------------
   -- Restricted Access Section --
   -------------------------------

   package Tree_Private_Part is

      --  This is conceptually in the private part. However, for efficiency,
      --  some packages are accessing it directly.

      type Project_Node_Record is record

         Kind : Project_Node_Kind;

         Qualifier : Project_Qualifier := Unspecified;

         Location : Source_Ptr := No_Location;

         Directory : Path_Name_Type := No_Path;
         --  Only for N_Project

         Expr_Kind : Variable_Kind := Undefined;
         --  See below for what Project_Node_Kind it is used

         Variables : Variable_Node_Id := Empty_Node;
         --  First variable in a project or a package

         Packages : Package_Declaration_Id := Empty_Node;
         --  First package declaration in a project

         Pkg_Id : Package_Node_Id := Empty_Package;
         --  Only used for N_Package_Declaration
         --
         --  The component Pkg_Id is an entry into the table Package_Attributes
         --  (in Prj.Attr). It is used to indicate all the attributes of the
         --  package with their characteristics.
         --
         --  The tables Prj.Attr.Attributes and Prj.Attr.Package_Attributes
         --  are built once and for all through a call (from Prj.Initialize)
         --  to procedure Prj.Attr.Initialize. It is never modified after that.

         Name : Name_Id := No_Name;
         --  See below for what Project_Node_Kind it is used

         Src_Index : Int := 0;
         --  Index of a unit in a multi-unit source.
         --  Only for some N_Attribute_Declaration and N_Literal_String.

         Path_Name : Path_Name_Type := No_Path;
         --  See below for what Project_Node_Kind it is used

         Value : Name_Id := No_Name;
         --  See below for what Project_Node_Kind it is used

         Field1 : Project_Node_Id := Empty_Node;
         --  See below the meaning for each Project_Node_Kind

         Field2 : Project_Node_Id := Empty_Node;
         --  See below the meaning for each Project_Node_Kind

         Field3 : Project_Node_Id := Empty_Node;
         --  See below the meaning for each Project_Node_Kind

         Field4 : Project_Node_Id := Empty_Node;
         --  See below the meaning for each Project_Node_Kind

         Flag1 : Boolean := False;
         --  This flag is significant only for:
         --
         --    N_Attribute_Declaration and N_Attribute_Reference
         --      Indicates for an associative array attribute, that the
         --      index is case insensitive.
         --
         --    N_Comment
         --      Indicates that the comment is preceded by an empty line.
         --
         --    N_Project
         --      Indicates that there are comments in the project source that
         --      cannot be kept in the tree.
         --
         --    N_Project_Declaration
         --      Indicates that there are unkept comments in the project.
         --
         --    N_With_Clause
         --      Indicates that this is not the last with in a with clause.
         --      Set for "A", but not for "B" in with "B"; and with "A", "B";

         Flag2 : Boolean := False;
         --  This flag is significant only for:
         --
         --    N_Project
         --      Indicates that the project "extends all" another project.
         --
         --    N_Comment
         --      Indicates that the comment is followed by an empty line.
         --
         --    N_With_Clause
         --      Indicates that the originally imported project is an extending
         --      all project.

         Comments : Project_Node_Id := Empty_Node;
         --  For nodes other that N_Comment_Zones or N_Comment, designates the
         --  comment zones associated with the node.
         --
         --  For N_Comment_Zones, designates the comment after the "end" of
         --  the construct.
         --
         --  For N_Comment, designates the next comment, if any.

      end record;

      --  type Project_Node_Kind is

      --   (N_Project,
      --    --  Name:      project name
      --    --  Path_Name: project path name
      --    --  Expr_Kind: Undefined
      --    --  Field1:    first with clause
      --    --  Field2:    project declaration
      --    --  Field3:    first string type
      --    --  Field4:    parent project, if any
      --    --  Value:     extended project path name (if any)

      --    N_With_Clause,
      --    --  Name:      imported project name
      --    --  Path_Name: imported project path name
      --    --  Expr_Kind: Undefined
      --    --  Field1:    project node
      --    --  Field2:    next with clause
      --    --  Field3:    project node or empty if "limited with"
      --    --  Field4:    not used
      --    --  Value:     literal string withed

      --    N_Project_Declaration,
      --    --  Name:      not used
      --    --  Path_Name: not used
      --    --  Expr_Kind: Undefined
      --    --  Field1:    first declarative item
      --    --  Field2:    extended project
      --    --  Field3:    extending project
      --    --  Field4:    not used
      --    --  Value:     not used

      --    N_Declarative_Item,
      --    --  Name:      not used
      --    --  Path_Name: not used
      --    --  Expr_Kind: Undefined
      --    --  Field1:    current item node
      --    --  Field2:    next declarative item
      --    --  Field3:    not used
      --    --  Field4:    not used
      --    --  Value:     not used

      --    N_Package_Declaration,
      --    --  Name:      package name
      --    --  Path_Name: not used
      --    --  Expr_Kind: Undefined
      --    --  Field1:    project of renamed package (if any)
      --    --  Field2:    first declarative item
      --    --  Field3:    next package in project
      --    --  Field4:    not used
      --    --  Value:     not used

      --    N_String_Type_Declaration,
      --    --  Name:      type name
      --    --  Path_Name: not used
      --    --  Expr_Kind: Undefined
      --    --  Field1:    first literal string
      --    --  Field2:    next string type
      --    --  Field3:    not used
      --    --  Field4:    not used
      --    --  Value:     not used

      --    N_Literal_String,
      --    --  Name:      not used
      --    --  Path_Name: not used
      --    --  Expr_Kind: Single
      --    --  Field1:    next literal string
      --    --  Field2:    not used
      --    --  Field3:    not used
      --    --  Field4:    not used
      --    --  Value:     string value

      --    N_Attribute_Declaration,
      --    --  Name:      attribute name
      --    --  Path_Name: not used
      --    --  Expr_Kind: attribute kind
      --    --  Field1:    expression
      --    --  Field2:    project of full associative array
      --    --  Field3:    package of full associative array
      --    --  Field4:    not used
      --    --  Value:     associative array index
      --    --             (if an associative array element)

      --    N_Typed_Variable_Declaration,
      --    --  Name:      variable name
      --    --  Path_Name: not used
      --    --  Expr_Kind: Single
      --    --  Field1:    expression
      --    --  Field2:    type of variable (N_String_Type_Declaration)
      --    --  Field3:    next variable
      --    --  Field4:    not used
      --    --  Value:     not used

      --    N_Variable_Declaration,
      --    --  Name:      variable name
      --    --  Path_Name: not used
      --    --  Expr_Kind: variable kind
      --    --  Field1:    expression
      --    --  Field2:    not used
      --    --             Field3 is used for next variable, instead of Field2,
      --    --             so that it is the same field for
      --    --             N_Variable_Declaration and
      --    --             N_Typed_Variable_Declaration
      --    --  Field3:    next variable
      --    --  Field4:    not used
      --    --  Value:     not used

      --    N_Expression,
      --    --  Name:      not used
      --    --  Path_Name: not used
      --    --  Expr_Kind: expression kind
      --    --  Field1:    first term
      --    --  Field2:    next expression in list
      --    --  Field3:    not used
      --    --  Value:     not used

      --    N_Term,
      --    --  Name:      not used
      --    --  Path_Name: not used
      --    --  Expr_Kind: term kind
      --    --  Field1:    current term
      --    --  Field2:    next term in the expression
      --    --  Field3:    not used
      --    --  Field4:    not used
      --    --  Value:     not used

      --    N_Literal_String_List,
      --    --  Designates a list of string expressions between brackets
      --    --  separated by commas. The string expressions are not necessarily
      --    --  literal strings.
      --    --  Name:      not used
      --    --  Path_Name: not used
      --    --  Expr_Kind: List
      --    --  Field1:    first expression
      --    --  Field2:    not used
      --    --  Field3:    not used
      --    --  Field4:    not used
      --    --  Value:     not used

      --    N_Variable_Reference,
      --    --  Name:      variable name
      --    --  Path_Name: not used
      --    --  Expr_Kind: variable kind
      --    --  Field1:    project (if specified)
      --    --  Field2:    package (if specified)
      --    --  Field3:    type of variable (N_String_Type_Declaration), if any
      --    --  Field4:    not used
      --    --  Value:     not used

      --    N_External_Value,
      --    --  Name:      not used
      --    --  Path_Name: not used
      --    --  Expr_Kind: Single
      --    --  Field1:    Name of the external reference (literal string)
      --    --  Field2:    Default (literal string)
      --    --  Field3:    not used
      --    --  Value:     not used

      --    N_Attribute_Reference,
      --    --  Name:      attribute name
      --    --  Path_Name: not used
      --    --  Expr_Kind: attribute kind
      --    --  Field1:    project
      --    --  Field2:    package (if attribute of a package)
      --    --  Field3:    not used
      --    --  Field4:    not used
      --    --  Value:     associative array index
      --    --             (if an associative array element)

      --    N_Case_Construction,
      --    --  Name:      not used
      --    --  Path_Name: not used
      --    --  Expr_Kind: Undefined
      --    --  Field1:    case variable reference
      --    --  Field2:    first case item
      --    --  Field3:    not used
      --    --  Field4:    not used
      --    --  Value:     not used

      --    N_Case_Item
      --    --  Name:      not used
      --    --  Path_Name: not used
      --    --  Expr_Kind: not used
      --    --  Field1:    first choice (literal string), or Empty_Node
      --    --             for when others
      --    --  Field2:    first declarative item
      --    --  Field3:    next case item
      --    --  Field4:    not used
      --    --  Value:     not used

      --    N_Comment_zones
      --    --  Name:      not used
      --    --  Path_Name: not used
      --    --  Expr_Kind: not used
      --    --  Field1:    comment before the construct
      --    --  Field2:    comment after the construct
      --    --  Field3:    comment before the "end" of the construct
      --    --  Value:     end of line comment
      --    --  Field4:    not used
      --    --  Comments:  comment after the "end" of the construct

      --    N_Comment
      --    --  Name:      not used
      --    --  Path_Name: not used
      --    --  Expr_Kind: not used
      --    --  Field1:    not used
      --    --  Field2:    not used
      --    --  Field3:    not used
      --    --  Field4:    not used
      --    --  Value:     comment
      --    --  Flag1:     comment is preceded by an empty line
      --    --  Flag2:     comment is followed by an empty line
      --    --  Comments:  next comment

      package Project_Node_Table is new
        GNAT.Dynamic_Tables
          (Table_Component_Type => Project_Node_Record,
           Table_Index_Type     => Project_Node_Id,
           Table_Low_Bound      => First_Node_Id,
           Table_Initial        => Project_Nodes_Initial,
           Table_Increment      => Project_Nodes_Increment);
      --  Table contains the syntactic tree of project data from project files

      type Project_Name_And_Node is record
         Name : Name_Id;
         --  Name of the project

         Display_Name : Name_Id;
         --  The name of the project as it appears in the .gpr file

         Node : Project_Node_Id;
         --  Node of the project in table Project_Nodes

         Canonical_Path : Path_Name_Type;
         --  Resolved and canonical path of a real project file.
         --  No_Name in case of virtual projects.

         Extended : Boolean;
         --  True when the project is being extended by another project

         Proj_Qualifier : Project_Qualifier;
         --  The project qualifier of the project, if any
      end record;

      No_Project_Name_And_Node : constant Project_Name_And_Node :=
        (Name           => No_Name,
         Display_Name   => No_Name,
         Node           => Empty_Node,
         Canonical_Path => No_Path,
         Extended       => True,
         Proj_Qualifier => Unspecified);

      package Projects_Htable is new GNAT.Dynamic_HTables.Simple_HTable
        (Header_Num => Header_Num,
         Element    => Project_Name_And_Node,
         No_Element => No_Project_Name_And_Node,
         Key        => Name_Id,
         Hash       => Hash,
         Equal      => "=");
      --  This hash table contains a mapping of project names to project nodes.
      --  Note that this hash table contains only the nodes whose Kind is
      --  N_Project. It is used to find the node of a project from its name,
      --  and to verify if a project has already been parsed, knowing its name.

   end Tree_Private_Part;

   package Name_To_Name_HTable is new GNAT.Dynamic_HTables.Simple_HTable
     (Header_Num => Header_Num,
      Element    => Name_Id,
      No_Element => No_Name,
      Key        => Name_Id,
      Hash       => Hash,
      Equal      => "=");
   --  General type for htables associating name_id to name_id. This is in
   --  particular used to store the values of external references.

   type Project_Node_Tree_Data is record
      Project_Nodes : Tree_Private_Part.Project_Node_Table.Instance;
      Projects_HT   : Tree_Private_Part.Projects_Htable.Instance;

      External_References : Name_To_Name_HTable.Instance;
      --  External references are stored in this hash table (and manipulated
<<<<<<< HEAD
      --  through subprogrames in prj-ext.ads). External references are
      --  project-tree specific so that one can load the same tree twice but
      --  have two views of it, for instance.

      Project_Path : String_Access;
      --  The project path, manipulated through subprograms in prj-ext.ads.
      --  As a special case, if the first character is '#:" or this variable is
      --  unset, this means that the PATH has not been fully initialized yet
      --  (although subprograms prj-ext.ads will properly take care of that).
      --
=======
      --  through subprograms in prj-ext.ads). External references are
      --  project-tree specific so that one can load the same tree twice but
      --  have two views of it, for instance.

      Target_Name : String_Access := null;
      --  The target name, if any, specified with the gprbuild or gprclean
      --  switch --target=.

      Project_Path : aliased Prj.Env.Project_Search_Path;
>>>>>>> b56a5220
      --  The project path is tree specific, since we might want to load
      --  simultaneously multiple projects, each with its own search path, in
      --  particular when using different compilers with different default
      --  search directories.
   end record;

   procedure Free (Proj : in out Project_Node_Tree_Ref);
   --  Free memory used by Prj

private
   type Comment_Array is array (Positive range <>) of Comment_Data;
   type Comments_Ptr is access Comment_Array;

   type Comment_State is record
      End_Of_Line_Node   : Project_Node_Id := Empty_Node;
      Previous_Line_Node : Project_Node_Id := Empty_Node;
      Previous_End_Node  : Project_Node_Id := Empty_Node;
      Unkept_Comments    : Boolean := False;
      Comments           : Comments_Ptr := null;
   end record;

end Prj.Tree;<|MERGE_RESOLUTION|>--- conflicted
+++ resolved
@@ -6,11 +6,7 @@
 --                                                                          --
 --                                 S p e c                                  --
 --                                                                          --
-<<<<<<< HEAD
---          Copyright (C) 2001-2009, Free Software Foundation, Inc.         --
-=======
 --          Copyright (C) 2001-2010, Free Software Foundation, Inc.         --
->>>>>>> b56a5220
 --                                                                          --
 -- GNAT is free software;  you can  redistribute it  and/or modify it under --
 -- terms of the  GNU General Public License as published  by the Free Soft- --
@@ -764,12 +760,8 @@
    pragma Inline (Set_Expression_Kind_Of);
    --  Only valid for N_Literal_String, N_Attribute_Declaration,
    --  N_Variable_Declaration, N_Typed_Variable_Declaration, N_Expression,
-<<<<<<< HEAD
-   --  N_Term, N_Variable_Reference or N_Attribute_Reference nodes.
-=======
    --  N_Term, N_Variable_Reference, N_Attribute_Reference or N_External_Value
    --  nodes.
->>>>>>> b56a5220
 
    procedure Set_Is_Extending_All
      (Node    : Project_Node_Id;
@@ -824,11 +816,7 @@
       To      : Int);
    pragma Inline (Set_Source_Index_Of);
    --  Only valid for N_Literal_String and N_Attribute_Declaration nodes. For
-<<<<<<< HEAD
-   --  N_Literal_String, set the source index of the litteral string. For
-=======
    --  N_Literal_String, set the source index of the literal string. For
->>>>>>> b56a5220
    --  N_Attribute_Declaration, set the source index of the index of the
    --  associative array element.
 
@@ -1481,18 +1469,6 @@
 
       External_References : Name_To_Name_HTable.Instance;
       --  External references are stored in this hash table (and manipulated
-<<<<<<< HEAD
-      --  through subprogrames in prj-ext.ads). External references are
-      --  project-tree specific so that one can load the same tree twice but
-      --  have two views of it, for instance.
-
-      Project_Path : String_Access;
-      --  The project path, manipulated through subprograms in prj-ext.ads.
-      --  As a special case, if the first character is '#:" or this variable is
-      --  unset, this means that the PATH has not been fully initialized yet
-      --  (although subprograms prj-ext.ads will properly take care of that).
-      --
-=======
       --  through subprograms in prj-ext.ads). External references are
       --  project-tree specific so that one can load the same tree twice but
       --  have two views of it, for instance.
@@ -1502,7 +1478,6 @@
       --  switch --target=.
 
       Project_Path : aliased Prj.Env.Project_Search_Path;
->>>>>>> b56a5220
       --  The project path is tree specific, since we might want to load
       --  simultaneously multiple projects, each with its own search path, in
       --  particular when using different compilers with different default
