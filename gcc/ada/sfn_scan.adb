--- conflicted
+++ resolved
@@ -636,11 +636,7 @@
 
       loop
          if At_EOF or else S (P) = LF or else S (P) = CR then
-<<<<<<< HEAD
-            Error --  CODEFIX
-=======
             Error -- CODEFIX
->>>>>>> b56a5220
               ("missing string quote");
 
          elsif S (P) = HT then
