--- conflicted
+++ resolved
@@ -184,10 +184,7 @@
    procedure Initialize is
       T             : Task_Id;
       Base_Priority : Any_Priority;
-<<<<<<< HEAD
-=======
       Base_CPU      : System.Multiprocessors.CPU_Range;
->>>>>>> b56a5220
       Success       : Boolean;
 
    begin
@@ -203,14 +200,11 @@
         (if Main_Priority = Unspecified_Priority
          then Default_Priority
          else Priority (Main_Priority));
-<<<<<<< HEAD
-=======
 
       Base_CPU :=
         (if Main_CPU = Unspecified_CPU
          then System.Multiprocessors.Not_A_Specific_CPU
          else System.Multiprocessors.CPU_Range (Main_CPU));
->>>>>>> b56a5220
 
       T := STPO.New_ATCB (0);
       Initialize_ATCB
