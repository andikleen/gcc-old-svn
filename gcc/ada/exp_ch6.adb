--- conflicted
+++ resolved
@@ -69,6 +69,7 @@
 with Sinfo;    use Sinfo;
 with Snames;   use Snames;
 with Stand;    use Stand;
+with Targparm; use Targparm;
 with Tbuild;   use Tbuild;
 with Uintp;    use Uintp;
 with Validsw;  use Validsw;
@@ -1842,11 +1843,7 @@
 
          Analyze_And_Resolve (Expr, Etype (EF));
 
-<<<<<<< HEAD
-         if Nkind (N) = N_Function_Call then
-=======
          if Nkind (Call_Node) = N_Function_Call then
->>>>>>> b56a5220
             Set_Is_Accessibility_Actual (Parent (Expr));
          end if;
       end Add_Extra_Actual;
@@ -2676,10 +2673,6 @@
       if Nkind_In (Call_Node, N_Function_Call, N_Procedure_Call_Statement)
         and then Present (Controlling_Argument (Call_Node))
       then
-<<<<<<< HEAD
-         if Tagged_Type_Expansion then
-            Expand_Dispatching_Call (N);
-=======
          declare
             Call_Typ   : constant Entity_Id := Etype (Call_Node);
             Typ        : constant Entity_Id := Find_Dispatching_Type (Subp);
@@ -2687,7 +2680,6 @@
             New_Call   : Node_Id;
             Param      : Node_Id;
             Prev_Call  : Node_Id;
->>>>>>> b56a5220
 
          begin
             if not Is_Limited_Type (Typ) then
@@ -2697,18 +2689,6 @@
             if Tagged_Type_Expansion then
                Expand_Dispatching_Call (Call_Node);
 
-<<<<<<< HEAD
-         else
-            Apply_Tag_Checks (N);
-
-            --  Expansion of a dispatching call results in an indirect call,
-            --  which in turn causes current values to be killed (see
-            --  Resolve_Call), so on VM targets we do the call here to ensure
-            --  consistent warnings between VM and non-VM targets.
-
-            Kill_Current_Values;
-         end if;
-=======
                --  The following return is worrisome. Is it really OK to skip
                --  all remaining processing in this procedure ???
 
@@ -2774,7 +2754,6 @@
                Call_Node := Right_Opnd (Call_Node);
             end if;
          end;
->>>>>>> b56a5220
       end if;
 
       --  Similarly, expand calls to RCI subprograms on which pragma
@@ -2923,23 +2902,6 @@
                         Rewrite (Actual,
                           Unchecked_Convert_To (Parent_Typ,
                             Relocate_Node (Actual)));
-<<<<<<< HEAD
-
-                        --  If the relocated node is a function call then it
-                        --  can be part of the expansion of the predefined
-                        --  equality operator of a tagged type and we may
-                        --  need to adjust its SCIL dispatching node.
-
-                        if Generate_SCIL
-                          and then Nkind (Actual) /= N_Null
-                          and then Nkind (Expression (Actual))
-                                     = N_Function_Call
-                        then
-                           Adjust_SCIL_Node (Actual, Expression (Actual));
-                        end if;
-
-=======
->>>>>>> b56a5220
                         Analyze (Actual);
                         Resolve (Actual, Parent_Typ);
                      end if;
@@ -3269,20 +3231,6 @@
       --  Functions returning controlled objects need special attention:
       --  if the return type is limited, the context is an initialization
       --  and different processing applies. If the call is to a protected
-<<<<<<< HEAD
-      --  function, the expansion above will call Expand_Call recusively.
-      --  To prevent a double attachment, check that the current call is
-      --  not a rewriting of a protected function call.
-
-      if Needs_Finalization (Etype (Subp))
-        and then not Is_Inherently_Limited_Type (Etype (Subp))
-        and then
-          (No (First_Formal (Subp))
-            or else
-              not Is_Concurrent_Record_Type (Etype (First_Formal (Subp))))
-      then
-         Expand_Ctrl_Function_Call (N);
-=======
       --  function, the expansion above will call Expand_Call recursively.
       --  To prevent a double attachment, check that the current call is
       --  not a rewriting of a protected function call.
@@ -3311,7 +3259,6 @@
          then
             Establish_Transient_Scope (Call_Node, Sec_Stack => True);
          end if;
->>>>>>> b56a5220
       end if;
 
       --  Test for First_Optional_Parameter, and if so, truncate parameter list
