------------------------------------------------------------------------------
--                                                                          --
--                         GNAT COMPILER COMPONENTS                         --
--                                                                          --
--                              E X P _ C H 6                               --
--                                                                          --
--                                 B o d y                                  --
--                                                                          --
<<<<<<< HEAD
--          Copyright (C) 1992-2009, Free Software Foundation, Inc.         --
=======
--          Copyright (C) 1992-2011, Free Software Foundation, Inc.         --
>>>>>>> 3082eeb7
--                                                                          --
-- GNAT is free software;  you can  redistribute it  and/or modify it under --
-- terms of the  GNU General Public License as published  by the Free Soft- --
-- ware  Foundation;  either version 3,  or (at your option) any later ver- --
-- sion.  GNAT is distributed in the hope that it will be useful, but WITH- --
-- OUT ANY WARRANTY;  without even the  implied warranty of MERCHANTABILITY --
-- or FITNESS FOR A PARTICULAR PURPOSE.  See the GNU General Public License --
-- for  more details.  You should have  received  a copy of the GNU General --
-- Public License  distributed with GNAT; see file COPYING3.  If not, go to --
-- http://www.gnu.org/licenses for a complete copy of the license.          --
--                                                                          --
-- GNAT was originally developed  by the GNAT team at  New York University. --
-- Extensive contributions were provided by Ada Core Technologies Inc.      --
--                                                                          --
------------------------------------------------------------------------------

with Atree;    use Atree;
with Checks;   use Checks;
with Debug;    use Debug;
with Einfo;    use Einfo;
with Errout;   use Errout;
with Elists;   use Elists;
with Exp_Aggr; use Exp_Aggr;
with Exp_Atag; use Exp_Atag;
with Exp_Ch2;  use Exp_Ch2;
with Exp_Ch3;  use Exp_Ch3;
with Exp_Ch7;  use Exp_Ch7;
with Exp_Ch9;  use Exp_Ch9;
with Exp_Dbug; use Exp_Dbug;
with Exp_Disp; use Exp_Disp;
with Exp_Dist; use Exp_Dist;
with Exp_Intr; use Exp_Intr;
with Exp_Pakd; use Exp_Pakd;
with Exp_Tss;  use Exp_Tss;
with Exp_Util; use Exp_Util;
with Exp_VFpt; use Exp_VFpt;
with Fname;    use Fname;
with Freeze;   use Freeze;
with Inline;   use Inline;
with Lib;      use Lib;
with Namet;    use Namet;
with Nlists;   use Nlists;
with Nmake;    use Nmake;
with Opt;      use Opt;
with Restrict; use Restrict;
with Rident;   use Rident;
with Rtsfind;  use Rtsfind;
with Sem;      use Sem;
with Sem_Aux;  use Sem_Aux;
with Sem_Ch6;  use Sem_Ch6;
with Sem_Ch8;  use Sem_Ch8;
with Sem_Ch12; use Sem_Ch12;
with Sem_Ch13; use Sem_Ch13;
with Sem_Eval; use Sem_Eval;
with Sem_Disp; use Sem_Disp;
with Sem_Dist; use Sem_Dist;
with Sem_Mech; use Sem_Mech;
with Sem_Res;  use Sem_Res;
with Sem_SCIL; use Sem_SCIL;
with Sem_Util; use Sem_Util;
with Sinfo;    use Sinfo;
with Snames;   use Snames;
with Stand;    use Stand;
with Tbuild;   use Tbuild;
with Uintp;    use Uintp;
with Validsw;  use Validsw;

package body Exp_Ch6 is

   -----------------------
   -- Local Subprograms --
   -----------------------

   procedure Add_Access_Actual_To_Build_In_Place_Call
     (Function_Call : Node_Id;
      Function_Id   : Entity_Id;
      Return_Object : Node_Id;
      Is_Access     : Boolean := False);
   --  Ada 2005 (AI-318-02): Apply the Unrestricted_Access attribute to the
   --  object name given by Return_Object and add the attribute to the end of
   --  the actual parameter list associated with the build-in-place function
   --  call denoted by Function_Call. However, if Is_Access is True, then
   --  Return_Object is already an access expression, in which case it's passed
   --  along directly to the build-in-place function. Finally, if Return_Object
   --  is empty, then pass a null literal as the actual.

   procedure Add_Alloc_Form_Actual_To_Build_In_Place_Call
     (Function_Call  : Node_Id;
      Function_Id    : Entity_Id;
      Alloc_Form     : BIP_Allocation_Form := Unspecified;
      Alloc_Form_Exp : Node_Id             := Empty);
   --  Ada 2005 (AI-318-02): Add an actual indicating the form of allocation,
   --  if any, to be done by a build-in-place function. If Alloc_Form_Exp is
   --  present, then use it, otherwise pass a literal corresponding to the
   --  Alloc_Form parameter (which must not be Unspecified in that case).

   procedure Add_Finalization_Master_Actual_To_Build_In_Place_Call
     (Func_Call  : Node_Id;
      Func_Id    : Entity_Id;
      Ptr_Typ    : Entity_Id := Empty;
      Master_Exp : Node_Id   := Empty);
   --  Ada 2005 (AI-318-02): If the result type of a build-in-place call needs
   --  finalization actions, add an actual parameter which is a pointer to the
   --  finalization master of the caller. If Master_Exp is not Empty, then that
   --  will be passed as the actual. Otherwise, if Ptr_Typ is left Empty, this
   --  will result in an automatic "null" value for the actual.

   procedure Add_Task_Actuals_To_Build_In_Place_Call
     (Function_Call : Node_Id;
      Function_Id   : Entity_Id;
      Master_Actual : Node_Id);
   --  Ada 2005 (AI-318-02): For a build-in-place call, if the result type
   --  contains tasks, add two actual parameters: the master, and a pointer to
   --  the caller's activation chain. Master_Actual is the actual parameter
   --  expression to pass for the master. In most cases, this is the current
   --  master (_master). The two exceptions are: If the function call is the
   --  initialization expression for an allocator, we pass the master of the
   --  access type. If the function call is the initialization expression for a
   --  return object, we pass along the master passed in by the caller. The
   --  activation chain to pass is always the local one. Note: Master_Actual
   --  can be Empty, but only if there are no tasks.

   procedure Check_Overriding_Operation (Subp : Entity_Id);
   --  Subp is a dispatching operation. Check whether it may override an
   --  inherited private operation, in which case its DT entry is that of
   --  the hidden operation, not the one it may have received earlier.
   --  This must be done before emitting the code to set the corresponding
   --  DT to the address of the subprogram. The actual placement of Subp in
   --  the proper place in the list of primitive operations is done in
   --  Declare_Inherited_Private_Subprograms, which also has to deal with
   --  implicit operations. This duplication is unavoidable for now???

   procedure Detect_Infinite_Recursion (N : Node_Id; Spec : Entity_Id);
   --  This procedure is called only if the subprogram body N, whose spec
   --  has the given entity Spec, contains a parameterless recursive call.
   --  It attempts to generate runtime code to detect if this a case of
   --  infinite recursion.
   --
   --  The body is scanned to determine dependencies. If the only external
   --  dependencies are on a small set of scalar variables, then the values
   --  of these variables are captured on entry to the subprogram, and if
   --  the values are not changed for the call, we know immediately that
   --  we have an infinite recursion.

<<<<<<< HEAD
   procedure Expand_Actuals (N : Node_Id; Subp : Entity_Id);
   --  For each actual of an in-out or out parameter which is a numeric
   --  (view) conversion of the form T (A), where A denotes a variable,
   --  we insert the declaration:
   --
   --    Temp : T[ := T (A)];
   --
   --  prior to the call. Then we replace the actual with a reference to Temp,
   --  and append the assignment:
   --
   --    A := TypeA (Temp);
   --
   --  after the call. Here TypeA is the actual type of variable A. For out
   --  parameters, the initial declaration has no expression. If A is not an
   --  entity name, we generate instead:
   --
   --    Var  : TypeA renames A;
   --    Temp : T := Var;       --  omitting expression for out parameter.
   --    ...
   --    Var := TypeA (Temp);
   --
   --  For other in-out parameters, we emit the required constraint checks
   --  before and/or after the call.
   --
   --  For all parameter modes, actuals that denote components and slices of
   --  packed arrays are expanded into suitable temporaries.
   --
   --  For non-scalar objects that are possibly unaligned, add call by copy
   --  code (copy in for IN and IN OUT, copy out for OUT and IN OUT).
=======
   procedure Expand_Ctrl_Function_Call (N : Node_Id);
   --  N is a function call which returns a controlled object. Transform the
   --  call into a temporary which retrieves the returned object from the
   --  secondary stack using 'reference.
>>>>>>> 3082eeb7

   procedure Expand_Inlined_Call
    (N         : Node_Id;
     Subp      : Entity_Id;
     Orig_Subp : Entity_Id);
   --  If called subprogram can be inlined by the front-end, retrieve the
   --  analyzed body, replace formals with actuals and expand call in place.
   --  Generate thunks for actuals that are expressions, and insert the
   --  corresponding constant declarations before the call. If the original
   --  call is to a derived operation, the return type is the one of the
   --  derived operation, but the body is that of the original, so return
   --  expressions in the body must be converted to the desired type (which
   --  is simply not noted in the tree without inline expansion).

   procedure Expand_Non_Function_Return (N : Node_Id);
   --  Called by Expand_N_Simple_Return_Statement in case we're returning from
   --  a procedure body, entry body, accept statement, or extended return
   --  statement. Note that all non-function returns are simple return
   --  statements.

   function Expand_Protected_Object_Reference
     (N    : Node_Id;
      Scop : Entity_Id) return Node_Id;

   procedure Expand_Protected_Subprogram_Call
     (N    : Node_Id;
      Subp : Entity_Id;
      Scop : Entity_Id);
   --  A call to a protected subprogram within the protected object may appear
   --  as a regular call. The list of actuals must be expanded to contain a
   --  reference to the object itself, and the call becomes a call to the
   --  corresponding protected subprogram.

<<<<<<< HEAD
   function Is_Null_Procedure (Subp : Entity_Id) return Boolean;
   --  Predicate to recognize stubbed procedures and null procedures, which
   --  can be inlined unconditionally in all cases.
=======
   function Has_Unconstrained_Access_Discriminants
     (Subtyp : Entity_Id) return Boolean;
   --  Returns True if the given subtype is unconstrained and has one
   --  or more access discriminants.

   procedure Expand_Simple_Function_Return (N : Node_Id);
   --  Expand simple return from function. In the case where we are returning
   --  from a function body this is called by Expand_N_Simple_Return_Statement.
>>>>>>> 3082eeb7

   ----------------------------------------------
   -- Add_Access_Actual_To_Build_In_Place_Call --
   ----------------------------------------------

   procedure Add_Access_Actual_To_Build_In_Place_Call
     (Function_Call : Node_Id;
      Function_Id   : Entity_Id;
      Return_Object : Node_Id;
      Is_Access     : Boolean := False)
   is
      Loc            : constant Source_Ptr := Sloc (Function_Call);
      Obj_Address    : Node_Id;
      Obj_Acc_Formal : Entity_Id;

   begin
      --  Locate the implicit access parameter in the called function

      Obj_Acc_Formal := Build_In_Place_Formal (Function_Id, BIP_Object_Access);

      --  If no return object is provided, then pass null

      if not Present (Return_Object) then
         Obj_Address := Make_Null (Loc);
         Set_Parent (Obj_Address, Function_Call);

      --  If Return_Object is already an expression of an access type, then use
      --  it directly, since it must be an access value denoting the return
      --  object, and couldn't possibly be the return object itself.

      elsif Is_Access then
         Obj_Address := Return_Object;
         Set_Parent (Obj_Address, Function_Call);

      --  Apply Unrestricted_Access to caller's return object

      else
         Obj_Address :=
            Make_Attribute_Reference (Loc,
              Prefix         => Return_Object,
              Attribute_Name => Name_Unrestricted_Access);

         Set_Parent (Return_Object, Obj_Address);
         Set_Parent (Obj_Address, Function_Call);
      end if;

      Analyze_And_Resolve (Obj_Address, Etype (Obj_Acc_Formal));

      --  Build the parameter association for the new actual and add it to the
      --  end of the function's actuals.

      Add_Extra_Actual_To_Call (Function_Call, Obj_Acc_Formal, Obj_Address);
   end Add_Access_Actual_To_Build_In_Place_Call;

   --------------------------------------------------
   -- Add_Alloc_Form_Actual_To_Build_In_Place_Call --
   --------------------------------------------------

   procedure Add_Alloc_Form_Actual_To_Build_In_Place_Call
     (Function_Call  : Node_Id;
      Function_Id    : Entity_Id;
      Alloc_Form     : BIP_Allocation_Form := Unspecified;
      Alloc_Form_Exp : Node_Id             := Empty)
   is
      Loc               : constant Source_Ptr := Sloc (Function_Call);
      Alloc_Form_Actual : Node_Id;
      Alloc_Form_Formal : Node_Id;

   begin
      --  The allocation form generally doesn't need to be passed in the case
      --  of a constrained result subtype, since normally the caller performs
      --  the allocation in that case. However this formal is still needed in
      --  the case where the function has a tagged result, because generally
      --  such functions can be called in a dispatching context and such calls
      --  must be handled like calls to class-wide functions.

      if Is_Constrained (Underlying_Type (Etype (Function_Id)))
        and then not Is_Tagged_Type (Underlying_Type (Etype (Function_Id)))
      then
         return;
      end if;

      --  Locate the implicit allocation form parameter in the called function.
      --  Maybe it would be better for each implicit formal of a build-in-place
      --  function to have a flag or a Uint attribute to identify it. ???

      Alloc_Form_Formal := Build_In_Place_Formal (Function_Id, BIP_Alloc_Form);

      if Present (Alloc_Form_Exp) then
         pragma Assert (Alloc_Form = Unspecified);

         Alloc_Form_Actual := Alloc_Form_Exp;

      else
         pragma Assert (Alloc_Form /= Unspecified);

         Alloc_Form_Actual :=
           Make_Integer_Literal (Loc,
             Intval => UI_From_Int (BIP_Allocation_Form'Pos (Alloc_Form)));
      end if;

      Analyze_And_Resolve (Alloc_Form_Actual, Etype (Alloc_Form_Formal));

      --  Build the parameter association for the new actual and add it to the
      --  end of the function's actuals.

      Add_Extra_Actual_To_Call
        (Function_Call, Alloc_Form_Formal, Alloc_Form_Actual);
   end Add_Alloc_Form_Actual_To_Build_In_Place_Call;

   -----------------------------------------------------------
   -- Add_Finalization_Master_Actual_To_Build_In_Place_Call --
   -----------------------------------------------------------

   procedure Add_Finalization_Master_Actual_To_Build_In_Place_Call
     (Func_Call  : Node_Id;
      Func_Id    : Entity_Id;
      Ptr_Typ    : Entity_Id := Empty;
      Master_Exp : Node_Id   := Empty)
   is
   begin
      if not Needs_BIP_Finalization_Master (Func_Id) then
         return;
      end if;

      declare
         Formal : constant Entity_Id :=
                    Build_In_Place_Formal (Func_Id, BIP_Finalization_Master);
         Loc    : constant Source_Ptr := Sloc (Func_Call);

         Actual    : Node_Id;
         Desig_Typ : Entity_Id;

      begin
         --  If there is a finalization master actual, such as the implicit
         --  finalization master of an enclosing build-in-place function,
         --  then this must be added as an extra actual of the call.

         if Present (Master_Exp) then
            Actual := Master_Exp;

         --  Case where the context does not require an actual master

         elsif No (Ptr_Typ) then
            Actual := Make_Null (Loc);

         else
            Desig_Typ := Directly_Designated_Type (Ptr_Typ);

            --  Check for a library-level access type whose designated type has
            --  supressed finalization. Such an access types lack a master.
            --  Pass a null actual to the callee in order to signal a missing
            --  master.

            if Is_Library_Level_Entity (Ptr_Typ)
              and then Finalize_Storage_Only (Desig_Typ)
            then
               Actual := Make_Null (Loc);

            --  Types in need of finalization actions

            elsif Needs_Finalization (Desig_Typ) then

               --  The general mechanism of creating finalization masters for
               --  anonymous access types is disabled by default, otherwise
               --  finalization masters will pop all over the place. Such types
               --  use context-specific masters.

               if Ekind (Ptr_Typ) = E_Anonymous_Access_Type
                 and then No (Finalization_Master (Ptr_Typ))
               then
                  Build_Finalization_Master
                    (Typ        => Ptr_Typ,
                     Ins_Node   => Associated_Node_For_Itype (Ptr_Typ),
                     Encl_Scope => Scope (Ptr_Typ));
               end if;

               --  Access-to-controlled types should always have a master

               pragma Assert (Present (Finalization_Master (Ptr_Typ)));

               Actual :=
                 Make_Attribute_Reference (Loc,
                   Prefix =>
                     New_Reference_To (Finalization_Master (Ptr_Typ), Loc),
                   Attribute_Name => Name_Unrestricted_Access);

            --  Tagged types

            else
               Actual := Make_Null (Loc);
            end if;
         end if;

         Analyze_And_Resolve (Actual, Etype (Formal));

         --  Build the parameter association for the new actual and add it to
         --  the end of the function's actuals.

         Add_Extra_Actual_To_Call (Func_Call, Formal, Actual);
      end;
   end Add_Finalization_Master_Actual_To_Build_In_Place_Call;

   ------------------------------
   -- Add_Extra_Actual_To_Call --
   ------------------------------

   procedure Add_Extra_Actual_To_Call
     (Subprogram_Call : Node_Id;
      Extra_Formal    : Entity_Id;
      Extra_Actual    : Node_Id)
   is
      Loc         : constant Source_Ptr := Sloc (Subprogram_Call);
      Param_Assoc : Node_Id;

   begin
      Param_Assoc :=
        Make_Parameter_Association (Loc,
          Selector_Name             => New_Occurrence_Of (Extra_Formal, Loc),
          Explicit_Actual_Parameter => Extra_Actual);

      Set_Parent (Param_Assoc, Subprogram_Call);
      Set_Parent (Extra_Actual, Param_Assoc);

      if Present (Parameter_Associations (Subprogram_Call)) then
         if Nkind (Last (Parameter_Associations (Subprogram_Call))) =
              N_Parameter_Association
         then

            --  Find last named actual, and append

            declare
               L : Node_Id;
            begin
               L := First_Actual (Subprogram_Call);
               while Present (L) loop
                  if No (Next_Actual (L)) then
                     Set_Next_Named_Actual (Parent (L), Extra_Actual);
                     exit;
                  end if;
                  Next_Actual (L);
               end loop;
            end;

         else
            Set_First_Named_Actual (Subprogram_Call, Extra_Actual);
         end if;

         Append (Param_Assoc, To => Parameter_Associations (Subprogram_Call));

      else
         Set_Parameter_Associations (Subprogram_Call, New_List (Param_Assoc));
         Set_First_Named_Actual (Subprogram_Call, Extra_Actual);
      end if;
   end Add_Extra_Actual_To_Call;

<<<<<<< HEAD
   --------------------------------------------------
   -- Add_Final_List_Actual_To_Build_In_Place_Call --
   --------------------------------------------------

   procedure Add_Final_List_Actual_To_Build_In_Place_Call
     (Function_Call : Node_Id;
      Function_Id   : Entity_Id;
      Acc_Type      : Entity_Id;
      Sel_Comp      : Node_Id := Empty)
   is
      Loc               : constant Source_Ptr := Sloc (Function_Call);
      Final_List        : Node_Id;
      Final_List_Actual : Node_Id;
      Final_List_Formal : Node_Id;
      Is_Ctrl_Result    : constant Boolean :=
                            Needs_Finalization
                              (Underlying_Type (Etype (Function_Id)));

   begin
      --  No such extra parameter is needed if there are no controlled parts.
      --  The test for Needs_Finalization accounts for class-wide results
      --  (which potentially have controlled parts, even if the root type
      --  doesn't), and the test for a tagged result type is needed because
      --  calls to such a function can in general occur in dispatching
      --  contexts, which must be treated the same as a call to class-wide
      --  functions. Both of these situations require that a finalization list
      --  be passed.

      if not Needs_BIP_Final_List (Function_Id) then
         return;
      end if;

      --  Locate implicit finalization list parameter in the called function

      Final_List_Formal := Build_In_Place_Formal (Function_Id, BIP_Final_List);

      --  Create the actual which is a pointer to the appropriate finalization
      --  list. Acc_Type is present if and only if this call is the
      --  initialization of an allocator. Use the Current_Scope or the
      --  Acc_Type as appropriate.

      if Present (Acc_Type)
        and then (Ekind (Acc_Type) = E_Anonymous_Access_Type
                   or else
                     Present (Associated_Final_Chain (Base_Type (Acc_Type))))
      then
         Final_List := Find_Final_List (Acc_Type);

      --  If Sel_Comp is present and the function result is controlled, then
      --  the finalization list will be obtained from the _controller list of
      --  the selected component's prefix object.

      elsif Present (Sel_Comp) and then Is_Ctrl_Result then
         Final_List := Find_Final_List (Current_Scope, Sel_Comp);

      else
         Final_List := Find_Final_List (Current_Scope);
      end if;

      Final_List_Actual :=
        Make_Attribute_Reference (Loc,
          Prefix         => Final_List,
          Attribute_Name => Name_Unrestricted_Access);

      Analyze_And_Resolve (Final_List_Actual, Etype (Final_List_Formal));

      --  Build the parameter association for the new actual and add it to the
      --  end of the function's actuals.

      Add_Extra_Actual_To_Call
        (Function_Call, Final_List_Formal, Final_List_Actual);
   end Add_Final_List_Actual_To_Build_In_Place_Call;

=======
>>>>>>> 3082eeb7
   ---------------------------------------------
   -- Add_Task_Actuals_To_Build_In_Place_Call --
   ---------------------------------------------

   procedure Add_Task_Actuals_To_Build_In_Place_Call
     (Function_Call : Node_Id;
      Function_Id   : Entity_Id;
      Master_Actual : Node_Id)
   is
      Loc    : constant Source_Ptr := Sloc (Function_Call);
      Actual : Node_Id := Master_Actual;

   begin
      --  No such extra parameters are needed if there are no tasks

      if not Has_Task (Available_View (Etype (Function_Id))) then
         return;
      end if;

      --  Use a dummy _master actual in case of No_Task_Hierarchy

      if Restriction_Active (No_Task_Hierarchy) then
         Actual := New_Occurrence_Of (RTE (RE_Library_Task_Level), Loc);

      --  In the case where we use the master associated with an access type,
      --  the actual is an entity and requires an explicit reference.

      elsif Nkind (Actual) = N_Defining_Identifier then
         Actual := New_Reference_To (Actual, Loc);
      end if;

      --  The master

      declare
         Master_Formal : Node_Id;
      begin
         --  Locate implicit master parameter in the called function

         Master_Formal := Build_In_Place_Formal (Function_Id, BIP_Master);

         Analyze_And_Resolve (Actual, Etype (Master_Formal));

         --  Build the parameter association for the new actual and add it to
         --  the end of the function's actuals.

         Add_Extra_Actual_To_Call (Function_Call, Master_Formal, Actual);
      end;

      --  The activation chain

      declare
         Activation_Chain_Actual : Node_Id;
         Activation_Chain_Formal : Node_Id;

      begin
         --  Locate implicit activation chain parameter in the called function

         Activation_Chain_Formal :=
           Build_In_Place_Formal (Function_Id, BIP_Activation_Chain);

         --  Create the actual which is a pointer to the current activation
         --  chain

         Activation_Chain_Actual :=
           Make_Attribute_Reference (Loc,
             Prefix         => Make_Identifier (Loc, Name_uChain),
             Attribute_Name => Name_Unrestricted_Access);

         Analyze_And_Resolve
           (Activation_Chain_Actual, Etype (Activation_Chain_Formal));

         --  Build the parameter association for the new actual and add it to
         --  the end of the function's actuals.

         Add_Extra_Actual_To_Call
           (Function_Call, Activation_Chain_Formal, Activation_Chain_Actual);
      end;
   end Add_Task_Actuals_To_Build_In_Place_Call;

   -----------------------
   -- BIP_Formal_Suffix --
   -----------------------

   function BIP_Formal_Suffix (Kind : BIP_Formal_Kind) return String is
   begin
      case Kind is
         when BIP_Alloc_Form          =>
            return "BIPalloc";
         when BIP_Finalization_Master =>
            return "BIPfinalizationmaster";
         when BIP_Master              =>
            return "BIPmaster";
         when BIP_Activation_Chain    =>
            return "BIPactivationchain";
         when BIP_Object_Access       =>
            return "BIPaccess";
      end case;
   end BIP_Formal_Suffix;

   ---------------------------
   -- Build_In_Place_Formal --
   ---------------------------

   function Build_In_Place_Formal
     (Func : Entity_Id;
      Kind : BIP_Formal_Kind) return Entity_Id
   is
      Extra_Formal : Entity_Id := Extra_Formals (Func);

   begin
      --  Maybe it would be better for each implicit formal of a build-in-place
      --  function to have a flag or a Uint attribute to identify it. ???

      --  The return type in the function declaration may have been a limited
      --  view, and the extra formals for the function were not generated at
      --  that point. At the point of call the full view must be available and
      --  the extra formals can be created.

      if No (Extra_Formal) then
         Create_Extra_Formals (Func);
         Extra_Formal := Extra_Formals (Func);
      end if;

      loop
         pragma Assert (Present (Extra_Formal));
         exit when
           Chars (Extra_Formal) =
             New_External_Name (Chars (Func), BIP_Formal_Suffix (Kind));
         Next_Formal_With_Extras (Extra_Formal);
      end loop;

      return Extra_Formal;
   end Build_In_Place_Formal;

   --------------------------------
   -- Check_Overriding_Operation --
   --------------------------------

   procedure Check_Overriding_Operation (Subp : Entity_Id) is
      Typ     : constant Entity_Id := Find_Dispatching_Type (Subp);
      Op_List : constant Elist_Id  := Primitive_Operations (Typ);
      Op_Elmt : Elmt_Id;
      Prim_Op : Entity_Id;
      Par_Op  : Entity_Id;

   begin
      if Is_Derived_Type (Typ)
        and then not Is_Private_Type (Typ)
        and then In_Open_Scopes (Scope (Etype (Typ)))
        and then Is_Base_Type (Typ)
      then
         --  Subp overrides an inherited private operation if there is an
         --  inherited operation with a different name than Subp (see
         --  Derive_Subprogram) whose Alias is a hidden subprogram with the
         --  same name as Subp.

         Op_Elmt := First_Elmt (Op_List);
         while Present (Op_Elmt) loop
            Prim_Op := Node (Op_Elmt);
            Par_Op  := Alias (Prim_Op);

            if Present (Par_Op)
              and then not Comes_From_Source (Prim_Op)
              and then Chars (Prim_Op) /= Chars (Par_Op)
              and then Chars (Par_Op) = Chars (Subp)
              and then Is_Hidden (Par_Op)
              and then Type_Conformant (Prim_Op, Subp)
            then
               Set_DT_Position (Subp, DT_Position (Prim_Op));
            end if;

            Next_Elmt (Op_Elmt);
         end loop;
      end if;
   end Check_Overriding_Operation;

   -------------------------------
   -- Detect_Infinite_Recursion --
   -------------------------------

   procedure Detect_Infinite_Recursion (N : Node_Id; Spec : Entity_Id) is
      Loc : constant Source_Ptr := Sloc (N);

      Var_List : constant Elist_Id := New_Elmt_List;
      --  List of globals referenced by body of procedure

      Call_List : constant Elist_Id := New_Elmt_List;
      --  List of recursive calls in body of procedure

      Shad_List : constant Elist_Id := New_Elmt_List;
      --  List of entity id's for entities created to capture the value of
      --  referenced globals on entry to the procedure.

      Scop : constant Uint := Scope_Depth (Spec);
      --  This is used to record the scope depth of the current procedure, so
      --  that we can identify global references.

      Max_Vars : constant := 4;
      --  Do not test more than four global variables

      Count_Vars : Natural := 0;
      --  Count variables found so far

      Var  : Entity_Id;
      Elm  : Elmt_Id;
      Ent  : Entity_Id;
      Call : Elmt_Id;
      Decl : Node_Id;
      Test : Node_Id;
      Elm1 : Elmt_Id;
      Elm2 : Elmt_Id;
      Last : Node_Id;

      function Process (Nod : Node_Id) return Traverse_Result;
      --  Function to traverse the subprogram body (using Traverse_Func)

      -------------
      -- Process --
      -------------

      function Process (Nod : Node_Id) return Traverse_Result is
      begin
         --  Procedure call

         if Nkind (Nod) = N_Procedure_Call_Statement then

            --  Case of one of the detected recursive calls

            if Is_Entity_Name (Name (Nod))
              and then Has_Recursive_Call (Entity (Name (Nod)))
              and then Entity (Name (Nod)) = Spec
            then
               Append_Elmt (Nod, Call_List);
               return Skip;

            --  Any other procedure call may have side effects

            else
               return Abandon;
            end if;

         --  A call to a pure function can always be ignored

         elsif Nkind (Nod) = N_Function_Call
           and then Is_Entity_Name (Name (Nod))
           and then Is_Pure (Entity (Name (Nod)))
         then
            return Skip;

         --  Case of an identifier reference

         elsif Nkind (Nod) = N_Identifier then
            Ent := Entity (Nod);

            --  If no entity, then ignore the reference

            --  Not clear why this can happen. To investigate, remove this
            --  test and look at the crash that occurs here in 3401-004 ???

            if No (Ent) then
               return Skip;

            --  Ignore entities with no Scope, again not clear how this
            --  can happen, to investigate, look at 4108-008 ???

            elsif No (Scope (Ent)) then
               return Skip;

            --  Ignore the reference if not to a more global object

            elsif Scope_Depth (Scope (Ent)) >= Scop then
               return Skip;

            --  References to types, exceptions and constants are always OK

            elsif Is_Type (Ent)
              or else Ekind (Ent) = E_Exception
              or else Ekind (Ent) = E_Constant
            then
               return Skip;

            --  If other than a non-volatile scalar variable, we have some
            --  kind of global reference (e.g. to a function) that we cannot
            --  deal with so we forget the attempt.

            elsif Ekind (Ent) /= E_Variable
              or else not Is_Scalar_Type (Etype (Ent))
              or else Treat_As_Volatile (Ent)
            then
               return Abandon;

            --  Otherwise we have a reference to a global scalar

            else
               --  Loop through global entities already detected

               Elm := First_Elmt (Var_List);
               loop
                  --  If not detected before, record this new global reference

                  if No (Elm) then
                     Count_Vars := Count_Vars + 1;

                     if Count_Vars <= Max_Vars then
                        Append_Elmt (Entity (Nod), Var_List);
                     else
                        return Abandon;
                     end if;

                     exit;

                  --  If recorded before, ignore

                  elsif Node (Elm) = Entity (Nod) then
                     return Skip;

                  --  Otherwise keep looking

                  else
                     Next_Elmt (Elm);
                  end if;
               end loop;

               return Skip;
            end if;

         --  For all other node kinds, recursively visit syntactic children

         else
            return OK;
         end if;
      end Process;

      function Traverse_Body is new Traverse_Func (Process);

   --  Start of processing for Detect_Infinite_Recursion

   begin
      --  Do not attempt detection in No_Implicit_Conditional mode, since we
      --  won't be able to generate the code to handle the recursion in any
      --  case.

      if Restriction_Active (No_Implicit_Conditionals) then
         return;
      end if;

      --  Otherwise do traversal and quit if we get abandon signal

      if Traverse_Body (N) = Abandon then
         return;

      --  We must have a call, since Has_Recursive_Call was set. If not just
      --  ignore (this is only an error check, so if we have a funny situation,
      --  due to bugs or errors, we do not want to bomb!)

      elsif Is_Empty_Elmt_List (Call_List) then
         return;
      end if;

      --  Here is the case where we detect recursion at compile time

      --  Push our current scope for analyzing the declarations and code that
      --  we will insert for the checking.

      Push_Scope (Spec);

      --  This loop builds temporary variables for each of the referenced
      --  globals, so that at the end of the loop the list Shad_List contains
      --  these temporaries in one-to-one correspondence with the elements in
      --  Var_List.

      Last := Empty;
      Elm := First_Elmt (Var_List);
      while Present (Elm) loop
         Var := Node (Elm);
         Ent := Make_Temporary (Loc, 'S');
         Append_Elmt (Ent, Shad_List);

         --  Insert a declaration for this temporary at the start of the
         --  declarations for the procedure. The temporaries are declared as
         --  constant objects initialized to the current values of the
         --  corresponding temporaries.

         Decl :=
           Make_Object_Declaration (Loc,
             Defining_Identifier => Ent,
             Object_Definition   => New_Occurrence_Of (Etype (Var), Loc),
             Constant_Present    => True,
             Expression          => New_Occurrence_Of (Var, Loc));

         if No (Last) then
            Prepend (Decl, Declarations (N));
         else
            Insert_After (Last, Decl);
         end if;

         Last := Decl;
         Analyze (Decl);
         Next_Elmt (Elm);
      end loop;

      --  Loop through calls

      Call := First_Elmt (Call_List);
      while Present (Call) loop

         --  Build a predicate expression of the form

         --    True
         --      and then global1 = temp1
         --      and then global2 = temp2
         --      ...

         --  This predicate determines if any of the global values
         --  referenced by the procedure have changed since the
         --  current call, if not an infinite recursion is assured.

         Test := New_Occurrence_Of (Standard_True, Loc);

         Elm1 := First_Elmt (Var_List);
         Elm2 := First_Elmt (Shad_List);
         while Present (Elm1) loop
            Test :=
              Make_And_Then (Loc,
                Left_Opnd  => Test,
                Right_Opnd =>
                  Make_Op_Eq (Loc,
                    Left_Opnd  => New_Occurrence_Of (Node (Elm1), Loc),
                    Right_Opnd => New_Occurrence_Of (Node (Elm2), Loc)));

            Next_Elmt (Elm1);
            Next_Elmt (Elm2);
         end loop;

         --  Now we replace the call with the sequence

         --    if no-changes (see above) then
         --       raise Storage_Error;
         --    else
         --       original-call
         --    end if;

         Rewrite (Node (Call),
           Make_If_Statement (Loc,
             Condition       => Test,
             Then_Statements => New_List (
               Make_Raise_Storage_Error (Loc,
                 Reason => SE_Infinite_Recursion)),

             Else_Statements => New_List (
               Relocate_Node (Node (Call)))));

         Analyze (Node (Call));

         Next_Elmt (Call);
      end loop;

      --  Remove temporary scope stack entry used for analysis

      Pop_Scope;
   end Detect_Infinite_Recursion;

   --------------------
   -- Expand_Actuals --
   --------------------

   procedure Expand_Actuals (N : Node_Id; Subp : Entity_Id) is
      Loc       : constant Source_Ptr := Sloc (N);
      Actual    : Node_Id;
      Formal    : Entity_Id;
      N_Node    : Node_Id;
      Post_Call : List_Id;
      E_Formal  : Entity_Id;

      procedure Add_Call_By_Copy_Code;
      --  For cases where the parameter must be passed by copy, this routine
      --  generates a temporary variable into which the actual is copied and
      --  then passes this as the parameter. For an OUT or IN OUT parameter,
      --  an assignment is also generated to copy the result back. The call
      --  also takes care of any constraint checks required for the type
      --  conversion case (on both the way in and the way out).

      procedure Add_Simple_Call_By_Copy_Code;
      --  This is similar to the above, but is used in cases where we know
      --  that all that is needed is to simply create a temporary and copy
      --  the value in and out of the temporary.

      procedure Check_Fortran_Logical;
      --  A value of type Logical that is passed through a formal parameter
      --  must be normalized because .TRUE. usually does not have the same
      --  representation as True. We assume that .FALSE. = False = 0.
      --  What about functions that return a logical type ???

      function Is_Legal_Copy return Boolean;
      --  Check that an actual can be copied before generating the temporary
      --  to be used in the call. If the actual is of a by_reference type then
      --  the program is illegal (this can only happen in the presence of
      --  rep. clauses that force an incorrect alignment). If the formal is
      --  a by_reference parameter imposed by a DEC pragma, emit a warning to
      --  the effect that this might lead to unaligned arguments.

      function Make_Var (Actual : Node_Id) return Entity_Id;
      --  Returns an entity that refers to the given actual parameter,
      --  Actual (not including any type conversion). If Actual is an
      --  entity name, then this entity is returned unchanged, otherwise
      --  a renaming is created to provide an entity for the actual.

      procedure Reset_Packed_Prefix;
      --  The expansion of a packed array component reference is delayed in
      --  the context of a call. Now we need to complete the expansion, so we
      --  unmark the analyzed bits in all prefixes.

      ---------------------------
      -- Add_Call_By_Copy_Code --
      ---------------------------

      procedure Add_Call_By_Copy_Code is
         Expr  : Node_Id;
         Init  : Node_Id;
         Temp  : Entity_Id;
         Indic : Node_Id;
         Var   : Entity_Id;
         F_Typ : constant Entity_Id := Etype (Formal);
         V_Typ : Entity_Id;
         Crep  : Boolean;

      begin
         if not Is_Legal_Copy then
            return;
         end if;

         Temp := Make_Temporary (Loc, 'T', Actual);

         --  Use formal type for temp, unless formal type is an unconstrained
         --  array, in which case we don't have to worry about bounds checks,
         --  and we use the actual type, since that has appropriate bounds.

         if Is_Array_Type (F_Typ) and then not Is_Constrained (F_Typ) then
            Indic := New_Occurrence_Of (Etype (Actual), Loc);
         else
            Indic := New_Occurrence_Of (Etype (Formal), Loc);
         end if;

         if Nkind (Actual) = N_Type_Conversion then
            V_Typ := Etype (Expression (Actual));

            --  If the formal is an (in-)out parameter, capture the name
            --  of the variable in order to build the post-call assignment.

            Var := Make_Var (Expression (Actual));

            Crep := not Same_Representation
                          (F_Typ, Etype (Expression (Actual)));

         else
            V_Typ := Etype (Actual);
            Var   := Make_Var (Actual);
            Crep  := False;
         end if;

         --  Setup initialization for case of in out parameter, or an out
         --  parameter where the formal is an unconstrained array (in the
         --  latter case, we have to pass in an object with bounds).

         --  If this is an out parameter, the initial copy is wasteful, so as
         --  an optimization for the one-dimensional case we extract the
         --  bounds of the actual and build an uninitialized temporary of the
         --  right size.

         if Ekind (Formal) = E_In_Out_Parameter
           or else (Is_Array_Type (F_Typ) and then not Is_Constrained (F_Typ))
         then
            if Nkind (Actual) = N_Type_Conversion then
               if Conversion_OK (Actual) then
                  Init := OK_Convert_To (F_Typ, New_Occurrence_Of (Var, Loc));
               else
                  Init := Convert_To (F_Typ, New_Occurrence_Of (Var, Loc));
               end if;

            elsif Ekind (Formal) = E_Out_Parameter
              and then Is_Array_Type (F_Typ)
              and then Number_Dimensions (F_Typ) = 1
              and then not Has_Non_Null_Base_Init_Proc (F_Typ)
            then
               --  Actual is a one-dimensional array or slice, and the type
               --  requires no initialization. Create a temporary of the
               --  right size, but do not copy actual into it (optimization).

               Init := Empty;
               Indic :=
                 Make_Subtype_Indication (Loc,
                   Subtype_Mark =>
                     New_Occurrence_Of (F_Typ, Loc),
                   Constraint   =>
                     Make_Index_Or_Discriminant_Constraint (Loc,
                       Constraints => New_List (
                         Make_Range (Loc,
                           Low_Bound  =>
                             Make_Attribute_Reference (Loc,
                               Prefix => New_Occurrence_Of (Var, Loc),
                               Attribute_Name => Name_First),
                           High_Bound =>
                             Make_Attribute_Reference (Loc,
                               Prefix => New_Occurrence_Of (Var, Loc),
                               Attribute_Name => Name_Last)))));

            else
               Init := New_Occurrence_Of (Var, Loc);
            end if;

         --  An initialization is created for packed conversions as
         --  actuals for out parameters to enable Make_Object_Declaration
         --  to determine the proper subtype for N_Node. Note that this
         --  is wasteful because the extra copying on the call side is
         --  not required for such out parameters. ???

         elsif Ekind (Formal) = E_Out_Parameter
           and then Nkind (Actual) = N_Type_Conversion
           and then (Is_Bit_Packed_Array (F_Typ)
                       or else
                     Is_Bit_Packed_Array (Etype (Expression (Actual))))
         then
            if Conversion_OK (Actual) then
               Init := OK_Convert_To (F_Typ, New_Occurrence_Of (Var, Loc));
            else
               Init := Convert_To (F_Typ, New_Occurrence_Of (Var, Loc));
            end if;

         elsif Ekind (Formal) = E_In_Parameter then

            --  Handle the case in which the actual is a type conversion

            if Nkind (Actual) = N_Type_Conversion then
               if Conversion_OK (Actual) then
                  Init := OK_Convert_To (F_Typ, New_Occurrence_Of (Var, Loc));
               else
                  Init := Convert_To (F_Typ, New_Occurrence_Of (Var, Loc));
               end if;
            else
               Init := New_Occurrence_Of (Var, Loc);
            end if;

         else
            Init := Empty;
         end if;

         N_Node :=
           Make_Object_Declaration (Loc,
             Defining_Identifier => Temp,
             Object_Definition   => Indic,
             Expression          => Init);
         Set_Assignment_OK (N_Node);
         Insert_Action (N, N_Node);

         --  Now, normally the deal here is that we use the defining
         --  identifier created by that object declaration. There is
         --  one exception to this. In the change of representation case
         --  the above declaration will end up looking like:

         --    temp : type := identifier;

         --  And in this case we might as well use the identifier directly
         --  and eliminate the temporary. Note that the analysis of the
         --  declaration was not a waste of time in that case, since it is
         --  what generated the necessary change of representation code. If
         --  the change of representation introduced additional code, as in
         --  a fixed-integer conversion, the expression is not an identifier
         --  and must be kept.

         if Crep
           and then Present (Expression (N_Node))
           and then Is_Entity_Name (Expression (N_Node))
         then
            Temp := Entity (Expression (N_Node));
            Rewrite (N_Node, Make_Null_Statement (Loc));
         end if;

         --  For IN parameter, all we do is to replace the actual

         if Ekind (Formal) = E_In_Parameter then
            Rewrite (Actual, New_Reference_To (Temp, Loc));
            Analyze (Actual);

         --  Processing for OUT or IN OUT parameter

         else
            --  Kill current value indications for the temporary variable we
            --  created, since we just passed it as an OUT parameter.

            Kill_Current_Values (Temp);
            Set_Is_Known_Valid (Temp, False);

            --  If type conversion, use reverse conversion on exit

            if Nkind (Actual) = N_Type_Conversion then
               if Conversion_OK (Actual) then
                  Expr := OK_Convert_To (V_Typ, New_Occurrence_Of (Temp, Loc));
               else
                  Expr := Convert_To (V_Typ, New_Occurrence_Of (Temp, Loc));
               end if;
            else
               Expr := New_Occurrence_Of (Temp, Loc);
            end if;

            Rewrite (Actual, New_Reference_To (Temp, Loc));
            Analyze (Actual);

            --  If the actual is a conversion of a packed reference, it may
            --  already have been expanded by Remove_Side_Effects, and the
            --  resulting variable is a temporary which does not designate
            --  the proper out-parameter, which may not be addressable. In
            --  that case, generate an assignment to the original expression
            --  (before expansion of the packed reference) so that the proper
            --  expansion of assignment to a packed component can take place.

            declare
               Obj : Node_Id;
               Lhs : Node_Id;

            begin
               if Is_Renaming_Of_Object (Var)
                 and then Nkind (Renamed_Object (Var)) = N_Selected_Component
                 and then Is_Entity_Name (Prefix (Renamed_Object (Var)))
                 and then Nkind (Original_Node (Prefix (Renamed_Object (Var))))
                   = N_Indexed_Component
                 and then
                   Has_Non_Standard_Rep (Etype (Prefix (Renamed_Object (Var))))
               then
                  Obj := Renamed_Object (Var);
                  Lhs :=
                    Make_Selected_Component (Loc,
                      Prefix        =>
                        New_Copy_Tree (Original_Node (Prefix (Obj))),
                      Selector_Name => New_Copy (Selector_Name (Obj)));
                  Reset_Analyzed_Flags (Lhs);

               else
                  Lhs :=  New_Occurrence_Of (Var, Loc);
               end if;

               Set_Assignment_OK (Lhs);

               if Is_Access_Type (E_Formal)
                 and then Is_Entity_Name (Lhs)
                 and then
                   Present (Effective_Extra_Accessibility (Entity (Lhs)))
               then
                  --  Copyback target is an Ada 2012 stand-alone object
                  --  of an anonymous access type

                  pragma Assert (Ada_Version >= Ada_2012);

                  if Type_Access_Level (E_Formal) >
                     Object_Access_Level (Lhs)
                  then
                     Append_To (Post_Call,
                       Make_Raise_Program_Error (Loc,
                         Reason => PE_Accessibility_Check_Failed));
                  end if;

                  Append_To (Post_Call,
                    Make_Assignment_Statement (Loc,
                      Name       => Lhs,
                      Expression => Expr));

                  --  We would like to somehow suppress generation of the
                  --  extra_accessibility assignment generated by the expansion
                  --  of the above assignment statement. It's not a correctness
                  --  issue because the following assignment renders it dead,
                  --  but generating back-to-back assignments to the same
                  --  target is undesirable. ???

                  Append_To (Post_Call,
                    Make_Assignment_Statement (Loc,
                      Name       => New_Occurrence_Of (
                        Effective_Extra_Accessibility (Entity (Lhs)), Loc),
                      Expression => Make_Integer_Literal (Loc,
                        Type_Access_Level (E_Formal))));

               else
                  Append_To (Post_Call,
                    Make_Assignment_Statement (Loc,
                      Name       => Lhs,
                      Expression => Expr));
               end if;
            end;
         end if;
      end Add_Call_By_Copy_Code;

      ----------------------------------
      -- Add_Simple_Call_By_Copy_Code --
      ----------------------------------

      procedure Add_Simple_Call_By_Copy_Code is
         Temp   : Entity_Id;
         Decl   : Node_Id;
         Incod  : Node_Id;
         Outcod : Node_Id;
         Lhs    : Node_Id;
         Rhs    : Node_Id;
         Indic  : Node_Id;
         F_Typ  : constant Entity_Id := Etype (Formal);

      begin
         if not Is_Legal_Copy then
            return;
         end if;

         --  Use formal type for temp, unless formal type is an unconstrained
         --  array, in which case we don't have to worry about bounds checks,
         --  and we use the actual type, since that has appropriate bounds.

         if Is_Array_Type (F_Typ) and then not Is_Constrained (F_Typ) then
            Indic := New_Occurrence_Of (Etype (Actual), Loc);
         else
            Indic := New_Occurrence_Of (Etype (Formal), Loc);
         end if;

         --  Prepare to generate code

         Reset_Packed_Prefix;

         Temp := Make_Temporary (Loc, 'T', Actual);
         Incod  := Relocate_Node (Actual);
         Outcod := New_Copy_Tree (Incod);

         --  Generate declaration of temporary variable, initializing it
         --  with the input parameter unless we have an OUT formal or
         --  this is an initialization call.

         --  If the formal is an out parameter with discriminants, the
         --  discriminants must be captured even if the rest of the object
         --  is in principle uninitialized, because the discriminants may
         --  be read by the called subprogram.

         if Ekind (Formal) = E_Out_Parameter then
            Incod := Empty;

            if Has_Discriminants (Etype (Formal)) then
               Indic := New_Occurrence_Of (Etype (Actual), Loc);
            end if;

         elsif Inside_Init_Proc then

            --  Could use a comment here to match comment below ???

            if Nkind (Actual) /= N_Selected_Component
              or else
                not Has_Discriminant_Dependent_Constraint
                  (Entity (Selector_Name (Actual)))
            then
               Incod := Empty;

            --  Otherwise, keep the component in order to generate the proper
            --  actual subtype, that depends on enclosing discriminants.

            else
               null;
            end if;
         end if;

         Decl :=
           Make_Object_Declaration (Loc,
             Defining_Identifier => Temp,
             Object_Definition   => Indic,
             Expression          => Incod);

         if Inside_Init_Proc
           and then No (Incod)
         then
            --  If the call is to initialize a component of a composite type,
            --  and the component does not depend on discriminants, use the
            --  actual type of the component. This is required in case the
            --  component is constrained, because in general the formal of the
            --  initialization procedure will be unconstrained. Note that if
            --  the component being initialized is constrained by an enclosing
            --  discriminant, the presence of the initialization in the
            --  declaration will generate an expression for the actual subtype.

            Set_No_Initialization (Decl);
            Set_Object_Definition (Decl,
              New_Occurrence_Of (Etype (Actual), Loc));
         end if;

         Insert_Action (N, Decl);

         --  The actual is simply a reference to the temporary

         Rewrite (Actual, New_Occurrence_Of (Temp, Loc));

         --  Generate copy out if OUT or IN OUT parameter

         if Ekind (Formal) /= E_In_Parameter then
            Lhs := Outcod;
            Rhs := New_Occurrence_Of (Temp, Loc);

            --  Deal with conversion

            if Nkind (Lhs) = N_Type_Conversion then
               Lhs := Expression (Lhs);
               Rhs := Convert_To (Etype (Actual), Rhs);
            end if;

            Append_To (Post_Call,
              Make_Assignment_Statement (Loc,
                Name       => Lhs,
                Expression => Rhs));
            Set_Assignment_OK (Name (Last (Post_Call)));
         end if;
      end Add_Simple_Call_By_Copy_Code;

      ---------------------------
      -- Check_Fortran_Logical --
      ---------------------------

      procedure Check_Fortran_Logical is
         Logical : constant Entity_Id := Etype (Formal);
         Var     : Entity_Id;

      --  Note: this is very incomplete, e.g. it does not handle arrays
      --  of logical values. This is really not the right approach at all???)

      begin
         if Convention (Subp) = Convention_Fortran
           and then Root_Type (Etype (Formal)) = Standard_Boolean
           and then Ekind (Formal) /= E_In_Parameter
         then
            Var := Make_Var (Actual);
            Append_To (Post_Call,
              Make_Assignment_Statement (Loc,
                Name => New_Occurrence_Of (Var, Loc),
                Expression =>
                  Unchecked_Convert_To (
                    Logical,
                    Make_Op_Ne (Loc,
                      Left_Opnd  => New_Occurrence_Of (Var, Loc),
                      Right_Opnd =>
                        Unchecked_Convert_To (
                          Logical,
                          New_Occurrence_Of (Standard_False, Loc))))));
         end if;
      end Check_Fortran_Logical;

      -------------------
      -- Is_Legal_Copy --
      -------------------

      function Is_Legal_Copy return Boolean is
      begin
         --  An attempt to copy a value of such a type can only occur if
         --  representation clauses give the actual a misaligned address.

         if Is_By_Reference_Type (Etype (Formal)) then
            Error_Msg_N
              ("misaligned actual cannot be passed by reference", Actual);
            return False;

         --  For users of Starlet, we assume that the specification of by-
         --  reference mechanism is mandatory. This may lead to unaligned
         --  objects but at least for DEC legacy code it is known to work.
         --  The warning will alert users of this code that a problem may
         --  be lurking.

         elsif Mechanism (Formal) = By_Reference
           and then Is_Valued_Procedure (Scope (Formal))
         then
            Error_Msg_N
              ("by_reference actual may be misaligned?", Actual);
            return False;

         else
            return True;
         end if;
      end Is_Legal_Copy;

      --------------
      -- Make_Var --
      --------------

      function Make_Var (Actual : Node_Id) return Entity_Id is
         Var : Entity_Id;

      begin
         if Is_Entity_Name (Actual) then
            return Entity (Actual);

         else
            Var := Make_Temporary (Loc, 'T', Actual);

            N_Node :=
              Make_Object_Renaming_Declaration (Loc,
                Defining_Identifier => Var,
                Subtype_Mark        =>
                  New_Occurrence_Of (Etype (Actual), Loc),
                Name                => Relocate_Node (Actual));

            Insert_Action (N, N_Node);
            return Var;
         end if;
      end Make_Var;

      -------------------------
      -- Reset_Packed_Prefix --
      -------------------------

      procedure Reset_Packed_Prefix is
         Pfx : Node_Id := Actual;
      begin
         loop
            Set_Analyzed (Pfx, False);
            exit when
              not Nkind_In (Pfx, N_Selected_Component, N_Indexed_Component);
            Pfx := Prefix (Pfx);
         end loop;
      end Reset_Packed_Prefix;

   --  Start of processing for Expand_Actuals

   begin
      Post_Call := New_List;

      Formal := First_Formal (Subp);
      Actual := First_Actual (N);
      while Present (Formal) loop
         E_Formal := Etype (Formal);

         if Is_Scalar_Type (E_Formal)
           or else Nkind (Actual) = N_Slice
         then
            Check_Fortran_Logical;

         --  RM 6.4.1 (11)

         elsif Ekind (Formal) /= E_Out_Parameter then

            --  The unusual case of the current instance of a protected type
            --  requires special handling. This can only occur in the context
            --  of a call within the body of a protected operation.

            if Is_Entity_Name (Actual)
              and then Ekind (Entity (Actual)) = E_Protected_Type
              and then In_Open_Scopes (Entity (Actual))
            then
               if Scope (Subp) /= Entity (Actual) then
                  Error_Msg_N ("operation outside protected type may not "
                    & "call back its protected operations?", Actual);
               end if;

               Rewrite (Actual,
                 Expand_Protected_Object_Reference (N, Entity (Actual)));
            end if;

            --  Ada 2005 (AI-318-02): If the actual parameter is a call to a
            --  build-in-place function, then a temporary return object needs
            --  to be created and access to it must be passed to the function.
            --  Currently we limit such functions to those with inherently
            --  limited result subtypes, but eventually we plan to expand the
            --  functions that are treated as build-in-place to include other
            --  composite result types.

            if Is_Build_In_Place_Function_Call (Actual) then
               Make_Build_In_Place_Call_In_Anonymous_Context (Actual);
            end if;

            Apply_Constraint_Check (Actual, E_Formal);

         --  Out parameter case. No constraint checks on access type
         --  RM 6.4.1 (13)

         elsif Is_Access_Type (E_Formal) then
            null;

         --  RM 6.4.1 (14)

         elsif Has_Discriminants (Base_Type (E_Formal))
           or else Has_Non_Null_Base_Init_Proc (E_Formal)
         then
            Apply_Constraint_Check (Actual, E_Formal);

         --  RM 6.4.1 (15)

         else
            Apply_Constraint_Check (Actual, Base_Type (E_Formal));
         end if;

         --  Processing for IN-OUT and OUT parameters

         if Ekind (Formal) /= E_In_Parameter then

            --  For type conversions of arrays, apply length/range checks

            if Is_Array_Type (E_Formal)
              and then Nkind (Actual) = N_Type_Conversion
            then
               if Is_Constrained (E_Formal) then
                  Apply_Length_Check (Expression (Actual), E_Formal);
               else
                  Apply_Range_Check (Expression (Actual), E_Formal);
               end if;
            end if;

            --  If argument is a type conversion for a type that is passed
            --  by copy, then we must pass the parameter by copy.

            if Nkind (Actual) = N_Type_Conversion
              and then
                (Is_Numeric_Type (E_Formal)
                  or else Is_Access_Type (E_Formal)
                  or else Is_Enumeration_Type (E_Formal)
                  or else Is_Bit_Packed_Array (Etype (Formal))
                  or else Is_Bit_Packed_Array (Etype (Expression (Actual)))

                  --  Also pass by copy if change of representation

                  or else not Same_Representation
                               (Etype (Formal),
                                Etype (Expression (Actual))))
            then
               Add_Call_By_Copy_Code;

            --  References to components of bit packed arrays are expanded
            --  at this point, rather than at the point of analysis of the
            --  actuals, to handle the expansion of the assignment to
            --  [in] out parameters.

            elsif Is_Ref_To_Bit_Packed_Array (Actual) then
               Add_Simple_Call_By_Copy_Code;

            --  If a non-scalar actual is possibly bit-aligned, we need a copy
            --  because the back-end cannot cope with such objects. In other
            --  cases where alignment forces a copy, the back-end generates
            --  it properly. It should not be generated unconditionally in the
            --  front-end because it does not know precisely the alignment
            --  requirements of the target, and makes too conservative an
            --  estimate, leading to superfluous copies or spurious errors
            --  on by-reference parameters.

            elsif Nkind (Actual) = N_Selected_Component
              and then
                Component_May_Be_Bit_Aligned (Entity (Selector_Name (Actual)))
              and then not Represented_As_Scalar (Etype (Formal))
            then
               Add_Simple_Call_By_Copy_Code;

            --  References to slices of bit packed arrays are expanded

            elsif Is_Ref_To_Bit_Packed_Slice (Actual) then
               Add_Call_By_Copy_Code;

            --  References to possibly unaligned slices of arrays are expanded

            elsif Is_Possibly_Unaligned_Slice (Actual) then
               Add_Call_By_Copy_Code;

            --  Deal with access types where the actual subtype and the
            --  formal subtype are not the same, requiring a check.

            --  It is necessary to exclude tagged types because of "downward
            --  conversion" errors.

            elsif Is_Access_Type (E_Formal)
              and then not Same_Type (E_Formal, Etype (Actual))
              and then not Is_Tagged_Type (Designated_Type (E_Formal))
            then
               Add_Call_By_Copy_Code;

            --  If the actual is not a scalar and is marked for volatile
            --  treatment, whereas the formal is not volatile, then pass
            --  by copy unless it is a by-reference type.

            --  Note: we use Is_Volatile here rather than Treat_As_Volatile,
            --  because this is the enforcement of a language rule that applies
            --  only to "real" volatile variables, not e.g. to the address
            --  clause overlay case.

            elsif Is_Entity_Name (Actual)
              and then Is_Volatile (Entity (Actual))
              and then not Is_By_Reference_Type (Etype (Actual))
              and then not Is_Scalar_Type (Etype (Entity (Actual)))
              and then not Is_Volatile (E_Formal)
            then
               Add_Call_By_Copy_Code;

            elsif Nkind (Actual) = N_Indexed_Component
              and then Is_Entity_Name (Prefix (Actual))
              and then Has_Volatile_Components (Entity (Prefix (Actual)))
            then
               Add_Call_By_Copy_Code;

            --  Add call-by-copy code for the case of scalar out parameters
            --  when it is not known at compile time that the subtype of the
            --  formal is a subrange of the subtype of the actual (or vice
            --  versa for in out parameters), in order to get range checks
            --  on such actuals. (Maybe this case should be handled earlier
            --  in the if statement???)

            elsif Is_Scalar_Type (E_Formal)
              and then
                (not In_Subrange_Of (E_Formal, Etype (Actual))
                  or else
                    (Ekind (Formal) = E_In_Out_Parameter
                      and then not In_Subrange_Of (Etype (Actual), E_Formal)))
            then
               --  Perhaps the setting back to False should be done within
               --  Add_Call_By_Copy_Code, since it could get set on other
               --  cases occurring above???

               if Do_Range_Check (Actual) then
                  Set_Do_Range_Check (Actual, False);
               end if;

               Add_Call_By_Copy_Code;
            end if;

         --  Processing for IN parameters

         else
            --  For IN parameters is in the packed array case, we expand an
            --  indexed component (the circuit in Exp_Ch4 deliberately left
            --  indexed components appearing as actuals untouched, so that
            --  the special processing above for the OUT and IN OUT cases
            --  could be performed. We could make the test in Exp_Ch4 more
            --  complex and have it detect the parameter mode, but it is
            --  easier simply to handle all cases here.)

            if Nkind (Actual) = N_Indexed_Component
              and then Is_Packed (Etype (Prefix (Actual)))
            then
               Reset_Packed_Prefix;
               Expand_Packed_Element_Reference (Actual);

            --  If we have a reference to a bit packed array, we copy it, since
            --  the actual must be byte aligned.

            --  Is this really necessary in all cases???

            elsif Is_Ref_To_Bit_Packed_Array (Actual) then
               Add_Simple_Call_By_Copy_Code;

            --  If a non-scalar actual is possibly unaligned, we need a copy

            elsif Is_Possibly_Unaligned_Object (Actual)
              and then not Represented_As_Scalar (Etype (Formal))
            then
               Add_Simple_Call_By_Copy_Code;

            --  Similarly, we have to expand slices of packed arrays here
            --  because the result must be byte aligned.

            elsif Is_Ref_To_Bit_Packed_Slice (Actual) then
               Add_Call_By_Copy_Code;

            --  Only processing remaining is to pass by copy if this is a
            --  reference to a possibly unaligned slice, since the caller
            --  expects an appropriately aligned argument.

            elsif Is_Possibly_Unaligned_Slice (Actual) then
               Add_Call_By_Copy_Code;

            --  An unusual case: a current instance of an enclosing task can be
            --  an actual, and must be replaced by a reference to self.

            elsif Is_Entity_Name (Actual)
              and then Is_Task_Type (Entity (Actual))
            then
               if In_Open_Scopes (Entity (Actual)) then
                  Rewrite (Actual,
                    (Make_Function_Call (Loc,
                     Name => New_Reference_To (RTE (RE_Self), Loc))));
                  Analyze (Actual);

               --  A task type cannot otherwise appear as an actual

               else
                  raise Program_Error;
               end if;
            end if;
         end if;

         Next_Formal (Formal);
         Next_Actual (Actual);
      end loop;

      --  Find right place to put post call stuff if it is present

      if not Is_Empty_List (Post_Call) then

         --  If call is not a list member, it must be the triggering statement
         --  of a triggering alternative or an entry call alternative, and we
         --  can add the post call stuff to the corresponding statement list.

         if not Is_List_Member (N) then
            declare
               P : constant Node_Id := Parent (N);

            begin
               pragma Assert (Nkind_In (P, N_Triggering_Alternative,
                                           N_Entry_Call_Alternative));

               if Is_Non_Empty_List (Statements (P)) then
                  Insert_List_Before_And_Analyze
                    (First (Statements (P)), Post_Call);
               else
                  Set_Statements (P, Post_Call);
               end if;
            end;

         --  Otherwise, normal case where N is in a statement sequence,
         --  just put the post-call stuff after the call statement.

         else
            Insert_Actions_After (N, Post_Call);
         end if;
      end if;

      --  The call node itself is re-analyzed in Expand_Call

   end Expand_Actuals;

   -----------------
   -- Expand_Call --
   -----------------

   --  This procedure handles expansion of function calls and procedure call
   --  statements (i.e. it serves as the body for Expand_N_Function_Call and
   --  Expand_N_Procedure_Call_Statement). Processing for calls includes:

   --    Replace call to Raise_Exception by Raise_Exception_Always if possible
   --    Provide values of actuals for all formals in Extra_Formals list
   --    Replace "call" to enumeration literal function by literal itself
   --    Rewrite call to predefined operator as operator
   --    Replace actuals to in-out parameters that are numeric conversions,
   --     with explicit assignment to temporaries before and after the call.
   --    Remove optional actuals if First_Optional_Parameter specified.

   --   Note that the list of actuals has been filled with default expressions
   --   during semantic analysis of the call. Only the extra actuals required
   --   for the 'Constrained attribute and for accessibility checks are added
   --   at this point.

   procedure Expand_Call (N : Node_Id) is
      Loc           : constant Source_Ptr := Sloc (N);
      Call_Node     : Node_Id := N;
      Extra_Actuals : List_Id := No_List;
      Prev          : Node_Id := Empty;

      procedure Add_Actual_Parameter (Insert_Param : Node_Id);
      --  Adds one entry to the end of the actual parameter list. Used for
      --  default parameters and for extra actuals (for Extra_Formals). The
      --  argument is an N_Parameter_Association node.

      procedure Add_Extra_Actual (Expr : Node_Id; EF : Entity_Id);
      --  Adds an extra actual to the list of extra actuals. Expr is the
      --  expression for the value of the actual, EF is the entity for the
      --  extra formal.

      function Inherited_From_Formal (S : Entity_Id) return Entity_Id;
      --  Within an instance, a type derived from a non-tagged formal derived
      --  type inherits from the original parent, not from the actual. The
      --  current derivation mechanism has the derived type inherit from the
      --  actual, which is only correct outside of the instance. If the
      --  subprogram is inherited, we test for this particular case through a
      --  convoluted tree traversal before setting the proper subprogram to be
      --  called.

      function Is_Direct_Deep_Call (Subp : Entity_Id) return Boolean;
      --  Determine if Subp denotes a non-dispatching call to a Deep routine

      function New_Value (From : Node_Id) return Node_Id;
      --  From is the original Expression. New_Value is equivalent to a call
      --  to Duplicate_Subexpr with an explicit dereference when From is an
      --  access parameter.

      --------------------------
      -- Add_Actual_Parameter --
      --------------------------

      procedure Add_Actual_Parameter (Insert_Param : Node_Id) is
         Actual_Expr : constant Node_Id :=
                         Explicit_Actual_Parameter (Insert_Param);

      begin
         --  Case of insertion is first named actual

         if No (Prev) or else
            Nkind (Parent (Prev)) /= N_Parameter_Association
         then
            Set_Next_Named_Actual
              (Insert_Param, First_Named_Actual (Call_Node));
            Set_First_Named_Actual (Call_Node, Actual_Expr);

            if No (Prev) then
               if No (Parameter_Associations (Call_Node)) then
                  Set_Parameter_Associations (Call_Node, New_List);
               end if;

               Append (Insert_Param, Parameter_Associations (Call_Node));

            else
               Insert_After (Prev, Insert_Param);
            end if;

         --  Case of insertion is not first named actual

         else
            Set_Next_Named_Actual
              (Insert_Param, Next_Named_Actual (Parent (Prev)));
            Set_Next_Named_Actual (Parent (Prev), Actual_Expr);
            Append (Insert_Param, Parameter_Associations (Call_Node));
         end if;

         Prev := Actual_Expr;
      end Add_Actual_Parameter;

      ----------------------
      -- Add_Extra_Actual --
      ----------------------

      procedure Add_Extra_Actual (Expr : Node_Id; EF : Entity_Id) is
         Loc : constant Source_Ptr := Sloc (Expr);

      begin
         if Extra_Actuals = No_List then
            Extra_Actuals := New_List;
            Set_Parent (Extra_Actuals, Call_Node);
         end if;

         Append_To (Extra_Actuals,
           Make_Parameter_Association (Loc,
             Selector_Name             => Make_Identifier (Loc, Chars (EF)),
             Explicit_Actual_Parameter => Expr));

         Analyze_And_Resolve (Expr, Etype (EF));

<<<<<<< HEAD
         if Nkind (N) = N_Function_Call then
=======
         if Nkind (Call_Node) = N_Function_Call then
>>>>>>> 3082eeb7
            Set_Is_Accessibility_Actual (Parent (Expr));
         end if;
      end Add_Extra_Actual;

      ---------------------------
      -- Inherited_From_Formal --
      ---------------------------

      function Inherited_From_Formal (S : Entity_Id) return Entity_Id is
         Par      : Entity_Id;
         Gen_Par  : Entity_Id;
         Gen_Prim : Elist_Id;
         Elmt     : Elmt_Id;
         Indic    : Node_Id;

      begin
         --  If the operation is inherited, it is attached to the corresponding
         --  type derivation. If the parent in the derivation is a generic
         --  actual, it is a subtype of the actual, and we have to recover the
         --  original derived type declaration to find the proper parent.

         if Nkind (Parent (S)) /= N_Full_Type_Declaration
           or else not Is_Derived_Type (Defining_Identifier (Parent (S)))
           or else Nkind (Type_Definition (Original_Node (Parent (S)))) /=
                                                   N_Derived_Type_Definition
           or else not In_Instance
         then
            return Empty;

         else
            Indic :=
              Subtype_Indication
                (Type_Definition (Original_Node (Parent (S))));

            if Nkind (Indic) = N_Subtype_Indication then
               Par := Entity (Subtype_Mark (Indic));
            else
               Par := Entity (Indic);
            end if;
         end if;

         if not Is_Generic_Actual_Type (Par)
           or else Is_Tagged_Type (Par)
           or else Nkind (Parent (Par)) /= N_Subtype_Declaration
           or else not In_Open_Scopes (Scope (Par))
         then
            return Empty;
         else
            Gen_Par := Generic_Parent_Type (Parent (Par));
         end if;

         --  If the actual has no generic parent type, the formal is not
         --  a formal derived type, so nothing to inherit.

         if No (Gen_Par) then
            return Empty;
         end if;

         --  If the generic parent type is still the generic type, this is a
         --  private formal, not a derived formal, and there are no operations
         --  inherited from the formal.

         if Nkind (Parent (Gen_Par)) = N_Formal_Type_Declaration then
            return Empty;
         end if;

         Gen_Prim := Collect_Primitive_Operations (Gen_Par);

         Elmt := First_Elmt (Gen_Prim);
         while Present (Elmt) loop
            if Chars (Node (Elmt)) = Chars (S) then
               declare
                  F1 : Entity_Id;
                  F2 : Entity_Id;

               begin
                  F1 := First_Formal (S);
                  F2 := First_Formal (Node (Elmt));
                  while Present (F1)
                    and then Present (F2)
                  loop
                     if Etype (F1) = Etype (F2)
                       or else Etype (F2) = Gen_Par
                     then
                        Next_Formal (F1);
                        Next_Formal (F2);
                     else
                        Next_Elmt (Elmt);
                        exit;   --  not the right subprogram
                     end if;

                     return Node (Elmt);
                  end loop;
               end;

            else
               Next_Elmt (Elmt);
            end if;
         end loop;

         raise Program_Error;
      end Inherited_From_Formal;

      -------------------------
      -- Is_Direct_Deep_Call --
      -------------------------

      function Is_Direct_Deep_Call (Subp : Entity_Id) return Boolean is
      begin
         if Is_TSS (Subp, TSS_Deep_Adjust)
           or else Is_TSS (Subp, TSS_Deep_Finalize)
           or else Is_TSS (Subp, TSS_Deep_Initialize)
         then
            declare
               Actual : Node_Id;
               Formal : Node_Id;

            begin
               Actual := First (Parameter_Associations (N));
               Formal := First_Formal (Subp);
               while Present (Actual)
                 and then Present (Formal)
               loop
                  if Nkind (Actual) = N_Identifier
                    and then Is_Controlling_Actual (Actual)
                    and then Etype (Actual) = Etype (Formal)
                  then
                     return True;
                  end if;

                  Next (Actual);
                  Next_Formal (Formal);
               end loop;
            end;
         end if;

         return False;
      end Is_Direct_Deep_Call;

      ---------------
      -- New_Value --
      ---------------

      function New_Value (From : Node_Id) return Node_Id is
         Res : constant Node_Id := Duplicate_Subexpr (From);
      begin
         if Is_Access_Type (Etype (From)) then
            return
              Make_Explicit_Dereference (Sloc (From),
                Prefix => Res);
         else
            return Res;
         end if;
      end New_Value;

      --  Local variables

      Curr_S        : constant Entity_Id := Current_Scope;
      Remote        : constant Boolean   := Is_Remote_Call (Call_Node);
      Actual        : Node_Id;
      Formal        : Entity_Id;
      Orig_Subp     : Entity_Id := Empty;
      Param_Count   : Natural := 0;
      Parent_Formal : Entity_Id;
      Parent_Subp   : Entity_Id;
      Scop          : Entity_Id;
      Subp          : Entity_Id;

      Prev_Orig : Node_Id;
      --  Original node for an actual, which may have been rewritten. If the
      --  actual is a function call that has been transformed from a selected
      --  component, the original node is unanalyzed. Otherwise, it carries
      --  semantic information used to generate additional actuals.

      CW_Interface_Formals_Present : Boolean := False;

   --  Start of processing for Expand_Call

   begin
      --  Ignore if previous error

      if Nkind (Call_Node) in N_Has_Etype
        and then Etype (Call_Node) = Any_Type
      then
         return;
      end if;

      --  Call using access to subprogram with explicit dereference

      if Nkind (Name (Call_Node)) = N_Explicit_Dereference then
         Subp        := Etype (Name (Call_Node));
         Parent_Subp := Empty;

      --  Case of call to simple entry, where the Name is a selected component
      --  whose prefix is the task, and whose selector name is the entry name

      elsif Nkind (Name (Call_Node)) = N_Selected_Component then
         Subp        := Entity (Selector_Name (Name (Call_Node)));
         Parent_Subp := Empty;

      --  Case of call to member of entry family, where Name is an indexed
      --  component, with the prefix being a selected component giving the
      --  task and entry family name, and the index being the entry index.

      elsif Nkind (Name (Call_Node)) = N_Indexed_Component then
         Subp        := Entity (Selector_Name (Prefix (Name (Call_Node))));
         Parent_Subp := Empty;

      --  Normal case

      else
         Subp        := Entity (Name (Call_Node));
         Parent_Subp := Alias (Subp);

         --  Replace call to Raise_Exception by call to Raise_Exception_Always
         --  if we can tell that the first parameter cannot possibly be null.
         --  This improves efficiency by avoiding a run-time test.

         --  We do not do this if Raise_Exception_Always does not exist, which
         --  can happen in configurable run time profiles which provide only a
         --  Raise_Exception.

         if Is_RTE (Subp, RE_Raise_Exception)
           and then RTE_Available (RE_Raise_Exception_Always)
         then
            declare
               FA : constant Node_Id :=
                      Original_Node (First_Actual (Call_Node));

            begin
               --  The case we catch is where the first argument is obtained
               --  using the Identity attribute (which must always be
               --  non-null).

               if Nkind (FA) = N_Attribute_Reference
                 and then Attribute_Name (FA) = Name_Identity
               then
                  Subp := RTE (RE_Raise_Exception_Always);
                  Set_Name (Call_Node, New_Occurrence_Of (Subp, Loc));
               end if;
            end;
         end if;

         if Ekind (Subp) = E_Entry then
            Parent_Subp := Empty;
         end if;
      end if;

      --  Detect the following code in System.Finalization_Masters only on
      --  .NET/JVM targets:
      --
      --    procedure Finalize (Master : in out Finalization_Master) is
      --    begin
      --       . . .
      --       begin
      --          Finalize (Curr_Ptr.all);
      --
      --  Since .NET/JVM compilers lack address arithmetic and Deep_Finalize
      --  cannot be named in library or user code, the compiler has to install
      --  a kludge and transform the call to Finalize into Deep_Finalize.

      if VM_Target /= No_VM
        and then Chars (Subp) = Name_Finalize
        and then Ekind (Curr_S) = E_Block
        and then Ekind (Scope (Curr_S)) = E_Procedure
        and then Chars (Scope (Curr_S)) = Name_Finalize
        and then Etype (First_Formal (Scope (Curr_S))) =
                   RTE (RE_Finalization_Master)
      then
         declare
            Deep_Fin : constant Entity_Id :=
                         Find_Prim_Op (RTE (RE_Root_Controlled),
                                       TSS_Deep_Finalize);
         begin
            --  Since Root_Controlled is a tagged type, the compiler should
            --  always generate Deep_Finalize for it.

            pragma Assert (Present (Deep_Fin));

            --  Generate:
            --    Deep_Finalize (Curr_Ptr.all);

            Rewrite (N,
              Make_Procedure_Call_Statement (Loc,
                Name =>
                  New_Reference_To (Deep_Fin, Loc),
                Parameter_Associations =>
                  New_Copy_List_Tree (Parameter_Associations (N))));

            Analyze (N);
            return;
         end;
      end if;

      --  Ada 2005 (AI-345): We have a procedure call as a triggering
      --  alternative in an asynchronous select or as an entry call in
      --  a conditional or timed select. Check whether the procedure call
      --  is a renaming of an entry and rewrite it as an entry call.

      if Ada_Version >= Ada_2005
        and then Nkind (Call_Node) = N_Procedure_Call_Statement
        and then
           ((Nkind (Parent (Call_Node)) = N_Triggering_Alternative
              and then Triggering_Statement (Parent (Call_Node)) = Call_Node)
          or else
            (Nkind (Parent (Call_Node)) = N_Entry_Call_Alternative
              and then Entry_Call_Statement (Parent (Call_Node)) = Call_Node))
      then
         declare
            Ren_Decl : Node_Id;
            Ren_Root : Entity_Id := Subp;

         begin
            --  This may be a chain of renamings, find the root

            if Present (Alias (Ren_Root)) then
               Ren_Root := Alias (Ren_Root);
            end if;

            if Present (Original_Node (Parent (Parent (Ren_Root)))) then
               Ren_Decl := Original_Node (Parent (Parent (Ren_Root)));

               if Nkind (Ren_Decl) = N_Subprogram_Renaming_Declaration then
                  Rewrite (Call_Node,
                    Make_Entry_Call_Statement (Loc,
                      Name =>
                        New_Copy_Tree (Name (Ren_Decl)),
                      Parameter_Associations =>
                        New_Copy_List_Tree
                          (Parameter_Associations (Call_Node))));

                  return;
               end if;
            end if;
         end;
      end if;

      --  First step, compute extra actuals, corresponding to any Extra_Formals
      --  present. Note that we do not access Extra_Formals directly, instead
      --  we simply note the presence of the extra formals as we process the
      --  regular formals collecting corresponding actuals in Extra_Actuals.

      --  We also generate any required range checks for actuals for in formals
      --  as we go through the loop, since this is a convenient place to do it.
      --  (Though it seems that this would be better done in Expand_Actuals???)

      Formal := First_Formal (Subp);
      Actual := First_Actual (Call_Node);
      Param_Count := 1;
      while Present (Formal) loop

         --  Generate range check if required

         if Do_Range_Check (Actual)
           and then Ekind (Formal) = E_In_Parameter
         then
            Set_Do_Range_Check (Actual, False);
            Generate_Range_Check
              (Actual, Etype (Formal), CE_Range_Check_Failed);
         end if;

         --  Prepare to examine current entry

         Prev := Actual;
         Prev_Orig := Original_Node (Prev);

         --  Ada 2005 (AI-251): Check if any formal is a class-wide interface
         --  to expand it in a further round.

         CW_Interface_Formals_Present :=
           CW_Interface_Formals_Present
             or else
               (Ekind (Etype (Formal)) = E_Class_Wide_Type
                 and then Is_Interface (Etype (Etype (Formal))))
             or else
               (Ekind (Etype (Formal)) = E_Anonymous_Access_Type
                 and then Is_Interface (Directly_Designated_Type
                                         (Etype (Etype (Formal)))));

         --  Create possible extra actual for constrained case. Usually, the
         --  extra actual is of the form actual'constrained, but since this
         --  attribute is only available for unconstrained records, TRUE is
         --  expanded if the type of the formal happens to be constrained (for
         --  instance when this procedure is inherited from an unconstrained
         --  record to a constrained one) or if the actual has no discriminant
         --  (its type is constrained). An exception to this is the case of a
         --  private type without discriminants. In this case we pass FALSE
         --  because the object has underlying discriminants with defaults.

         if Present (Extra_Constrained (Formal)) then
            if Ekind (Etype (Prev)) in Private_Kind
              and then not Has_Discriminants (Base_Type (Etype (Prev)))
            then
               Add_Extra_Actual
                 (New_Occurrence_Of (Standard_False, Loc),
                  Extra_Constrained (Formal));

            elsif Is_Constrained (Etype (Formal))
              or else not Has_Discriminants (Etype (Prev))
            then
               Add_Extra_Actual
                 (New_Occurrence_Of (Standard_True, Loc),
                  Extra_Constrained (Formal));

            --  Do not produce extra actuals for Unchecked_Union parameters.
            --  Jump directly to the end of the loop.

            elsif Is_Unchecked_Union (Base_Type (Etype (Actual))) then
               goto Skip_Extra_Actual_Generation;

            else
               --  If the actual is a type conversion, then the constrained
               --  test applies to the actual, not the target type.

               declare
                  Act_Prev : Node_Id;

               begin
                  --  Test for unchecked conversions as well, which can occur
                  --  as out parameter actuals on calls to stream procedures.

                  Act_Prev := Prev;
                  while Nkind_In (Act_Prev, N_Type_Conversion,
                                            N_Unchecked_Type_Conversion)
                  loop
                     Act_Prev := Expression (Act_Prev);
                  end loop;

                  --  If the expression is a conversion of a dereference, this
                  --  is internally generated code that manipulates addresses,
                  --  e.g. when building interface tables. No check should
                  --  occur in this case, and the discriminated object is not
                  --  directly a hand.

                  if not Comes_From_Source (Actual)
                    and then Nkind (Actual) = N_Unchecked_Type_Conversion
                    and then Nkind (Act_Prev) = N_Explicit_Dereference
                  then
                     Add_Extra_Actual
                       (New_Occurrence_Of (Standard_False, Loc),
                        Extra_Constrained (Formal));

                  else
                     Add_Extra_Actual
                       (Make_Attribute_Reference (Sloc (Prev),
                        Prefix =>
                          Duplicate_Subexpr_No_Checks
                            (Act_Prev, Name_Req => True),
                        Attribute_Name => Name_Constrained),
                        Extra_Constrained (Formal));
                  end if;
               end;
            end if;
         end if;

         --  Create possible extra actual for accessibility level

         if Present (Extra_Accessibility (Formal)) then

            --  Ada 2005 (AI-252): If the actual was rewritten as an Access
            --  attribute, then the original actual may be an aliased object
            --  occurring as the prefix in a call using "Object.Operation"
            --  notation. In that case we must pass the level of the object,
            --  so Prev_Orig is reset to Prev and the attribute will be
            --  processed by the code for Access attributes further below.

            if Prev_Orig /= Prev
              and then Nkind (Prev) = N_Attribute_Reference
              and then
                Get_Attribute_Id (Attribute_Name (Prev)) = Attribute_Access
              and then Is_Aliased_View (Prev_Orig)
            then
               Prev_Orig := Prev;
            end if;

            --  Ada 2005 (AI-251): Thunks must propagate the extra actuals of
            --  accessibility levels.

            if Ekind (Current_Scope) in Subprogram_Kind
              and then Is_Thunk (Current_Scope)
            then
               declare
                  Parm_Ent : Entity_Id;

               begin
                  if Is_Controlling_Actual (Actual) then

                     --  Find the corresponding actual of the thunk

                     Parm_Ent := First_Entity (Current_Scope);
                     for J in 2 .. Param_Count loop
                        Next_Entity (Parm_Ent);
                     end loop;

                  else pragma Assert (Is_Entity_Name (Actual));
                     Parm_Ent := Entity (Actual);
                  end if;

                  Add_Extra_Actual
                    (New_Occurrence_Of (Extra_Accessibility (Parm_Ent), Loc),
                     Extra_Accessibility (Formal));
               end;

            elsif Is_Entity_Name (Prev_Orig) then

               --  When passing an access parameter, or a renaming of an access
               --  parameter, as the actual to another access parameter we need
               --  to pass along the actual's own access level parameter. This
               --  is done if we are within the scope of the formal access
               --  parameter (if this is an inlined body the extra formal is
               --  irrelevant).

               if (Is_Formal (Entity (Prev_Orig))
                    or else
                      (Present (Renamed_Object (Entity (Prev_Orig)))
                        and then
                          Is_Entity_Name (Renamed_Object (Entity (Prev_Orig)))
                        and then
                          Is_Formal
                            (Entity (Renamed_Object (Entity (Prev_Orig))))))
                 and then Ekind (Etype (Prev_Orig)) = E_Anonymous_Access_Type
                 and then In_Open_Scopes (Scope (Entity (Prev_Orig)))
               then
                  declare
                     Parm_Ent : constant Entity_Id := Param_Entity (Prev_Orig);

                  begin
                     pragma Assert (Present (Parm_Ent));

                     if Present (Extra_Accessibility (Parm_Ent)) then
                        Add_Extra_Actual
                          (New_Occurrence_Of
                             (Extra_Accessibility (Parm_Ent), Loc),
                           Extra_Accessibility (Formal));

                     --  If the actual access parameter does not have an
                     --  associated extra formal providing its scope level,
                     --  then treat the actual as having library-level
                     --  accessibility.

                     else
                        Add_Extra_Actual
                          (Make_Integer_Literal (Loc,
                             Intval => Scope_Depth (Standard_Standard)),
                           Extra_Accessibility (Formal));
                     end if;
                  end;

               --  The actual is a normal access value, so just pass the level
               --  of the actual's access type.

               else
                  Add_Extra_Actual
                    (Dynamic_Accessibility_Level (Prev_Orig),
                     Extra_Accessibility (Formal));
               end if;

            --  If the actual is an access discriminant, then pass the level
            --  of the enclosing object (RM05-3.10.2(12.4/2)).

            elsif Nkind (Prev_Orig) = N_Selected_Component
              and then Ekind (Entity (Selector_Name (Prev_Orig))) =
                                                       E_Discriminant
              and then Ekind (Etype (Entity (Selector_Name (Prev_Orig)))) =
                                                       E_Anonymous_Access_Type
            then
               Add_Extra_Actual
                 (Make_Integer_Literal (Loc,
                    Intval => Object_Access_Level (Prefix (Prev_Orig))),
                  Extra_Accessibility (Formal));

            --  All other cases

            else
               case Nkind (Prev_Orig) is

                  when N_Attribute_Reference =>
                     case Get_Attribute_Id (Attribute_Name (Prev_Orig)) is

                        --  For X'Access, pass on the level of the prefix X

                        when Attribute_Access =>
<<<<<<< HEAD
                           Add_Extra_Actual
                             (Make_Integer_Literal (Loc,
                               Intval =>
                                 Object_Access_Level
                                   (Prefix (Prev_Orig))),
                                    Extra_Accessibility (Formal));
=======

                           --  If this is an Access attribute applied to the
                           --  the current instance object passed to a type
                           --  initialization procedure, then use the level
                           --  of the type itself. This is not really correct,
                           --  as there should be an extra level parameter
                           --  passed in with _init formals (only in the case
                           --  where the type is immutably limited), but we
                           --  don't have an easy way currently to create such
                           --  an extra formal (init procs aren't ever frozen).
                           --  For now we just use the level of the type,
                           --  which may be too shallow, but that works better
                           --  than passing Object_Access_Level of the type,
                           --  which can be one level too deep in some cases.
                           --  ???

                           if Is_Entity_Name (Prefix (Prev_Orig))
                             and then Is_Type (Entity (Prefix (Prev_Orig)))
                           then
                              Add_Extra_Actual
                                (Make_Integer_Literal (Loc,
                                   Intval =>
                                     Type_Access_Level
                                       (Entity (Prefix (Prev_Orig)))),
                                 Extra_Accessibility (Formal));

                           else
                              Add_Extra_Actual
                                (Make_Integer_Literal (Loc,
                                   Intval =>
                                     Object_Access_Level
                                       (Prefix (Prev_Orig))),
                                 Extra_Accessibility (Formal));
                           end if;
>>>>>>> 3082eeb7

                        --  Treat the unchecked attributes as library-level

                        when Attribute_Unchecked_Access |
                           Attribute_Unrestricted_Access =>
                           Add_Extra_Actual
                             (Make_Integer_Literal (Loc,
                                Intval => Scope_Depth (Standard_Standard)),
                              Extra_Accessibility (Formal));

                        --  No other cases of attributes returning access
                        --  values that can be passed to access parameters.

                        when others =>
                           raise Program_Error;

                     end case;

                  --  For allocators we pass the level of the execution of the
                  --  called subprogram, which is one greater than the current
                  --  scope level.

                  when N_Allocator =>
                     Add_Extra_Actual
                       (Make_Integer_Literal (Loc,
                          Intval => Scope_Depth (Current_Scope) + 1),
                        Extra_Accessibility (Formal));

                  --  For most other cases we simply pass the level of the
                  --  actual's access type. The type is retrieved from
                  --  Prev rather than Prev_Orig, because in some cases
                  --  Prev_Orig denotes an original expression that has
                  --  not been analyzed.

                  when others =>
                     Add_Extra_Actual
                       (Dynamic_Accessibility_Level (Prev),
                        Extra_Accessibility (Formal));
               end case;
            end if;
         end if;

         --  Perform the check of 4.6(49) that prevents a null value from being
         --  passed as an actual to an access parameter. Note that the check
         --  is elided in the common cases of passing an access attribute or
         --  access parameter as an actual. Also, we currently don't enforce
         --  this check for expander-generated actuals and when -gnatdj is set.

         if Ada_Version >= Ada_2005 then

            --  Ada 2005 (AI-231): Check null-excluding access types. Note that
            --  the intent of 6.4.1(13) is that null-exclusion checks should
            --  not be done for 'out' parameters, even though it refers only
            --  to constraint checks, and a null_exclusion is not a constraint.
            --  Note that AI05-0196-1 corrects this mistake in the RM.

            if Is_Access_Type (Etype (Formal))
              and then Can_Never_Be_Null (Etype (Formal))
              and then Ekind (Formal) /= E_Out_Parameter
              and then Nkind (Prev) /= N_Raise_Constraint_Error
              and then (Known_Null (Prev)
                         or else not Can_Never_Be_Null (Etype (Prev)))
            then
               Install_Null_Excluding_Check (Prev);
            end if;

         --  Ada_Version < Ada_2005

         else
            if Ekind (Etype (Formal)) /= E_Anonymous_Access_Type
              or else Access_Checks_Suppressed (Subp)
            then
               null;

            elsif Debug_Flag_J then
               null;

            elsif not Comes_From_Source (Prev) then
               null;

            elsif Is_Entity_Name (Prev)
              and then Ekind (Etype (Prev)) = E_Anonymous_Access_Type
            then
               null;

            elsif Nkind_In (Prev, N_Allocator, N_Attribute_Reference) then
               null;

            --  Suppress null checks when passing to access parameters of Java
            --  and CIL subprograms. (Should this be done for other foreign
            --  conventions as well ???)

            elsif Convention (Subp) = Convention_Java
              or else Convention (Subp) = Convention_CIL
            then
               null;

            else
               Install_Null_Excluding_Check (Prev);
            end if;
         end if;

         --  Perform appropriate validity checks on parameters that
         --  are entities.

         if Validity_Checks_On then
            if  (Ekind (Formal) = E_In_Parameter
                  and then Validity_Check_In_Params)
              or else
                (Ekind (Formal) = E_In_Out_Parameter
                  and then Validity_Check_In_Out_Params)
            then
               --  If the actual is an indexed component of a packed type (or
               --  is an indexed or selected component whose prefix recursively
               --  meets this condition), it has not been expanded yet. It will
               --  be copied in the validity code that follows, and has to be
               --  expanded appropriately, so reanalyze it.

               --  What we do is just to unset analyzed bits on prefixes till
               --  we reach something that does not have a prefix.

               declare
                  Nod : Node_Id;

               begin
                  Nod := Actual;
                  while Nkind_In (Nod, N_Indexed_Component,
                                       N_Selected_Component)
                  loop
                     Set_Analyzed (Nod, False);
                     Nod := Prefix (Nod);
                  end loop;
               end;

               Ensure_Valid (Actual);
            end if;
         end if;

         --  For Ada 2012, if a parameter is aliased, the actual must be an
         --  aliased object.

         if Is_Aliased (Formal) and then not Is_Aliased_View (Actual) then
            Error_Msg_NE
              ("actual for aliased formal& must be aliased object",
               Actual, Formal);
         end if;

         --  For IN OUT and OUT parameters, ensure that subscripts are valid
         --  since this is a left side reference. We only do this for calls
         --  from the source program since we assume that compiler generated
         --  calls explicitly generate any required checks. We also need it
         --  only if we are doing standard validity checks, since clearly it is
         --  not needed if validity checks are off, and in subscript validity
         --  checking mode, all indexed components are checked with a call
         --  directly from Expand_N_Indexed_Component.

         if Comes_From_Source (Call_Node)
           and then Ekind (Formal) /= E_In_Parameter
           and then Validity_Checks_On
           and then Validity_Check_Default
           and then not Validity_Check_Subscripts
         then
            Check_Valid_Lvalue_Subscripts (Actual);
         end if;

         --  Mark any scalar OUT parameter that is a simple variable as no
         --  longer known to be valid (unless the type is always valid). This
         --  reflects the fact that if an OUT parameter is never set in a
         --  procedure, then it can become invalid on the procedure return.

         if Ekind (Formal) = E_Out_Parameter
           and then Is_Entity_Name (Actual)
           and then Ekind (Entity (Actual)) = E_Variable
           and then not Is_Known_Valid (Etype (Actual))
         then
            Set_Is_Known_Valid (Entity (Actual), False);
         end if;

         --  For an OUT or IN OUT parameter, if the actual is an entity, then
         --  clear current values, since they can be clobbered. We are probably
         --  doing this in more places than we need to, but better safe than
         --  sorry when it comes to retaining bad current values!

         if Ekind (Formal) /= E_In_Parameter
           and then Is_Entity_Name (Actual)
           and then Present (Entity (Actual))
         then
            declare
               Ent : constant Entity_Id := Entity (Actual);
               Sav : Node_Id;

            begin
               --  For an OUT or IN OUT parameter that is an assignable entity,
               --  we do not want to clobber the Last_Assignment field, since
               --  if it is set, it was precisely because it is indeed an OUT
               --  or IN OUT parameter! We do reset the Is_Known_Valid flag
               --  since the subprogram could have returned in invalid value.

               if Ekind_In (Formal, E_Out_Parameter, E_In_Out_Parameter)
                 and then Is_Assignable (Ent)
               then
                  Sav := Last_Assignment (Ent);
                  Kill_Current_Values (Ent);
                  Set_Last_Assignment (Ent, Sav);
                  Set_Is_Known_Valid (Ent, False);

                  --  For all other cases, just kill the current values

               else
                  Kill_Current_Values (Ent);
               end if;
            end;
         end if;

         --  If the formal is class wide and the actual is an aggregate, force
         --  evaluation so that the back end who does not know about class-wide
         --  type, does not generate a temporary of the wrong size.

         if not Is_Class_Wide_Type (Etype (Formal)) then
            null;

         elsif Nkind (Actual) = N_Aggregate
           or else (Nkind (Actual) = N_Qualified_Expression
                     and then Nkind (Expression (Actual)) = N_Aggregate)
         then
            Force_Evaluation (Actual);
         end if;

         --  In a remote call, if the formal is of a class-wide type, check
         --  that the actual meets the requirements described in E.4(18).

         if Remote and then Is_Class_Wide_Type (Etype (Formal)) then
            Insert_Action (Actual,
              Make_Transportable_Check (Loc,
                Duplicate_Subexpr_Move_Checks (Actual)));
         end if;

         --  This label is required when skipping extra actual generation for
         --  Unchecked_Union parameters.

         <<Skip_Extra_Actual_Generation>>

         Param_Count := Param_Count + 1;
         Next_Actual (Actual);
         Next_Formal (Formal);
      end loop;

      --  If we are calling an Ada2012 function which needs to have the
      --  "accessibility level determined by the point of call" (AI05-0234)
      --  passed in to it, then pass it in.

      if Ekind_In (Subp, E_Function, E_Operator, E_Subprogram_Type)
        and then
          Present (Extra_Accessibility_Of_Result (Ultimate_Alias (Subp)))
      then
         declare
            Ancestor : Node_Id := Parent (Call_Node);
            Level    : Node_Id := Empty;
            Defer    : Boolean := False;

         begin
            --  Unimplemented: if Subp returns an anonymous access type, then

            --    a) if the call is the operand of an explict conversion, then
            --       the target type of the conversion (a named access type)
            --       determines the accessibility level pass in;

            --    b) if the call defines an access discriminant of an object
            --       (e.g., the discriminant of an object being created by an
            --       allocator, or the discriminant of a function result),
            --       then the accessibility level to pass in is that of the
            --       discriminated object being initialized).

            --  ???

            while Nkind (Ancestor) = N_Qualified_Expression
            loop
               Ancestor := Parent (Ancestor);
            end loop;

            case Nkind (Ancestor) is
               when N_Allocator =>

                  --  At this point, we'd like to assign

                  --    Level := Dynamic_Accessibility_Level (Ancestor);

                  --  but Etype of Ancestor may not have been set yet,
                  --  so that doesn't work.

                  --  Handle this later in Expand_Allocator_Expression.

                  Defer := True;

               when N_Object_Declaration | N_Object_Renaming_Declaration =>
                  declare
                     Def_Id : constant Entity_Id :=
                                Defining_Identifier (Ancestor);

                  begin
                     if Is_Return_Object (Def_Id) then
                        if Present (Extra_Accessibility_Of_Result
                                     (Return_Applies_To (Scope (Def_Id))))
                        then
                           --  Pass along value that was passed in if the
                           --  routine we are returning from also has an
                           --  Accessibility_Of_Result formal.

                           Level :=
                             New_Occurrence_Of
                              (Extra_Accessibility_Of_Result
                                (Return_Applies_To (Scope (Def_Id))), Loc);
                        end if;
                     else
                        Level :=
                          Make_Integer_Literal (Loc,
                            Intval => Object_Access_Level (Def_Id));
                     end if;
                  end;

               when N_Simple_Return_Statement =>
                  if Present (Extra_Accessibility_Of_Result
                               (Return_Applies_To
                                 (Return_Statement_Entity (Ancestor))))
                  then
                     --  Pass along value that was passed in if the routine
                     --  we are returning from also has an
                     --  Accessibility_Of_Result formal.

                     Level :=
                       New_Occurrence_Of
                         (Extra_Accessibility_Of_Result
                            (Return_Applies_To
                               (Return_Statement_Entity (Ancestor))), Loc);
                  end if;

               when others =>
                  null;
            end case;

            if not Defer then
               if not Present (Level) then

                  --  The "innermost master that evaluates the function call".

                  --  ??? - Should we use Integer'Last here instead in order
                  --  to deal with (some of) the problems associated with
                  --  calls to subps whose enclosing scope is unknown (e.g.,
                  --  Anon_Access_To_Subp_Param.all)?

                  Level := Make_Integer_Literal (Loc,
                             Scope_Depth (Current_Scope) + 1);
               end if;

               Add_Extra_Actual
                 (Level,
                  Extra_Accessibility_Of_Result (Ultimate_Alias (Subp)));
            end if;
         end;
      end if;

      --  If we are expanding a rhs of an assignment we need to check if tag
      --  propagation is needed. You might expect this processing to be in
      --  Analyze_Assignment but has to be done earlier (bottom-up) because the
      --  assignment might be transformed to a declaration for an unconstrained
      --  value if the expression is classwide.

      if Nkind (Call_Node) = N_Function_Call
        and then Is_Tag_Indeterminate (Call_Node)
        and then Is_Entity_Name (Name (Call_Node))
      then
         declare
            Ass : Node_Id := Empty;

         begin
            if Nkind (Parent (Call_Node)) = N_Assignment_Statement then
               Ass := Parent (Call_Node);

            elsif Nkind (Parent (Call_Node)) = N_Qualified_Expression
              and then Nkind (Parent (Parent (Call_Node))) =
                                                  N_Assignment_Statement
            then
               Ass := Parent (Parent (Call_Node));

            elsif Nkind (Parent (Call_Node)) = N_Explicit_Dereference
              and then Nkind (Parent (Parent (Call_Node))) =
                                                  N_Assignment_Statement
            then
               Ass := Parent (Parent (Call_Node));
            end if;

            if Present (Ass)
              and then Is_Class_Wide_Type (Etype (Name (Ass)))
            then
               if Is_Access_Type (Etype (Call_Node)) then
                  if Designated_Type (Etype (Call_Node)) /=
                    Root_Type (Etype (Name (Ass)))
                  then
                     Error_Msg_NE
                       ("tag-indeterminate expression "
                         & " must have designated type& (RM 5.2 (6))",
                         Call_Node, Root_Type (Etype (Name (Ass))));
                  else
                     Propagate_Tag (Name (Ass), Call_Node);
                  end if;

               elsif Etype (Call_Node) /= Root_Type (Etype (Name (Ass))) then
                  Error_Msg_NE
                    ("tag-indeterminate expression must have type&"
                     & "(RM 5.2 (6))",
                     Call_Node, Root_Type (Etype (Name (Ass))));

               else
                  Propagate_Tag (Name (Ass), Call_Node);
               end if;

               --  The call will be rewritten as a dispatching call, and
               --  expanded as such.

               return;
            end if;
         end;
      end if;

      --  Ada 2005 (AI-251): If some formal is a class-wide interface, expand
      --  it to point to the correct secondary virtual table

      if Nkind_In (Call_Node, N_Function_Call, N_Procedure_Call_Statement)
        and then CW_Interface_Formals_Present
      then
         Expand_Interface_Actuals (Call_Node);
      end if;

      --  Deals with Dispatch_Call if we still have a call, before expanding
      --  extra actuals since this will be done on the re-analysis of the
      --  dispatching call. Note that we do not try to shorten the actual list
      --  for a dispatching call, it would not make sense to do so. Expansion
      --  of dispatching calls is suppressed when VM_Target, because the VM
      --  back-ends directly handle the generation of dispatching calls and
      --  would have to undo any expansion to an indirect call.

      if Nkind_In (Call_Node, N_Function_Call, N_Procedure_Call_Statement)
        and then Present (Controlling_Argument (Call_Node))
      then
<<<<<<< HEAD
         if Tagged_Type_Expansion then
            Expand_Dispatching_Call (N);
=======
         declare
            Call_Typ   : constant Entity_Id := Etype (Call_Node);
            Typ        : constant Entity_Id := Find_Dispatching_Type (Subp);
            Eq_Prim_Op : Entity_Id := Empty;
            New_Call   : Node_Id;
            Param      : Node_Id;
            Prev_Call  : Node_Id;
>>>>>>> 3082eeb7

         begin
            if not Is_Limited_Type (Typ) then
               Eq_Prim_Op := Find_Prim_Op (Typ, Name_Op_Eq);
            end if;

            if Tagged_Type_Expansion then
               Expand_Dispatching_Call (Call_Node);

<<<<<<< HEAD
         else
            Apply_Tag_Checks (N);

            --  Expansion of a dispatching call results in an indirect call,
            --  which in turn causes current values to be killed (see
            --  Resolve_Call), so on VM targets we do the call here to ensure
            --  consistent warnings between VM and non-VM targets.

            Kill_Current_Values;
         end if;
=======
               --  The following return is worrisome. Is it really OK to skip
               --  all remaining processing in this procedure ???

               return;

            --  VM targets

            else
               Apply_Tag_Checks (Call_Node);

               --  If this is a dispatching "=", we must first compare the
               --  tags so we generate: x.tag = y.tag and then x = y

               if Subp = Eq_Prim_Op then

                  --  Mark the node as analyzed to avoid reanalizing this
                  --  dispatching call (which would cause a never-ending loop)

                  Prev_Call := Relocate_Node (Call_Node);
                  Set_Analyzed (Prev_Call);

                  Param := First_Actual (Call_Node);
                  New_Call :=
                    Make_And_Then (Loc,
                      Left_Opnd =>
                           Make_Op_Eq (Loc,
                             Left_Opnd =>
                               Make_Selected_Component (Loc,
                                 Prefix        => New_Value (Param),
                                 Selector_Name =>
                                   New_Reference_To (First_Tag_Component (Typ),
                                                     Loc)),

                             Right_Opnd =>
                               Make_Selected_Component (Loc,
                                 Prefix        =>
                                   Unchecked_Convert_To (Typ,
                                     New_Value (Next_Actual (Param))),
                                 Selector_Name =>
                                   New_Reference_To
                                     (First_Tag_Component (Typ), Loc))),
                      Right_Opnd => Prev_Call);

                  Rewrite (Call_Node, New_Call);

                  Analyze_And_Resolve
                    (Call_Node, Call_Typ, Suppress => All_Checks);
               end if;

               --  Expansion of a dispatching call results in an indirect call,
               --  which in turn causes current values to be killed (see
               --  Resolve_Call), so on VM targets we do the call here to
               --  ensure consistent warnings between VM and non-VM targets.

               Kill_Current_Values;
            end if;

            --  If this is a dispatching "=" then we must update the reference
            --  to the call node because we generated:
            --     x.tag = y.tag and then x = y

            if Subp = Eq_Prim_Op then
               Call_Node := Right_Opnd (Call_Node);
            end if;
         end;
>>>>>>> 3082eeb7
      end if;

      --  Similarly, expand calls to RCI subprograms on which pragma
      --  All_Calls_Remote applies. The rewriting will be reanalyzed
      --  later. Do this only when the call comes from source since we
      --  do not want such a rewriting to occur in expanded code.

      if Is_All_Remote_Call (Call_Node) then
         Expand_All_Calls_Remote_Subprogram_Call (Call_Node);

      --  Similarly, do not add extra actuals for an entry call whose entity
      --  is a protected procedure, or for an internal protected subprogram
      --  call, because it will be rewritten as a protected subprogram call
      --  and reanalyzed (see Expand_Protected_Subprogram_Call).

      elsif Is_Protected_Type (Scope (Subp))
         and then (Ekind (Subp) = E_Procedure
                    or else Ekind (Subp) = E_Function)
      then
         null;

      --  During that loop we gathered the extra actuals (the ones that
      --  correspond to Extra_Formals), so now they can be appended.

      else
         while Is_Non_Empty_List (Extra_Actuals) loop
            Add_Actual_Parameter (Remove_Head (Extra_Actuals));
         end loop;
      end if;

      --  At this point we have all the actuals, so this is the point at which
      --  the various expansion activities for actuals is carried out.

      Expand_Actuals (Call_Node, Subp);

      --  If the subprogram is a renaming, or if it is inherited, replace it in
      --  the call with the name of the actual subprogram being called. If this
      --  is a dispatching call, the run-time decides what to call. The Alias
      --  attribute does not apply to entries.

      if Nkind (Call_Node) /= N_Entry_Call_Statement
        and then No (Controlling_Argument (Call_Node))
        and then Present (Parent_Subp)
        and then not Is_Direct_Deep_Call (Subp)
      then
         if Present (Inherited_From_Formal (Subp)) then
            Parent_Subp := Inherited_From_Formal (Subp);
         else
            Parent_Subp := Ultimate_Alias (Parent_Subp);
         end if;

         --  The below setting of Entity is suspect, see F109-018 discussion???

         Set_Entity (Name (Call_Node), Parent_Subp);

         if Is_Abstract_Subprogram (Parent_Subp)
           and then not In_Instance
         then
            Error_Msg_NE
              ("cannot call abstract subprogram &!",
               Name (Call_Node), Parent_Subp);
         end if;

         --  Inspect all formals of derived subprogram Subp. Compare parameter
         --  types with the parent subprogram and check whether an actual may
         --  need a type conversion to the corresponding formal of the parent
         --  subprogram.

         --  Not clear whether intrinsic subprograms need such conversions. ???

         if not Is_Intrinsic_Subprogram (Parent_Subp)
           or else Is_Generic_Instance (Parent_Subp)
         then
            declare
               procedure Convert (Act : Node_Id; Typ : Entity_Id);
               --  Rewrite node Act as a type conversion of Act to Typ. Analyze
               --  and resolve the newly generated construct.

               -------------
               -- Convert --
               -------------

               procedure Convert (Act : Node_Id; Typ : Entity_Id) is
               begin
                  Rewrite (Act, OK_Convert_To (Typ, Relocate_Node (Act)));
                  Analyze (Act);
                  Resolve (Act, Typ);
               end Convert;

               --  Local variables

               Actual_Typ : Entity_Id;
               Formal_Typ : Entity_Id;
               Parent_Typ : Entity_Id;

            begin
               Actual := First_Actual (Call_Node);
               Formal := First_Formal (Subp);
               Parent_Formal := First_Formal (Parent_Subp);
               while Present (Formal) loop
                  Actual_Typ := Etype (Actual);
                  Formal_Typ := Etype (Formal);
                  Parent_Typ := Etype (Parent_Formal);

                  --  For an IN parameter of a scalar type, the parent formal
                  --  type and derived formal type differ or the parent formal
                  --  type and actual type do not match statically.

                  if Is_Scalar_Type (Formal_Typ)
                    and then Ekind (Formal) = E_In_Parameter
                    and then Formal_Typ /= Parent_Typ
                    and then
                      not Subtypes_Statically_Match (Parent_Typ, Actual_Typ)
                    and then not Raises_Constraint_Error (Actual)
                  then
                     Convert (Actual, Parent_Typ);
                     Enable_Range_Check (Actual);

                     --  If the actual has been marked as requiring a range
                     --  check, then generate it here.

                     if Do_Range_Check (Actual) then
                        Set_Do_Range_Check (Actual, False);
                        Generate_Range_Check
                          (Actual, Etype (Formal), CE_Range_Check_Failed);
                     end if;

                  --  For access types, the parent formal type and actual type
                  --  differ.

                  elsif Is_Access_Type (Formal_Typ)
                    and then Base_Type (Parent_Typ) /= Base_Type (Actual_Typ)
                  then
                     if Ekind (Formal) /= E_In_Parameter then
                        Convert (Actual, Parent_Typ);

                     elsif Ekind (Parent_Typ) = E_Anonymous_Access_Type
                       and then Designated_Type (Parent_Typ) /=
                                Designated_Type (Actual_Typ)
                       and then not Is_Controlling_Formal (Formal)
                     then
                        --  This unchecked conversion is not necessary unless
                        --  inlining is enabled, because in that case the type
                        --  mismatch may become visible in the body about to be
                        --  inlined.

                        Rewrite (Actual,
                          Unchecked_Convert_To (Parent_Typ,
                            Relocate_Node (Actual)));
<<<<<<< HEAD

                        --  If the relocated node is a function call then it
                        --  can be part of the expansion of the predefined
                        --  equality operator of a tagged type and we may
                        --  need to adjust its SCIL dispatching node.

                        if Generate_SCIL
                          and then Nkind (Actual) /= N_Null
                          and then Nkind (Expression (Actual))
                                     = N_Function_Call
                        then
                           Adjust_SCIL_Node (Actual, Expression (Actual));
                        end if;

=======
>>>>>>> 3082eeb7
                        Analyze (Actual);
                        Resolve (Actual, Parent_Typ);
                     end if;

                  --  For array and record types, the parent formal type and
                  --  derived formal type have different sizes or pragma Pack
                  --  status.

                  elsif ((Is_Array_Type (Formal_Typ)
                            and then Is_Array_Type (Parent_Typ))
                       or else
                         (Is_Record_Type (Formal_Typ)
                            and then Is_Record_Type (Parent_Typ)))
                    and then
                      (Esize (Formal_Typ) /= Esize (Parent_Typ)
                         or else Has_Pragma_Pack (Formal_Typ) /=
                                 Has_Pragma_Pack (Parent_Typ))
                  then
                     Convert (Actual, Parent_Typ);
                  end if;

                  Next_Actual (Actual);
                  Next_Formal (Formal);
                  Next_Formal (Parent_Formal);
               end loop;
            end;
         end if;

         Orig_Subp := Subp;
         Subp := Parent_Subp;
      end if;

      --  Check for violation of No_Abort_Statements

      if Restriction_Check_Required (No_Abort_Statements)
        and then Is_RTE (Subp, RE_Abort_Task)
      then
         Check_Restriction (No_Abort_Statements, Call_Node);

      --  Check for violation of No_Dynamic_Attachment

      elsif Restriction_Check_Required (No_Dynamic_Attachment)
        and then RTU_Loaded (Ada_Interrupts)
        and then (Is_RTE (Subp, RE_Is_Reserved)      or else
                  Is_RTE (Subp, RE_Is_Attached)      or else
                  Is_RTE (Subp, RE_Current_Handler)  or else
                  Is_RTE (Subp, RE_Attach_Handler)   or else
                  Is_RTE (Subp, RE_Exchange_Handler) or else
                  Is_RTE (Subp, RE_Detach_Handler)   or else
                  Is_RTE (Subp, RE_Reference))
      then
         Check_Restriction (No_Dynamic_Attachment, Call_Node);
      end if;

      --  Deal with case where call is an explicit dereference

      if Nkind (Name (Call_Node)) = N_Explicit_Dereference then

      --  Handle case of access to protected subprogram type

         if Is_Access_Protected_Subprogram_Type
              (Base_Type (Etype (Prefix (Name (Call_Node)))))
         then
            --  If this is a call through an access to protected operation, the
            --  prefix has the form (object'address, operation'access). Rewrite
            --  as a for other protected calls: the object is the 1st parameter
            --  of the list of actuals.

            declare
               Call : Node_Id;
               Parm : List_Id;
               Nam  : Node_Id;
               Obj  : Node_Id;
               Ptr  : constant Node_Id := Prefix (Name (Call_Node));

               T : constant Entity_Id :=
                     Equivalent_Type (Base_Type (Etype (Ptr)));

               D_T : constant Entity_Id :=
                       Designated_Type (Base_Type (Etype (Ptr)));

            begin
               Obj :=
                 Make_Selected_Component (Loc,
                   Prefix        => Unchecked_Convert_To (T, Ptr),
                   Selector_Name =>
                     New_Occurrence_Of (First_Entity (T), Loc));

               Nam :=
                 Make_Selected_Component (Loc,
                   Prefix        => Unchecked_Convert_To (T, Ptr),
                   Selector_Name =>
                     New_Occurrence_Of (Next_Entity (First_Entity (T)), Loc));

               Nam :=
                 Make_Explicit_Dereference (Loc,
                   Prefix => Nam);

               if Present (Parameter_Associations (Call_Node))  then
                  Parm := Parameter_Associations (Call_Node);
               else
                  Parm := New_List;
               end if;

               Prepend (Obj, Parm);

               if Etype (D_T) = Standard_Void_Type then
                  Call :=
                    Make_Procedure_Call_Statement (Loc,
                      Name                   => Nam,
                      Parameter_Associations => Parm);
               else
                  Call :=
                    Make_Function_Call (Loc,
                      Name                   => Nam,
                      Parameter_Associations => Parm);
               end if;

               Set_First_Named_Actual (Call, First_Named_Actual (Call_Node));
               Set_Etype (Call, Etype (D_T));

               --  We do not re-analyze the call to avoid infinite recursion.
               --  We analyze separately the prefix and the object, and set
               --  the checks on the prefix that would otherwise be emitted
               --  when resolving a call.

               Rewrite (Call_Node, Call);
               Analyze (Nam);
               Apply_Access_Check (Nam);
               Analyze (Obj);
               return;
            end;
         end if;
      end if;

      --  If this is a call to an intrinsic subprogram, then perform the
      --  appropriate expansion to the corresponding tree node and we
      --  are all done (since after that the call is gone!)

      --  In the case where the intrinsic is to be processed by the back end,
      --  the call to Expand_Intrinsic_Call will do nothing, which is fine,
      --  since the idea in this case is to pass the call unchanged. If the
      --  intrinsic is an inherited unchecked conversion, and the derived type
      --  is the target type of the conversion, we must retain it as the return
      --  type of the expression. Otherwise the expansion below, which uses the
      --  parent operation, will yield the wrong type.

      if Is_Intrinsic_Subprogram (Subp) then
         Expand_Intrinsic_Call (Call_Node, Subp);

         if Nkind (Call_Node) = N_Unchecked_Type_Conversion
           and then Parent_Subp /= Orig_Subp
           and then Etype (Parent_Subp) /= Etype (Orig_Subp)
         then
            Set_Etype (Call_Node, Etype (Orig_Subp));
         end if;

         return;
      end if;

<<<<<<< HEAD
      if Ekind (Subp) = E_Function
        or else Ekind (Subp) = E_Procedure
      then
=======
      if Ekind_In (Subp, E_Function, E_Procedure) then

>>>>>>> 3082eeb7
         --  We perform two simple optimization on calls:

         --  a) replace calls to null procedures unconditionally;

         --  b) for To_Address, just do an unchecked conversion. Not only is
         --  this efficient, but it also avoids order of elaboration problems
         --  when address clauses are inlined (address expression elaborated
         --  at the wrong point).

         --  We perform these optimization regardless of whether we are in the
         --  main unit or in a unit in the context of the main unit, to ensure
         --  that tree generated is the same in both cases, for Inspector use.

         if Is_RTE (Subp, RE_To_Address) then
<<<<<<< HEAD
            Rewrite (N,
              Unchecked_Convert_To
                (RTE (RE_Address), Relocate_Node (First_Actual (N))));
            return;

         elsif Is_Null_Procedure (Subp)  then
            Rewrite (N, Make_Null_Statement (Loc));
=======
            Rewrite (Call_Node,
              Unchecked_Convert_To
                (RTE (RE_Address), Relocate_Node (First_Actual (Call_Node))));
            return;

         elsif Is_Null_Procedure (Subp)  then
            Rewrite (Call_Node, Make_Null_Statement (Loc));
>>>>>>> 3082eeb7
            return;
         end if;

         if Is_Inlined (Subp) then

            Inlined_Subprogram : declare
               Bod         : Node_Id;
               Must_Inline : Boolean := False;
               Spec        : constant Node_Id := Unit_Declaration_Node (Subp);
               Scop        : constant Entity_Id := Scope (Subp);

               function In_Unfrozen_Instance return Boolean;
               --  If the subprogram comes from an instance in the same unit,
               --  and the instance is not yet frozen, inlining might trigger
               --  order-of-elaboration problems in gigi.

               --------------------------
               -- In_Unfrozen_Instance --
               --------------------------

               function In_Unfrozen_Instance return Boolean is
                  S : Entity_Id;

               begin
                  S := Scop;
                  while Present (S)
                    and then S /= Standard_Standard
                  loop
                     if Is_Generic_Instance (S)
                       and then Present (Freeze_Node (S))
                       and then not Analyzed (Freeze_Node (S))
                     then
                        return True;
                     end if;

                     S := Scope (S);
                  end loop;

                  return False;
               end In_Unfrozen_Instance;

            --  Start of processing for Inlined_Subprogram

            begin
               --  Verify that the body to inline has already been seen, and
               --  that if the body is in the current unit the inlining does
               --  not occur earlier. This avoids order-of-elaboration problems
               --  in the back end.

               --  This should be documented in sinfo/einfo ???

               if No (Spec)
                 or else Nkind (Spec) /= N_Subprogram_Declaration
                 or else No (Body_To_Inline (Spec))
               then
                  Must_Inline := False;

               --  If this an inherited function that returns a private type,
               --  do not inline if the full view is an unconstrained array,
               --  because such calls cannot be inlined.

               elsif Present (Orig_Subp)
                 and then Is_Array_Type (Etype (Orig_Subp))
                 and then not Is_Constrained (Etype (Orig_Subp))
               then
                  Must_Inline := False;

               elsif In_Unfrozen_Instance then
                  Must_Inline := False;

               else
                  Bod := Body_To_Inline (Spec);

                  if (In_Extended_Main_Code_Unit (Call_Node)
                        or else In_Extended_Main_Code_Unit (Parent (Call_Node))
                        or else Has_Pragma_Inline_Always (Subp))
                    and then (not In_Same_Extended_Unit (Sloc (Bod), Loc)
                               or else
                                 Earlier_In_Extended_Unit (Sloc (Bod), Loc))
                  then
                     Must_Inline := True;

                  --  If we are compiling a package body that is not the main
                  --  unit, it must be for inlining/instantiation purposes,
                  --  in which case we inline the call to insure that the same
                  --  temporaries are generated when compiling the body by
                  --  itself. Otherwise link errors can occur.

                  --  If the function being called is itself in the main unit,
                  --  we cannot inline, because there is a risk of double
                  --  elaboration and/or circularity: the inlining can make
                  --  visible a private entity in the body of the main unit,
                  --  that gigi will see before its sees its proper definition.

                  elsif not (In_Extended_Main_Code_Unit (Call_Node))
                    and then In_Package_Body
                  then
                     Must_Inline := not In_Extended_Main_Source_Unit (Subp);
                  end if;
               end if;

               if Must_Inline then
                  Expand_Inlined_Call (Call_Node, Subp, Orig_Subp);

               else
                  --  Let the back end handle it

                  Add_Inlined_Body (Subp);

                  if Front_End_Inlining
                    and then Nkind (Spec) = N_Subprogram_Declaration
                    and then (In_Extended_Main_Code_Unit (Call_Node))
                    and then No (Body_To_Inline (Spec))
                    and then not Has_Completion (Subp)
                    and then In_Same_Extended_Unit (Sloc (Spec), Loc)
                  then
                     Cannot_Inline
<<<<<<< HEAD
                      ("cannot inline& (body not seen yet)?", N, Subp);
=======
                      ("cannot inline& (body not seen yet)?", Call_Node, Subp);
>>>>>>> 3082eeb7
                  end if;
               end if;
            end Inlined_Subprogram;
         end if;
      end if;

      --  Check for protected subprogram. This is either an intra-object call,
      --  or a protected function call. Protected procedure calls are rewritten
      --  as entry calls and handled accordingly.

      --  In Ada 2005, this may be an indirect call to an access parameter that
      --  is an access_to_subprogram. In that case the anonymous type has a
      --  scope that is a protected operation, but the call is a regular one.
<<<<<<< HEAD
=======
      --  In either case do not expand call if subprogram is eliminated.
>>>>>>> 3082eeb7

      Scop := Scope (Subp);

      if Nkind (Call_Node) /= N_Entry_Call_Statement
        and then Is_Protected_Type (Scop)
        and then Ekind (Subp) /= E_Subprogram_Type
        and then not Is_Eliminated (Subp)
      then
         --  If the call is an internal one, it is rewritten as a call to the
         --  corresponding unprotected subprogram.

         Expand_Protected_Subprogram_Call (Call_Node, Subp, Scop);
      end if;

<<<<<<< HEAD
      --  Functions returning controlled objects need special attention:
      --  if the return type is limited, the context is an initialization
      --  and different processing applies. If the call is to a protected
      --  function, the expansion above will call Expand_Call recusively.
      --  To prevent a double attachment, check that the current call is
      --  not a rewriting of a protected function call.

      if Needs_Finalization (Etype (Subp))
        and then not Is_Inherently_Limited_Type (Etype (Subp))
        and then
          (No (First_Formal (Subp))
            or else
              not Is_Concurrent_Record_Type (Etype (First_Formal (Subp))))
      then
         Expand_Ctrl_Function_Call (N);
=======
      --  Functions returning controlled objects need special attention. If
      --  the return type is limited, then the context is initialization and
      --  different processing applies. If the call is to a protected function,
      --  the expansion above will call Expand_Call recursively. Otherwise the
      --  function call is transformed into a temporary which obtains the
      --  result from the secondary stack.

      if Needs_Finalization (Etype (Subp)) then
         if not Is_Immutably_Limited_Type (Etype (Subp))
           and then
             (No (First_Formal (Subp))
                or else
                  not Is_Concurrent_Record_Type (Etype (First_Formal (Subp))))
         then
            Expand_Ctrl_Function_Call (Call_Node);

         --  Build-in-place function calls which appear in anonymous contexts
         --  need a transient scope to ensure the proper finalization of the
         --  intermediate result after its use.

         elsif Is_Build_In_Place_Function_Call (Call_Node)
           and then Nkind_In (Parent (Call_Node), N_Attribute_Reference,
                                          N_Function_Call,
                                          N_Indexed_Component,
                                          N_Object_Renaming_Declaration,
                                          N_Procedure_Call_Statement,
                                          N_Selected_Component,
                                          N_Slice)
         then
            Establish_Transient_Scope (Call_Node, Sec_Stack => True);
         end if;
>>>>>>> 3082eeb7
      end if;

      --  Test for First_Optional_Parameter, and if so, truncate parameter list
      --  if there are optional parameters at the trailing end.
      --  Note: we never delete procedures for call via a pointer.

      if (Ekind (Subp) = E_Procedure or else Ekind (Subp) = E_Function)
        and then Present (First_Optional_Parameter (Subp))
      then
         declare
            Last_Keep_Arg : Node_Id;

         begin
            --  Last_Keep_Arg will hold the last actual that should be kept.
            --  If it remains empty at the end, it means that all parameters
            --  are optional.

            Last_Keep_Arg := Empty;

            --  Find first optional parameter, must be present since we checked
            --  the validity of the parameter before setting it.

            Formal := First_Formal (Subp);
            Actual := First_Actual (Call_Node);
            while Formal /= First_Optional_Parameter (Subp) loop
               Last_Keep_Arg := Actual;
               Next_Formal (Formal);
               Next_Actual (Actual);
            end loop;

            --  We have Formal and Actual pointing to the first potentially
            --  droppable argument. We can drop all the trailing arguments
            --  whose actual matches the default. Note that we know that all
            --  remaining formals have defaults, because we checked that this
            --  requirement was met before setting First_Optional_Parameter.

            --  We use Fully_Conformant_Expressions to check for identity
            --  between formals and actuals, which may miss some cases, but
            --  on the other hand, this is only an optimization (if we fail
            --  to truncate a parameter it does not affect functionality).
            --  So if the default is 3 and the actual is 1+2, we consider
            --  them unequal, which hardly seems worrisome.

            while Present (Formal) loop
               if not Fully_Conformant_Expressions
                    (Actual, Default_Value (Formal))
               then
                  Last_Keep_Arg := Actual;
               end if;

               Next_Formal (Formal);
               Next_Actual (Actual);
            end loop;

            --  If no arguments, delete entire list, this is the easy case

            if No (Last_Keep_Arg) then
               Set_Parameter_Associations (Call_Node, No_List);
               Set_First_Named_Actual (Call_Node, Empty);

            --  Case where at the last retained argument is positional. This
            --  is also an easy case, since the retained arguments are already
            --  in the right form, and we don't need to worry about the order
            --  of arguments that get eliminated.

            elsif Is_List_Member (Last_Keep_Arg) then
               while Present (Next (Last_Keep_Arg)) loop
                  Discard_Node (Remove_Next (Last_Keep_Arg));
               end loop;

               Set_First_Named_Actual (Call_Node, Empty);

            --  This is the annoying case where the last retained argument
            --  is a named parameter. Since the original arguments are not
            --  in declaration order, we may have to delete some fairly
            --  random collection of arguments.

            else
               declare
                  Temp   : Node_Id;
                  Passoc : Node_Id;

               begin
                  --  First step, remove all the named parameters from the
                  --  list (they are still chained using First_Named_Actual
                  --  and Next_Named_Actual, so we have not lost them!)

                  Temp := First (Parameter_Associations (Call_Node));

                  --  Case of all parameters named, remove them all

                  if Nkind (Temp) = N_Parameter_Association then
                     --  Suppress warnings to avoid warning on possible
                     --  infinite loop (because Call_Node is not modified).

                     pragma Warnings (Off);
                     while Is_Non_Empty_List
                             (Parameter_Associations (Call_Node))
                     loop
                        Temp :=
                          Remove_Head (Parameter_Associations (Call_Node));
                     end loop;
                     pragma Warnings (On);

                  --  Case of mixed positional/named, remove named parameters

                  else
                     while Nkind (Next (Temp)) /= N_Parameter_Association loop
                        Next (Temp);
                     end loop;

                     while Present (Next (Temp)) loop
                        Remove (Next (Temp));
                     end loop;
                  end if;

                  --  Now we loop through the named parameters, till we get
                  --  to the last one to be retained, adding them to the list.
                  --  Note that the Next_Named_Actual list does not need to be
                  --  touched since we are only reordering them on the actual
                  --  parameter association list.

                  Passoc := Parent (First_Named_Actual (Call_Node));
                  loop
                     Temp := Relocate_Node (Passoc);
                     Append_To
                       (Parameter_Associations (Call_Node), Temp);
                     exit when
                       Last_Keep_Arg = Explicit_Actual_Parameter (Passoc);
                     Passoc := Parent (Next_Named_Actual (Passoc));
                  end loop;

                  Set_Next_Named_Actual (Temp, Empty);

                  loop
                     Temp := Next_Named_Actual (Passoc);
                     exit when No (Temp);
                     Set_Next_Named_Actual
                       (Passoc, Next_Named_Actual (Parent (Temp)));
                  end loop;
               end;

            end if;
         end;
      end if;
   end Expand_Call;

   -------------------------------
   -- Expand_Ctrl_Function_Call --
   -------------------------------

   procedure Expand_Ctrl_Function_Call (N : Node_Id) is
   begin
      --  Optimization, if the returned value (which is on the sec-stack) is
      --  returned again, no need to copy/readjust/finalize, we can just pass
      --  the value thru (see Expand_N_Simple_Return_Statement), and thus no
      --  attachment is needed

      if Nkind (Parent (N)) = N_Simple_Return_Statement then
         return;
      end if;

      --  Resolution is now finished, make sure we don't start analysis again
      --  because of the duplication.

      Set_Analyzed (N);

      --  A function which returns a controlled object uses the secondary
      --  stack. Rewrite the call into a temporary which obtains the result of
      --  the function using 'reference.

      Remove_Side_Effects (N);
   end Expand_Ctrl_Function_Call;

   --------------------------
   -- Expand_Inlined_Call --
   --------------------------

   procedure Expand_Inlined_Call
    (N         : Node_Id;
     Subp      : Entity_Id;
     Orig_Subp : Entity_Id)
   is
      Loc       : constant Source_Ptr := Sloc (N);
      Is_Predef : constant Boolean :=
                   Is_Predefined_File_Name
                     (Unit_File_Name (Get_Source_Unit (Subp)));
      Orig_Bod  : constant Node_Id :=
                    Body_To_Inline (Unit_Declaration_Node (Subp));

      Blk      : Node_Id;
      Bod      : Node_Id;
      Decl     : Node_Id;
      Decls    : constant List_Id := New_List;
      Exit_Lab : Entity_Id := Empty;
      F        : Entity_Id;
      A        : Node_Id;
      Lab_Decl : Node_Id;
      Lab_Id   : Node_Id;
      New_A    : Node_Id;
      Num_Ret  : Int := 0;
      Ret_Type : Entity_Id;

      Targ : Node_Id;
      --  The target of the call. If context is an assignment statement then
      --  this is the left-hand side of the assignment. else it is a temporary
      --  to which the return value is assigned prior to rewriting the call.

      Targ1 : Node_Id;
      --  A separate target used when the return type is unconstrained

      Temp     : Entity_Id;
      Temp_Typ : Entity_Id;

<<<<<<< HEAD
      Is_Unc : constant Boolean :=
                    Is_Array_Type (Etype (Subp))
                      and then not Is_Constrained (Etype (Subp));
=======
      Return_Object : Entity_Id := Empty;
      --  Entity in declaration in an extended_return_statement

      Is_Unc : constant Boolean :=
                 Is_Array_Type (Etype (Subp))
                   and then not Is_Constrained (Etype (Subp));
>>>>>>> 3082eeb7
      --  If the type returned by the function is unconstrained and the call
      --  can be inlined, special processing is required.

      procedure Make_Exit_Label;
      --  Build declaration for exit label to be used in Return statements,
<<<<<<< HEAD
      --  sets Exit_Lab (the label node) and Lab_Decl (corresponding implcit
      --  declaration).
=======
      --  sets Exit_Lab (the label node) and Lab_Decl (corresponding implicit
      --  declaration). Does nothing if Exit_Lab already set.
>>>>>>> 3082eeb7

      function Process_Formals (N : Node_Id) return Traverse_Result;
      --  Replace occurrence of a formal with the corresponding actual, or the
      --  thunk generated for it.

      function Process_Sloc (Nod : Node_Id) return Traverse_Result;
      --  If the call being expanded is that of an internal subprogram, set the
      --  sloc of the generated block to that of the call itself, so that the
      --  expansion is skipped by the "next" command in gdb.
      --  Same processing for a subprogram in a predefined file, e.g.
      --  Ada.Tags. If Debug_Generated_Code is true, suppress this change to
      --  simplify our own development.

      procedure Rewrite_Function_Call (N : Node_Id; Blk : Node_Id);
      --  If the function body is a single expression, replace call with
      --  expression, else insert block appropriately.

      procedure Rewrite_Procedure_Call (N : Node_Id; Blk : Node_Id);
      --  If procedure body has no local variables, inline body without
      --  creating block, otherwise rewrite call with block.

      function Formal_Is_Used_Once (Formal : Entity_Id) return Boolean;
      --  Determine whether a formal parameter is used only once in Orig_Bod

      ---------------------
      -- Make_Exit_Label --
      ---------------------

      procedure Make_Exit_Label is
         Lab_Ent : Entity_Id;
      begin
         if No (Exit_Lab) then
            Lab_Ent := Make_Temporary (Loc, 'L');
            Lab_Id  := New_Reference_To (Lab_Ent, Loc);
            Exit_Lab := Make_Label (Loc, Lab_Id);
            Lab_Decl :=
              Make_Implicit_Label_Declaration (Loc,
                Defining_Identifier  => Lab_Ent,
                Label_Construct      => Exit_Lab);
         end if;
      end Make_Exit_Label;

      ---------------------
      -- Process_Formals --
      ---------------------

      function Process_Formals (N : Node_Id) return Traverse_Result is
         A   : Entity_Id;
         E   : Entity_Id;
         Ret : Node_Id;

      begin
         if Is_Entity_Name (N)
           and then Present (Entity (N))
         then
            E := Entity (N);

            if Is_Formal (E)
              and then Scope (E) = Subp
            then
               A := Renamed_Object (E);

               --  Rewrite the occurrence of the formal into an occurrence of
               --  the actual. Also establish visibility on the proper view of
               --  the actual's subtype for the body's context (if the actual's
               --  subtype is private at the call point but its full view is
               --  visible to the body, then the inlined tree here must be
               --  analyzed with the full view).

               if Is_Entity_Name (A) then
                  Rewrite (N, New_Occurrence_Of (Entity (A), Loc));
                  Check_Private_View (N);

               elsif Nkind (A) = N_Defining_Identifier then
                  Rewrite (N, New_Occurrence_Of (A, Loc));
                  Check_Private_View (N);

               --  Numeric literal

               else
                  Rewrite (N, New_Copy (A));
               end if;
            end if;

            return Skip;

         elsif Is_Entity_Name (N)
           and then Present (Return_Object)
           and then Chars (N) = Chars (Return_Object)
         then
            --  Occurrence within an extended return statement. The return
            --  object is local to the body been inlined, and thus the generic
            --  copy is not analyzed yet, so we match by name, and replace it
            --  with target of call.

            if Nkind (Targ) = N_Defining_Identifier then
               Rewrite (N, New_Occurrence_Of (Targ, Loc));
            else
               Rewrite (N, New_Copy_Tree (Targ));
            end if;

            return Skip;

         elsif Nkind (N) = N_Simple_Return_Statement then
            if No (Expression (N)) then
               Make_Exit_Label;
               Rewrite (N,
                 Make_Goto_Statement (Loc, Name => New_Copy (Lab_Id)));

            else
               if Nkind (Parent (N)) = N_Handled_Sequence_Of_Statements
                 and then Nkind (Parent (Parent (N))) = N_Subprogram_Body
               then
                  --  Function body is a single expression. No need for
                  --  exit label.

                  null;

               else
                  Num_Ret := Num_Ret + 1;
                  Make_Exit_Label;
               end if;

               --  Because of the presence of private types, the views of the
               --  expression and the context may be different, so place an
               --  unchecked conversion to the context type to avoid spurious
               --  errors, e.g. when the expression is a numeric literal and
               --  the context is private. If the expression is an aggregate,
               --  use a qualified expression, because an aggregate is not a
               --  legal argument of a conversion.

               if Nkind_In (Expression (N), N_Aggregate, N_Null) then
                  Ret :=
                    Make_Qualified_Expression (Sloc (N),
                      Subtype_Mark => New_Occurrence_Of (Ret_Type, Sloc (N)),
                      Expression => Relocate_Node (Expression (N)));
               else
                  Ret :=
                    Unchecked_Convert_To
                      (Ret_Type, Relocate_Node (Expression (N)));
               end if;

               if Nkind (Targ) = N_Defining_Identifier then
                  Rewrite (N,
                    Make_Assignment_Statement (Loc,
                      Name       => New_Occurrence_Of (Targ, Loc),
                      Expression => Ret));
               else
                  Rewrite (N,
                    Make_Assignment_Statement (Loc,
                      Name       => New_Copy (Targ),
                      Expression => Ret));
               end if;

               Set_Assignment_OK (Name (N));

               if Present (Exit_Lab) then
                  Insert_After (N,
                    Make_Goto_Statement (Loc, Name => New_Copy (Lab_Id)));
               end if;
            end if;

            return OK;

         --  An extended return becomes a block whose first statement is the
         --  assignment of the initial expression of the return object to the
         --  target of the call itself.

         elsif Nkind (N) = N_Extended_Return_Statement then
            declare
               Return_Decl : constant Entity_Id :=
                               First (Return_Object_Declarations (N));
               Assign      : Node_Id;

            begin
               Return_Object := Defining_Identifier (Return_Decl);

               if Present (Expression (Return_Decl)) then
                  if Nkind (Targ) = N_Defining_Identifier then
                     Assign :=
                       Make_Assignment_Statement (Loc,
                         Name       => New_Occurrence_Of (Targ, Loc),
                         Expression => Expression (Return_Decl));
                  else
                     Assign :=
                       Make_Assignment_Statement (Loc,
                         Name       => New_Copy (Targ),
                         Expression => Expression (Return_Decl));
                  end if;

                  Set_Assignment_OK (Name (Assign));
                  Prepend (Assign,
                    Statements (Handled_Statement_Sequence (N)));
               end if;

               Rewrite (N,
                 Make_Block_Statement (Loc,
                    Handled_Statement_Sequence =>
                      Handled_Statement_Sequence (N)));

               return OK;
            end;

         --  Remove pragma Unreferenced since it may refer to formals that
         --  are not visible in the inlined body, and in any case we will
         --  not be posting warnings on the inlined body so it is unneeded.

         elsif Nkind (N) = N_Pragma
           and then Pragma_Name (N) = Name_Unreferenced
         then
            Rewrite (N, Make_Null_Statement (Sloc (N)));
            return OK;

         else
            return OK;
         end if;
      end Process_Formals;

      procedure Replace_Formals is new Traverse_Proc (Process_Formals);

      ------------------
      -- Process_Sloc --
      ------------------

      function Process_Sloc (Nod : Node_Id) return Traverse_Result is
      begin
         if not Debug_Generated_Code then
            Set_Sloc (Nod, Sloc (N));
            Set_Comes_From_Source (Nod, False);
         end if;

         return OK;
      end Process_Sloc;

      procedure Reset_Slocs is new Traverse_Proc (Process_Sloc);

      ---------------------------
      -- Rewrite_Function_Call --
      ---------------------------

      procedure Rewrite_Function_Call (N : Node_Id; Blk : Node_Id) is
         HSS : constant Node_Id := Handled_Statement_Sequence (Blk);
         Fst : constant Node_Id := First (Statements (HSS));

      begin
         --  Optimize simple case: function body is a single return statement,
         --  which has been expanded into an assignment.

         if Is_Empty_List (Declarations (Blk))
           and then Nkind (Fst) = N_Assignment_Statement
           and then No (Next (Fst))
         then
            --  The function call may have been rewritten as the temporary
            --  that holds the result of the call, in which case remove the
            --  now useless declaration.

            if Nkind (N) = N_Identifier
              and then Nkind (Parent (Entity (N))) = N_Object_Declaration
            then
               Rewrite (Parent (Entity (N)), Make_Null_Statement (Loc));
            end if;

            Rewrite (N, Expression (Fst));

         elsif Nkind (N) = N_Identifier
           and then Nkind (Parent (Entity (N))) = N_Object_Declaration
         then
            --  The block assigns the result of the call to the temporary

            Insert_After (Parent (Entity (N)), Blk);

         --  If the context is an assignment, and the left-hand side is free of
         --  side-effects, the replacement is also safe.
         --  Can this be generalized further???

         elsif Nkind (Parent (N)) = N_Assignment_Statement
           and then
            (Is_Entity_Name (Name (Parent (N)))
              or else
                (Nkind (Name (Parent (N))) = N_Explicit_Dereference
                  and then Is_Entity_Name (Prefix (Name (Parent (N)))))

              or else
                (Nkind (Name (Parent (N))) = N_Selected_Component
                  and then Is_Entity_Name (Prefix (Name (Parent (N))))))
         then
            --  Replace assignment with the block

            declare
               Original_Assignment : constant Node_Id := Parent (N);

            begin
               --  Preserve the original assignment node to keep the complete
               --  assignment subtree consistent enough for Analyze_Assignment
               --  to proceed (specifically, the original Lhs node must still
               --  have an assignment statement as its parent).

               --  We cannot rely on Original_Node to go back from the block
               --  node to the assignment node, because the assignment might
               --  already be a rewrite substitution.

               Discard_Node (Relocate_Node (Original_Assignment));
               Rewrite (Original_Assignment, Blk);
            end;

         elsif Nkind (Parent (N)) = N_Object_Declaration then
            Set_Expression (Parent (N), Empty);
            Insert_After (Parent (N), Blk);

         elsif Is_Unc then
            Insert_Before (Parent (N), Blk);
         end if;
      end Rewrite_Function_Call;

      ----------------------------
      -- Rewrite_Procedure_Call --
      ----------------------------

      procedure Rewrite_Procedure_Call (N : Node_Id; Blk : Node_Id) is
         HSS  : constant Node_Id := Handled_Statement_Sequence (Blk);

      begin
         --  If there is a transient scope for N, this will be the scope of the
         --  actions for N, and the statements in Blk need to be within this
         --  scope. For example, they need to have visibility on the constant
         --  declarations created for the formals.

         --  If N needs no transient scope, and if there are no declarations in
         --  the inlined body, we can do a little optimization and insert the
         --  statements for the body directly after N, and rewrite N to a
         --  null statement, instead of rewriting N into a full-blown block
         --  statement.

         if not Scope_Is_Transient
           and then Is_Empty_List (Declarations (Blk))
         then
            Insert_List_After (N, Statements (HSS));
            Rewrite (N, Make_Null_Statement (Loc));
         else
            Rewrite (N, Blk);
         end if;
      end Rewrite_Procedure_Call;

      -------------------------
      -- Formal_Is_Used_Once --
      -------------------------

      function Formal_Is_Used_Once (Formal : Entity_Id) return Boolean is
         Use_Counter : Int := 0;

         function Count_Uses (N : Node_Id) return Traverse_Result;
         --  Traverse the tree and count the uses of the formal parameter.
         --  In this case, for optimization purposes, we do not need to
         --  continue the traversal once more than one use is encountered.

         ----------------
         -- Count_Uses --
         ----------------

         function Count_Uses (N : Node_Id) return Traverse_Result is
         begin
            --  The original node is an identifier

            if Nkind (N) = N_Identifier
              and then Present (Entity (N))

               --  Original node's entity points to the one in the copied body

              and then Nkind (Entity (N)) = N_Identifier
              and then Present (Entity (Entity (N)))

               --  The entity of the copied node is the formal parameter

              and then Entity (Entity (N)) = Formal
            then
               Use_Counter := Use_Counter + 1;

               if Use_Counter > 1 then

                  --  Denote more than one use and abandon the traversal

                  Use_Counter := 2;
                  return Abandon;

               end if;
            end if;

            return OK;
         end Count_Uses;

         procedure Count_Formal_Uses is new Traverse_Proc (Count_Uses);

      --  Start of processing for Formal_Is_Used_Once

      begin
         Count_Formal_Uses (Orig_Bod);
         return Use_Counter = 1;
      end Formal_Is_Used_Once;

   --  Start of processing for Expand_Inlined_Call

   begin
<<<<<<< HEAD

=======
>>>>>>> 3082eeb7
      --  Check for an illegal attempt to inline a recursive procedure. If the
      --  subprogram has parameters this is detected when trying to supply a
      --  binding for parameters that already have one. For parameterless
      --  subprograms this must be done explicitly.

      if In_Open_Scopes (Subp) then
         Error_Msg_N ("call to recursive subprogram cannot be inlined?", N);
         Set_Is_Inlined (Subp, False);
         return;
      end if;

      if Nkind (Orig_Bod) = N_Defining_Identifier
        or else Nkind (Orig_Bod) = N_Defining_Operator_Symbol
      then
         --  Subprogram is renaming_as_body. Calls occurring after the renaming
         --  can be replaced with calls to the renamed entity directly, because
         --  the subprograms are subtype conformant. If the renamed subprogram
         --  is an inherited operation, we must redo the expansion because
         --  implicit conversions may be needed. Similarly, if the renamed
         --  entity is inlined, expand the call for further optimizations.

         Set_Name (N, New_Occurrence_Of (Orig_Bod, Loc));

         if Present (Alias (Orig_Bod)) or else Is_Inlined (Orig_Bod) then
            Expand_Call (N);
         end if;

         return;
      end if;

      --  Use generic machinery to copy body of inlined subprogram, as if it
      --  were an instantiation, resetting source locations appropriately, so
      --  that nested inlined calls appear in the main unit.

      Save_Env (Subp, Empty);
      Set_Copied_Sloc_For_Inlined_Body (N, Defining_Entity (Orig_Bod));

      Bod := Copy_Generic_Node (Orig_Bod, Empty, Instantiating => True);
      Blk :=
        Make_Block_Statement (Loc,
          Declarations => Declarations (Bod),
          Handled_Statement_Sequence => Handled_Statement_Sequence (Bod));

      if No (Declarations (Bod)) then
         Set_Declarations (Blk, New_List);
      end if;

      --  For the unconstrained case, capture the name of the local variable
      --  that holds the result. This must be the first declaration in the
      --  block, because its bounds cannot depend on local variables. Otherwise
      --  there is no way to declare the result outside of the block. Needless
      --  to say, in general the bounds will depend on the actuals in the call.

      --  If the context is an assignment statement, as is the case for the
      --  expansion of an extended return, the left-hand side provides bounds
      --  even if the return type is unconstrained.

      if Is_Unc then
         if Nkind (Parent (N)) /= N_Assignment_Statement then
            Targ1 := Defining_Identifier (First (Declarations (Blk)));
         else
            Targ1 := Name (Parent (N));
         end if;
      end if;

      --  If this is a derived function, establish the proper return type

      if Present (Orig_Subp) and then Orig_Subp /= Subp then
         Ret_Type := Etype (Orig_Subp);
      else
         Ret_Type := Etype (Subp);
      end if;

      --  Create temporaries for the actuals that are expressions, or that
      --  are scalars and require copying to preserve semantics.

      F := First_Formal (Subp);
      A := First_Actual (N);
      while Present (F) loop
         if Present (Renamed_Object (F)) then
            Error_Msg_N ("cannot inline call to recursive subprogram", N);
            return;
         end if;

         --  If the argument may be a controlling argument in a call within
         --  the inlined body, we must preserve its classwide nature to insure
         --  that dynamic dispatching take place subsequently. If the formal
         --  has a constraint it must be preserved to retain the semantics of
         --  the body.

         if Is_Class_Wide_Type (Etype (F))
           or else (Is_Access_Type (Etype (F))
                     and then Is_Class_Wide_Type (Designated_Type (Etype (F))))
         then
            Temp_Typ := Etype (F);

         elsif Base_Type (Etype (F)) = Base_Type (Etype (A))
           and then Etype (F) /= Base_Type (Etype (F))
         then
            Temp_Typ := Etype (F);
         else
            Temp_Typ := Etype (A);
         end if;

         --  If the actual is a simple name or a literal, no need to
         --  create a temporary, object can be used directly.

         --  If the actual is a literal and the formal has its address taken,
         --  we cannot pass the literal itself as an argument, so its value
         --  must be captured in a temporary.

         if (Is_Entity_Name (A)
              and then
               (not Is_Scalar_Type (Etype (A))
                 or else Ekind (Entity (A)) = E_Enumeration_Literal))

         --  When the actual is an identifier and the corresponding formal
         --  is used only once in the original body, the formal can be
         --  substituted directly with the actual parameter.

           or else (Nkind (A) = N_Identifier
             and then Formal_Is_Used_Once (F))

           or else
             (Nkind_In (A, N_Real_Literal,
                           N_Integer_Literal,
                           N_Character_Literal)
               and then not Address_Taken (F))
         then
            if Etype (F) /= Etype (A) then
               Set_Renamed_Object
                 (F, Unchecked_Convert_To (Etype (F), Relocate_Node (A)));
            else
               Set_Renamed_Object (F, A);
            end if;

         else
            Temp := Make_Temporary (Loc, 'C');

            --  If the actual for an in/in-out parameter is a view conversion,
            --  make it into an unchecked conversion, given that an untagged
            --  type conversion is not a proper object for a renaming.

            --  In-out conversions that involve real conversions have already
            --  been transformed in Expand_Actuals.

            if Nkind (A) = N_Type_Conversion
              and then Ekind (F) /= E_In_Parameter
            then
               New_A :=
                 Make_Unchecked_Type_Conversion (Loc,
                   Subtype_Mark => New_Occurrence_Of (Etype (F), Loc),
                   Expression   => Relocate_Node (Expression (A)));

            elsif Etype (F) /= Etype (A) then
               New_A := Unchecked_Convert_To (Etype (F), Relocate_Node (A));
               Temp_Typ := Etype (F);

            else
               New_A := Relocate_Node (A);
            end if;

            Set_Sloc (New_A, Sloc (N));

            --  If the actual has a by-reference type, it cannot be copied, so
            --  its value is captured in a renaming declaration. Otherwise
            --  declare a local constant initialized with the actual.

            --  We also use a renaming declaration for expressions of an array
            --  type that is not bit-packed, both for efficiency reasons and to
            --  respect the semantics of the call: in most cases the original
            --  call will pass the parameter by reference, and thus the inlined
            --  code will have the same semantics.

            if Ekind (F) = E_In_Parameter
<<<<<<< HEAD
              and then not Is_Limited_Type (Etype (A))
              and then not Is_Tagged_Type  (Etype (A))
              and then
               (not Is_Array_Type (Etype (A))
                 or else not Is_Object_Reference (A)
                 or else Is_Bit_Packed_Array (Etype (A)))
=======
              and then not Is_By_Reference_Type (Etype (A))
              and then
                (not Is_Array_Type (Etype (A))
                  or else not Is_Object_Reference (A)
                  or else Is_Bit_Packed_Array (Etype (A)))
>>>>>>> 3082eeb7
            then
               Decl :=
                 Make_Object_Declaration (Loc,
                   Defining_Identifier => Temp,
                   Constant_Present    => True,
                   Object_Definition   => New_Occurrence_Of (Temp_Typ, Loc),
                   Expression          => New_A);
            else
               Decl :=
                 Make_Object_Renaming_Declaration (Loc,
                   Defining_Identifier => Temp,
                   Subtype_Mark        => New_Occurrence_Of (Temp_Typ, Loc),
                   Name                => New_A);
            end if;

            Append (Decl, Decls);
            Set_Renamed_Object (F, Temp);
         end if;

         Next_Formal (F);
         Next_Actual (A);
      end loop;

      --  Establish target of function call. If context is not assignment or
      --  declaration, create a temporary as a target. The declaration for the
      --  temporary may be subsequently optimized away if the body is a single
      --  expression, or if the left-hand side of the assignment is simple
      --  enough, i.e. an entity or an explicit dereference of one.

      if Ekind (Subp) = E_Function then
         if Nkind (Parent (N)) = N_Assignment_Statement
           and then Is_Entity_Name (Name (Parent (N)))
         then
            Targ := Name (Parent (N));

         elsif Nkind (Parent (N)) = N_Assignment_Statement
           and then Nkind (Name (Parent (N))) = N_Explicit_Dereference
           and then Is_Entity_Name (Prefix (Name (Parent (N))))
         then
            Targ := Name (Parent (N));

         elsif Nkind (Parent (N)) = N_Assignment_Statement
           and then Nkind (Name (Parent (N))) = N_Selected_Component
           and then Is_Entity_Name (Prefix (Name (Parent (N))))
         then
            Targ := New_Copy_Tree (Name (Parent (N)));

         elsif Nkind (Parent (N)) = N_Object_Declaration
           and then Is_Limited_Type (Etype (Subp))
         then
            Targ := Defining_Identifier (Parent (N));

         else
            --  Replace call with temporary and create its declaration

            Temp := Make_Temporary (Loc, 'C');
            Set_Is_Internal (Temp);

            --  For the unconstrained case, the generated temporary has the
            --  same constrained declaration as the result variable. It may
            --  eventually be possible to remove that temporary and use the
            --  result variable directly.

            if Is_Unc
              and then Nkind (Parent (N)) /= N_Assignment_Statement
            then
               Decl :=
                 Make_Object_Declaration (Loc,
                   Defining_Identifier => Temp,
                   Object_Definition   =>
                     New_Copy_Tree (Object_Definition (Parent (Targ1))));

               Replace_Formals (Decl);

            else
               Decl :=
                 Make_Object_Declaration (Loc,
                   Defining_Identifier => Temp,
                   Object_Definition   => New_Occurrence_Of (Ret_Type, Loc));

               Set_Etype (Temp, Ret_Type);
            end if;

            Set_No_Initialization (Decl);
            Append (Decl, Decls);
            Rewrite (N, New_Occurrence_Of (Temp, Loc));
            Targ := Temp;
         end if;
      end if;

      Insert_Actions (N, Decls);

      --  Traverse the tree and replace formals with actuals or their thunks.
      --  Attach block to tree before analysis and rewriting.

      Replace_Formals (Blk);
      Set_Parent (Blk, N);

      if not Comes_From_Source (Subp) or else Is_Predef then
         Reset_Slocs (Blk);
      end if;

      if Present (Exit_Lab) then

         --  If the body was a single expression, the single return statement
         --  and the corresponding label are useless.

         if Num_Ret = 1
           and then
             Nkind (Last (Statements (Handled_Statement_Sequence (Blk)))) =
                                                            N_Goto_Statement
         then
            Remove (Last (Statements (Handled_Statement_Sequence (Blk))));
         else
            Append (Lab_Decl, (Declarations (Blk)));
            Append (Exit_Lab, Statements (Handled_Statement_Sequence (Blk)));
         end if;
      end if;

      --  Analyze Blk with In_Inlined_Body set, to avoid spurious errors on
      --  conflicting private views that Gigi would ignore. If this is a
      --  predefined unit, analyze with checks off, as is done in the non-
      --  inlined run-time units.

      declare
         I_Flag : constant Boolean := In_Inlined_Body;

      begin
         In_Inlined_Body := True;

         if Is_Predef then
            declare
               Style : constant Boolean := Style_Check;
            begin
               Style_Check := False;
               Analyze (Blk, Suppress => All_Checks);
               Style_Check := Style;
            end;

         else
            Analyze (Blk);
         end if;

         In_Inlined_Body := I_Flag;
      end;

      if Ekind (Subp) = E_Procedure then
         Rewrite_Procedure_Call (N, Blk);

      else
         Rewrite_Function_Call (N, Blk);

         --  For the unconstrained case, the replacement of the call has been
         --  made prior to the complete analysis of the generated declarations.
         --  Propagate the proper type now.

         if Is_Unc then
            if Nkind (N) = N_Identifier then
               Set_Etype (N, Etype (Entity (N)));
            else
               Set_Etype (N, Etype (Targ1));
            end if;
         end if;
      end if;

      Restore_Env;

      --  Cleanup mapping between formals and actuals for other expansions

      F := First_Formal (Subp);
      while Present (F) loop
         Set_Renamed_Object (F, Empty);
         Next_Formal (F);
      end loop;
   end Expand_Inlined_Call;

   ----------------------------------------
   -- Expand_N_Extended_Return_Statement --
   ----------------------------------------

   --  If there is a Handled_Statement_Sequence, we rewrite this:

<<<<<<< HEAD
      --  If the return value of a foreign compiled function is VAX Float, then
      --  expand the return (adjusts the location of the return value on
      --  Alpha/VMS, no-op everywhere else).
      --  Comes_From_Source intercepts recursive expansion.
=======
   --     return Result : T := <expression> do
   --        <handled_seq_of_stms>
   --     end return;
>>>>>>> 3082eeb7

   --  to be:

   --     declare
   --        Result : T := <expression>;
   --     begin
   --        <handled_seq_of_stms>
   --        return Result;
   --     end;

   --  Otherwise (no Handled_Statement_Sequence), we rewrite this:

   --     return Result : T := <expression>;

<<<<<<< HEAD
   --  Add poll call if ATC polling is enabled, unless the body will be inlined
   --  by the back-end.

   --  Add dummy push/pop label nodes at start and end to clear any local
   --  exception indications if local-exception-to-goto optimization is active.
=======
   --  to be:

   --     return <expression>;
>>>>>>> 3082eeb7

   --  unless it's build-in-place or there's no <expression>, in which case
   --  we generate:

   --     declare
   --        Result : T := <expression>;
   --     begin
   --        return Result;
   --     end;

   --  Note that this case could have been written by the user as an extended
   --  return statement, or could have been transformed to this from a simple
   --  return statement.

   --  That is, we need to have a reified return object if there are statements
   --  (which might refer to it) or if we're doing build-in-place (so we can
   --  set its address to the final resting place or if there is no expression
   --  (in which case default initial values might need to be set).

   procedure Expand_N_Extended_Return_Statement (N : Node_Id) is
      Loc : constant Source_Ptr := Sloc (N);

      Par_Func     : constant Entity_Id :=
                       Return_Applies_To (Return_Statement_Entity (N));
      Ret_Obj_Id   : constant Entity_Id :=
                       First_Entity (Return_Statement_Entity (N));
      Ret_Obj_Decl : constant Node_Id := Parent (Ret_Obj_Id);

      Is_Build_In_Place : constant Boolean :=
                            Is_Build_In_Place_Function (Par_Func);

      Exp         : Node_Id;
      HSS         : Node_Id;
      Result      : Node_Id;
      Return_Stmt : Node_Id;
      Stmts       : List_Id;

      function Build_Heap_Allocator
        (Temp_Id    : Entity_Id;
         Temp_Typ   : Entity_Id;
         Func_Id    : Entity_Id;
         Ret_Typ    : Entity_Id;
         Alloc_Expr : Node_Id) return Node_Id;
      --  Create the statements necessary to allocate a return object on the
      --  caller's master. The master is available through implicit parameter
      --  BIPfinalizationmaster.
      --
      --    if BIPfinalizationmaster /= null then
      --       declare
      --          type Ptr_Typ is access Ret_Typ;
      --          for Ptr_Typ'Storage_Pool use
      --                Base_Pool (BIPfinalizationmaster.all).all;
      --          Local : Ptr_Typ;
      --
      --       begin
      --          procedure Allocate (...) is
      --          begin
      --             System.Storage_Pools.Subpools.Allocate_Any (...);
      --          end Allocate;
      --
      --          Local := <Alloc_Expr>;
      --          Temp_Id := Temp_Typ (Local);
      --       end;
      --    end if;
      --
      --  Temp_Id is the temporary which is used to reference the internally
      --  created object in all allocation forms. Temp_Typ is the type of the
      --  temporary. Func_Id is the enclosing function. Ret_Typ is the return
      --  type of Func_Id. Alloc_Expr is the actual allocator.

      function Move_Activation_Chain return Node_Id;
      --  Construct a call to System.Tasking.Stages.Move_Activation_Chain
      --  with parameters:
      --    From         current activation chain
      --    To           activation chain passed in by the caller
      --    New_Master   master passed in by the caller

      --------------------------
      -- Build_Heap_Allocator --
      --------------------------

      function Build_Heap_Allocator
        (Temp_Id    : Entity_Id;
         Temp_Typ   : Entity_Id;
         Func_Id    : Entity_Id;
         Ret_Typ    : Entity_Id;
         Alloc_Expr : Node_Id) return Node_Id
      is
      begin
         --  Processing for build-in-place object allocation. This is disabled
         --  on .NET/JVM because the targets do not support pools.

         if VM_Target = No_VM
           and then Is_Build_In_Place_Function (Func_Id)
           and then Needs_Finalization (Ret_Typ)
         then
            declare
               Decls      : constant List_Id := New_List;
               Fin_Mas_Id : constant Entity_Id :=
                              Build_In_Place_Formal
                                (Func_Id, BIP_Finalization_Master);
               Stmts      : constant List_Id := New_List;
               Desig_Typ  : Entity_Id;
               Local_Id   : Entity_Id;
               Pool_Id    : Entity_Id;
               Ptr_Typ    : Entity_Id;

<<<<<<< HEAD
      procedure Add_Return (S : List_Id);
      --  Append a return statement to the statement sequence S if the last
      --  statement is not already a return or a goto statement. Note that
      --  the latter test is not critical, it does not matter if we add a few
      --  extra returns, since they get eliminated anyway later on.
=======
            begin
               --  Generate:
               --    Pool_Id renames Base_Pool (BIPfinalizationmaster.all).all;
>>>>>>> 3082eeb7

               Pool_Id := Make_Temporary (Loc, 'P');

               Append_To (Decls,
                 Make_Object_Renaming_Declaration (Loc,
                   Defining_Identifier => Pool_Id,
                   Subtype_Mark        =>
                     New_Reference_To (RTE (RE_Root_Storage_Pool), Loc),
                   Name                =>
                     Make_Explicit_Dereference (Loc,
                       Prefix =>
                         Make_Function_Call (Loc,
                           Name                   =>
                             New_Reference_To (RTE (RE_Base_Pool), Loc),
                           Parameter_Associations => New_List (
                             Make_Explicit_Dereference (Loc,
                               Prefix =>
                                 New_Reference_To (Fin_Mas_Id, Loc)))))));

               --  Create an access type which uses the storage pool of the
               --  caller's master. This additional type is necessary because
               --  the finalization master cannot be associated with the type
               --  of the temporary. Otherwise the secondary stack allocation
               --  will fail.

               Desig_Typ := Ret_Typ;

               --  Ensure that the build-in-place machinery uses a fat pointer
               --  when allocating an unconstrained array on the heap. In this
               --  case the result object type is a constrained array type even
               --  though the function type is unconstrained.

               if Ekind (Desig_Typ) = E_Array_Subtype then
                  Desig_Typ := Base_Type (Desig_Typ);
               end if;

               --  Generate:
               --    type Ptr_Typ is access Desig_Typ;

               Ptr_Typ := Make_Temporary (Loc, 'P');

               Append_To (Decls,
                 Make_Full_Type_Declaration (Loc,
                   Defining_Identifier => Ptr_Typ,
                   Type_Definition     =>
                     Make_Access_To_Object_Definition (Loc,
                       Subtype_Indication =>
                         New_Reference_To (Desig_Typ, Loc))));

               --  Perform minor decoration in order to set the master and the
               --  storage pool attributes.

               Set_Ekind (Ptr_Typ, E_Access_Type);
               Set_Finalization_Master     (Ptr_Typ, Fin_Mas_Id);
               Set_Associated_Storage_Pool (Ptr_Typ, Pool_Id);

               --  Create the temporary, generate:
               --    Local_Id : Ptr_Typ;

               Local_Id := Make_Temporary (Loc, 'T');

               Append_To (Decls,
                 Make_Object_Declaration (Loc,
                   Defining_Identifier => Local_Id,
                   Object_Definition   =>
                     New_Reference_To (Ptr_Typ, Loc)));

               --  Allocate the object, generate:
               --    Local_Id := <Alloc_Expr>;

               Append_To (Stmts,
                 Make_Assignment_Statement (Loc,
                   Name       => New_Reference_To (Local_Id, Loc),
                   Expression => Alloc_Expr));

               --  Generate:
               --    Temp_Id := Temp_Typ (Local_Id);

               Append_To (Stmts,
                 Make_Assignment_Statement (Loc,
                   Name       => New_Reference_To (Temp_Id, Loc),
                   Expression =>
                     Unchecked_Convert_To (Temp_Typ,
                       New_Reference_To (Local_Id, Loc))));

               --  Wrap the allocation in a block. This is further conditioned
               --  by checking the caller finalization master at runtime. A
               --  null value indicates a non-existent master, most likely due
               --  to a Finalize_Storage_Only allocation.

               --  Generate:
               --    if BIPfinalizationmaster /= null then
               --       declare
               --          <Decls>
               --       begin
               --          <Stmts>
               --       end;
               --    end if;

               return
                 Make_If_Statement (Loc,
                   Condition       =>
                     Make_Op_Ne (Loc,
                       Left_Opnd  => New_Reference_To (Fin_Mas_Id, Loc),
                       Right_Opnd => Make_Null (Loc)),

                   Then_Statements => New_List (
                     Make_Block_Statement (Loc,
                       Declarations               => Decls,
                       Handled_Statement_Sequence =>
                         Make_Handled_Sequence_Of_Statements (Loc,
                           Statements => Stmts))));
            end;

         --  For all other cases, generate:
         --    Temp_Id := <Alloc_Expr>;

<<<<<<< HEAD
            declare
               Rtn : constant Node_Id := Make_Simple_Return_Statement (Loc);

            begin
               --  Append return statement, and set analyzed manually. We can't
               --  call Analyze on this return since the scope is wrong.

               --  Note: it almost works to push the scope and then do the
               --  Analyze call, but something goes wrong in some weird cases
               --  and it is not worth worrying about ???

               Append_To (S, Rtn);
               Set_Analyzed (Rtn);

               --  Call _Postconditions procedure if appropriate. We need to
               --  do this explicitly because we did not analyze the generated
               --  return statement above, so the call did not get inserted.

               if Ekind (Spec_Id) = E_Procedure
                 and then Has_Postconditions (Spec_Id)
               then
                  pragma Assert (Present (Postcondition_Proc (Spec_Id)));
                  Insert_Action (Rtn,
                    Make_Procedure_Call_Statement (Loc,
                      Name =>
                        New_Reference_To (Postcondition_Proc (Spec_Id), Loc)));
               end if;
            end;
=======
         else
            return
              Make_Assignment_Statement (Loc,
                Name       => New_Reference_To (Temp_Id, Loc),
                Expression => Alloc_Expr);
>>>>>>> 3082eeb7
         end if;
      end Build_Heap_Allocator;

      ---------------------------
      -- Move_Activation_Chain --
      ---------------------------

<<<<<<< HEAD
   begin
      --  Set L to either the list of declarations if present, or to the list
      --  of statements if no declarations are present. This is used to insert
      --  new stuff at the start.
=======
      function Move_Activation_Chain return Node_Id is
      begin
         return
           Make_Procedure_Call_Statement (Loc,
             Name                   =>
               New_Reference_To (RTE (RE_Move_Activation_Chain), Loc),
>>>>>>> 3082eeb7

             Parameter_Associations => New_List (

               --  Source chain

               Make_Attribute_Reference (Loc,
                 Prefix         => Make_Identifier (Loc, Name_uChain),
                 Attribute_Name => Name_Unrestricted_Access),

               --  Destination chain

               New_Reference_To
                 (Build_In_Place_Formal (Par_Func, BIP_Activation_Chain), Loc),

               --  New master

               New_Reference_To
                 (Build_In_Place_Formal (Par_Func, BIP_Master), Loc)));
      end Move_Activation_Chain;

   --  Start of processing for Expand_N_Extended_Return_Statement

   begin
      if Nkind (Ret_Obj_Decl) = N_Object_Declaration then
         Exp := Expression (Ret_Obj_Decl);
      else
         Exp := Empty;
      end if;

      HSS := Handled_Statement_Sequence (N);

      --  If the returned object needs finalization actions, the function must
      --  perform the appropriate cleanup should it fail to return. The state
      --  of the function itself is tracked through a flag which is coupled
      --  with the scope finalizer. There is one flag per each return object
      --  in case of multiple returns.

      if Is_Build_In_Place
        and then Needs_Finalization (Etype (Ret_Obj_Id))
      then
         declare
            Flag_Decl : Node_Id;
            Flag_Id   : Entity_Id;
            Func_Bod  : Node_Id;

         begin
            --  Recover the function body

            Func_Bod := Unit_Declaration_Node (Par_Func);

            if Nkind (Func_Bod) = N_Subprogram_Declaration then
               Func_Bod := Parent (Parent (Corresponding_Body (Func_Bod)));
            end if;

            --  Create a flag to track the function state

            Flag_Id := Make_Temporary (Loc, 'F');
            Set_Return_Flag_Or_Transient_Decl (Ret_Obj_Id, Flag_Id);

            --  Insert the flag at the beginning of the function declarations,
            --  generate:
            --    Fnn : Boolean := False;

            Flag_Decl :=
              Make_Object_Declaration (Loc,
                Defining_Identifier => Flag_Id,
                  Object_Definition =>
                    New_Reference_To (Standard_Boolean, Loc),
                  Expression        => New_Reference_To (Standard_False, Loc));

            Prepend_To (Declarations (Func_Bod), Flag_Decl);
            Analyze (Flag_Decl);
         end;
      end if;

      --  Build a simple_return_statement that returns the return object when
      --  there is a statement sequence, or no expression, or the result will
      --  be built in place. Note however that we currently do this for all
      --  composite cases, even though nonlimited composite results are not yet
      --  built in place (though we plan to do so eventually).

      if Present (HSS)
        or else Is_Composite_Type (Etype (Par_Func))
        or else No (Exp)
      then
         if No (HSS) then
            Stmts := New_List;

         --  If the extended return has a handled statement sequence, then wrap
         --  it in a block and use the block as the first statement.

         else
            Stmts := New_List (
              Make_Block_Statement (Loc,
                Declarations               => New_List,
                Handled_Statement_Sequence => HSS));
         end if;

         --  If the result type contains tasks, we call Move_Activation_Chain.
         --  Later, the cleanup code will call Complete_Master, which will
         --  terminate any unactivated tasks belonging to the return statement
         --  master. But Move_Activation_Chain updates their master to be that
         --  of the caller, so they will not be terminated unless the return
         --  statement completes unsuccessfully due to exception, abort, goto,
         --  or exit. As a formality, we test whether the function requires the
         --  result to be built in place, though that's necessarily true for
         --  the case of result types with task parts.

         if Is_Build_In_Place
           and then Has_Task (Etype (Par_Func))
         then
            --  The return expression is an aggregate for a complex type which
            --  contains tasks. This particular case is left unexpanded since
            --  the regular expansion would insert all temporaries and
            --  initialization code in the wrong block.

            if Nkind (Exp) = N_Aggregate then
               Expand_N_Aggregate (Exp);
            end if;

            Append_To (Stmts, Move_Activation_Chain);
         end if;

         --  Update the state of the function right before the object is
         --  returned.

         if Is_Build_In_Place
           and then Needs_Finalization (Etype (Ret_Obj_Id))
         then
            declare
               Flag_Id : constant Entity_Id :=
                           Return_Flag_Or_Transient_Decl (Ret_Obj_Id);

            begin
               --  Generate:
               --    Fnn := True;

               Append_To (Stmts,
                 Make_Assignment_Statement (Loc,
                   Name       => New_Reference_To (Flag_Id, Loc),
                   Expression => New_Reference_To (Standard_True, Loc)));
            end;
         end if;

         --  Build a simple_return_statement that returns the return object

         Return_Stmt :=
           Make_Simple_Return_Statement (Loc,
             Expression => New_Occurrence_Of (Ret_Obj_Id, Loc));
         Append_To (Stmts, Return_Stmt);

         HSS := Make_Handled_Sequence_Of_Statements (Loc, Stmts);
      end if;

      --  Case where we build a return statement block

      if Present (HSS) then
         Result :=
           Make_Block_Statement (Loc,
             Declarations               => Return_Object_Declarations (N),
             Handled_Statement_Sequence => HSS);

         --  We set the entity of the new block statement to be that of the
         --  return statement. This is necessary so that various fields, such
         --  as Finalization_Chain_Entity carry over from the return statement
         --  to the block. Note that this block is unusual, in that its entity
         --  is an E_Return_Statement rather than an E_Block.

         Set_Identifier
           (Result, New_Occurrence_Of (Return_Statement_Entity (N), Loc));

         --  If the object decl was already rewritten as a renaming, then we
         --  don't want to do the object allocation and transformation of of
         --  the return object declaration to a renaming. This case occurs
         --  when the return object is initialized by a call to another
         --  build-in-place function, and that function is responsible for
         --  the allocation of the return object.

         if Is_Build_In_Place
           and then Nkind (Ret_Obj_Decl) = N_Object_Renaming_Declaration
         then
            pragma Assert
              (Nkind (Original_Node (Ret_Obj_Decl)) = N_Object_Declaration
                and then Is_Build_In_Place_Function_Call
                           (Expression (Original_Node (Ret_Obj_Decl))));

            --  Return the build-in-place result by reference

            Set_By_Ref (Return_Stmt);

         elsif Is_Build_In_Place then

            --  Locate the implicit access parameter associated with the
            --  caller-supplied return object and convert the return
            --  statement's return object declaration to a renaming of a
            --  dereference of the access parameter. If the return object's
            --  declaration includes an expression that has not already been
            --  expanded as separate assignments, then add an assignment
            --  statement to ensure the return object gets initialized.

            --    declare
            --       Result : T [:= <expression>];
            --    begin
            --       ...

            --  is converted to

            --    declare
            --       Result : T renames FuncRA.all;
            --       [Result := <expression;]
            --    begin
            --       ...

            declare
               Return_Obj_Id    : constant Entity_Id :=
                                    Defining_Identifier (Ret_Obj_Decl);
               Return_Obj_Typ   : constant Entity_Id := Etype (Return_Obj_Id);
               Return_Obj_Expr  : constant Node_Id :=
                                    Expression (Ret_Obj_Decl);
               Result_Subt      : constant Entity_Id := Etype (Par_Func);
               Constr_Result    : constant Boolean :=
                                    Is_Constrained (Result_Subt);
               Obj_Alloc_Formal : Entity_Id;
               Object_Access    : Entity_Id;
               Obj_Acc_Deref    : Node_Id;
               Init_Assignment  : Node_Id := Empty;

            begin
               --  Build-in-place results must be returned by reference

               Set_By_Ref (Return_Stmt);

               --  Retrieve the implicit access parameter passed by the caller

               Object_Access :=
                 Build_In_Place_Formal (Par_Func, BIP_Object_Access);

               --  If the return object's declaration includes an expression
               --  and the declaration isn't marked as No_Initialization, then
               --  we need to generate an assignment to the object and insert
               --  it after the declaration before rewriting it as a renaming
               --  (otherwise we'll lose the initialization). The case where
               --  the result type is an interface (or class-wide interface)
               --  is also excluded because the context of the function call
               --  must be unconstrained, so the initialization will always
               --  be done as part of an allocator evaluation (storage pool
               --  or secondary stack), never to a constrained target object
               --  passed in by the caller. Besides the assignment being
               --  unneeded in this case, it avoids problems with trying to
               --  generate a dispatching assignment when the return expression
               --  is a nonlimited descendant of a limited interface (the
               --  interface has no assignment operation).

               if Present (Return_Obj_Expr)
                 and then not No_Initialization (Ret_Obj_Decl)
                 and then not Is_Interface (Return_Obj_Typ)
               then
                  Init_Assignment :=
                    Make_Assignment_Statement (Loc,
                      Name       => New_Reference_To (Return_Obj_Id, Loc),
                      Expression => Relocate_Node (Return_Obj_Expr));

                  Set_Etype (Name (Init_Assignment), Etype (Return_Obj_Id));
                  Set_Assignment_OK (Name (Init_Assignment));
                  Set_No_Ctrl_Actions (Init_Assignment);

                  Set_Parent (Name (Init_Assignment), Init_Assignment);
                  Set_Parent (Expression (Init_Assignment), Init_Assignment);

                  Set_Expression (Ret_Obj_Decl, Empty);

                  if Is_Class_Wide_Type (Etype (Return_Obj_Id))
                    and then not Is_Class_Wide_Type
                                   (Etype (Expression (Init_Assignment)))
                  then
                     Rewrite (Expression (Init_Assignment),
                       Make_Type_Conversion (Loc,
                         Subtype_Mark =>
                           New_Occurrence_Of (Etype (Return_Obj_Id), Loc),
                         Expression   =>
                           Relocate_Node (Expression (Init_Assignment))));
                  end if;

                  --  In the case of functions where the calling context can
                  --  determine the form of allocation needed, initialization
                  --  is done with each part of the if statement that handles
                  --  the different forms of allocation (this is true for
                  --  unconstrained and tagged result subtypes).

                  if Constr_Result
                    and then not Is_Tagged_Type (Underlying_Type (Result_Subt))
                  then
                     Insert_After (Ret_Obj_Decl, Init_Assignment);
                  end if;
               end if;

               --  When the function's subtype is unconstrained, a run-time
               --  test is needed to determine the form of allocation to use
               --  for the return object. The function has an implicit formal
               --  parameter indicating this. If the BIP_Alloc_Form formal has
               --  the value one, then the caller has passed access to an
               --  existing object for use as the return object. If the value
               --  is two, then the return object must be allocated on the
               --  secondary stack. Otherwise, the object must be allocated in
               --  a storage pool (currently only supported for the global
               --  heap, user-defined storage pools TBD ???). We generate an
               --  if statement to test the implicit allocation formal and
               --  initialize a local access value appropriately, creating
               --  allocators in the secondary stack and global heap cases.
               --  The special formal also exists and must be tested when the
               --  function has a tagged result, even when the result subtype
               --  is constrained, because in general such functions can be
               --  called in dispatching contexts and must be handled similarly
               --  to functions with a class-wide result.

               if not Constr_Result
                 or else Is_Tagged_Type (Underlying_Type (Result_Subt))
               then
                  Obj_Alloc_Formal :=
                    Build_In_Place_Formal (Par_Func, BIP_Alloc_Form);

                  declare
                     Ref_Type       : Entity_Id;
                     Ptr_Type_Decl  : Node_Id;
                     Alloc_Obj_Id   : Entity_Id;
                     Alloc_Obj_Decl : Node_Id;
                     Alloc_If_Stmt  : Node_Id;
                     Heap_Allocator : Node_Id;
                     SS_Allocator   : Node_Id;

                  begin
                     --  Reuse the itype created for the function's implicit
                     --  access formal. This avoids the need to create a new
                     --  access type here, plus it allows assigning the access
                     --  formal directly without applying a conversion.

                     --    Ref_Type := Etype (Object_Access);

                     --  Create an access type designating the function's
                     --  result subtype.

                     Ref_Type := Make_Temporary (Loc, 'A');

                     Ptr_Type_Decl :=
                       Make_Full_Type_Declaration (Loc,
                         Defining_Identifier => Ref_Type,
                         Type_Definition     =>
                           Make_Access_To_Object_Definition (Loc,
                             All_Present        => True,
                             Subtype_Indication =>
                               New_Reference_To (Return_Obj_Typ, Loc)));

                     Insert_Before (Ret_Obj_Decl, Ptr_Type_Decl);

                     --  Create an access object that will be initialized to an
                     --  access value denoting the return object, either coming
                     --  from an implicit access value passed in by the caller
                     --  or from the result of an allocator.

                     Alloc_Obj_Id := Make_Temporary (Loc, 'R');
                     Set_Etype (Alloc_Obj_Id, Ref_Type);

                     Alloc_Obj_Decl :=
                       Make_Object_Declaration (Loc,
                         Defining_Identifier => Alloc_Obj_Id,
                         Object_Definition   =>
                           New_Reference_To (Ref_Type, Loc));

                     Insert_Before (Ret_Obj_Decl, Alloc_Obj_Decl);

                     --  Create allocators for both the secondary stack and
                     --  global heap. If there's an initialization expression,
                     --  then create these as initialized allocators.

                     if Present (Return_Obj_Expr)
                       and then not No_Initialization (Ret_Obj_Decl)
                     then
                        --  Always use the type of the expression for the
                        --  qualified expression, rather than the result type.
                        --  In general we cannot always use the result type
                        --  for the allocator, because the expression might be
                        --  of a specific type, such as in the case of an
                        --  aggregate or even a nonlimited object when the
                        --  result type is a limited class-wide interface type.

                        Heap_Allocator :=
                          Make_Allocator (Loc,
                            Expression =>
                              Make_Qualified_Expression (Loc,
                                Subtype_Mark =>
                                  New_Reference_To
                                    (Etype (Return_Obj_Expr), Loc),
                                Expression   =>
                                  New_Copy_Tree (Return_Obj_Expr)));

                     else
                        --  If the function returns a class-wide type we cannot
                        --  use the return type for the allocator. Instead we
                        --  use the type of the expression, which must be an
                        --  aggregate of a definite type.

                        if Is_Class_Wide_Type (Return_Obj_Typ) then
                           Heap_Allocator :=
                             Make_Allocator (Loc,
                               Expression =>
                                 New_Reference_To
                                   (Etype (Return_Obj_Expr), Loc));
                        else
                           Heap_Allocator :=
                             Make_Allocator (Loc,
                               Expression =>
                                 New_Reference_To (Return_Obj_Typ, Loc));
                        end if;

                        --  If the object requires default initialization then
                        --  that will happen later following the elaboration of
                        --  the object renaming. If we don't turn it off here
                        --  then the object will be default initialized twice.

                        Set_No_Initialization (Heap_Allocator);
                     end if;

                     --  If the No_Allocators restriction is active, then only
                     --  an allocator for secondary stack allocation is needed.
                     --  It's OK for such allocators to have Comes_From_Source
                     --  set to False, because gigi knows not to flag them as
                     --  being a violation of No_Implicit_Heap_Allocations.

                     if Restriction_Active (No_Allocators) then
                        SS_Allocator   := Heap_Allocator;
                        Heap_Allocator := Make_Null (Loc);

                     --  Otherwise the heap allocator may be needed, so we make
                     --  another allocator for secondary stack allocation.

                     else
                        SS_Allocator := New_Copy_Tree (Heap_Allocator);

                        --  The heap allocator is marked Comes_From_Source
                        --  since it corresponds to an explicit user-written
                        --  allocator (that is, it will only be executed on
                        --  behalf of callers that call the function as
                        --  initialization for such an allocator). This
                        --  prevents errors when No_Implicit_Heap_Allocations
                        --  is in force.

                        Set_Comes_From_Source (Heap_Allocator, True);
                     end if;

                     --  The allocator is returned on the secondary stack. We
                     --  don't do this on VM targets, since the SS is not used.

                     if VM_Target = No_VM then
                        Set_Storage_Pool (SS_Allocator, RTE (RE_SS_Pool));
                        Set_Procedure_To_Call
                          (SS_Allocator, RTE (RE_SS_Allocate));

                        --  The allocator is returned on the secondary stack,
                        --  so indicate that the function return, as well as
                        --  the block that encloses the allocator, must not
                        --  release it. The flags must be set now because
                        --  the decision to use the secondary stack is done
                        --  very late in the course of expanding the return
                        --  statement, past the point where these flags are
                        --  normally set.

                        Set_Sec_Stack_Needed_For_Return (Par_Func);
                        Set_Sec_Stack_Needed_For_Return
                          (Return_Statement_Entity (N));
                        Set_Uses_Sec_Stack (Par_Func);
                        Set_Uses_Sec_Stack (Return_Statement_Entity (N));
                     end if;

                     --  Create an if statement to test the BIP_Alloc_Form
                     --  formal and initialize the access object to either the
                     --  BIP_Object_Access formal (BIP_Alloc_Form = 0), the
                     --  result of allocating the object in the secondary stack
                     --  (BIP_Alloc_Form = 1), or else an allocator to create
                     --  the return object in the heap (BIP_Alloc_Form = 2).

                     --  ??? An unchecked type conversion must be made in the
                     --  case of assigning the access object formal to the
                     --  local access object, because a normal conversion would
                     --  be illegal in some cases (such as converting access-
                     --  to-unconstrained to access-to-constrained), but the
                     --  the unchecked conversion will presumably fail to work
                     --  right in just such cases. It's not clear at all how to
                     --  handle this. ???

                     Alloc_If_Stmt :=
                       Make_If_Statement (Loc,
                         Condition =>
                           Make_Op_Eq (Loc,
                             Left_Opnd  =>
                               New_Reference_To (Obj_Alloc_Formal, Loc),
                             Right_Opnd =>
                               Make_Integer_Literal (Loc,
                                 UI_From_Int (BIP_Allocation_Form'Pos
                                                (Caller_Allocation)))),

                         Then_Statements => New_List (
                           Make_Assignment_Statement (Loc,
                             Name       =>
                               New_Reference_To (Alloc_Obj_Id, Loc),
                             Expression =>
                               Make_Unchecked_Type_Conversion (Loc,
                                 Subtype_Mark =>
                                   New_Reference_To (Ref_Type, Loc),
                                 Expression   =>
                                   New_Reference_To (Object_Access, Loc)))),

                         Elsif_Parts => New_List (
                           Make_Elsif_Part (Loc,
                             Condition =>
                               Make_Op_Eq (Loc,
                                 Left_Opnd  =>
                                   New_Reference_To (Obj_Alloc_Formal, Loc),
                                 Right_Opnd =>
                                   Make_Integer_Literal (Loc,
                                     UI_From_Int (BIP_Allocation_Form'Pos
                                                    (Secondary_Stack)))),

                             Then_Statements => New_List (
                               Make_Assignment_Statement (Loc,
                                 Name       =>
                                   New_Reference_To (Alloc_Obj_Id, Loc),
                                 Expression => SS_Allocator)))),

                         Else_Statements => New_List (
                           Build_Heap_Allocator
                             (Temp_Id    => Alloc_Obj_Id,
                              Temp_Typ   => Ref_Type,
                              Func_Id    => Par_Func,
                              Ret_Typ    => Return_Obj_Typ,
                              Alloc_Expr => Heap_Allocator)));

                     --  If a separate initialization assignment was created
                     --  earlier, append that following the assignment of the
                     --  implicit access formal to the access object, to ensure
                     --  that the return object is initialized in that case. In
                     --  this situation, the target of the assignment must be
                     --  rewritten to denote a dereference of the access to the
                     --  return object passed in by the caller.

                     if Present (Init_Assignment) then
                        Rewrite (Name (Init_Assignment),
                          Make_Explicit_Dereference (Loc,
                            Prefix => New_Reference_To (Alloc_Obj_Id, Loc)));

                        Set_Etype
                          (Name (Init_Assignment), Etype (Return_Obj_Id));

                        Append_To
                          (Then_Statements (Alloc_If_Stmt), Init_Assignment);
                     end if;

                     Insert_Before (Ret_Obj_Decl, Alloc_If_Stmt);

                     --  Remember the local access object for use in the
                     --  dereference of the renaming created below.

                     Object_Access := Alloc_Obj_Id;
                  end;
               end if;

               --  Replace the return object declaration with a renaming of a
               --  dereference of the access value designating the return
               --  object.

               Obj_Acc_Deref :=
                 Make_Explicit_Dereference (Loc,
                   Prefix => New_Reference_To (Object_Access, Loc));

               Rewrite (Ret_Obj_Decl,
                 Make_Object_Renaming_Declaration (Loc,
                   Defining_Identifier => Return_Obj_Id,
                   Access_Definition   => Empty,
                   Subtype_Mark        =>
                     New_Occurrence_Of (Return_Obj_Typ, Loc),
                   Name                => Obj_Acc_Deref));

               Set_Renamed_Object (Return_Obj_Id, Obj_Acc_Deref);
            end;
         end if;

      --  Case where we do not build a block

      else
         --  We're about to drop Return_Object_Declarations on the floor, so
         --  we need to insert it, in case it got expanded into useful code.
         --  Remove side effects from expression, which may be duplicated in
         --  subsequent checks (see Expand_Simple_Function_Return).

         Insert_List_Before (N, Return_Object_Declarations (N));
         Remove_Side_Effects (Exp);

         --  Build simple_return_statement that returns the expression directly

         Return_Stmt := Make_Simple_Return_Statement (Loc, Expression => Exp);
         Result := Return_Stmt;
      end if;

      --  Set the flag to prevent infinite recursion

      Set_Comes_From_Extended_Return_Statement (Return_Stmt);

      Rewrite (N, Result);
      Analyze (N);
   end Expand_N_Extended_Return_Statement;

   ----------------------------
   -- Expand_N_Function_Call --
   ----------------------------

   procedure Expand_N_Function_Call (N : Node_Id) is
   begin
      Expand_Call (N);

      --  If the return value of a foreign compiled function is VAX Float, then
      --  expand the return (adjusts the location of the return value on
      --  Alpha/VMS, no-op everywhere else).
      --  Comes_From_Source intercepts recursive expansion.

      if Vax_Float (Etype (N))
        and then Nkind (N) = N_Function_Call
        and then Present (Name (N))
        and then Present (Entity (Name (N)))
        and then Has_Foreign_Convention (Entity (Name (N)))
        and then Comes_From_Source (Parent (N))
      then
         Expand_Vax_Foreign_Return (N);
      end if;
   end Expand_N_Function_Call;

   ---------------------------------------
   -- Expand_N_Procedure_Call_Statement --
   ---------------------------------------

   procedure Expand_N_Procedure_Call_Statement (N : Node_Id) is
   begin
      Expand_Call (N);
   end Expand_N_Procedure_Call_Statement;

   --------------------------------------
   -- Expand_N_Simple_Return_Statement --
   --------------------------------------

   procedure Expand_N_Simple_Return_Statement (N : Node_Id) is
   begin
      --  Defend against previous errors (i.e. the return statement calls a
      --  function that is not available in configurable runtime).

      if Present (Expression (N))
        and then Nkind (Expression (N)) = N_Empty
      then
         return;
      end if;

      --  Distinguish the function and non-function cases:

      case Ekind (Return_Applies_To (Return_Statement_Entity (N))) is

         when E_Function          |
              E_Generic_Function  =>
            Expand_Simple_Function_Return (N);

         when E_Procedure         |
              E_Generic_Procedure |
              E_Entry             |
              E_Entry_Family      |
              E_Return_Statement =>
            Expand_Non_Function_Return (N);

         when others =>
            raise Program_Error;
      end case;

   exception
      when RE_Not_Available =>
         return;
   end Expand_N_Simple_Return_Statement;

   ------------------------------
   -- Expand_N_Subprogram_Body --
   ------------------------------

   --  Add poll call if ATC polling is enabled, unless the body will be inlined
   --  by the back-end.

   --  Add dummy push/pop label nodes at start and end to clear any local
   --  exception indications if local-exception-to-goto optimization is active.

   --  Add return statement if last statement in body is not a return statement
   --  (this makes things easier on Gigi which does not want to have to handle
   --  a missing return).

   --  Add call to Activate_Tasks if body is a task activator

   --  Deal with possible detection of infinite recursion

   --  Eliminate body completely if convention stubbed

   --  Encode entity names within body, since we will not need to reference
   --  these entities any longer in the front end.

   --  Initialize scalar out parameters if Initialize/Normalize_Scalars

   --  Reset Pure indication if any parameter has root type System.Address
   --  or has any parameters of limited types, where limited means that the
   --  run-time view is limited (i.e. the full type is limited).

   --  Wrap thread body

   procedure Expand_N_Subprogram_Body (N : Node_Id) is
      Loc      : constant Source_Ptr := Sloc (N);
      H        : constant Node_Id    := Handled_Statement_Sequence (N);
      Body_Id  : Entity_Id;
      Except_H : Node_Id;
      L        : List_Id;
      Spec_Id  : Entity_Id;

      procedure Add_Return (S : List_Id);
      --  Append a return statement to the statement sequence S if the last
      --  statement is not already a return or a goto statement. Note that
      --  the latter test is not critical, it does not matter if we add a few
      --  extra returns, since they get eliminated anyway later on.

      ----------------
      -- Add_Return --
      ----------------

      procedure Add_Return (S : List_Id) is
         Last_Stm : Node_Id;
         Loc      : Source_Ptr;

      begin
         --  Get last statement, ignoring any Pop_xxx_Label nodes, which are
         --  not relevant in this context since they are not executable.

         Last_Stm := Last (S);
         while Nkind (Last_Stm) in N_Pop_xxx_Label loop
            Prev (Last_Stm);
         end loop;

         --  Now insert return unless last statement is a transfer

         if not Is_Transfer (Last_Stm) then

            --  The source location for the return is the end label of the
            --  procedure if present. Otherwise use the sloc of the last
            --  statement in the list. If the list comes from a generated
            --  exception handler and we are not debugging generated code,
            --  all the statements within the handler are made invisible
            --  to the debugger.

            if Nkind (Parent (S)) = N_Exception_Handler
              and then not Comes_From_Source (Parent (S))
            then
               Loc := Sloc (Last_Stm);
            elsif Present (End_Label (H)) then
               Loc := Sloc (End_Label (H));
            else
               Loc := Sloc (Last_Stm);
            end if;

            declare
               Rtn : constant Node_Id := Make_Simple_Return_Statement (Loc);

            begin
               --  Append return statement, and set analyzed manually. We can't
               --  call Analyze on this return since the scope is wrong.

               --  Note: it almost works to push the scope and then do the
               --  Analyze call, but something goes wrong in some weird cases
               --  and it is not worth worrying about ???

               Append_To (S, Rtn);
               Set_Analyzed (Rtn);

               --  Call _Postconditions procedure if appropriate. We need to
               --  do this explicitly because we did not analyze the generated
               --  return statement above, so the call did not get inserted.

               if Ekind (Spec_Id) = E_Procedure
                 and then Has_Postconditions (Spec_Id)
               then
                  pragma Assert (Present (Postcondition_Proc (Spec_Id)));
                  Insert_Action (Rtn,
                    Make_Procedure_Call_Statement (Loc,
                      Name =>
                        New_Reference_To (Postcondition_Proc (Spec_Id), Loc)));
               end if;
            end;
         end if;
      end Add_Return;

   --  Start of processing for Expand_N_Subprogram_Body

   begin
      --  Set L to either the list of declarations if present, or to the list
      --  of statements if no declarations are present. This is used to insert
      --  new stuff at the start.

      if Is_Non_Empty_List (Declarations (N)) then
         L := Declarations (N);
      else
         L := Statements (H);
      end if;

      --  If local-exception-to-goto optimization active, insert dummy push
      --  statements at start, and dummy pop statements at end.

      if (Debug_Flag_Dot_G
           or else Restriction_Active (No_Exception_Propagation))
        and then Is_Non_Empty_List (L)
      then
         declare
            FS  : constant Node_Id    := First (L);
            FL  : constant Source_Ptr := Sloc (FS);
            LS  : Node_Id;
            LL  : Source_Ptr;

         begin
            --  LS points to either last statement, if statements are present
            --  or to the last declaration if there are no statements present.
            --  It is the node after which the pop's are generated.

            if Is_Non_Empty_List (Statements (H)) then
               LS := Last (Statements (H));
            else
               LS := Last (L);
            end if;

            LL := Sloc (LS);

            Insert_List_Before_And_Analyze (FS, New_List (
              Make_Push_Constraint_Error_Label (FL),
              Make_Push_Program_Error_Label    (FL),
              Make_Push_Storage_Error_Label    (FL)));

            Insert_List_After_And_Analyze (LS, New_List (
              Make_Pop_Constraint_Error_Label  (LL),
              Make_Pop_Program_Error_Label     (LL),
              Make_Pop_Storage_Error_Label     (LL)));
         end;
      end if;

      --  Find entity for subprogram

      Body_Id := Defining_Entity (N);

      if Present (Corresponding_Spec (N)) then
         Spec_Id := Corresponding_Spec (N);
      else
         Spec_Id := Body_Id;
      end if;

      --  Need poll on entry to subprogram if polling enabled. We only do this
      --  for non-empty subprograms, since it does not seem necessary to poll
      --  for a dummy null subprogram.

      if Is_Non_Empty_List (L) then

         --  Do not add a polling call if the subprogram is to be inlined by
         --  the back-end, to avoid repeated calls with multiple inlinings.

         if Is_Inlined (Spec_Id)
           and then Front_End_Inlining
           and then Optimization_Level > 1
         then
            null;
         else
            Generate_Poll_Call (First (L));
         end if;
      end if;

      --  If this is a Pure function which has any parameters whose root type
      --  is System.Address, reset the Pure indication, since it will likely
      --  cause incorrect code to be generated as the parameter is probably
      --  a pointer, and the fact that the same pointer is passed does not mean
      --  that the same value is being referenced.

      --  Note that if the programmer gave an explicit Pure_Function pragma,
      --  then we believe the programmer, and leave the subprogram Pure.

      --  This code should probably be at the freeze point, so that it happens
      --  even on a -gnatc (or more importantly -gnatt) compile, so that the
      --  semantic tree has Is_Pure set properly ???

      if Is_Pure (Spec_Id)
        and then Is_Subprogram (Spec_Id)
        and then not Has_Pragma_Pure_Function (Spec_Id)
      then
         declare
            F : Entity_Id;

         begin
            F := First_Formal (Spec_Id);
            while Present (F) loop
               if Is_Descendent_Of_Address (Etype (F))

                 --  Note that this test is being made in the body of the
                 --  subprogram, not the spec, so we are testing the full
                 --  type for being limited here, as required.

                 or else Is_Limited_Type (Etype (F))
               then
                  Set_Is_Pure (Spec_Id, False);

                  if Spec_Id /= Body_Id then
                     Set_Is_Pure (Body_Id, False);
                  end if;

                  exit;
               end if;

               Next_Formal (F);
            end loop;
         end;
      end if;

      --  Initialize any scalar OUT args if Initialize/Normalize_Scalars

      if Init_Or_Norm_Scalars and then Is_Subprogram (Spec_Id) then
         declare
            F : Entity_Id;

         begin
            --  Loop through formals

            F := First_Formal (Spec_Id);
            while Present (F) loop
               if Is_Scalar_Type (Etype (F))
                 and then Ekind (F) = E_Out_Parameter
               then
                  Check_Restriction (No_Default_Initialization, F);

                  --  Insert the initialization. We turn off validity checks
                  --  for this assignment, since we do not want any check on
                  --  the initial value itself (which may well be invalid).

                  Insert_Before_And_Analyze (First (L),
                    Make_Assignment_Statement (Loc,
                      Name       => New_Occurrence_Of (F, Loc),
                      Expression => Get_Simple_Init_Val (Etype (F), N)),
                    Suppress => Validity_Check);
               end if;

               Next_Formal (F);
            end loop;
         end;
      end if;

      --  Clear out statement list for stubbed procedure

      if Present (Corresponding_Spec (N)) then
         Set_Elaboration_Flag (N, Spec_Id);

         if Convention (Spec_Id) = Convention_Stubbed
           or else Is_Eliminated (Spec_Id)
         then
            Set_Declarations (N, Empty_List);
            Set_Handled_Statement_Sequence (N,
              Make_Handled_Sequence_Of_Statements (Loc,
                Statements => New_List (Make_Null_Statement (Loc))));
            return;
         end if;
      end if;

      --  Create a set of discriminals for the next protected subprogram body

      if Is_List_Member (N)
        and then Present (Parent (List_Containing (N)))
        and then Nkind (Parent (List_Containing (N))) = N_Protected_Body
        and then Present (Next_Protected_Operation (N))
      then
         Set_Discriminals (Parent (Base_Type (Scope (Spec_Id))));
      end if;

      --  Returns_By_Ref flag is normally set when the subprogram is frozen but
      --  subprograms with no specs are not frozen.

      declare
         Typ  : constant Entity_Id := Etype (Spec_Id);
         Utyp : constant Entity_Id := Underlying_Type (Typ);

      begin
         if not Acts_As_Spec (N)
           and then Nkind (Parent (Parent (Spec_Id))) /=
             N_Subprogram_Body_Stub
         then
            null;

         elsif Is_Immutably_Limited_Type (Typ) then
            Set_Returns_By_Ref (Spec_Id);

         elsif Present (Utyp) and then CW_Or_Has_Controlled_Part (Utyp) then
            Set_Returns_By_Ref (Spec_Id);
         end if;
      end;

      --  For a procedure, we add a return for all possible syntactic ends of
      --  the subprogram.

      if Ekind_In (Spec_Id, E_Procedure, E_Generic_Procedure) then
         Add_Return (Statements (H));

         if Present (Exception_Handlers (H)) then
            Except_H := First_Non_Pragma (Exception_Handlers (H));
            while Present (Except_H) loop
               Add_Return (Statements (Except_H));
               Next_Non_Pragma (Except_H);
            end loop;
         end if;

      --  For a function, we must deal with the case where there is at least
      --  one missing return. What we do is to wrap the entire body of the
      --  function in a block:

      --    begin
      --      ...
      --    end;

      --  becomes

      --    begin
      --       begin
      --          ...
      --       end;

      --       raise Program_Error;
      --    end;

      --  This approach is necessary because the raise must be signalled to the
      --  caller, not handled by any local handler (RM 6.4(11)).

      --  Note: we do not need to analyze the constructed sequence here, since
      --  it has no handler, and an attempt to analyze the handled statement
      --  sequence twice is risky in various ways (e.g. the issue of expanding
      --  cleanup actions twice).

      elsif Has_Missing_Return (Spec_Id) then
         declare
            Hloc : constant Source_Ptr := Sloc (H);
            Blok : constant Node_Id    :=
                     Make_Block_Statement (Hloc,
                       Handled_Statement_Sequence => H);
            Rais : constant Node_Id    :=
                     Make_Raise_Program_Error (Hloc,
                       Reason => PE_Missing_Return);

         begin
            Set_Handled_Statement_Sequence (N,
              Make_Handled_Sequence_Of_Statements (Hloc,
                Statements => New_List (Blok, Rais)));

            Push_Scope (Spec_Id);
            Analyze (Blok);
            Analyze (Rais);
            Pop_Scope;
         end;
      end if;

      --  If subprogram contains a parameterless recursive call, then we may
      --  have an infinite recursion, so see if we can generate code to check
      --  for this possibility if storage checks are not suppressed.

      if Ekind (Spec_Id) = E_Procedure
        and then Has_Recursive_Call (Spec_Id)
        and then not Storage_Checks_Suppressed (Spec_Id)
      then
         Detect_Infinite_Recursion (N, Spec_Id);
      end if;

      --  Set to encode entity names in package body before gigi is called

      Qualify_Entity_Names (N);
   end Expand_N_Subprogram_Body;

   -----------------------------------
   -- Expand_N_Subprogram_Body_Stub --
   -----------------------------------

   procedure Expand_N_Subprogram_Body_Stub (N : Node_Id) is
   begin
      if Present (Corresponding_Body (N)) then
         Expand_N_Subprogram_Body (
           Unit_Declaration_Node (Corresponding_Body (N)));
      end if;
   end Expand_N_Subprogram_Body_Stub;

   -------------------------------------
   -- Expand_N_Subprogram_Declaration --
   -------------------------------------

   --  If the declaration appears within a protected body, it is a private
   --  operation of the protected type. We must create the corresponding
   --  protected subprogram an associated formals. For a normal protected
   --  operation, this is done when expanding the protected type declaration.

   --  If the declaration is for a null procedure, emit null body

   procedure Expand_N_Subprogram_Declaration (N : Node_Id) is
      Loc       : constant Source_Ptr := Sloc (N);
      Subp      : constant Entity_Id  := Defining_Entity (N);
      Scop      : constant Entity_Id  := Scope (Subp);
      Prot_Decl : Node_Id;
      Prot_Bod  : Node_Id;
      Prot_Id   : Entity_Id;

   begin
      --  In SPARK, subprogram declarations are only allowed in package
      --  specifications.

      if Nkind (Parent (N)) /= N_Package_Specification then
         if Nkind (Parent (N)) = N_Compilation_Unit then
            Check_SPARK_Restriction
              ("subprogram declaration is not a library item", N);

         elsif Present (Next (N))
           and then Nkind (Next (N)) = N_Pragma
           and then Get_Pragma_Id (Pragma_Name (Next (N))) = Pragma_Import
         then
            --  In SPARK, subprogram declarations are also permitted in
            --  declarative parts when immediately followed by a corresponding
            --  pragma Import. We only check here that there is some pragma
            --  Import.

            null;
         else
            Check_SPARK_Restriction
              ("subprogram declaration is not allowed here", N);
         end if;
      end if;

      --  Deal with case of protected subprogram. Do not generate protected
      --  operation if operation is flagged as eliminated.

      if Is_List_Member (N)
        and then Present (Parent (List_Containing (N)))
        and then Nkind (Parent (List_Containing (N))) = N_Protected_Body
        and then Is_Protected_Type (Scop)
      then
         if No (Protected_Body_Subprogram (Subp))
           and then not Is_Eliminated (Subp)
         then
            Prot_Decl :=
              Make_Subprogram_Declaration (Loc,
                Specification =>
                  Build_Protected_Sub_Specification
                    (N, Scop, Unprotected_Mode));

            --  The protected subprogram is declared outside of the protected
            --  body. Given that the body has frozen all entities so far, we
            --  analyze the subprogram and perform freezing actions explicitly.
            --  including the generation of an explicit freeze node, to ensure
            --  that gigi has the proper order of elaboration.
            --  If the body is a subunit, the insertion point is before the
            --  stub in the parent.

            Prot_Bod := Parent (List_Containing (N));

            if Nkind (Parent (Prot_Bod)) = N_Subunit then
               Prot_Bod := Corresponding_Stub (Parent (Prot_Bod));
            end if;

            Insert_Before (Prot_Bod, Prot_Decl);
            Prot_Id := Defining_Unit_Name (Specification (Prot_Decl));
            Set_Has_Delayed_Freeze (Prot_Id);

            Push_Scope (Scope (Scop));
            Analyze (Prot_Decl);
            Freeze_Before (N, Prot_Id);
            Set_Protected_Body_Subprogram (Subp, Prot_Id);

            --  Create protected operation as well. Even though the operation
            --  is only accessible within the body, it is possible to make it
            --  available outside of the protected object by using 'Access to
            --  provide a callback, so build protected version in all cases.

            Prot_Decl :=
              Make_Subprogram_Declaration (Loc,
                Specification =>
                  Build_Protected_Sub_Specification (N, Scop, Protected_Mode));
            Insert_Before (Prot_Bod, Prot_Decl);
            Analyze (Prot_Decl);

            Pop_Scope;
         end if;

      --  Ada 2005 (AI-348): Generate body for a null procedure. In most
      --  cases this is superfluous because calls to it will be automatically
      --  inlined, but we definitely need the body if preconditions for the
      --  procedure are present.

      elsif Nkind (Specification (N)) = N_Procedure_Specification
        and then Null_Present (Specification (N))
      then
         declare
            Bod : constant Node_Id := Body_To_Inline (N);

         begin
            Set_Has_Completion (Subp, False);
            Append_Freeze_Action (Subp, Bod);

            --  The body now contains raise statements, so calls to it will
            --  not be inlined.

            Set_Is_Inlined (Subp, False);
         end;
      end if;
   end Expand_N_Subprogram_Declaration;

   --------------------------------
   -- Expand_Non_Function_Return --
   --------------------------------

   procedure Expand_Non_Function_Return (N : Node_Id) is
      pragma Assert (No (Expression (N)));

      Loc         : constant Source_Ptr := Sloc (N);
      Scope_Id    : Entity_Id :=
                      Return_Applies_To (Return_Statement_Entity (N));
      Kind        : constant Entity_Kind := Ekind (Scope_Id);
      Call        : Node_Id;
      Acc_Stat    : Node_Id;
      Goto_Stat   : Node_Id;
      Lab_Node    : Node_Id;

   begin
      --  Call _Postconditions procedure if procedure with active
      --  postconditions. Here, we use the Postcondition_Proc attribute,
      --  which is needed for implicitly-generated returns. Functions
      --  never have implicitly-generated returns, and there's no
      --  room for Postcondition_Proc in E_Function, so we look up the
      --  identifier Name_uPostconditions for function returns (see
      --  Expand_Simple_Function_Return).

      if Ekind (Scope_Id) = E_Procedure
        and then Has_Postconditions (Scope_Id)
      then
         pragma Assert (Present (Postcondition_Proc (Scope_Id)));
         Insert_Action (N,
           Make_Procedure_Call_Statement (Loc,
             Name => New_Reference_To (Postcondition_Proc (Scope_Id), Loc)));
      end if;

      --  If it is a return from a procedure do no extra steps

      if Kind = E_Procedure or else Kind = E_Generic_Procedure then
         return;

      --  If it is a nested return within an extended one, replace it with a
      --  return of the previously declared return object.

      elsif Kind = E_Return_Statement then
         Rewrite (N,
           Make_Simple_Return_Statement (Loc,
             Expression =>
               New_Occurrence_Of (First_Entity (Scope_Id), Loc)));
         Set_Comes_From_Extended_Return_Statement (N);
         Set_Return_Statement_Entity (N, Scope_Id);
         Expand_Simple_Function_Return (N);
         return;
      end if;

      pragma Assert (Is_Entry (Scope_Id));

      --  Look at the enclosing block to see whether the return is from an
      --  accept statement or an entry body.

      for J in reverse 0 .. Scope_Stack.Last loop
         Scope_Id := Scope_Stack.Table (J).Entity;
         exit when Is_Concurrent_Type (Scope_Id);
      end loop;

      --  If it is a return from accept statement it is expanded as call to
      --  RTS Complete_Rendezvous and a goto to the end of the accept body.

      --  (cf : Expand_N_Accept_Statement, Expand_N_Selective_Accept,
      --  Expand_N_Accept_Alternative in exp_ch9.adb)

      if Is_Task_Type (Scope_Id) then

         Call :=
           Make_Procedure_Call_Statement (Loc,
             Name => New_Reference_To (RTE (RE_Complete_Rendezvous), Loc));
         Insert_Before (N, Call);
         --  why not insert actions here???
         Analyze (Call);

<<<<<<< HEAD
            Push_Scope (Scope (Scop));
            Analyze (Prot_Decl);
            Insert_Actions (N, Freeze_Entity (Prot_Id, Loc));
            Set_Protected_Body_Subprogram (Subp, Prot_Id);

            --  Create protected operation as well. Even though the operation
            --  is only accessible within the body, it is possible to make it
            --  available outside of the protected object by using 'Access to
            --  provide a callback, so build protected version in all cases.

            Prot_Decl :=
              Make_Subprogram_Declaration (Loc,
                Specification =>
                  Build_Protected_Sub_Specification (N, Scop, Protected_Mode));
            Insert_Before (Prot_Bod, Prot_Decl);
            Analyze (Prot_Decl);

            Pop_Scope;
         end if;

      --  Ada 2005 (AI-348): Generate body for a null procedure.
      --  In most cases this is superfluous because calls to it
      --  will be automatically inlined, but we definitely need
      --  the body if preconditions for the procedure are present.

      elsif Nkind (Specification (N)) = N_Procedure_Specification
        and then Null_Present (Specification (N))
      then
         declare
            Bod : constant Node_Id := Body_To_Inline (N);

         begin
            Set_Has_Completion (Subp, False);
            Append_Freeze_Action (Subp, Bod);

            --  The body now contains raise statements, so calls to it will
            --  not be inlined.

            Set_Is_Inlined (Subp, False);
         end;
=======
         Acc_Stat := Parent (N);
         while Nkind (Acc_Stat) /= N_Accept_Statement loop
            Acc_Stat := Parent (Acc_Stat);
         end loop;

         Lab_Node := Last (Statements
           (Handled_Statement_Sequence (Acc_Stat)));

         Goto_Stat := Make_Goto_Statement (Loc,
           Name => New_Occurrence_Of
             (Entity (Identifier (Lab_Node)), Loc));

         Set_Analyzed (Goto_Stat);

         Rewrite (N, Goto_Stat);
         Analyze (N);

      --  If it is a return from an entry body, put a Complete_Entry_Body call
      --  in front of the return.

      elsif Is_Protected_Type (Scope_Id) then
         Call :=
           Make_Procedure_Call_Statement (Loc,
             Name =>
               New_Reference_To (RTE (RE_Complete_Entry_Body), Loc),
             Parameter_Associations => New_List (
               Make_Attribute_Reference (Loc,
                 Prefix         =>
                   New_Reference_To
                     (Find_Protection_Object (Current_Scope), Loc),
                 Attribute_Name => Name_Unchecked_Access)));

         Insert_Before (N, Call);
         Analyze (Call);
>>>>>>> 3082eeb7
      end if;
   end Expand_Non_Function_Return;

   ---------------------------------------
   -- Expand_Protected_Object_Reference --
   ---------------------------------------

   function Expand_Protected_Object_Reference
     (N    : Node_Id;
      Scop : Entity_Id) return Node_Id
   is
      Loc   : constant Source_Ptr := Sloc (N);
      Corr  : Entity_Id;
      Rec   : Node_Id;
      Param : Entity_Id;
      Proc  : Entity_Id;

   begin
      Rec := Make_Identifier (Loc, Name_uObject);
      Set_Etype (Rec, Corresponding_Record_Type (Scop));

      --  Find enclosing protected operation, and retrieve its first parameter,
      --  which denotes the enclosing protected object. If the enclosing
      --  operation is an entry, we are immediately within the protected body,
      --  and we can retrieve the object from the service entries procedure. A
      --  barrier function has the same signature as an entry. A barrier
      --  function is compiled within the protected object, but unlike
      --  protected operations its never needs locks, so that its protected
      --  body subprogram points to itself.

      Proc := Current_Scope;
      while Present (Proc)
        and then Scope (Proc) /= Scop
      loop
         Proc := Scope (Proc);
      end loop;

      Corr := Protected_Body_Subprogram (Proc);

      if No (Corr) then

         --  Previous error left expansion incomplete.
         --  Nothing to do on this call.

         return Empty;
      end if;

      Param :=
        Defining_Identifier
          (First (Parameter_Specifications (Parent (Corr))));

      if Is_Subprogram (Proc)
        and then Proc /= Corr
      then
         --  Protected function or procedure

         Set_Entity (Rec, Param);

         --  Rec is a reference to an entity which will not be in scope when
         --  the call is reanalyzed, and needs no further analysis.

         Set_Analyzed (Rec);

      else
         --  Entry or barrier function for entry body. The first parameter of
         --  the entry body procedure is pointer to the object. We create a
         --  local variable of the proper type, duplicating what is done to
         --  define _object later on.

         declare
            Decls   : List_Id;
            Obj_Ptr : constant Entity_Id :=  Make_Temporary (Loc, 'T');

         begin
            Decls := New_List (
              Make_Full_Type_Declaration (Loc,
                Defining_Identifier => Obj_Ptr,
                  Type_Definition   =>
                     Make_Access_To_Object_Definition (Loc,
                       Subtype_Indication =>
                         New_Reference_To
                           (Corresponding_Record_Type (Scop), Loc))));

            Insert_Actions (N, Decls);
            Freeze_Before (N, Obj_Ptr);

            Rec :=
              Make_Explicit_Dereference (Loc,
                Prefix =>
                  Unchecked_Convert_To (Obj_Ptr,
                    New_Occurrence_Of (Param, Loc)));

            --  Analyze new actual. Other actuals in calls are already analyzed
            --  and the list of actuals is not reanalyzed after rewriting.

            Set_Parent (Rec, N);
            Analyze (Rec);
         end;
      end if;

      return Rec;
   end Expand_Protected_Object_Reference;

   --------------------------------------
   -- Expand_Protected_Subprogram_Call --
   --------------------------------------

   procedure Expand_Protected_Subprogram_Call
     (N    : Node_Id;
      Subp : Entity_Id;
      Scop : Entity_Id)
   is
      Rec   : Node_Id;

   begin
      --  If the protected object is not an enclosing scope, this is an inter-
      --  object function call. Inter-object procedure calls are expanded by
      --  Exp_Ch9.Build_Simple_Entry_Call. The call is intra-object only if the
      --  subprogram being called is in the protected body being compiled, and
      --  if the protected object in the call is statically the enclosing type.
      --  The object may be an component of some other data structure, in which
      --  case this must be handled as an inter-object call.

      if not In_Open_Scopes (Scop)
        or else not Is_Entity_Name (Name (N))
      then
         if Nkind (Name (N)) = N_Selected_Component then
            Rec := Prefix (Name (N));

         else
            pragma Assert (Nkind (Name (N)) = N_Indexed_Component);
            Rec := Prefix (Prefix (Name (N)));
         end if;

         Build_Protected_Subprogram_Call (N,
           Name     => New_Occurrence_Of (Subp, Sloc (N)),
           Rec      => Convert_Concurrent (Rec, Etype (Rec)),
           External => True);

      else
         Rec := Expand_Protected_Object_Reference (N, Scop);

         if No (Rec) then
            return;
         end if;

         Build_Protected_Subprogram_Call (N,
           Name     => Name (N),
           Rec      => Rec,
           External => False);

      end if;

      --  If it is a function call it can appear in elaboration code and
      --  the called entity must be frozen here.
<<<<<<< HEAD
=======

      if Ekind (Subp) = E_Function then
         Freeze_Expression (Name (N));
      end if;

      --  Analyze and resolve the new call. The actuals have already been
      --  resolved, but expansion of a function call will add extra actuals
      --  if needed. Analysis of a procedure call already includes resolution.

      Analyze (N);

      if Ekind (Subp) = E_Function then
         Resolve (N, Etype (Subp));
      end if;
   end Expand_Protected_Subprogram_Call;

   --------------------------------------------
   -- Has_Unconstrained_Access_Discriminants --
   --------------------------------------------

   function Has_Unconstrained_Access_Discriminants
     (Subtyp : Entity_Id) return Boolean
   is
      Discr : Entity_Id;

   begin
      if Has_Discriminants (Subtyp)
        and then not Is_Constrained (Subtyp)
      then
         Discr := First_Discriminant (Subtyp);
         while Present (Discr) loop
            if Ekind (Etype (Discr)) = E_Anonymous_Access_Type then
               return True;
            end if;

            Next_Discriminant (Discr);
         end loop;
      end if;

      return False;
   end Has_Unconstrained_Access_Discriminants;

   -----------------------------------
   -- Expand_Simple_Function_Return --
   -----------------------------------

   --  The "simple" comes from the syntax rule simple_return_statement. The
   --  semantics are not at all simple!

   procedure Expand_Simple_Function_Return (N : Node_Id) is
      Loc : constant Source_Ptr := Sloc (N);

      Scope_Id : constant Entity_Id :=
                   Return_Applies_To (Return_Statement_Entity (N));
      --  The function we are returning from

      R_Type : constant Entity_Id := Etype (Scope_Id);
      --  The result type of the function

      Utyp : constant Entity_Id := Underlying_Type (R_Type);

      Exp : constant Node_Id := Expression (N);
      pragma Assert (Present (Exp));

      Exptyp : constant Entity_Id := Etype (Exp);
      --  The type of the expression (not necessarily the same as R_Type)

      Subtype_Ind : Node_Id;
      --  If the result type of the function is class-wide and the expression
      --  has a specific type, then we use the expression's type as the type of
      --  the return object. In cases where the expression is an aggregate that
      --  is built in place, this avoids the need for an expensive conversion
      --  of the return object to the specific type on assignments to the
      --  individual components.

   begin
      if Is_Class_Wide_Type (R_Type)
        and then not Is_Class_Wide_Type (Etype (Exp))
      then
         Subtype_Ind := New_Occurrence_Of (Etype (Exp), Loc);
      else
         Subtype_Ind := New_Occurrence_Of (R_Type, Loc);
      end if;

      --  For the case of a simple return that does not come from an extended
      --  return, in the case of Ada 2005 where we are returning a limited
      --  type, we rewrite "return <expression>;" to be:

      --    return _anon_ : <return_subtype> := <expression>

      --  The expansion produced by Expand_N_Extended_Return_Statement will
      --  contain simple return statements (for example, a block containing
      --  simple return of the return object), which brings us back here with
      --  Comes_From_Extended_Return_Statement set. The reason for the barrier
      --  checking for a simple return that does not come from an extended
      --  return is to avoid this infinite recursion.

      --  The reason for this design is that for Ada 2005 limited returns, we
      --  need to reify the return object, so we can build it "in place", and
      --  we need a block statement to hang finalization and tasking stuff.

      --  ??? In order to avoid disruption, we avoid translating to extended
      --  return except in the cases where we really need to (Ada 2005 for
      --  inherently limited). We might prefer to do this translation in all
      --  cases (except perhaps for the case of Ada 95 inherently limited),
      --  in order to fully exercise the Expand_N_Extended_Return_Statement
      --  code. This would also allow us to do the build-in-place optimization
      --  for efficiency even in cases where it is semantically not required.

      --  As before, we check the type of the return expression rather than the
      --  return type of the function, because the latter may be a limited
      --  class-wide interface type, which is not a limited type, even though
      --  the type of the expression may be.

      if not Comes_From_Extended_Return_Statement (N)
        and then Is_Immutably_Limited_Type (Etype (Expression (N)))
        and then Ada_Version >= Ada_2005
        and then not Debug_Flag_Dot_L
      then
         declare
            Return_Object_Entity : constant Entity_Id :=
                                     Make_Temporary (Loc, 'R', Exp);
            Obj_Decl : constant Node_Id :=
                         Make_Object_Declaration (Loc,
                           Defining_Identifier => Return_Object_Entity,
                           Object_Definition   => Subtype_Ind,
                           Expression          => Exp);

            Ext : constant Node_Id := Make_Extended_Return_Statement (Loc,
                    Return_Object_Declarations => New_List (Obj_Decl));
            --  Do not perform this high-level optimization if the result type
            --  is an interface because the "this" pointer must be displaced.

         begin
            Rewrite (N, Ext);
            Analyze (N);
            return;
         end;
      end if;

      --  Here we have a simple return statement that is part of the expansion
      --  of an extended return statement (either written by the user, or
      --  generated by the above code).

      --  Always normalize C/Fortran boolean result. This is not always needed,
      --  but it seems a good idea to minimize the passing around of non-
      --  normalized values, and in any case this handles the processing of
      --  barrier functions for protected types, which turn the condition into
      --  a return statement.

      if Is_Boolean_Type (Exptyp)
        and then Nonzero_Is_True (Exptyp)
      then
         Adjust_Condition (Exp);
         Adjust_Result_Type (Exp, Exptyp);
      end if;

      --  Do validity check if enabled for returns

      if Validity_Checks_On
        and then Validity_Check_Returns
      then
         Ensure_Valid (Exp);
      end if;

      --  Check the result expression of a scalar function against the subtype
      --  of the function by inserting a conversion. This conversion must
      --  eventually be performed for other classes of types, but for now it's
      --  only done for scalars.
      --  ???

      if Is_Scalar_Type (Exptyp) then
         Rewrite (Exp, Convert_To (R_Type, Exp));

         --  The expression is resolved to ensure that the conversion gets
         --  expanded to generate a possible constraint check.

         Analyze_And_Resolve (Exp, R_Type);
      end if;

      --  Deal with returning variable length objects and controlled types

      --  Nothing to do if we are returning by reference, or this is not a
      --  type that requires special processing (indicated by the fact that
      --  it requires a cleanup scope for the secondary stack case).

      if Is_Immutably_Limited_Type (Exptyp)
        or else Is_Limited_Interface (Exptyp)
      then
         null;

      elsif not Requires_Transient_Scope (R_Type) then

         --  Mutable records with no variable length components are not
         --  returned on the sec-stack, so we need to make sure that the
         --  backend will only copy back the size of the actual value, and not
         --  the maximum size. We create an actual subtype for this purpose.

         declare
            Ubt  : constant Entity_Id := Underlying_Type (Base_Type (Exptyp));
            Decl : Node_Id;
            Ent  : Entity_Id;
         begin
            if Has_Discriminants (Ubt)
              and then not Is_Constrained (Ubt)
              and then not Has_Unchecked_Union (Ubt)
            then
               Decl := Build_Actual_Subtype (Ubt, Exp);
               Ent := Defining_Identifier (Decl);
               Insert_Action (Exp, Decl);
               Rewrite (Exp, Unchecked_Convert_To (Ent, Exp));
               Analyze_And_Resolve (Exp);
            end if;
         end;

      --  Here if secondary stack is used

      else
         --  Make sure that no surrounding block will reclaim the secondary
         --  stack on which we are going to put the result. Not only may this
         --  introduce secondary stack leaks but worse, if the reclamation is
         --  done too early, then the result we are returning may get
         --  clobbered.

         declare
            S : Entity_Id;
         begin
            S := Current_Scope;
            while Ekind (S) = E_Block or else Ekind (S) = E_Loop loop
               Set_Sec_Stack_Needed_For_Return (S, True);
               S := Enclosing_Dynamic_Scope (S);
            end loop;
         end;

         --  Optimize the case where the result is a function call. In this
         --  case either the result is already on the secondary stack, or is
         --  already being returned with the stack pointer depressed and no
         --  further processing is required except to set the By_Ref flag
         --  to ensure that gigi does not attempt an extra unnecessary copy.
         --  (actually not just unnecessary but harmfully wrong in the case
         --  of a controlled type, where gigi does not know how to do a copy).
         --  To make up for a gcc 2.8.1 deficiency (???), we perform the copy
         --  for array types if the constrained status of the target type is
         --  different from that of the expression.

         if Requires_Transient_Scope (Exptyp)
           and then
              (not Is_Array_Type (Exptyp)
                or else Is_Constrained (Exptyp) = Is_Constrained (R_Type)
                or else CW_Or_Has_Controlled_Part (Utyp))
           and then Nkind (Exp) = N_Function_Call
         then
            Set_By_Ref (N);

            --  Remove side effects from the expression now so that other parts
            --  of the expander do not have to reanalyze this node without this
            --  optimization

            Rewrite (Exp, Duplicate_Subexpr_No_Checks (Exp));

         --  For controlled types, do the allocation on the secondary stack
         --  manually in order to call adjust at the right time:

         --    type Anon1 is access R_Type;
         --    for Anon1'Storage_pool use ss_pool;
         --    Anon2 : anon1 := new R_Type'(expr);
         --    return Anon2.all;

         --  We do the same for classwide types that are not potentially
         --  controlled (by the virtue of restriction No_Finalization) because
         --  gigi is not able to properly allocate class-wide types.

         elsif CW_Or_Has_Controlled_Part (Utyp) then
            declare
               Loc        : constant Source_Ptr := Sloc (N);
               Acc_Typ    : constant Entity_Id := Make_Temporary (Loc, 'A');
               Alloc_Node : Node_Id;
               Temp       : Entity_Id;

            begin
               Set_Ekind (Acc_Typ, E_Access_Type);

               Set_Associated_Storage_Pool (Acc_Typ, RTE (RE_SS_Pool));

               --  This is an allocator for the secondary stack, and it's fine
               --  to have Comes_From_Source set False on it, as gigi knows not
               --  to flag it as a violation of No_Implicit_Heap_Allocations.

               Alloc_Node :=
                 Make_Allocator (Loc,
                   Expression =>
                     Make_Qualified_Expression (Loc,
                       Subtype_Mark => New_Reference_To (Etype (Exp), Loc),
                       Expression   => Relocate_Node (Exp)));

               --  We do not want discriminant checks on the declaration,
               --  given that it gets its value from the allocator.

               Set_No_Initialization (Alloc_Node);

               Temp := Make_Temporary (Loc, 'R', Alloc_Node);

               Insert_List_Before_And_Analyze (N, New_List (
                 Make_Full_Type_Declaration (Loc,
                   Defining_Identifier => Acc_Typ,
                   Type_Definition     =>
                     Make_Access_To_Object_Definition (Loc,
                       Subtype_Indication => Subtype_Ind)),

                 Make_Object_Declaration (Loc,
                   Defining_Identifier => Temp,
                   Object_Definition   => New_Reference_To (Acc_Typ, Loc),
                   Expression          => Alloc_Node)));

               Rewrite (Exp,
                 Make_Explicit_Dereference (Loc,
                 Prefix => New_Reference_To (Temp, Loc)));

               Analyze_And_Resolve (Exp, R_Type);
            end;

         --  Otherwise use the gigi mechanism to allocate result on the
         --  secondary stack.

         else
            Check_Restriction (No_Secondary_Stack, N);
            Set_Storage_Pool (N, RTE (RE_SS_Pool));

            --  If we are generating code for the VM do not use
            --  SS_Allocate since everything is heap-allocated anyway.

            if VM_Target = No_VM then
               Set_Procedure_To_Call (N, RTE (RE_SS_Allocate));
            end if;
         end if;
      end if;

      --  Implement the rules of 6.5(8-10), which require a tag check in
      --  the case of a limited tagged return type, and tag reassignment for
      --  nonlimited tagged results. These actions are needed when the return
      --  type is a specific tagged type and the result expression is a
      --  conversion or a formal parameter, because in that case the tag of
      --  the expression might differ from the tag of the specific result type.

      if Is_Tagged_Type (Utyp)
        and then not Is_Class_Wide_Type (Utyp)
        and then (Nkind_In (Exp, N_Type_Conversion,
                                 N_Unchecked_Type_Conversion)
                    or else (Is_Entity_Name (Exp)
                               and then Ekind (Entity (Exp)) in Formal_Kind))
      then
         --  When the return type is limited, perform a check that the tag of
         --  the result is the same as the tag of the return type.

         if Is_Limited_Type (R_Type) then
            Insert_Action (Exp,
              Make_Raise_Constraint_Error (Loc,
                Condition =>
                  Make_Op_Ne (Loc,
                    Left_Opnd  =>
                      Make_Selected_Component (Loc,
                        Prefix        => Duplicate_Subexpr (Exp),
                        Selector_Name => Make_Identifier (Loc, Name_uTag)),
                    Right_Opnd =>
                      Make_Attribute_Reference (Loc,
                        Prefix         =>
                          New_Occurrence_Of (Base_Type (Utyp), Loc),
                        Attribute_Name => Name_Tag)),
                Reason    => CE_Tag_Check_Failed));

         --  If the result type is a specific nonlimited tagged type, then we
         --  have to ensure that the tag of the result is that of the result
         --  type. This is handled by making a copy of the expression in
         --  the case where it might have a different tag, namely when the
         --  expression is a conversion or a formal parameter. We create a new
         --  object of the result type and initialize it from the expression,
         --  which will implicitly force the tag to be set appropriately.

         else
            declare
               ExpR       : constant Node_Id   := Relocate_Node (Exp);
               Result_Id  : constant Entity_Id :=
                              Make_Temporary (Loc, 'R', ExpR);
               Result_Exp : constant Node_Id   :=
                              New_Reference_To (Result_Id, Loc);
               Result_Obj : constant Node_Id   :=
                              Make_Object_Declaration (Loc,
                                Defining_Identifier => Result_Id,
                                Object_Definition   =>
                                  New_Reference_To (R_Type, Loc),
                                Constant_Present    => True,
                                Expression          => ExpR);

            begin
               Set_Assignment_OK (Result_Obj);
               Insert_Action (Exp, Result_Obj);

               Rewrite (Exp, Result_Exp);
               Analyze_And_Resolve (Exp, R_Type);
            end;
         end if;

      --  Ada 2005 (AI-344): If the result type is class-wide, then insert
      --  a check that the level of the return expression's underlying type
      --  is not deeper than the level of the master enclosing the function.
      --  Always generate the check when the type of the return expression
      --  is class-wide, when it's a type conversion, or when it's a formal
      --  parameter. Otherwise, suppress the check in the case where the
      --  return expression has a specific type whose level is known not to
      --  be statically deeper than the function's result type.

      --  Note: accessibility check is skipped in the VM case, since there
      --  does not seem to be any practical way to implement this check.

      elsif Ada_Version >= Ada_2005
        and then Tagged_Type_Expansion
        and then Is_Class_Wide_Type (R_Type)
        and then not Scope_Suppress (Accessibility_Check)
        and then
          (Is_Class_Wide_Type (Etype (Exp))
            or else Nkind_In (Exp, N_Type_Conversion,
                                   N_Unchecked_Type_Conversion)
            or else (Is_Entity_Name (Exp)
                      and then Ekind (Entity (Exp)) in Formal_Kind)
            or else Scope_Depth (Enclosing_Dynamic_Scope (Etype (Exp))) >
                      Scope_Depth (Enclosing_Dynamic_Scope (Scope_Id)))
      then
         declare
            Tag_Node : Node_Id;

         begin
            --  Ada 2005 (AI-251): In class-wide interface objects we displace
            --  "this" to reference the base of the object. This is required to
            --  get access to the TSD of the object.

            if Is_Class_Wide_Type (Etype (Exp))
              and then Is_Interface (Etype (Exp))
              and then Nkind (Exp) = N_Explicit_Dereference
            then
               Tag_Node :=
                 Make_Explicit_Dereference (Loc,
                   Prefix =>
                     Unchecked_Convert_To (RTE (RE_Tag_Ptr),
                       Make_Function_Call (Loc,
                         Name                   =>
                           New_Reference_To (RTE (RE_Base_Address), Loc),
                         Parameter_Associations => New_List (
                           Unchecked_Convert_To (RTE (RE_Address),
                             Duplicate_Subexpr (Prefix (Exp)))))));
            else
               Tag_Node :=
                 Make_Attribute_Reference (Loc,
                   Prefix         => Duplicate_Subexpr (Exp),
                   Attribute_Name => Name_Tag);
            end if;

            Insert_Action (Exp,
              Make_Raise_Program_Error (Loc,
                Condition =>
                  Make_Op_Gt (Loc,
                    Left_Opnd  => Build_Get_Access_Level (Loc, Tag_Node),
                    Right_Opnd =>
                      Make_Integer_Literal (Loc,
                        Scope_Depth (Enclosing_Dynamic_Scope (Scope_Id)))),
                Reason => PE_Accessibility_Check_Failed));
         end;

      --  AI05-0073: If function has a controlling access result, check that
      --  the tag of the return value, if it is not null, matches designated
      --  type of return type.
      --  The return expression is referenced twice in the code below, so
      --  it must be made free of side effects. Given that different compilers
      --  may evaluate these parameters in different order, both occurrences
      --  perform a copy.

      elsif Ekind (R_Type) = E_Anonymous_Access_Type
        and then Has_Controlling_Result (Scope_Id)
      then
         Insert_Action (N,
           Make_Raise_Constraint_Error (Loc,
             Condition =>
               Make_And_Then (Loc,
                 Left_Opnd  =>
                   Make_Op_Ne (Loc,
                     Left_Opnd  => Duplicate_Subexpr (Exp),
                     Right_Opnd => Make_Null (Loc)),

                 Right_Opnd => Make_Op_Ne (Loc,
                   Left_Opnd  =>
                     Make_Selected_Component (Loc,
                       Prefix        => Duplicate_Subexpr (Exp),
                       Selector_Name => Make_Identifier (Loc, Name_uTag)),

                   Right_Opnd =>
                     Make_Attribute_Reference (Loc,
                       Prefix         =>
                         New_Occurrence_Of (Designated_Type (R_Type), Loc),
                       Attribute_Name => Name_Tag))),

             Reason    => CE_Tag_Check_Failed),
             Suppress  => All_Checks);
      end if;

      --  AI05-0234: RM 6.5(21/3). Check access discriminants to
      --  ensure that the function result does not outlive an
      --  object designated by one of it discriminants.

      if Present (Extra_Accessibility_Of_Result (Scope_Id))
        and then Has_Unconstrained_Access_Discriminants (R_Type)
      then
         declare
            Discrim_Source : Node_Id;

            procedure Check_Against_Result_Level (Level : Node_Id);
            --  Check the given accessibility level against the level
            --  determined by the point of call. (AI05-0234).

            --------------------------------
            -- Check_Against_Result_Level --
            --------------------------------

            procedure Check_Against_Result_Level (Level : Node_Id) is
            begin
               Insert_Action (N,
                 Make_Raise_Program_Error (Loc,
                   Condition =>
                     Make_Op_Gt (Loc,
                       Left_Opnd  => Level,
                       Right_Opnd =>
                         New_Occurrence_Of
                           (Extra_Accessibility_Of_Result (Scope_Id), Loc)),
                       Reason => PE_Accessibility_Check_Failed));
            end Check_Against_Result_Level;

         begin
            Discrim_Source := Exp;
            while Nkind (Discrim_Source) = N_Qualified_Expression loop
               Discrim_Source := Expression (Discrim_Source);
            end loop;

            if Nkind (Discrim_Source) = N_Identifier
              and then Is_Return_Object (Entity (Discrim_Source))
            then
               Discrim_Source := Entity (Discrim_Source);

               if Is_Constrained (Etype (Discrim_Source)) then
                  Discrim_Source := Etype (Discrim_Source);
               else
                  Discrim_Source := Expression (Parent (Discrim_Source));
               end if;

            elsif Nkind (Discrim_Source) = N_Identifier
              and then Nkind_In (Original_Node (Discrim_Source),
                                 N_Aggregate, N_Extension_Aggregate)
            then
               Discrim_Source := Original_Node (Discrim_Source);

            elsif Nkind (Discrim_Source) = N_Explicit_Dereference and then
              Nkind (Original_Node (Discrim_Source)) = N_Function_Call
            then
               Discrim_Source := Original_Node (Discrim_Source);
            end if;

            while Nkind_In (Discrim_Source, N_Qualified_Expression,
                                            N_Type_Conversion,
                                            N_Unchecked_Type_Conversion)
            loop
               Discrim_Source := Expression (Discrim_Source);
            end loop;

            case Nkind (Discrim_Source) is
               when N_Defining_Identifier =>

                  pragma Assert (Is_Composite_Type (Discrim_Source)
                                  and then Has_Discriminants (Discrim_Source)
                                  and then Is_Constrained (Discrim_Source));

                  declare
                     Discrim   : Entity_Id :=
                                   First_Discriminant (Base_Type (R_Type));
                     Disc_Elmt : Elmt_Id   :=
                                   First_Elmt (Discriminant_Constraint
                                                 (Discrim_Source));
                  begin
                     loop
                        if Ekind (Etype (Discrim)) =
                             E_Anonymous_Access_Type
                        then
                           Check_Against_Result_Level
                             (Dynamic_Accessibility_Level (Node (Disc_Elmt)));
                        end if;

                        Next_Elmt (Disc_Elmt);
                        Next_Discriminant (Discrim);
                        exit when not Present (Discrim);
                     end loop;
                  end;

               when N_Aggregate | N_Extension_Aggregate =>

                  --  Unimplemented: extension aggregate case where discrims
                  --  come from ancestor part, not extension part.

                  declare
                     Discrim  : Entity_Id :=
                                  First_Discriminant (Base_Type (R_Type));

                     Disc_Exp : Node_Id   := Empty;

                     Positionals_Exhausted
                              : Boolean   := not Present (Expressions
                                                            (Discrim_Source));

                     function Associated_Expr
                       (Comp_Id : Entity_Id;
                        Associations : List_Id) return Node_Id;

                     --  Given a component and a component associations list,
                     --  locate the expression for that component; returns
                     --  Empty if no such expression is found.

                     ---------------------
                     -- Associated_Expr --
                     ---------------------

                     function Associated_Expr
                       (Comp_Id : Entity_Id;
                        Associations : List_Id) return Node_Id
                     is
                        Assoc  : Node_Id;
                        Choice : Node_Id;

                     begin
                        --  Simple linear search seems ok here

                        Assoc := First (Associations);
                        while Present (Assoc) loop
                           Choice := First (Choices (Assoc));
                           while Present (Choice) loop
                              if (Nkind (Choice) = N_Identifier
                                   and then Chars (Choice) = Chars (Comp_Id))
                                or else (Nkind (Choice) = N_Others_Choice)
                              then
                                 return Expression (Assoc);
                              end if;

                              Next (Choice);
                           end loop;

                           Next (Assoc);
                        end loop;

                        return Empty;
                     end Associated_Expr;

                  --  Start of processing for Expand_Simple_Function_Return

                  begin
                     if not Positionals_Exhausted then
                        Disc_Exp := First (Expressions (Discrim_Source));
                     end if;

                     loop
                        if Positionals_Exhausted then
                           Disc_Exp :=
                             Associated_Expr
                               (Discrim,
                                Component_Associations (Discrim_Source));
                        end if;

                        if Ekind (Etype (Discrim)) =
                             E_Anonymous_Access_Type
                        then
                           Check_Against_Result_Level
                             (Dynamic_Accessibility_Level (Disc_Exp));
                        end if;

                        Next_Discriminant (Discrim);
                        exit when not Present (Discrim);

                        if not Positionals_Exhausted then
                           Next (Disc_Exp);
                           Positionals_Exhausted := not Present (Disc_Exp);
                        end if;
                     end loop;
                  end;

               when N_Function_Call =>

                  --  No check needed (check performed by callee)

                  null;

               when others =>

                  declare
                     Level : constant Node_Id :=
                               Make_Integer_Literal (Loc,
                                 Object_Access_Level (Discrim_Source));

                  begin
                     --  Unimplemented: check for name prefix that includes
                     --  a dereference of an access value with a dynamic
                     --  accessibility level (e.g., an access param or a
                     --  saooaaat) and use dynamic level in that case. For
                     --  example:
                     --    return Access_Param.all(Some_Index).Some_Component;
                     --  ???

                     Set_Etype (Level, Standard_Natural);
                     Check_Against_Result_Level (Level);
                  end;

            end case;
         end;
      end if;

      --  If we are returning an object that may not be bit-aligned, then copy
      --  the value into a temporary first. This copy may need to expand to a
      --  loop of component operations.

      if Is_Possibly_Unaligned_Slice (Exp)
        or else Is_Possibly_Unaligned_Object (Exp)
      then
         declare
            ExpR : constant Node_Id   := Relocate_Node (Exp);
            Tnn  : constant Entity_Id := Make_Temporary (Loc, 'T', ExpR);
         begin
            Insert_Action (Exp,
              Make_Object_Declaration (Loc,
                Defining_Identifier => Tnn,
                Constant_Present    => True,
                Object_Definition   => New_Occurrence_Of (R_Type, Loc),
                Expression          => ExpR),
              Suppress => All_Checks);
            Rewrite (Exp, New_Occurrence_Of (Tnn, Loc));
         end;
      end if;

      --  Generate call to postcondition checks if they are present

      if Ekind (Scope_Id) = E_Function
        and then Has_Postconditions (Scope_Id)
      then
         --  We are going to reference the returned value twice in this case,
         --  once in the call to _Postconditions, and once in the actual return
         --  statement, but we can't have side effects happening twice, and in
         --  any case for efficiency we don't want to do the computation twice.

         --  If the returned expression is an entity name, we don't need to
         --  worry since it is efficient and safe to reference it twice, that's
         --  also true for literals other than string literals, and for the
         --  case of X.all where X is an entity name.

         if Is_Entity_Name (Exp)
           or else Nkind_In (Exp, N_Character_Literal,
                                  N_Integer_Literal,
                                  N_Real_Literal)
           or else (Nkind (Exp) = N_Explicit_Dereference
                     and then Is_Entity_Name (Prefix (Exp)))
         then
            null;

         --  Otherwise we are going to need a temporary to capture the value

         else
            declare
               ExpR : constant Node_Id   := Relocate_Node (Exp);
               Tnn  : constant Entity_Id := Make_Temporary (Loc, 'T', ExpR);

            begin
               --  For a complex expression of an elementary type, capture
               --  value in the temporary and use it as the reference.

               if Is_Elementary_Type (R_Type) then
                  Insert_Action (Exp,
                    Make_Object_Declaration (Loc,
                      Defining_Identifier => Tnn,
                      Constant_Present    => True,
                      Object_Definition   => New_Occurrence_Of (R_Type, Loc),
                      Expression          => ExpR),
                    Suppress => All_Checks);

                  Rewrite (Exp, New_Occurrence_Of (Tnn, Loc));

               --  If we have something we can rename, generate a renaming of
               --  the object and replace the expression with a reference

               elsif Is_Object_Reference (Exp) then
                  Insert_Action (Exp,
                    Make_Object_Renaming_Declaration (Loc,
                      Defining_Identifier => Tnn,
                      Subtype_Mark        => New_Occurrence_Of (R_Type, Loc),
                      Name                => ExpR),
                    Suppress => All_Checks);

                  Rewrite (Exp, New_Occurrence_Of (Tnn, Loc));

               --  Otherwise we have something like a string literal or an
               --  aggregate. We could copy the value, but that would be
               --  inefficient. Instead we make a reference to the value and
               --  capture this reference with a renaming, the expression is
               --  then replaced by a dereference of this renaming.

               else
                  --  For now, copy the value, since the code below does not
                  --  seem to work correctly ???

                  Insert_Action (Exp,
                    Make_Object_Declaration (Loc,
                      Defining_Identifier => Tnn,
                      Constant_Present    => True,
                      Object_Definition   => New_Occurrence_Of (R_Type, Loc),
                      Expression          => Relocate_Node (Exp)),
                    Suppress => All_Checks);

                  Rewrite (Exp, New_Occurrence_Of (Tnn, Loc));

                  --  Insert_Action (Exp,
                  --    Make_Object_Renaming_Declaration (Loc,
                  --      Defining_Identifier => Tnn,
                  --      Access_Definition =>
                  --        Make_Access_Definition (Loc,
                  --          All_Present  => True,
                  --          Subtype_Mark => New_Occurrence_Of (R_Type, Loc)),
                  --      Name =>
                  --        Make_Reference (Loc,
                  --          Prefix => Relocate_Node (Exp))),
                  --    Suppress => All_Checks);

                  --  Rewrite (Exp,
                  --    Make_Explicit_Dereference (Loc,
                  --      Prefix => New_Occurrence_Of (Tnn, Loc)));
               end if;
            end;
         end if;

         --  Generate call to _postconditions

         Insert_Action (Exp,
           Make_Procedure_Call_Statement (Loc,
             Name => Make_Identifier (Loc, Name_uPostconditions),
             Parameter_Associations => New_List (Duplicate_Subexpr (Exp))));
      end if;

      --  Ada 2005 (AI-251): If this return statement corresponds with an
      --  simple return statement associated with an extended return statement
      --  and the type of the returned object is an interface then generate an
      --  implicit conversion to force displacement of the "this" pointer.
>>>>>>> 3082eeb7

      if Ada_Version >= Ada_2005
        and then Comes_From_Extended_Return_Statement (N)
        and then Nkind (Expression (N)) = N_Identifier
        and then Is_Interface (Utyp)
        and then Utyp /= Underlying_Type (Exptyp)
      then
         Rewrite (Exp, Convert_To (Utyp, Relocate_Node (Exp)));
         Analyze_And_Resolve (Exp);
      end if;
<<<<<<< HEAD

      --  Analyze and resolve the new call. The actuals have already been
      --  resolved, but expansion of a function call will add extra actuals
      --  if needed. Analysis of a procedure call already includes resolution.

      Analyze (N);

      if Ekind (Subp) = E_Function then
         Resolve (N, Etype (Subp));
      end if;
   end Expand_Protected_Subprogram_Call;
=======
   end Expand_Simple_Function_Return;
>>>>>>> 3082eeb7

   --------------------------------
   -- Is_Build_In_Place_Function --
   --------------------------------

   function Is_Build_In_Place_Function (E : Entity_Id) return Boolean is
   begin
      --  This function is called from Expand_Subtype_From_Expr during
      --  semantic analysis, even when expansion is off. In those cases
      --  the build_in_place expansion will not take place.

      if not Expander_Active then
         return False;
      end if;

      --  For now we test whether E denotes a function or access-to-function
      --  type whose result subtype is inherently limited. Later this test may
      --  be revised to allow composite nonlimited types. Functions with a
      --  foreign convention or whose result type has a foreign convention
      --  never qualify.

      if Ekind_In (E, E_Function, E_Generic_Function)
        or else (Ekind (E) = E_Subprogram_Type
                  and then Etype (E) /= Standard_Void_Type)
      then
         --  Note: If you have Convention (C) on an inherently limited type,
         --  you're on your own. That is, the C code will have to be carefully
         --  written to know about the Ada conventions.

         if Has_Foreign_Convention (E)
           or else Has_Foreign_Convention (Etype (E))
         then
            return False;

         --  In Ada 2005 all functions with an inherently limited return type
         --  must be handled using a build-in-place profile, including the case
         --  of a function with a limited interface result, where the function
         --  may return objects of nonlimited descendants.

         else
            return Is_Immutably_Limited_Type (Etype (E))
              and then Ada_Version >= Ada_2005
              and then not Debug_Flag_Dot_L;
         end if;

      else
         return False;
      end if;
   end Is_Build_In_Place_Function;

   -------------------------------------
   -- Is_Build_In_Place_Function_Call --
   -------------------------------------

   function Is_Build_In_Place_Function_Call (N : Node_Id) return Boolean is
      Exp_Node    : Node_Id := N;
      Function_Id : Entity_Id;

   begin
      --  Return False when the expander is inactive, since awareness of
      --  build-in-place treatment is only relevant during expansion. Note that
      --  Is_Build_In_Place_Function, which is called as part of this function,
      --  is also conditioned this way, but we need to check here as well to
      --  avoid blowing up on processing protected calls when expansion is
      --  disabled (such as with -gnatc) since those would trip over the raise
      --  of Program_Error below.

      if not Expander_Active then
         return False;
      end if;

      --  Step past qualification or unchecked conversion (the latter can occur
      --  in cases of calls to 'Input).

      if Nkind_In (Exp_Node, N_Qualified_Expression,
                             N_Unchecked_Type_Conversion)
      then
         Exp_Node := Expression (N);
      end if;

      if Nkind (Exp_Node) /= N_Function_Call then
         return False;

      else
         --  In Alfa mode, build-in-place calls are not expanded, so that we
         --  may end up with a call that is neither resolved to an entity, nor
         --  an indirect call.

         if Alfa_Mode then
            return False;

         elsif Is_Entity_Name (Name (Exp_Node)) then
            Function_Id := Entity (Name (Exp_Node));

         --  In the case of an explicitly dereferenced call, use the subprogram
         --  type generated for the dereference.

         elsif Nkind (Name (Exp_Node)) = N_Explicit_Dereference then
            Function_Id := Etype (Name (Exp_Node));

         else
            raise Program_Error;
         end if;

         return Is_Build_In_Place_Function (Function_Id);
      end if;
   end Is_Build_In_Place_Function_Call;

   -----------------------
   -- Freeze_Subprogram --
   -----------------------

   procedure Freeze_Subprogram (N : Node_Id) is
      Loc : constant Source_Ptr := Sloc (N);

      procedure Register_Predefined_DT_Entry (Prim : Entity_Id);
      --  (Ada 2005): Register a predefined primitive in all the secondary
      --  dispatch tables of its primitive type.

      ----------------------------------
      -- Register_Predefined_DT_Entry --
      ----------------------------------

      procedure Register_Predefined_DT_Entry (Prim : Entity_Id) is
         Iface_DT_Ptr : Elmt_Id;
         Tagged_Typ   : Entity_Id;
         Thunk_Id     : Entity_Id;
         Thunk_Code   : Node_Id;

      begin
         Tagged_Typ := Find_Dispatching_Type (Prim);

         if No (Access_Disp_Table (Tagged_Typ))
           or else not Has_Interfaces (Tagged_Typ)
           or else not RTE_Available (RE_Interface_Tag)
           or else Restriction_Active (No_Dispatching_Calls)
         then
            return;
         end if;

         --  Skip the first two access-to-dispatch-table pointers since they
         --  leads to the primary dispatch table (predefined DT and user
         --  defined DT). We are only concerned with the secondary dispatch
         --  table pointers. Note that the access-to- dispatch-table pointer
         --  corresponds to the first implemented interface retrieved below.

         Iface_DT_Ptr :=
           Next_Elmt (Next_Elmt (First_Elmt (Access_Disp_Table (Tagged_Typ))));

         while Present (Iface_DT_Ptr)
           and then Ekind (Node (Iface_DT_Ptr)) = E_Constant
         loop
            pragma Assert (Has_Thunks (Node (Iface_DT_Ptr)));
            Expand_Interface_Thunk (Prim, Thunk_Id, Thunk_Code);

            if Present (Thunk_Code) then
               Insert_Actions_After (N, New_List (
                 Thunk_Code,

                 Build_Set_Predefined_Prim_Op_Address (Loc,
                   Tag_Node     =>
                     New_Reference_To (Node (Next_Elmt (Iface_DT_Ptr)), Loc),
                   Position     => DT_Position (Prim),
                   Address_Node =>
                     Unchecked_Convert_To (RTE (RE_Prim_Ptr),
                       Make_Attribute_Reference (Loc,
                         Prefix         => New_Reference_To (Thunk_Id, Loc),
                         Attribute_Name => Name_Unrestricted_Access))),

                 Build_Set_Predefined_Prim_Op_Address (Loc,
                   Tag_Node     =>
                     New_Reference_To
                      (Node (Next_Elmt (Next_Elmt (Next_Elmt (Iface_DT_Ptr)))),
                       Loc),
                   Position     => DT_Position (Prim),
                   Address_Node =>
                     Unchecked_Convert_To (RTE (RE_Prim_Ptr),
                       Make_Attribute_Reference (Loc,
                         Prefix         => New_Reference_To (Prim, Loc),
                         Attribute_Name => Name_Unrestricted_Access)))));
            end if;

            --  Skip the tag of the predefined primitives dispatch table

            Next_Elmt (Iface_DT_Ptr);
            pragma Assert (Has_Thunks (Node (Iface_DT_Ptr)));

            --  Skip tag of the no-thunks dispatch table

            Next_Elmt (Iface_DT_Ptr);
            pragma Assert (not Has_Thunks (Node (Iface_DT_Ptr)));

            --  Skip tag of predefined primitives no-thunks dispatch table

            Next_Elmt (Iface_DT_Ptr);
            pragma Assert (not Has_Thunks (Node (Iface_DT_Ptr)));

            Next_Elmt (Iface_DT_Ptr);
         end loop;
      end Register_Predefined_DT_Entry;

      --  Local variables

      Subp : constant Entity_Id  := Entity (N);

   --  Start of processing for Freeze_Subprogram

   begin
      --  We suppress the initialization of the dispatch table entry when
      --  VM_Target because the dispatching mechanism is handled internally
      --  by the VM.

      if Is_Dispatching_Operation (Subp)
        and then not Is_Abstract_Subprogram (Subp)
        and then Present (DTC_Entity (Subp))
        and then Present (Scope (DTC_Entity (Subp)))
        and then Tagged_Type_Expansion
        and then not Restriction_Active (No_Dispatching_Calls)
        and then RTE_Available (RE_Tag)
      then
         declare
            Typ : constant Entity_Id := Scope (DTC_Entity (Subp));

         begin
            --  Handle private overridden primitives

            if not Is_CPP_Class (Typ) then
               Check_Overriding_Operation (Subp);
            end if;

            --  We assume that imported CPP primitives correspond with objects
            --  whose constructor is in the CPP side; therefore we don't need
            --  to generate code to register them in the dispatch table.

            if Is_CPP_Class (Typ) then
               null;

            --  Handle CPP primitives found in derivations of CPP_Class types.
            --  These primitives must have been inherited from some parent, and
            --  there is no need to register them in the dispatch table because
            --  Build_Inherit_Prims takes care of the initialization of these
            --  slots.

            elsif Is_Imported (Subp)
               and then (Convention (Subp) = Convention_CPP
                           or else Convention (Subp) = Convention_C)
            then
               null;

            --  Generate code to register the primitive in non statically
            --  allocated dispatch tables

            elsif not Building_Static_DT (Scope (DTC_Entity (Subp))) then

               --  When a primitive is frozen, enter its name in its dispatch
               --  table slot.

               if not Is_Interface (Typ)
                 or else Present (Interface_Alias (Subp))
               then
                  if Is_Predefined_Dispatching_Operation (Subp) then
                     Register_Predefined_DT_Entry (Subp);
                  end if;

                  Insert_Actions_After (N,
                    Register_Primitive (Loc, Prim => Subp));
               end if;
            end if;
         end;
      end if;

      --  Mark functions that return by reference. Note that it cannot be part
      --  of the normal semantic analysis of the spec since the underlying
      --  returned type may not be known yet (for private types).

      declare
         Typ  : constant Entity_Id := Etype (Subp);
         Utyp : constant Entity_Id := Underlying_Type (Typ);
      begin
         if Is_Immutably_Limited_Type (Typ) then
            Set_Returns_By_Ref (Subp);
         elsif Present (Utyp) and then CW_Or_Has_Controlled_Part (Utyp) then
            Set_Returns_By_Ref (Subp);
         end if;
      end;
   end Freeze_Subprogram;

   -----------------------
   -- Is_Null_Procedure --
   -----------------------

   function Is_Null_Procedure (Subp : Entity_Id) return Boolean is
      Decl : constant Node_Id := Unit_Declaration_Node (Subp);

   begin
      if Ekind (Subp) /= E_Procedure then
         return False;

      --  Check if this is a declared null procedure

      elsif Nkind (Decl) = N_Subprogram_Declaration then
         if not Null_Present (Specification (Decl)) then
            return False;

         elsif No (Body_To_Inline (Decl)) then
            return False;

         --  Check if the body contains only a null statement, followed by
         --  the return statement added during expansion.

         else
            declare
               Orig_Bod : constant Node_Id := Body_To_Inline (Decl);

               Stat  : Node_Id;
               Stat2 : Node_Id;

            begin
               if Nkind (Orig_Bod) /= N_Subprogram_Body then
                  return False;
               else
                  --  We must skip SCIL nodes because they are currently
                  --  implemented as special N_Null_Statement nodes.

                  Stat :=
                     First_Non_SCIL_Node
                       (Statements (Handled_Statement_Sequence (Orig_Bod)));
                  Stat2 := Next_Non_SCIL_Node (Stat);

                  return
                     Is_Empty_List (Declarations (Orig_Bod))
                       and then Nkind (Stat) = N_Null_Statement
                       and then
                        (No (Stat2)
                          or else
                            (Nkind (Stat2) = N_Simple_Return_Statement
                              and then No (Next (Stat2))));
               end if;
            end;
         end if;

      else
         return False;
      end if;
   end Is_Null_Procedure;

   -------------------------------------------
   -- Make_Build_In_Place_Call_In_Allocator --
   -------------------------------------------

   procedure Make_Build_In_Place_Call_In_Allocator
     (Allocator     : Node_Id;
      Function_Call : Node_Id)
   is
      Acc_Type          : constant Entity_Id := Etype (Allocator);
      Loc               : Source_Ptr;
      Func_Call         : Node_Id := Function_Call;
      Function_Id       : Entity_Id;
      Result_Subt       : Entity_Id;
      New_Allocator     : Node_Id;
      Return_Obj_Access : Entity_Id;

   begin
      --  Step past qualification or unchecked conversion (the latter can occur
      --  in cases of calls to 'Input).

      if Nkind_In (Func_Call,
                   N_Qualified_Expression,
                   N_Unchecked_Type_Conversion)
      then
         Func_Call := Expression (Func_Call);
      end if;

      --  If the call has already been processed to add build-in-place actuals
      --  then return. This should not normally occur in an allocator context,
      --  but we add the protection as a defensive measure.

      if Is_Expanded_Build_In_Place_Call (Func_Call) then
         return;
      end if;

      --  Mark the call as processed as a build-in-place call

      Set_Is_Expanded_Build_In_Place_Call (Func_Call);

      Loc := Sloc (Function_Call);

      if Is_Entity_Name (Name (Func_Call)) then
         Function_Id := Entity (Name (Func_Call));

      elsif Nkind (Name (Func_Call)) = N_Explicit_Dereference then
         Function_Id := Etype (Name (Func_Call));

      else
         raise Program_Error;
      end if;

      Result_Subt := Available_View (Etype (Function_Id));

      --  Check whether return type includes tasks. This may not have been done
      --  previously, if the type was a limited view.

      if Has_Task (Result_Subt) then
         Build_Activation_Chain_Entity (Allocator);
      end if;

      --  When the result subtype is constrained, the return object must be
      --  allocated on the caller side, and access to it is passed to the
      --  function.

      --  Here and in related routines, we must examine the full view of the
      --  type, because the view at the point of call may differ from that
      --  that in the function body, and the expansion mechanism depends on
      --  the characteristics of the full view.

      if Is_Constrained (Underlying_Type (Result_Subt)) then

         --  Replace the initialized allocator of form "new T'(Func (...))"
         --  with an uninitialized allocator of form "new T", where T is the
         --  result subtype of the called function. The call to the function
         --  is handled separately further below.

         New_Allocator :=
           Make_Allocator (Loc,
             Expression => New_Reference_To (Result_Subt, Loc));
         Set_No_Initialization (New_Allocator);
<<<<<<< HEAD

         --  Copy attributes to new allocator. Note that the new allocator
         --  logically comes from source if the original one did, so copy the
         --  relevant flag. This ensures proper treatment of the restriction
         --  No_Implicit_Heap_Allocations in this case.

=======

         --  Copy attributes to new allocator. Note that the new allocator
         --  logically comes from source if the original one did, so copy the
         --  relevant flag. This ensures proper treatment of the restriction
         --  No_Implicit_Heap_Allocations in this case.

>>>>>>> 3082eeb7
         Set_Storage_Pool      (New_Allocator, Storage_Pool      (Allocator));
         Set_Procedure_To_Call (New_Allocator, Procedure_To_Call (Allocator));
         Set_Comes_From_Source (New_Allocator, Comes_From_Source (Allocator));

         Rewrite (Allocator, New_Allocator);

         --  Create a new access object and initialize it to the result of the
         --  new uninitialized allocator. Note: we do not use Allocator as the
         --  Related_Node of Return_Obj_Access in call to Make_Temporary below
         --  as this would create a sort of infinite "recursion".

         Return_Obj_Access := Make_Temporary (Loc, 'R');
         Set_Etype (Return_Obj_Access, Acc_Type);

         Insert_Action (Allocator,
           Make_Object_Declaration (Loc,
             Defining_Identifier => Return_Obj_Access,
             Object_Definition   => New_Reference_To (Acc_Type, Loc),
             Expression          => Relocate_Node (Allocator)));

         --  When the function has a controlling result, an allocation-form
         --  parameter must be passed indicating that the caller is allocating
         --  the result object. This is needed because such a function can be
         --  called as a dispatching operation and must be treated similarly
         --  to functions with unconstrained result subtypes.

         Add_Alloc_Form_Actual_To_Build_In_Place_Call
           (Func_Call, Function_Id, Alloc_Form => Caller_Allocation);

         Add_Finalization_Master_Actual_To_Build_In_Place_Call
           (Func_Call, Function_Id, Acc_Type);

         Add_Task_Actuals_To_Build_In_Place_Call
           (Func_Call, Function_Id, Master_Actual => Master_Id (Acc_Type));

         --  Add an implicit actual to the function call that provides access
         --  to the allocated object. An unchecked conversion to the (specific)
         --  result subtype of the function is inserted to handle cases where
         --  the access type of the allocator has a class-wide designated type.

         Add_Access_Actual_To_Build_In_Place_Call
           (Func_Call,
            Function_Id,
            Make_Unchecked_Type_Conversion (Loc,
              Subtype_Mark => New_Reference_To (Result_Subt, Loc),
              Expression   =>
                Make_Explicit_Dereference (Loc,
                  Prefix => New_Reference_To (Return_Obj_Access, Loc))));

      --  When the result subtype is unconstrained, the function itself must
      --  perform the allocation of the return object, so we pass parameters
      --  indicating that. We don't yet handle the case where the allocation
      --  must be done in a user-defined storage pool, which will require
      --  passing another actual or two to provide allocation/deallocation
      --  operations. ???

      else
         --  Pass an allocation parameter indicating that the function should
         --  allocate its result on the heap.

         Add_Alloc_Form_Actual_To_Build_In_Place_Call
           (Func_Call, Function_Id, Alloc_Form => Global_Heap);

         Add_Finalization_Master_Actual_To_Build_In_Place_Call
           (Func_Call, Function_Id, Acc_Type);

         Add_Task_Actuals_To_Build_In_Place_Call
           (Func_Call, Function_Id, Master_Actual => Master_Id (Acc_Type));

         --  The caller does not provide the return object in this case, so we
         --  have to pass null for the object access actual.

         Add_Access_Actual_To_Build_In_Place_Call
           (Func_Call, Function_Id, Return_Object => Empty);
      end if;

      --  If the build-in-place function call returns a controlled object,
      --  the finalization master will require a reference to routine
      --  Finalize_Address of the designated type. Setting this attribute
      --  is done in the same manner to expansion of allocators.

      if Needs_Finalization (Result_Subt) then

         --  Controlled types with supressed finalization do not need to
         --  associate the address of their Finalize_Address primitives with
         --  a master since they do not need a master to begin with.

         if Is_Library_Level_Entity (Acc_Type)
           and then Finalize_Storage_Only (Result_Subt)
         then
            null;

         --  Do not generate the call to Set_Finalize_Address in Alfa mode
         --  because it is not necessary and results in unwanted expansion.
         --  This expansion is also not carried out in CodePeer mode because
         --  Finalize_Address is never built.

         elsif not Alfa_Mode
           and then not CodePeer_Mode
         then
            Insert_Action (Allocator,
              Make_Set_Finalize_Address_Call (Loc,
                Typ     => Etype (Function_Id),
                Ptr_Typ => Acc_Type));
         end if;
      end if;

      --  Finally, replace the allocator node with a reference to the result
      --  of the function call itself (which will effectively be an access
      --  to the object created by the allocator).

      Rewrite (Allocator, Make_Reference (Loc, Relocate_Node (Function_Call)));
      Analyze_And_Resolve (Allocator, Acc_Type);
   end Make_Build_In_Place_Call_In_Allocator;

   ---------------------------------------------------
   -- Make_Build_In_Place_Call_In_Anonymous_Context --
   ---------------------------------------------------

   procedure Make_Build_In_Place_Call_In_Anonymous_Context
     (Function_Call : Node_Id)
   is
      Loc             : Source_Ptr;
      Func_Call       : Node_Id := Function_Call;
      Function_Id     : Entity_Id;
      Result_Subt     : Entity_Id;
      Return_Obj_Id   : Entity_Id;
      Return_Obj_Decl : Entity_Id;

   begin
      --  Step past qualification or unchecked conversion (the latter can occur
      --  in cases of calls to 'Input).

      if Nkind_In (Func_Call, N_Qualified_Expression,
                              N_Unchecked_Type_Conversion)
      then
         Func_Call := Expression (Func_Call);
      end if;

      --  If the call has already been processed to add build-in-place actuals
      --  then return. One place this can occur is for calls to build-in-place
      --  functions that occur within a call to a protected operation, where
      --  due to rewriting and expansion of the protected call there can be
      --  more than one call to Expand_Actuals for the same set of actuals.

      if Is_Expanded_Build_In_Place_Call (Func_Call) then
         return;
      end if;

      --  Mark the call as processed as a build-in-place call

      Set_Is_Expanded_Build_In_Place_Call (Func_Call);

      Loc := Sloc (Function_Call);

      if Is_Entity_Name (Name (Func_Call)) then
         Function_Id := Entity (Name (Func_Call));

      elsif Nkind (Name (Func_Call)) = N_Explicit_Dereference then
         Function_Id := Etype (Name (Func_Call));

      else
         raise Program_Error;
      end if;

      Result_Subt := Etype (Function_Id);

      --  If the build-in-place function returns a controlled object, then the
      --  object needs to be finalized immediately after the context. Since
      --  this case produces a transient scope, the servicing finalizer needs
      --  to name the returned object. Create a temporary which is initialized
      --  with the function call:
      --
      --    Temp_Id : Func_Type := BIP_Func_Call;
      --
      --  The initialization expression of the temporary will be rewritten by
      --  the expander using the appropriate mechanism in Make_Build_In_Place_
      --  Call_In_Object_Declaration.

      if Needs_Finalization (Result_Subt) then
         declare
            Temp_Id   : constant Entity_Id := Make_Temporary (Loc, 'R');
            Temp_Decl : Node_Id;

         begin
            --  Reset the guard on the function call since the following does
            --  not perform actual call expansion.

            Set_Is_Expanded_Build_In_Place_Call (Func_Call, False);

            Temp_Decl :=
              Make_Object_Declaration (Loc,
                Defining_Identifier => Temp_Id,
                Object_Definition =>
                  New_Reference_To (Result_Subt, Loc),
                Expression =>
                  New_Copy_Tree (Function_Call));

            Insert_Action (Function_Call, Temp_Decl);

            Rewrite (Function_Call, New_Reference_To (Temp_Id, Loc));
            Analyze (Function_Call);
         end;

      --  When the result subtype is constrained, an object of the subtype is
      --  declared and an access value designating it is passed as an actual.

      elsif Is_Constrained (Underlying_Type (Result_Subt)) then

         --  Create a temporary object to hold the function result

         Return_Obj_Id := Make_Temporary (Loc, 'R');
         Set_Etype (Return_Obj_Id, Result_Subt);

         Return_Obj_Decl :=
           Make_Object_Declaration (Loc,
             Defining_Identifier => Return_Obj_Id,
             Aliased_Present     => True,
             Object_Definition   => New_Reference_To (Result_Subt, Loc));

         Set_No_Initialization (Return_Obj_Decl);

         Insert_Action (Func_Call, Return_Obj_Decl);

         --  When the function has a controlling result, an allocation-form
         --  parameter must be passed indicating that the caller is allocating
         --  the result object. This is needed because such a function can be
         --  called as a dispatching operation and must be treated similarly
         --  to functions with unconstrained result subtypes.

         Add_Alloc_Form_Actual_To_Build_In_Place_Call
           (Func_Call, Function_Id, Alloc_Form => Caller_Allocation);

         Add_Finalization_Master_Actual_To_Build_In_Place_Call
           (Func_Call, Function_Id);

         Add_Task_Actuals_To_Build_In_Place_Call
           (Func_Call, Function_Id, Make_Identifier (Loc, Name_uMaster));

         --  Add an implicit actual to the function call that provides access
         --  to the caller's return object.

         Add_Access_Actual_To_Build_In_Place_Call
           (Func_Call, Function_Id, New_Reference_To (Return_Obj_Id, Loc));

      --  When the result subtype is unconstrained, the function must allocate
      --  the return object in the secondary stack, so appropriate implicit
      --  parameters are added to the call to indicate that. A transient
      --  scope is established to ensure eventual cleanup of the result.

      else
         --  Pass an allocation parameter indicating that the function should
         --  allocate its result on the secondary stack.

         Add_Alloc_Form_Actual_To_Build_In_Place_Call
           (Func_Call, Function_Id, Alloc_Form => Secondary_Stack);

         Add_Finalization_Master_Actual_To_Build_In_Place_Call
           (Func_Call, Function_Id);

         Add_Task_Actuals_To_Build_In_Place_Call
           (Func_Call, Function_Id, Make_Identifier (Loc, Name_uMaster));

         --  Pass a null value to the function since no return object is
         --  available on the caller side.

         Add_Access_Actual_To_Build_In_Place_Call
           (Func_Call, Function_Id, Empty);
      end if;
   end Make_Build_In_Place_Call_In_Anonymous_Context;

   --------------------------------------------
   -- Make_Build_In_Place_Call_In_Assignment --
   --------------------------------------------

   procedure Make_Build_In_Place_Call_In_Assignment
     (Assign        : Node_Id;
      Function_Call : Node_Id)
   is
      Lhs          : constant Node_Id := Name (Assign);
      Func_Call    : Node_Id := Function_Call;
      Func_Id      : Entity_Id;
      Loc          : Source_Ptr;
      Obj_Decl     : Node_Id;
      Obj_Id       : Entity_Id;
      Ptr_Typ      : Entity_Id;
      Ptr_Typ_Decl : Node_Id;
      Result_Subt  : Entity_Id;
      Target       : Node_Id;

   begin
      --  Step past qualification or unchecked conversion (the latter can occur
      --  in cases of calls to 'Input).

      if Nkind_In (Func_Call, N_Qualified_Expression,
                              N_Unchecked_Type_Conversion)
      then
         Func_Call := Expression (Func_Call);
      end if;

      --  If the call has already been processed to add build-in-place actuals
      --  then return. This should not normally occur in an assignment context,
      --  but we add the protection as a defensive measure.

      if Is_Expanded_Build_In_Place_Call (Func_Call) then
         return;
      end if;

      --  Mark the call as processed as a build-in-place call

      Set_Is_Expanded_Build_In_Place_Call (Func_Call);

      Loc := Sloc (Function_Call);

      if Is_Entity_Name (Name (Func_Call)) then
         Func_Id := Entity (Name (Func_Call));

      elsif Nkind (Name (Func_Call)) = N_Explicit_Dereference then
         Func_Id := Etype (Name (Func_Call));

      else
         raise Program_Error;
      end if;

      Result_Subt := Etype (Func_Id);

      --  When the result subtype is unconstrained, an additional actual must
      --  be passed to indicate that the caller is providing the return object.
      --  This parameter must also be passed when the called function has a
      --  controlling result, because dispatching calls to the function needs
      --  to be treated effectively the same as calls to class-wide functions.

      Add_Alloc_Form_Actual_To_Build_In_Place_Call
        (Func_Call, Func_Id, Alloc_Form => Caller_Allocation);
<<<<<<< HEAD

      --  If Lhs is a selected component, then pass it along so that its prefix
      --  object will be used as the source of the finalization list.

      if Nkind (Lhs) = N_Selected_Component then
         Add_Final_List_Actual_To_Build_In_Place_Call
           (Func_Call, Func_Id, Acc_Type => Empty, Sel_Comp => Lhs);
      else
         Add_Final_List_Actual_To_Build_In_Place_Call
           (Func_Call, Func_Id, Acc_Type => Empty);
      end if;
=======

      Add_Finalization_Master_Actual_To_Build_In_Place_Call
        (Func_Call, Func_Id);
>>>>>>> 3082eeb7

      Add_Task_Actuals_To_Build_In_Place_Call
        (Func_Call, Func_Id, Make_Identifier (Loc, Name_uMaster));

      --  Add an implicit actual to the function call that provides access to
      --  the caller's return object.

      Add_Access_Actual_To_Build_In_Place_Call
        (Func_Call,
         Func_Id,
         Make_Unchecked_Type_Conversion (Loc,
           Subtype_Mark => New_Reference_To (Result_Subt, Loc),
           Expression   => Relocate_Node (Lhs)));

      --  Create an access type designating the function's result subtype

<<<<<<< HEAD
      Ptr_Typ :=
        Make_Defining_Identifier (Loc, New_Internal_Name ('A'));
=======
      Ptr_Typ := Make_Temporary (Loc, 'A');
>>>>>>> 3082eeb7

      Ptr_Typ_Decl :=
        Make_Full_Type_Declaration (Loc,
          Defining_Identifier => Ptr_Typ,
<<<<<<< HEAD
          Type_Definition =>
=======
          Type_Definition     =>
>>>>>>> 3082eeb7
            Make_Access_To_Object_Definition (Loc,
              All_Present        => True,
              Subtype_Indication =>
                New_Reference_To (Result_Subt, Loc)));
      Insert_After_And_Analyze (Assign, Ptr_Typ_Decl);

      --  Finally, create an access object initialized to a reference to the
      --  function call.

<<<<<<< HEAD
      Obj_Id := Make_Defining_Identifier (Loc, New_Internal_Name ('R'));
=======
      Obj_Id := Make_Temporary (Loc, 'R');
>>>>>>> 3082eeb7
      Set_Etype (Obj_Id, Ptr_Typ);

      Obj_Decl :=
        Make_Object_Declaration (Loc,
          Defining_Identifier => Obj_Id,
<<<<<<< HEAD
          Object_Definition =>
            New_Reference_To (Ptr_Typ, Loc),
          Expression =>
            Make_Reference (Loc,
              Prefix => Relocate_Node (Func_Call)));
=======
          Object_Definition   => New_Reference_To (Ptr_Typ, Loc),
          Expression => Make_Reference (Loc, Relocate_Node (Func_Call)));
>>>>>>> 3082eeb7
      Insert_After_And_Analyze (Ptr_Typ_Decl, Obj_Decl);

      Rewrite (Assign, Make_Null_Statement (Loc));

      --  Retrieve the target of the assignment

      if Nkind (Lhs) = N_Selected_Component then
         Target := Selector_Name (Lhs);
      elsif Nkind (Lhs) = N_Type_Conversion then
         Target := Expression (Lhs);
      else
         Target := Lhs;
      end if;

      --  If we are assigning to a return object or this is an expression of
      --  an extension aggregate, the target should either be an identifier
      --  or a simple expression. All other cases imply a different scenario.

      if Nkind (Target) in N_Has_Entity then
         Target := Entity (Target);
      else
         return;
      end if;
<<<<<<< HEAD

      --  When the target of the assignment is a return object of an enclosing
      --  build-in-place function and also requires finalization, the list
      --  generated for the assignment must be moved to that of the enclosing
      --  function.

      --    function Enclosing_BIP_Function return Ctrl_Typ is
      --    begin
      --       return (Ctrl_Parent_Part => BIP_Function with ...);
      --    end Enclosing_BIP_Function;

      if Is_Return_Object (Target)
        and then Needs_Finalization (Etype (Target))
        and then Needs_Finalization (Result_Subt)
      then
         declare
            Obj_List  : constant Node_Id := Find_Final_List (Obj_Id);
            Encl_List : Node_Id;
            Encl_Scop : Entity_Id;

         begin
            Encl_Scop := Scope (Target);

            --  Locate the scope of the extended return statement

            while Present (Encl_Scop)
              and then Ekind (Encl_Scop) /= E_Return_Statement
            loop
               Encl_Scop := Scope (Encl_Scop);
            end loop;

            --  A return object should always be enclosed by a return statement
            --  scope at some level.

            pragma Assert (Present (Encl_Scop));

            Encl_List :=
              Make_Attribute_Reference (Loc,
                Prefix =>
                  New_Reference_To (
                    Finalization_Chain_Entity (Encl_Scop), Loc),
                Attribute_Name => Name_Unrestricted_Access);

            --  Generate a call to move final list

            Insert_After_And_Analyze (Obj_Decl,
              Make_Procedure_Call_Statement (Loc,
                Name =>
                  New_Reference_To (RTE (RE_Move_Final_List), Loc),
                Parameter_Associations => New_List (Obj_List, Encl_List)));
         end;
      end if;
=======
>>>>>>> 3082eeb7
   end Make_Build_In_Place_Call_In_Assignment;

   ----------------------------------------------------
   -- Make_Build_In_Place_Call_In_Object_Declaration --
   ----------------------------------------------------

   procedure Make_Build_In_Place_Call_In_Object_Declaration
     (Object_Decl   : Node_Id;
      Function_Call : Node_Id)
   is
      Loc             : Source_Ptr;
      Obj_Def_Id      : constant Entity_Id :=
                          Defining_Identifier (Object_Decl);

      Func_Call       : Node_Id := Function_Call;
      Function_Id     : Entity_Id;
      Result_Subt     : Entity_Id;
      Caller_Object   : Node_Id;
      Call_Deref      : Node_Id;
      Ref_Type        : Entity_Id;
      Ptr_Typ_Decl    : Node_Id;
      Def_Id          : Entity_Id;
      New_Expr        : Node_Id;
      Enclosing_Func  : constant Entity_Id :=
                          Enclosing_Subprogram (Obj_Def_Id);
      Fmaster_Actual  : Node_Id := Empty;
      Pass_Caller_Acc : Boolean := False;

   begin
      --  Step past qualification or unchecked conversion (the latter can occur
      --  in cases of calls to 'Input).

      if Nkind_In (Func_Call, N_Qualified_Expression,
                              N_Unchecked_Type_Conversion)
      then
         Func_Call := Expression (Func_Call);
      end if;

      --  If the call has already been processed to add build-in-place actuals
      --  then return. This should not normally occur in an object declaration,
      --  but we add the protection as a defensive measure.

      if Is_Expanded_Build_In_Place_Call (Func_Call) then
         return;
      end if;

      --  Mark the call as processed as a build-in-place call

      Set_Is_Expanded_Build_In_Place_Call (Func_Call);

      Loc := Sloc (Function_Call);

      if Is_Entity_Name (Name (Func_Call)) then
         Function_Id := Entity (Name (Func_Call));

      elsif Nkind (Name (Func_Call)) = N_Explicit_Dereference then
         Function_Id := Etype (Name (Func_Call));

      else
         raise Program_Error;
      end if;

      Result_Subt := Etype (Function_Id);

<<<<<<< HEAD
      --  In the constrained case, add an implicit actual to the function call
      --  that provides access to the declared object. An unchecked conversion
      --  to the (specific) result type of the function is inserted to handle
      --  the case where the object is declared with a class-wide type.

      if Is_Constrained (Underlying_Type (Result_Subt)) then
         Caller_Object :=
            Make_Unchecked_Type_Conversion (Loc,
              Subtype_Mark => New_Reference_To (Result_Subt, Loc),
              Expression   => New_Reference_To (Obj_Def_Id, Loc));

         --  When the function has a controlling result, an allocation-form
         --  parameter must be passed indicating that the caller is allocating
         --  the result object. This is needed because such a function can be
         --  called as a dispatching operation and must be treated similarly
         --  to functions with unconstrained result subtypes.

         Add_Alloc_Form_Actual_To_Build_In_Place_Call
           (Func_Call, Function_Id, Alloc_Form => Caller_Allocation);

      --  If the function's result subtype is unconstrained and the object is
      --  a return object of an enclosing build-in-place function, then the
      --  implicit build-in-place parameters of the enclosing function must be
      --  passed along to the called function. (Unfortunately, this won't cover
      --  the case of extension aggregates where the ancestor part is a build-
      --  in-place unconstrained function call that should be passed along the
      --  caller's parameters. Currently those get mishandled by reassigning
      --  the result of the call to the aggregate return object, when the call
      --  result should really be directly built in place in the aggregate and
      --  not built in a temporary. ???)

      elsif Is_Return_Object (Defining_Identifier (Object_Decl)) then
=======
      --  If the the object is a return object of an enclosing build-in-place
      --  function, then the implicit build-in-place parameters of the
      --  enclosing function are simply passed along to the called function.
      --  (Unfortunately, this won't cover the case of extension aggregates
      --  where the ancestor part is a build-in-place unconstrained function
      --  call that should be passed along the caller's parameters. Currently
      --  those get mishandled by reassigning the result of the call to the
      --  aggregate return object, when the call result should really be
      --  directly built in place in the aggregate and not in a temporary. ???)

      if Is_Return_Object (Defining_Identifier (Object_Decl)) then
>>>>>>> 3082eeb7
         Pass_Caller_Acc := True;

         --  When the enclosing function has a BIP_Alloc_Form formal then we
         --  pass it along to the callee (such as when the enclosing function
         --  has an unconstrained or tagged result type).

         if Needs_BIP_Alloc_Form (Enclosing_Func) then
            Add_Alloc_Form_Actual_To_Build_In_Place_Call
              (Func_Call,
               Function_Id,
               Alloc_Form_Exp =>
                 New_Reference_To
                   (Build_In_Place_Formal (Enclosing_Func, BIP_Alloc_Form),
                    Loc));

         --  Otherwise, if enclosing function has a constrained result subtype,
         --  then caller allocation will be used.

         else
            Add_Alloc_Form_Actual_To_Build_In_Place_Call
              (Func_Call, Function_Id, Alloc_Form => Caller_Allocation);
         end if;

         if Needs_BIP_Finalization_Master (Enclosing_Func) then
            Fmaster_Actual :=
              New_Reference_To
                (Build_In_Place_Formal
                   (Enclosing_Func, BIP_Finalization_Master), Loc);
         end if;

         --  Retrieve the BIPacc formal from the enclosing function and convert
         --  it to the access type of the callee's BIP_Object_Access formal.

         Caller_Object :=
            Make_Unchecked_Type_Conversion (Loc,
              Subtype_Mark =>
                New_Reference_To
                  (Etype
                     (Build_In_Place_Formal (Function_Id, BIP_Object_Access)),
                   Loc),
              Expression   =>
                New_Reference_To
                  (Build_In_Place_Formal (Enclosing_Func, BIP_Object_Access),
                   Loc));

      --  In the constrained case, add an implicit actual to the function call
      --  that provides access to the declared object. An unchecked conversion
      --  to the (specific) result type of the function is inserted to handle
      --  the case where the object is declared with a class-wide type.

      elsif Is_Constrained (Underlying_Type (Result_Subt)) then
         Caller_Object :=
            Make_Unchecked_Type_Conversion (Loc,
              Subtype_Mark => New_Reference_To (Result_Subt, Loc),
              Expression   => New_Reference_To (Obj_Def_Id, Loc));

         --  When the function has a controlling result, an allocation-form
         --  parameter must be passed indicating that the caller is allocating
         --  the result object. This is needed because such a function can be
         --  called as a dispatching operation and must be treated similarly
         --  to functions with unconstrained result subtypes.

         Add_Alloc_Form_Actual_To_Build_In_Place_Call
           (Func_Call, Function_Id, Alloc_Form => Caller_Allocation);

      --  In other unconstrained cases, pass an indication to do the allocation
      --  on the secondary stack and set Caller_Object to Empty so that a null
      --  value will be passed for the caller's object address. A transient
      --  scope is established to ensure eventual cleanup of the result.

      else
         Add_Alloc_Form_Actual_To_Build_In_Place_Call
           (Func_Call,
            Function_Id,
            Alloc_Form => Secondary_Stack);
         Caller_Object := Empty;

         Establish_Transient_Scope (Object_Decl, Sec_Stack => True);
      end if;

      --  Pass along any finalization master actual, which is needed in the
      --  case where the called function initializes a return object of an
      --  enclosing build-in-place function.

      Add_Finalization_Master_Actual_To_Build_In_Place_Call
        (Func_Call  => Func_Call,
         Func_Id    => Function_Id,
         Master_Exp => Fmaster_Actual);

      if Nkind (Parent (Object_Decl)) = N_Extended_Return_Statement
        and then Has_Task (Result_Subt)
      then
         --  Here we're passing along the master that was passed in to this
         --  function.

         Add_Task_Actuals_To_Build_In_Place_Call
           (Func_Call, Function_Id,
            Master_Actual =>
              New_Reference_To
                (Build_In_Place_Formal (Enclosing_Func, BIP_Master), Loc));

      else
         Add_Task_Actuals_To_Build_In_Place_Call
           (Func_Call, Function_Id, Make_Identifier (Loc, Name_uMaster));
      end if;

      Add_Access_Actual_To_Build_In_Place_Call
        (Func_Call, Function_Id, Caller_Object, Is_Access => Pass_Caller_Acc);

      --  Create an access type designating the function's result subtype. We
      --  use the type of the original expression because it may be a call to
      --  an inherited operation, which the expansion has replaced with the
      --  parent operation that yields the parent type.

      Ref_Type := Make_Temporary (Loc, 'A');

      Ptr_Typ_Decl :=
        Make_Full_Type_Declaration (Loc,
          Defining_Identifier => Ref_Type,
          Type_Definition     =>
            Make_Access_To_Object_Definition (Loc,
              All_Present        => True,
              Subtype_Indication =>
                New_Reference_To (Etype (Function_Call), Loc)));

      --  The access type and its accompanying object must be inserted after
      --  the object declaration in the constrained case, so that the function
      --  call can be passed access to the object. In the unconstrained case,
      --  or if the object declaration is for a return object, the access type
      --  and object must be inserted before the object, since the object
      --  declaration is rewritten to be a renaming of a dereference of the
      --  access object.

      if Is_Constrained (Underlying_Type (Result_Subt))
        and then not Is_Return_Object (Defining_Identifier (Object_Decl))
      then
         Insert_After_And_Analyze (Object_Decl, Ptr_Typ_Decl);
      else
         Insert_Action (Object_Decl, Ptr_Typ_Decl);
      end if;

      --  Finally, create an access object initialized to a reference to the
      --  function call.

      New_Expr := Make_Reference (Loc, Relocate_Node (Func_Call));

      Def_Id := Make_Temporary (Loc, 'R', New_Expr);
      Set_Etype (Def_Id, Ref_Type);

      Insert_After_And_Analyze (Ptr_Typ_Decl,
        Make_Object_Declaration (Loc,
          Defining_Identifier => Def_Id,
          Object_Definition   => New_Reference_To (Ref_Type, Loc),
          Expression          => New_Expr));

      --  If the result subtype of the called function is constrained and
      --  is not itself the return expression of an enclosing BIP function,
      --  then mark the object as having no initialization.

      if Is_Constrained (Underlying_Type (Result_Subt))
        and then not Is_Return_Object (Defining_Identifier (Object_Decl))
      then
         Set_Expression (Object_Decl, Empty);
         Set_No_Initialization (Object_Decl);

      --  In case of an unconstrained result subtype, or if the call is the
      --  return expression of an enclosing BIP function, rewrite the object
      --  declaration as an object renaming where the renamed object is a
      --  dereference of <function_Call>'reference:
      --
      --      Obj : Subt renames <function_call>'Ref.all;

      else
         Call_Deref :=
           Make_Explicit_Dereference (Loc,
             Prefix => New_Reference_To (Def_Id, Loc));

         Loc := Sloc (Object_Decl);
         Rewrite (Object_Decl,
           Make_Object_Renaming_Declaration (Loc,
             Defining_Identifier => Make_Temporary (Loc, 'D'),
             Access_Definition   => Empty,
             Subtype_Mark        => New_Occurrence_Of (Result_Subt, Loc),
             Name                => Call_Deref));

         Set_Renamed_Object (Defining_Identifier (Object_Decl), Call_Deref);

         Analyze (Object_Decl);

         --  Replace the internal identifier of the renaming declaration's
         --  entity with identifier of the original object entity. We also have
         --  to exchange the entities containing their defining identifiers to
         --  ensure the correct replacement of the object declaration by the
         --  object renaming declaration to avoid homograph conflicts (since
         --  the object declaration's defining identifier was already entered
         --  in current scope). The Next_Entity links of the two entities also
         --  have to be swapped since the entities are part of the return
         --  scope's entity list and the list structure would otherwise be
         --  corrupted. Finally, the homonym chain must be preserved as well.

         declare
            Renaming_Def_Id  : constant Entity_Id :=
                                 Defining_Identifier (Object_Decl);
            Next_Entity_Temp : constant Entity_Id :=
                                 Next_Entity (Renaming_Def_Id);
         begin
            Set_Chars (Renaming_Def_Id, Chars (Obj_Def_Id));

            --  Swap next entity links in preparation for exchanging entities

            Set_Next_Entity (Renaming_Def_Id, Next_Entity (Obj_Def_Id));
            Set_Next_Entity (Obj_Def_Id, Next_Entity_Temp);
            Set_Homonym     (Renaming_Def_Id, Homonym (Obj_Def_Id));

            Exchange_Entities (Renaming_Def_Id, Obj_Def_Id);

            --  Preserve source indication of original declaration, so that
            --  xref information is properly generated for the right entity.

            Preserve_Comes_From_Source
              (Object_Decl, Original_Node (Object_Decl));

            Preserve_Comes_From_Source
              (Obj_Def_Id, Original_Node (Object_Decl));

            Set_Comes_From_Source (Renaming_Def_Id, False);
         end;
      end if;

      --  If the object entity has a class-wide Etype, then we need to change
      --  it to the result subtype of the function call, because otherwise the
      --  object will be class-wide without an explicit initialization and
      --  won't be allocated properly by the back end. It seems unclean to make
      --  such a revision to the type at this point, and we should try to
      --  improve this treatment when build-in-place functions with class-wide
      --  results are implemented. ???

      if Is_Class_Wide_Type (Etype (Defining_Identifier (Object_Decl))) then
         Set_Etype (Defining_Identifier (Object_Decl), Result_Subt);
      end if;
   end Make_Build_In_Place_Call_In_Object_Declaration;

   -----------------------------------
   -- Needs_BIP_Finalization_Master --
   -----------------------------------

   function Needs_BIP_Finalization_Master
     (Func_Id : Entity_Id) return Boolean
   is
      pragma Assert (Is_Build_In_Place_Function (Func_Id));
      Func_Typ : constant Entity_Id := Underlying_Type (Etype (Func_Id));
   begin
      return
        not Restriction_Active (No_Finalization)
          and then Needs_Finalization (Func_Typ);
   end Needs_BIP_Finalization_Master;

   --------------------------
   -- Needs_BIP_Alloc_Form --
   --------------------------

   function Needs_BIP_Alloc_Form (Func_Id : Entity_Id) return Boolean is
      pragma Assert (Is_Build_In_Place_Function (Func_Id));
      Func_Typ : constant Entity_Id := Underlying_Type (Etype (Func_Id));
   begin
      return not Is_Constrained (Func_Typ) or else Is_Tagged_Type (Func_Typ);
   end Needs_BIP_Alloc_Form;

   --------------------------------------
   -- Needs_Result_Accessibility_Level --
   --------------------------------------

   function Needs_Result_Accessibility_Level
     (Func_Id : Entity_Id) return Boolean
   is
      Func_Typ : constant Entity_Id := Underlying_Type (Etype (Func_Id));

      function Has_Unconstrained_Access_Discriminant_Component
        (Comp_Typ : Entity_Id) return Boolean;
      --  Returns True if any component of the type has an unconstrained access
      --  discriminant.

      -----------------------------------------------------
      -- Has_Unconstrained_Access_Discriminant_Component --
      -----------------------------------------------------

      function Has_Unconstrained_Access_Discriminant_Component
        (Comp_Typ :  Entity_Id) return Boolean
      is
      begin
         if not Is_Limited_Type (Comp_Typ) then
            return False;

            --  Only limited types can have access discriminants with
            --  defaults.

         elsif Has_Unconstrained_Access_Discriminants (Comp_Typ) then
            return True;

         elsif Is_Array_Type (Comp_Typ) then
            return Has_Unconstrained_Access_Discriminant_Component
                     (Underlying_Type (Component_Type (Comp_Typ)));

         elsif Is_Record_Type (Comp_Typ) then
            declare
               Comp : Entity_Id;

            begin
               Comp := First_Component (Comp_Typ);
               while Present (Comp) loop
                  if Has_Unconstrained_Access_Discriminant_Component
                       (Underlying_Type (Etype (Comp)))
                  then
                     return True;
                  end if;

                  Next_Component (Comp);
               end loop;
            end;
         end if;

         return False;
      end Has_Unconstrained_Access_Discriminant_Component;

      Feature_Disabled : constant Boolean := True;
      --  Temporary

   --  Start of processing for Needs_Result_Accessibility_Level

   begin
      --  False if completion unavailable (how does this happen???)

      if not Present (Func_Typ) then
         return False;

      elsif Feature_Disabled then
         return False;

      --  False if not a function, also handle enum-lit renames case

      elsif Func_Typ = Standard_Void_Type
        or else Is_Scalar_Type (Func_Typ)
      then
         return False;

      --  Handle a corner case, a cross-dialect subp renaming. For example,
      --  an Ada2012 renaming of an Ada05 subprogram. This can occur when a
      --  non-Ada2012 unit references predefined runtime units.

      elsif Present (Alias (Func_Id)) then

         --  Unimplemented: a cross-dialect subp renaming which does not set
         --  the Alias attribute (e.g., a rename of a dereference of an access
         --  to subprogram value). ???

         return Present (Extra_Accessibility_Of_Result (Alias (Func_Id)));

      --  Remaining cases require Ada 2012 mode

      elsif Ada_Version < Ada_2012 then
         return False;

      elsif Ekind (Func_Typ) = E_Anonymous_Access_Type
        or else Is_Tagged_Type (Func_Typ)
      then
         --  In the case of, say, a null tagged record result type, the need
         --  for this extra parameter might not be obvious. This function
         --  returns True for all tagged types for compatibility reasons.
         --  A function with, say, a tagged null controlling result type might
         --  be overridden by a primitive of an extension having an access
         --  discriminant and the overrider and overridden must have compatible
         --  calling conventions (including implicitly declared parameters).
         --  Similarly, values of one access-to-subprogram type might designate
         --  both a primitive subprogram of a given type and a function
         --  which is, for example, not a primitive subprogram of any type.
         --  Again, this requires calling convention compatibility.
         --  It might be possible to solve these issues by introducing
         --  wrappers, but that is not the approach that was chosen.

         return True;

      elsif Has_Unconstrained_Access_Discriminants (Func_Typ) then
         return True;

      elsif Has_Unconstrained_Access_Discriminant_Component (Func_Typ) then
         return True;

      --  False for all other cases

      else
         return False;
      end if;
   end Needs_Result_Accessibility_Level;

end Exp_Ch6;<|MERGE_RESOLUTION|>--- conflicted
+++ resolved
@@ -6,11 +6,7 @@
 --                                                                          --
 --                                 B o d y                                  --
 --                                                                          --
-<<<<<<< HEAD
---          Copyright (C) 1992-2009, Free Software Foundation, Inc.         --
-=======
 --          Copyright (C) 1992-2011, Free Software Foundation, Inc.         --
->>>>>>> 3082eeb7
 --                                                                          --
 -- GNAT is free software;  you can  redistribute it  and/or modify it under --
 -- terms of the  GNU General Public License as published  by the Free Soft- --
@@ -74,6 +70,7 @@
 with Sinfo;    use Sinfo;
 with Snames;   use Snames;
 with Stand;    use Stand;
+with Targparm; use Targparm;
 with Tbuild;   use Tbuild;
 with Uintp;    use Uintp;
 with Validsw;  use Validsw;
@@ -155,42 +152,10 @@
    --  the values are not changed for the call, we know immediately that
    --  we have an infinite recursion.
 
-<<<<<<< HEAD
-   procedure Expand_Actuals (N : Node_Id; Subp : Entity_Id);
-   --  For each actual of an in-out or out parameter which is a numeric
-   --  (view) conversion of the form T (A), where A denotes a variable,
-   --  we insert the declaration:
-   --
-   --    Temp : T[ := T (A)];
-   --
-   --  prior to the call. Then we replace the actual with a reference to Temp,
-   --  and append the assignment:
-   --
-   --    A := TypeA (Temp);
-   --
-   --  after the call. Here TypeA is the actual type of variable A. For out
-   --  parameters, the initial declaration has no expression. If A is not an
-   --  entity name, we generate instead:
-   --
-   --    Var  : TypeA renames A;
-   --    Temp : T := Var;       --  omitting expression for out parameter.
-   --    ...
-   --    Var := TypeA (Temp);
-   --
-   --  For other in-out parameters, we emit the required constraint checks
-   --  before and/or after the call.
-   --
-   --  For all parameter modes, actuals that denote components and slices of
-   --  packed arrays are expanded into suitable temporaries.
-   --
-   --  For non-scalar objects that are possibly unaligned, add call by copy
-   --  code (copy in for IN and IN OUT, copy out for OUT and IN OUT).
-=======
    procedure Expand_Ctrl_Function_Call (N : Node_Id);
    --  N is a function call which returns a controlled object. Transform the
    --  call into a temporary which retrieves the returned object from the
    --  secondary stack using 'reference.
->>>>>>> 3082eeb7
 
    procedure Expand_Inlined_Call
     (N         : Node_Id;
@@ -224,11 +189,6 @@
    --  reference to the object itself, and the call becomes a call to the
    --  corresponding protected subprogram.
 
-<<<<<<< HEAD
-   function Is_Null_Procedure (Subp : Entity_Id) return Boolean;
-   --  Predicate to recognize stubbed procedures and null procedures, which
-   --  can be inlined unconditionally in all cases.
-=======
    function Has_Unconstrained_Access_Discriminants
      (Subtyp : Entity_Id) return Boolean;
    --  Returns True if the given subtype is unconstrained and has one
@@ -237,7 +197,6 @@
    procedure Expand_Simple_Function_Return (N : Node_Id);
    --  Expand simple return from function. In the case where we are returning
    --  from a function body this is called by Expand_N_Simple_Return_Statement.
->>>>>>> 3082eeb7
 
    ----------------------------------------------
    -- Add_Access_Actual_To_Build_In_Place_Call --
@@ -494,82 +453,6 @@
       end if;
    end Add_Extra_Actual_To_Call;
 
-<<<<<<< HEAD
-   --------------------------------------------------
-   -- Add_Final_List_Actual_To_Build_In_Place_Call --
-   --------------------------------------------------
-
-   procedure Add_Final_List_Actual_To_Build_In_Place_Call
-     (Function_Call : Node_Id;
-      Function_Id   : Entity_Id;
-      Acc_Type      : Entity_Id;
-      Sel_Comp      : Node_Id := Empty)
-   is
-      Loc               : constant Source_Ptr := Sloc (Function_Call);
-      Final_List        : Node_Id;
-      Final_List_Actual : Node_Id;
-      Final_List_Formal : Node_Id;
-      Is_Ctrl_Result    : constant Boolean :=
-                            Needs_Finalization
-                              (Underlying_Type (Etype (Function_Id)));
-
-   begin
-      --  No such extra parameter is needed if there are no controlled parts.
-      --  The test for Needs_Finalization accounts for class-wide results
-      --  (which potentially have controlled parts, even if the root type
-      --  doesn't), and the test for a tagged result type is needed because
-      --  calls to such a function can in general occur in dispatching
-      --  contexts, which must be treated the same as a call to class-wide
-      --  functions. Both of these situations require that a finalization list
-      --  be passed.
-
-      if not Needs_BIP_Final_List (Function_Id) then
-         return;
-      end if;
-
-      --  Locate implicit finalization list parameter in the called function
-
-      Final_List_Formal := Build_In_Place_Formal (Function_Id, BIP_Final_List);
-
-      --  Create the actual which is a pointer to the appropriate finalization
-      --  list. Acc_Type is present if and only if this call is the
-      --  initialization of an allocator. Use the Current_Scope or the
-      --  Acc_Type as appropriate.
-
-      if Present (Acc_Type)
-        and then (Ekind (Acc_Type) = E_Anonymous_Access_Type
-                   or else
-                     Present (Associated_Final_Chain (Base_Type (Acc_Type))))
-      then
-         Final_List := Find_Final_List (Acc_Type);
-
-      --  If Sel_Comp is present and the function result is controlled, then
-      --  the finalization list will be obtained from the _controller list of
-      --  the selected component's prefix object.
-
-      elsif Present (Sel_Comp) and then Is_Ctrl_Result then
-         Final_List := Find_Final_List (Current_Scope, Sel_Comp);
-
-      else
-         Final_List := Find_Final_List (Current_Scope);
-      end if;
-
-      Final_List_Actual :=
-        Make_Attribute_Reference (Loc,
-          Prefix         => Final_List,
-          Attribute_Name => Name_Unrestricted_Access);
-
-      Analyze_And_Resolve (Final_List_Actual, Etype (Final_List_Formal));
-
-      --  Build the parameter association for the new actual and add it to the
-      --  end of the function's actuals.
-
-      Add_Extra_Actual_To_Call
-        (Function_Call, Final_List_Formal, Final_List_Actual);
-   end Add_Final_List_Actual_To_Build_In_Place_Call;
-
-=======
->>>>>>> 3082eeb7
    ---------------------------------------------
    -- Add_Task_Actuals_To_Build_In_Place_Call --
    ---------------------------------------------
@@ -2004,11 +1887,7 @@
 
          Analyze_And_Resolve (Expr, Etype (EF));
 
-<<<<<<< HEAD
-         if Nkind (N) = N_Function_Call then
-=======
          if Nkind (Call_Node) = N_Function_Call then
->>>>>>> 3082eeb7
             Set_Is_Accessibility_Actual (Parent (Expr));
          end if;
       end Add_Extra_Actual;
@@ -2591,14 +2470,6 @@
                         --  For X'Access, pass on the level of the prefix X
 
                         when Attribute_Access =>
-<<<<<<< HEAD
-                           Add_Extra_Actual
-                             (Make_Integer_Literal (Loc,
-                               Intval =>
-                                 Object_Access_Level
-                                   (Prefix (Prev_Orig))),
-                                    Extra_Accessibility (Formal));
-=======
 
                            --  If this is an Access attribute applied to the
                            --  the current instance object passed to a type
@@ -2633,7 +2504,6 @@
                                        (Prefix (Prev_Orig))),
                                  Extra_Accessibility (Formal));
                            end if;
->>>>>>> 3082eeb7
 
                         --  Treat the unchecked attributes as library-level
 
@@ -3078,10 +2948,6 @@
       if Nkind_In (Call_Node, N_Function_Call, N_Procedure_Call_Statement)
         and then Present (Controlling_Argument (Call_Node))
       then
-<<<<<<< HEAD
-         if Tagged_Type_Expansion then
-            Expand_Dispatching_Call (N);
-=======
          declare
             Call_Typ   : constant Entity_Id := Etype (Call_Node);
             Typ        : constant Entity_Id := Find_Dispatching_Type (Subp);
@@ -3089,7 +2955,6 @@
             New_Call   : Node_Id;
             Param      : Node_Id;
             Prev_Call  : Node_Id;
->>>>>>> 3082eeb7
 
          begin
             if not Is_Limited_Type (Typ) then
@@ -3099,18 +2964,6 @@
             if Tagged_Type_Expansion then
                Expand_Dispatching_Call (Call_Node);
 
-<<<<<<< HEAD
-         else
-            Apply_Tag_Checks (N);
-
-            --  Expansion of a dispatching call results in an indirect call,
-            --  which in turn causes current values to be killed (see
-            --  Resolve_Call), so on VM targets we do the call here to ensure
-            --  consistent warnings between VM and non-VM targets.
-
-            Kill_Current_Values;
-         end if;
-=======
                --  The following return is worrisome. Is it really OK to skip
                --  all remaining processing in this procedure ???
 
@@ -3176,7 +3029,6 @@
                Call_Node := Right_Opnd (Call_Node);
             end if;
          end;
->>>>>>> 3082eeb7
       end if;
 
       --  Similarly, expand calls to RCI subprograms on which pragma
@@ -3326,23 +3178,6 @@
                         Rewrite (Actual,
                           Unchecked_Convert_To (Parent_Typ,
                             Relocate_Node (Actual)));
-<<<<<<< HEAD
-
-                        --  If the relocated node is a function call then it
-                        --  can be part of the expansion of the predefined
-                        --  equality operator of a tagged type and we may
-                        --  need to adjust its SCIL dispatching node.
-
-                        if Generate_SCIL
-                          and then Nkind (Actual) /= N_Null
-                          and then Nkind (Expression (Actual))
-                                     = N_Function_Call
-                        then
-                           Adjust_SCIL_Node (Actual, Expression (Actual));
-                        end if;
-
-=======
->>>>>>> 3082eeb7
                         Analyze (Actual);
                         Resolve (Actual, Parent_Typ);
                      end if;
@@ -3503,14 +3338,8 @@
          return;
       end if;
 
-<<<<<<< HEAD
-      if Ekind (Subp) = E_Function
-        or else Ekind (Subp) = E_Procedure
-      then
-=======
       if Ekind_In (Subp, E_Function, E_Procedure) then
 
->>>>>>> 3082eeb7
          --  We perform two simple optimization on calls:
 
          --  a) replace calls to null procedures unconditionally;
@@ -3525,15 +3354,6 @@
          --  that tree generated is the same in both cases, for Inspector use.
 
          if Is_RTE (Subp, RE_To_Address) then
-<<<<<<< HEAD
-            Rewrite (N,
-              Unchecked_Convert_To
-                (RTE (RE_Address), Relocate_Node (First_Actual (N))));
-            return;
-
-         elsif Is_Null_Procedure (Subp)  then
-            Rewrite (N, Make_Null_Statement (Loc));
-=======
             Rewrite (Call_Node,
               Unchecked_Convert_To
                 (RTE (RE_Address), Relocate_Node (First_Actual (Call_Node))));
@@ -3541,7 +3361,6 @@
 
          elsif Is_Null_Procedure (Subp)  then
             Rewrite (Call_Node, Make_Null_Statement (Loc));
->>>>>>> 3082eeb7
             return;
          end if;
 
@@ -3659,11 +3478,7 @@
                     and then In_Same_Extended_Unit (Sloc (Spec), Loc)
                   then
                      Cannot_Inline
-<<<<<<< HEAD
-                      ("cannot inline& (body not seen yet)?", N, Subp);
-=======
                       ("cannot inline& (body not seen yet)?", Call_Node, Subp);
->>>>>>> 3082eeb7
                   end if;
                end if;
             end Inlined_Subprogram;
@@ -3677,10 +3492,7 @@
       --  In Ada 2005, this may be an indirect call to an access parameter that
       --  is an access_to_subprogram. In that case the anonymous type has a
       --  scope that is a protected operation, but the call is a regular one.
-<<<<<<< HEAD
-=======
       --  In either case do not expand call if subprogram is eliminated.
->>>>>>> 3082eeb7
 
       Scop := Scope (Subp);
 
@@ -3695,23 +3507,6 @@
          Expand_Protected_Subprogram_Call (Call_Node, Subp, Scop);
       end if;
 
-<<<<<<< HEAD
-      --  Functions returning controlled objects need special attention:
-      --  if the return type is limited, the context is an initialization
-      --  and different processing applies. If the call is to a protected
-      --  function, the expansion above will call Expand_Call recusively.
-      --  To prevent a double attachment, check that the current call is
-      --  not a rewriting of a protected function call.
-
-      if Needs_Finalization (Etype (Subp))
-        and then not Is_Inherently_Limited_Type (Etype (Subp))
-        and then
-          (No (First_Formal (Subp))
-            or else
-              not Is_Concurrent_Record_Type (Etype (First_Formal (Subp))))
-      then
-         Expand_Ctrl_Function_Call (N);
-=======
       --  Functions returning controlled objects need special attention. If
       --  the return type is limited, then the context is initialization and
       --  different processing applies. If the call is to a protected function,
@@ -3743,7 +3538,6 @@
          then
             Establish_Transient_Scope (Call_Node, Sec_Stack => True);
          end if;
->>>>>>> 3082eeb7
       end if;
 
       --  Test for First_Optional_Parameter, and if so, truncate parameter list
@@ -3958,30 +3752,19 @@
       Temp     : Entity_Id;
       Temp_Typ : Entity_Id;
 
-<<<<<<< HEAD
-      Is_Unc : constant Boolean :=
-                    Is_Array_Type (Etype (Subp))
-                      and then not Is_Constrained (Etype (Subp));
-=======
       Return_Object : Entity_Id := Empty;
       --  Entity in declaration in an extended_return_statement
 
       Is_Unc : constant Boolean :=
                  Is_Array_Type (Etype (Subp))
                    and then not Is_Constrained (Etype (Subp));
->>>>>>> 3082eeb7
       --  If the type returned by the function is unconstrained and the call
       --  can be inlined, special processing is required.
 
       procedure Make_Exit_Label;
       --  Build declaration for exit label to be used in Return statements,
-<<<<<<< HEAD
-      --  sets Exit_Lab (the label node) and Lab_Decl (corresponding implcit
-      --  declaration).
-=======
       --  sets Exit_Lab (the label node) and Lab_Decl (corresponding implicit
       --  declaration). Does nothing if Exit_Lab already set.
->>>>>>> 3082eeb7
 
       function Process_Formals (N : Node_Id) return Traverse_Result;
       --  Replace occurrence of a formal with the corresponding actual, or the
@@ -4384,10 +4167,6 @@
    --  Start of processing for Expand_Inlined_Call
 
    begin
-<<<<<<< HEAD
-
-=======
->>>>>>> 3082eeb7
       --  Check for an illegal attempt to inline a recursive procedure. If the
       --  subprogram has parameters this is detected when trying to supply a
       --  binding for parameters that already have one. For parameterless
@@ -4563,20 +4342,11 @@
             --  code will have the same semantics.
 
             if Ekind (F) = E_In_Parameter
-<<<<<<< HEAD
-              and then not Is_Limited_Type (Etype (A))
-              and then not Is_Tagged_Type  (Etype (A))
-              and then
-               (not Is_Array_Type (Etype (A))
-                 or else not Is_Object_Reference (A)
-                 or else Is_Bit_Packed_Array (Etype (A)))
-=======
               and then not Is_By_Reference_Type (Etype (A))
               and then
                 (not Is_Array_Type (Etype (A))
                   or else not Is_Object_Reference (A)
                   or else Is_Bit_Packed_Array (Etype (A)))
->>>>>>> 3082eeb7
             then
                Decl :=
                  Make_Object_Declaration (Loc,
@@ -4759,16 +4529,9 @@
 
    --  If there is a Handled_Statement_Sequence, we rewrite this:
 
-<<<<<<< HEAD
-      --  If the return value of a foreign compiled function is VAX Float, then
-      --  expand the return (adjusts the location of the return value on
-      --  Alpha/VMS, no-op everywhere else).
-      --  Comes_From_Source intercepts recursive expansion.
-=======
    --     return Result : T := <expression> do
    --        <handled_seq_of_stms>
    --     end return;
->>>>>>> 3082eeb7
 
    --  to be:
 
@@ -4783,17 +4546,9 @@
 
    --     return Result : T := <expression>;
 
-<<<<<<< HEAD
-   --  Add poll call if ATC polling is enabled, unless the body will be inlined
-   --  by the back-end.
-
-   --  Add dummy push/pop label nodes at start and end to clear any local
-   --  exception indications if local-exception-to-goto optimization is active.
-=======
    --  to be:
 
    --     return <expression>;
->>>>>>> 3082eeb7
 
    --  unless it's build-in-place or there's no <expression>, in which case
    --  we generate:
@@ -4901,17 +4656,9 @@
                Pool_Id    : Entity_Id;
                Ptr_Typ    : Entity_Id;
 
-<<<<<<< HEAD
-      procedure Add_Return (S : List_Id);
-      --  Append a return statement to the statement sequence S if the last
-      --  statement is not already a return or a goto statement. Note that
-      --  the latter test is not critical, it does not matter if we add a few
-      --  extra returns, since they get eliminated anyway later on.
-=======
             begin
                --  Generate:
                --    Pool_Id renames Base_Pool (BIPfinalizationmaster.all).all;
->>>>>>> 3082eeb7
 
                Pool_Id := Make_Temporary (Loc, 'P');
 
@@ -5029,42 +4776,11 @@
          --  For all other cases, generate:
          --    Temp_Id := <Alloc_Expr>;
 
-<<<<<<< HEAD
-            declare
-               Rtn : constant Node_Id := Make_Simple_Return_Statement (Loc);
-
-            begin
-               --  Append return statement, and set analyzed manually. We can't
-               --  call Analyze on this return since the scope is wrong.
-
-               --  Note: it almost works to push the scope and then do the
-               --  Analyze call, but something goes wrong in some weird cases
-               --  and it is not worth worrying about ???
-
-               Append_To (S, Rtn);
-               Set_Analyzed (Rtn);
-
-               --  Call _Postconditions procedure if appropriate. We need to
-               --  do this explicitly because we did not analyze the generated
-               --  return statement above, so the call did not get inserted.
-
-               if Ekind (Spec_Id) = E_Procedure
-                 and then Has_Postconditions (Spec_Id)
-               then
-                  pragma Assert (Present (Postcondition_Proc (Spec_Id)));
-                  Insert_Action (Rtn,
-                    Make_Procedure_Call_Statement (Loc,
-                      Name =>
-                        New_Reference_To (Postcondition_Proc (Spec_Id), Loc)));
-               end if;
-            end;
-=======
          else
             return
               Make_Assignment_Statement (Loc,
                 Name       => New_Reference_To (Temp_Id, Loc),
                 Expression => Alloc_Expr);
->>>>>>> 3082eeb7
          end if;
       end Build_Heap_Allocator;
 
@@ -5072,19 +4788,12 @@
       -- Move_Activation_Chain --
       ---------------------------
 
-<<<<<<< HEAD
-   begin
-      --  Set L to either the list of declarations if present, or to the list
-      --  of statements if no declarations are present. This is used to insert
-      --  new stuff at the start.
-=======
       function Move_Activation_Chain return Node_Id is
       begin
          return
            Make_Procedure_Call_Statement (Loc,
              Name                   =>
                New_Reference_To (RTE (RE_Move_Activation_Chain), Loc),
->>>>>>> 3082eeb7
 
              Parameter_Associations => New_List (
 
@@ -6376,48 +6085,6 @@
          --  why not insert actions here???
          Analyze (Call);
 
-<<<<<<< HEAD
-            Push_Scope (Scope (Scop));
-            Analyze (Prot_Decl);
-            Insert_Actions (N, Freeze_Entity (Prot_Id, Loc));
-            Set_Protected_Body_Subprogram (Subp, Prot_Id);
-
-            --  Create protected operation as well. Even though the operation
-            --  is only accessible within the body, it is possible to make it
-            --  available outside of the protected object by using 'Access to
-            --  provide a callback, so build protected version in all cases.
-
-            Prot_Decl :=
-              Make_Subprogram_Declaration (Loc,
-                Specification =>
-                  Build_Protected_Sub_Specification (N, Scop, Protected_Mode));
-            Insert_Before (Prot_Bod, Prot_Decl);
-            Analyze (Prot_Decl);
-
-            Pop_Scope;
-         end if;
-
-      --  Ada 2005 (AI-348): Generate body for a null procedure.
-      --  In most cases this is superfluous because calls to it
-      --  will be automatically inlined, but we definitely need
-      --  the body if preconditions for the procedure are present.
-
-      elsif Nkind (Specification (N)) = N_Procedure_Specification
-        and then Null_Present (Specification (N))
-      then
-         declare
-            Bod : constant Node_Id := Body_To_Inline (N);
-
-         begin
-            Set_Has_Completion (Subp, False);
-            Append_Freeze_Action (Subp, Bod);
-
-            --  The body now contains raise statements, so calls to it will
-            --  not be inlined.
-
-            Set_Is_Inlined (Subp, False);
-         end;
-=======
          Acc_Stat := Parent (N);
          while Nkind (Acc_Stat) /= N_Accept_Statement loop
             Acc_Stat := Parent (Acc_Stat);
@@ -6452,7 +6119,6 @@
 
          Insert_Before (N, Call);
          Analyze (Call);
->>>>>>> 3082eeb7
       end if;
    end Expand_Non_Function_Return;
 
@@ -6608,8 +6274,6 @@
 
       --  If it is a function call it can appear in elaboration code and
       --  the called entity must be frozen here.
-<<<<<<< HEAD
-=======
 
       if Ekind (Subp) = E_Function then
          Freeze_Expression (Name (N));
@@ -7459,7 +7123,6 @@
       --  simple return statement associated with an extended return statement
       --  and the type of the returned object is an interface then generate an
       --  implicit conversion to force displacement of the "this" pointer.
->>>>>>> 3082eeb7
 
       if Ada_Version >= Ada_2005
         and then Comes_From_Extended_Return_Statement (N)
@@ -7470,21 +7133,7 @@
          Rewrite (Exp, Convert_To (Utyp, Relocate_Node (Exp)));
          Analyze_And_Resolve (Exp);
       end if;
-<<<<<<< HEAD
-
-      --  Analyze and resolve the new call. The actuals have already been
-      --  resolved, but expansion of a function call will add extra actuals
-      --  if needed. Analysis of a procedure call already includes resolution.
-
-      Analyze (N);
-
-      if Ekind (Subp) = E_Function then
-         Resolve (N, Etype (Subp));
-      end if;
-   end Expand_Protected_Subprogram_Call;
-=======
    end Expand_Simple_Function_Return;
->>>>>>> 3082eeb7
 
    --------------------------------
    -- Is_Build_In_Place_Function --
@@ -7911,21 +7560,12 @@
            Make_Allocator (Loc,
              Expression => New_Reference_To (Result_Subt, Loc));
          Set_No_Initialization (New_Allocator);
-<<<<<<< HEAD
 
          --  Copy attributes to new allocator. Note that the new allocator
          --  logically comes from source if the original one did, so copy the
          --  relevant flag. This ensures proper treatment of the restriction
          --  No_Implicit_Heap_Allocations in this case.
 
-=======
-
-         --  Copy attributes to new allocator. Note that the new allocator
-         --  logically comes from source if the original one did, so copy the
-         --  relevant flag. This ensures proper treatment of the restriction
-         --  No_Implicit_Heap_Allocations in this case.
-
->>>>>>> 3082eeb7
          Set_Storage_Pool      (New_Allocator, Storage_Pool      (Allocator));
          Set_Procedure_To_Call (New_Allocator, Procedure_To_Call (Allocator));
          Set_Comes_From_Source (New_Allocator, Comes_From_Source (Allocator));
@@ -8260,23 +7900,9 @@
 
       Add_Alloc_Form_Actual_To_Build_In_Place_Call
         (Func_Call, Func_Id, Alloc_Form => Caller_Allocation);
-<<<<<<< HEAD
-
-      --  If Lhs is a selected component, then pass it along so that its prefix
-      --  object will be used as the source of the finalization list.
-
-      if Nkind (Lhs) = N_Selected_Component then
-         Add_Final_List_Actual_To_Build_In_Place_Call
-           (Func_Call, Func_Id, Acc_Type => Empty, Sel_Comp => Lhs);
-      else
-         Add_Final_List_Actual_To_Build_In_Place_Call
-           (Func_Call, Func_Id, Acc_Type => Empty);
-      end if;
-=======
 
       Add_Finalization_Master_Actual_To_Build_In_Place_Call
         (Func_Call, Func_Id);
->>>>>>> 3082eeb7
 
       Add_Task_Actuals_To_Build_In_Place_Call
         (Func_Call, Func_Id, Make_Identifier (Loc, Name_uMaster));
@@ -8293,21 +7919,12 @@
 
       --  Create an access type designating the function's result subtype
 
-<<<<<<< HEAD
-      Ptr_Typ :=
-        Make_Defining_Identifier (Loc, New_Internal_Name ('A'));
-=======
       Ptr_Typ := Make_Temporary (Loc, 'A');
->>>>>>> 3082eeb7
 
       Ptr_Typ_Decl :=
         Make_Full_Type_Declaration (Loc,
           Defining_Identifier => Ptr_Typ,
-<<<<<<< HEAD
-          Type_Definition =>
-=======
           Type_Definition     =>
->>>>>>> 3082eeb7
             Make_Access_To_Object_Definition (Loc,
               All_Present        => True,
               Subtype_Indication =>
@@ -8317,26 +7934,14 @@
       --  Finally, create an access object initialized to a reference to the
       --  function call.
 
-<<<<<<< HEAD
-      Obj_Id := Make_Defining_Identifier (Loc, New_Internal_Name ('R'));
-=======
       Obj_Id := Make_Temporary (Loc, 'R');
->>>>>>> 3082eeb7
       Set_Etype (Obj_Id, Ptr_Typ);
 
       Obj_Decl :=
         Make_Object_Declaration (Loc,
           Defining_Identifier => Obj_Id,
-<<<<<<< HEAD
-          Object_Definition =>
-            New_Reference_To (Ptr_Typ, Loc),
-          Expression =>
-            Make_Reference (Loc,
-              Prefix => Relocate_Node (Func_Call)));
-=======
           Object_Definition   => New_Reference_To (Ptr_Typ, Loc),
           Expression => Make_Reference (Loc, Relocate_Node (Func_Call)));
->>>>>>> 3082eeb7
       Insert_After_And_Analyze (Ptr_Typ_Decl, Obj_Decl);
 
       Rewrite (Assign, Make_Null_Statement (Loc));
@@ -8360,61 +7965,6 @@
       else
          return;
       end if;
-<<<<<<< HEAD
-
-      --  When the target of the assignment is a return object of an enclosing
-      --  build-in-place function and also requires finalization, the list
-      --  generated for the assignment must be moved to that of the enclosing
-      --  function.
-
-      --    function Enclosing_BIP_Function return Ctrl_Typ is
-      --    begin
-      --       return (Ctrl_Parent_Part => BIP_Function with ...);
-      --    end Enclosing_BIP_Function;
-
-      if Is_Return_Object (Target)
-        and then Needs_Finalization (Etype (Target))
-        and then Needs_Finalization (Result_Subt)
-      then
-         declare
-            Obj_List  : constant Node_Id := Find_Final_List (Obj_Id);
-            Encl_List : Node_Id;
-            Encl_Scop : Entity_Id;
-
-         begin
-            Encl_Scop := Scope (Target);
-
-            --  Locate the scope of the extended return statement
-
-            while Present (Encl_Scop)
-              and then Ekind (Encl_Scop) /= E_Return_Statement
-            loop
-               Encl_Scop := Scope (Encl_Scop);
-            end loop;
-
-            --  A return object should always be enclosed by a return statement
-            --  scope at some level.
-
-            pragma Assert (Present (Encl_Scop));
-
-            Encl_List :=
-              Make_Attribute_Reference (Loc,
-                Prefix =>
-                  New_Reference_To (
-                    Finalization_Chain_Entity (Encl_Scop), Loc),
-                Attribute_Name => Name_Unrestricted_Access);
-
-            --  Generate a call to move final list
-
-            Insert_After_And_Analyze (Obj_Decl,
-              Make_Procedure_Call_Statement (Loc,
-                Name =>
-                  New_Reference_To (RTE (RE_Move_Final_List), Loc),
-                Parameter_Associations => New_List (Obj_List, Encl_List)));
-         end;
-      end if;
-=======
->>>>>>> 3082eeb7
    end Make_Build_In_Place_Call_In_Assignment;
 
    ----------------------------------------------------
@@ -8479,40 +8029,6 @@
 
       Result_Subt := Etype (Function_Id);
 
-<<<<<<< HEAD
-      --  In the constrained case, add an implicit actual to the function call
-      --  that provides access to the declared object. An unchecked conversion
-      --  to the (specific) result type of the function is inserted to handle
-      --  the case where the object is declared with a class-wide type.
-
-      if Is_Constrained (Underlying_Type (Result_Subt)) then
-         Caller_Object :=
-            Make_Unchecked_Type_Conversion (Loc,
-              Subtype_Mark => New_Reference_To (Result_Subt, Loc),
-              Expression   => New_Reference_To (Obj_Def_Id, Loc));
-
-         --  When the function has a controlling result, an allocation-form
-         --  parameter must be passed indicating that the caller is allocating
-         --  the result object. This is needed because such a function can be
-         --  called as a dispatching operation and must be treated similarly
-         --  to functions with unconstrained result subtypes.
-
-         Add_Alloc_Form_Actual_To_Build_In_Place_Call
-           (Func_Call, Function_Id, Alloc_Form => Caller_Allocation);
-
-      --  If the function's result subtype is unconstrained and the object is
-      --  a return object of an enclosing build-in-place function, then the
-      --  implicit build-in-place parameters of the enclosing function must be
-      --  passed along to the called function. (Unfortunately, this won't cover
-      --  the case of extension aggregates where the ancestor part is a build-
-      --  in-place unconstrained function call that should be passed along the
-      --  caller's parameters. Currently those get mishandled by reassigning
-      --  the result of the call to the aggregate return object, when the call
-      --  result should really be directly built in place in the aggregate and
-      --  not built in a temporary. ???)
-
-      elsif Is_Return_Object (Defining_Identifier (Object_Decl)) then
-=======
       --  If the the object is a return object of an enclosing build-in-place
       --  function, then the implicit build-in-place parameters of the
       --  enclosing function are simply passed along to the called function.
@@ -8524,7 +8040,6 @@
       --  directly built in place in the aggregate and not in a temporary. ???)
 
       if Is_Return_Object (Defining_Identifier (Object_Decl)) then
->>>>>>> 3082eeb7
          Pass_Caller_Acc := True;
 
          --  When the enclosing function has a BIP_Alloc_Form formal then we
