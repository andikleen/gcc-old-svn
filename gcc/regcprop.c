/* Copy propagation on hard registers for the GNU compiler.
   Copyright (C) 2000, 2001, 2002, 2003, 2004, 2005, 2006, 2007, 2008, 2009,
   2010  Free Software Foundation, Inc.

   This file is part of GCC.

   GCC is free software; you can redistribute it and/or modify it
   under the terms of the GNU General Public License as published by
   the Free Software Foundation; either version 3, or (at your option)
   any later version.

   GCC is distributed in the hope that it will be useful, but WITHOUT
   ANY WARRANTY; without even the implied warranty of MERCHANTABILITY
   or FITNESS FOR A PARTICULAR PURPOSE.  See the GNU General Public
   License for more details.

   You should have received a copy of the GNU General Public License
   along with GCC; see the file COPYING3.  If not see
   <http://www.gnu.org/licenses/>.  */

#include "config.h"
#include "system.h"
#include "coretypes.h"
#include "tm.h"
#include "rtl.h"
#include "tm_p.h"
#include "insn-config.h"
#include "regs.h"
#include "addresses.h"
#include "hard-reg-set.h"
#include "basic-block.h"
#include "reload.h"
#include "output.h"
#include "function.h"
#include "recog.h"
#include "flags.h"
#include "toplev.h"
#include "diagnostic-core.h"
#include "obstack.h"
#include "timevar.h"
#include "tree-pass.h"
#include "df.h"

/* The following code does forward propagation of hard register copies.
   The object is to eliminate as many dependencies as possible, so that
   we have the most scheduling freedom.  As a side effect, we also clean
   up some silly register allocation decisions made by reload.  This
   code may be obsoleted by a new register allocator.  */

/* DEBUG_INSNs aren't changed right away, as doing so might extend the
   lifetime of a register and get the DEBUG_INSN subsequently reset.
   So they are queued instead, and updated only when the register is
   used in some subsequent real insn before it is set.  */
struct queued_debug_insn_change
{
  struct queued_debug_insn_change *next;
  rtx insn;
  rtx *loc;
  rtx new_rtx;
};

/* For each register, we have a list of registers that contain the same
   value.  The OLDEST_REGNO field points to the head of the list, and
   the NEXT_REGNO field runs through the list.  The MODE field indicates
   what mode the data is known to be in; this field is VOIDmode when the
   register is not known to contain valid data.  */

struct value_data_entry
{
  enum machine_mode mode;
  unsigned int oldest_regno;
  unsigned int next_regno;
  struct queued_debug_insn_change *debug_insn_changes;
};

struct value_data
{
  struct value_data_entry e[FIRST_PSEUDO_REGISTER];
  unsigned int max_value_regs;
  unsigned int n_debug_insn_changes;
};

static alloc_pool debug_insn_changes_pool;

static void kill_value_one_regno (unsigned, struct value_data *);
static void kill_value_regno (unsigned, unsigned, struct value_data *);
static void kill_value (rtx, struct value_data *);
static void set_value_regno (unsigned, enum machine_mode, struct value_data *);
static void init_value_data (struct value_data *);
static void kill_clobbered_value (rtx, const_rtx, void *);
static void kill_set_value (rtx, const_rtx, void *);
static int kill_autoinc_value (rtx *, void *);
static void copy_value (rtx, rtx, struct value_data *);
static bool mode_change_ok (enum machine_mode, enum machine_mode,
			    unsigned int);
static rtx maybe_mode_change (enum machine_mode, enum machine_mode,
			      enum machine_mode, unsigned int, unsigned int);
static rtx find_oldest_value_reg (enum reg_class, rtx, struct value_data *);
static bool replace_oldest_value_reg (rtx *, enum reg_class, rtx,
				      struct value_data *);
static bool replace_oldest_value_addr (rtx *, enum reg_class,
				       enum machine_mode, rtx,
				       struct value_data *);
static bool replace_oldest_value_mem (rtx, rtx, struct value_data *);
static bool copyprop_hardreg_forward_1 (basic_block, struct value_data *);
extern void debug_value_data (struct value_data *);
#ifdef ENABLE_CHECKING
static void validate_value_data (struct value_data *);
#endif

/* Free all queued updates for DEBUG_INSNs that change some reg to
   register REGNO.  */

static void
free_debug_insn_changes (struct value_data *vd, unsigned int regno)
{
  struct queued_debug_insn_change *cur, *next;
  for (cur = vd->e[regno].debug_insn_changes; cur; cur = next)
    {
      next = cur->next;
      --vd->n_debug_insn_changes;
      pool_free (debug_insn_changes_pool, cur);
    }
  vd->e[regno].debug_insn_changes = NULL;
}

/* Kill register REGNO.  This involves removing it from any value
   lists, and resetting the value mode to VOIDmode.  This is only a
   helper function; it does not handle any hard registers overlapping
   with REGNO.  */

static void
kill_value_one_regno (unsigned int regno, struct value_data *vd)
{
  unsigned int i, next;

  if (vd->e[regno].oldest_regno != regno)
    {
      for (i = vd->e[regno].oldest_regno;
	   vd->e[i].next_regno != regno;
	   i = vd->e[i].next_regno)
	continue;
      vd->e[i].next_regno = vd->e[regno].next_regno;
    }
  else if ((next = vd->e[regno].next_regno) != INVALID_REGNUM)
    {
      for (i = next; i != INVALID_REGNUM; i = vd->e[i].next_regno)
	vd->e[i].oldest_regno = next;
    }

  vd->e[regno].mode = VOIDmode;
  vd->e[regno].oldest_regno = regno;
  vd->e[regno].next_regno = INVALID_REGNUM;
  if (vd->e[regno].debug_insn_changes)
    free_debug_insn_changes (vd, regno);

#ifdef ENABLE_CHECKING
  validate_value_data (vd);
#endif
}

/* Kill the value in register REGNO for NREGS, and any other registers
   whose values overlap.  */

static void
kill_value_regno (unsigned int regno, unsigned int nregs,
		  struct value_data *vd)
{
  unsigned int j;

  /* Kill the value we're told to kill.  */
  for (j = 0; j < nregs; ++j)
    kill_value_one_regno (regno + j, vd);

  /* Kill everything that overlapped what we're told to kill.  */
  if (regno < vd->max_value_regs)
    j = 0;
  else
    j = regno - vd->max_value_regs;
  for (; j < regno; ++j)
    {
      unsigned int i, n;
      if (vd->e[j].mode == VOIDmode)
	continue;
      n = hard_regno_nregs[j][vd->e[j].mode];
      if (j + n > regno)
	for (i = 0; i < n; ++i)
	  kill_value_one_regno (j + i, vd);
    }
}

/* Kill X.  This is a convenience function wrapping kill_value_regno
   so that we mind the mode the register is in.  */

static void
kill_value (rtx x, struct value_data *vd)
{
  rtx orig_rtx = x;

  if (GET_CODE (x) == SUBREG)
    {
      x = simplify_subreg (GET_MODE (x), SUBREG_REG (x),
			   GET_MODE (SUBREG_REG (x)), SUBREG_BYTE (x));
      if (x == NULL_RTX)
	x = SUBREG_REG (orig_rtx);
    }
  if (REG_P (x))
    {
      unsigned int regno = REGNO (x);
      unsigned int n = hard_regno_nregs[regno][GET_MODE (x)];

      kill_value_regno (regno, n, vd);
    }
}

/* Remember that REGNO is valid in MODE.  */

static void
set_value_regno (unsigned int regno, enum machine_mode mode,
		 struct value_data *vd)
{
  unsigned int nregs;

  vd->e[regno].mode = mode;

  nregs = hard_regno_nregs[regno][mode];
  if (nregs > vd->max_value_regs)
    vd->max_value_regs = nregs;
}

/* Initialize VD such that there are no known relationships between regs.  */

static void
init_value_data (struct value_data *vd)
{
  int i;
  for (i = 0; i < FIRST_PSEUDO_REGISTER; ++i)
    {
      vd->e[i].mode = VOIDmode;
      vd->e[i].oldest_regno = i;
      vd->e[i].next_regno = INVALID_REGNUM;
      vd->e[i].debug_insn_changes = NULL;
    }
  vd->max_value_regs = 0;
  vd->n_debug_insn_changes = 0;
}

/* Called through note_stores.  If X is clobbered, kill its value.  */

static void
kill_clobbered_value (rtx x, const_rtx set, void *data)
{
  struct value_data *const vd = (struct value_data *) data;
  if (GET_CODE (set) == CLOBBER)
    kill_value (x, vd);
}

/* Called through note_stores.  If X is set, not clobbered, kill its
   current value and install it as the root of its own value list.  */

static void
kill_set_value (rtx x, const_rtx set, void *data)
{
  struct value_data *const vd = (struct value_data *) data;
  if (GET_CODE (set) != CLOBBER)
    {
      kill_value (x, vd);
      if (REG_P (x))
	set_value_regno (REGNO (x), GET_MODE (x), vd);
    }
}

/* Called through for_each_rtx.  Kill any register used as the base of an
   auto-increment expression, and install that register as the root of its
   own value list.  */

static int
kill_autoinc_value (rtx *px, void *data)
{
  rtx x = *px;
  struct value_data *const vd = (struct value_data *) data;

  if (GET_RTX_CLASS (GET_CODE (x)) == RTX_AUTOINC)
    {
      x = XEXP (x, 0);
      kill_value (x, vd);
      set_value_regno (REGNO (x), GET_MODE (x), vd);
      return -1;
    }

  return 0;
}

/* Assert that SRC has been copied to DEST.  Adjust the data structures
   to reflect that SRC contains an older copy of the shared value.  */

static void
copy_value (rtx dest, rtx src, struct value_data *vd)
{
  unsigned int dr = REGNO (dest);
  unsigned int sr = REGNO (src);
  unsigned int dn, sn;
  unsigned int i;

  /* ??? At present, it's possible to see noop sets.  It'd be nice if
     this were cleaned up beforehand...  */
  if (sr == dr)
    return;

  /* Do not propagate copies to the stack pointer, as that can leave
     memory accesses with no scheduling dependency on the stack update.  */
  if (dr == STACK_POINTER_REGNUM)
    return;

  /* Likewise with the frame pointer, if we're using one.  */
  if (frame_pointer_needed && dr == HARD_FRAME_POINTER_REGNUM)
    return;

  /* Do not propagate copies to fixed or global registers, patterns
     can be relying to see particular fixed register or users can
     expect the chosen global register in asm.  */
  if (fixed_regs[dr] || global_regs[dr])
    return;

  /* If SRC and DEST overlap, don't record anything.  */
  dn = hard_regno_nregs[dr][GET_MODE (dest)];
  sn = hard_regno_nregs[sr][GET_MODE (dest)];
  if ((dr > sr && dr < sr + sn)
      || (sr > dr && sr < dr + dn))
    return;

  /* If SRC had no assigned mode (i.e. we didn't know it was live)
     assign it now and assume the value came from an input argument
     or somesuch.  */
  if (vd->e[sr].mode == VOIDmode)
    set_value_regno (sr, vd->e[dr].mode, vd);

  /* If we are narrowing the input to a smaller number of hard regs,
     and it is in big endian, we are really extracting a high part.
     Since we generally associate a low part of a value with the value itself,
     we must not do the same for the high part.
     Note we can still get low parts for the same mode combination through
     a two-step copy involving differently sized hard regs.
     Assume hard regs fr* are 32 bits bits each, while r* are 64 bits each:
     (set (reg:DI r0) (reg:DI fr0))
     (set (reg:SI fr2) (reg:SI r0))
     loads the low part of (reg:DI fr0) - i.e. fr1 - into fr2, while:
     (set (reg:SI fr2) (reg:SI fr0))
     loads the high part of (reg:DI fr0) into fr2.

     We can't properly represent the latter case in our tables, so don't
     record anything then.  */
  else if (sn < (unsigned int) hard_regno_nregs[sr][vd->e[sr].mode]
	   && (GET_MODE_SIZE (vd->e[sr].mode) > UNITS_PER_WORD
	       ? WORDS_BIG_ENDIAN : BYTES_BIG_ENDIAN))
    return;

  /* If SRC had been assigned a mode narrower than the copy, we can't
     link DEST into the chain, because not all of the pieces of the
     copy came from oldest_regno.  */
  else if (sn > (unsigned int) hard_regno_nregs[sr][vd->e[sr].mode])
    return;

  /* Link DR at the end of the value chain used by SR.  */

  vd->e[dr].oldest_regno = vd->e[sr].oldest_regno;

  for (i = sr; vd->e[i].next_regno != INVALID_REGNUM; i = vd->e[i].next_regno)
    continue;
  vd->e[i].next_regno = dr;

#ifdef ENABLE_CHECKING
  validate_value_data (vd);
#endif
}

/* Return true if a mode change from ORIG to NEW is allowed for REGNO.  */

static bool
mode_change_ok (enum machine_mode orig_mode, enum machine_mode new_mode,
		unsigned int regno ATTRIBUTE_UNUSED)
{
  if (GET_MODE_SIZE (orig_mode) < GET_MODE_SIZE (new_mode))
    return false;

#ifdef CANNOT_CHANGE_MODE_CLASS
  return !REG_CANNOT_CHANGE_MODE_P (regno, orig_mode, new_mode);
#endif

  return true;
}

/* Register REGNO was originally set in ORIG_MODE.  It - or a copy of it -
   was copied in COPY_MODE to COPY_REGNO, and then COPY_REGNO was accessed
   in NEW_MODE.
   Return a NEW_MODE rtx for REGNO if that's OK, otherwise return NULL_RTX.  */

static rtx
maybe_mode_change (enum machine_mode orig_mode, enum machine_mode copy_mode,
		   enum machine_mode new_mode, unsigned int regno,
		   unsigned int copy_regno ATTRIBUTE_UNUSED)
{
  if (GET_MODE_SIZE (copy_mode) < GET_MODE_SIZE (orig_mode)
      && GET_MODE_SIZE (copy_mode) < GET_MODE_SIZE (new_mode))
    return NULL_RTX;

  if (orig_mode == new_mode)
    return gen_rtx_raw_REG (new_mode, regno);
  else if (mode_change_ok (orig_mode, new_mode, regno))
    {
      int copy_nregs = hard_regno_nregs[copy_regno][copy_mode];
      int use_nregs = hard_regno_nregs[copy_regno][new_mode];
      int copy_offset
	= GET_MODE_SIZE (copy_mode) / copy_nregs * (copy_nregs - use_nregs);
      int offset
	= GET_MODE_SIZE (orig_mode) - GET_MODE_SIZE (new_mode) - copy_offset;
      int byteoffset = offset % UNITS_PER_WORD;
      int wordoffset = offset - byteoffset;

      offset = ((WORDS_BIG_ENDIAN ? wordoffset : 0)
		+ (BYTES_BIG_ENDIAN ? byteoffset : 0));
      return gen_rtx_raw_REG (new_mode,
			      regno + subreg_regno_offset (regno, orig_mode,
							   offset,
							   new_mode));
    }
  return NULL_RTX;
}

/* Find the oldest copy of the value contained in REGNO that is in
   register class CL and has mode MODE.  If found, return an rtx
   of that oldest register, otherwise return NULL.  */

static rtx
find_oldest_value_reg (enum reg_class cl, rtx reg, struct value_data *vd)
{
  unsigned int regno = REGNO (reg);
  enum machine_mode mode = GET_MODE (reg);
  unsigned int i;

  /* If we are accessing REG in some mode other that what we set it in,
     make sure that the replacement is valid.  In particular, consider
	(set (reg:DI r11) (...))
	(set (reg:SI r9) (reg:SI r11))
	(set (reg:SI r10) (...))
	(set (...) (reg:DI r9))
     Replacing r9 with r11 is invalid.  */
  if (mode != vd->e[regno].mode)
    {
      if (hard_regno_nregs[regno][mode]
	  > hard_regno_nregs[regno][vd->e[regno].mode])
	return NULL_RTX;
    }

  for (i = vd->e[regno].oldest_regno; i != regno; i = vd->e[i].next_regno)
    {
      enum machine_mode oldmode = vd->e[i].mode;
      rtx new_rtx;

      if (!in_hard_reg_set_p (reg_class_contents[cl], mode, i))
	return NULL_RTX;

      new_rtx = maybe_mode_change (oldmode, vd->e[regno].mode, mode, i, regno);
      if (new_rtx)
	{
	  ORIGINAL_REGNO (new_rtx) = ORIGINAL_REGNO (reg);
	  REG_ATTRS (new_rtx) = REG_ATTRS (reg);
	  REG_POINTER (new_rtx) = REG_POINTER (reg);
	  return new_rtx;
	}
    }

  return NULL_RTX;
}

/* If possible, replace the register at *LOC with the oldest register
   in register class CL.  Return true if successfully replaced.  */

static bool
replace_oldest_value_reg (rtx *loc, enum reg_class cl, rtx insn,
			  struct value_data *vd)
{
  rtx new_rtx = find_oldest_value_reg (cl, *loc, vd);
  if (new_rtx)
    {
      if (DEBUG_INSN_P (insn))
	{
	  struct queued_debug_insn_change *change;

	  if (dump_file)
	    fprintf (dump_file, "debug_insn %u: queued replacing reg %u with %u\n",
		     INSN_UID (insn), REGNO (*loc), REGNO (new_rtx));

	  change = (struct queued_debug_insn_change *)
		   pool_alloc (debug_insn_changes_pool);
	  change->next = vd->e[REGNO (new_rtx)].debug_insn_changes;
	  change->insn = insn;
	  change->loc = loc;
	  change->new_rtx = new_rtx;
	  vd->e[REGNO (new_rtx)].debug_insn_changes = change;
	  ++vd->n_debug_insn_changes;
	  return true;
	}
      if (dump_file)
	fprintf (dump_file, "insn %u: replaced reg %u with %u\n",
		 INSN_UID (insn), REGNO (*loc), REGNO (new_rtx));

      validate_change (insn, loc, new_rtx, 1);
      return true;
    }
  return false;
}

/* Similar to replace_oldest_value_reg, but *LOC contains an address.
   Adapted from find_reloads_address_1.  CL is INDEX_REG_CLASS or
   BASE_REG_CLASS depending on how the register is being considered.  */

static bool
replace_oldest_value_addr (rtx *loc, enum reg_class cl,
			   enum machine_mode mode, rtx insn,
			   struct value_data *vd)
{
  rtx x = *loc;
  RTX_CODE code = GET_CODE (x);
  const char *fmt;
  int i, j;
  bool changed = false;

  switch (code)
    {
    case PLUS:
      if (DEBUG_INSN_P (insn))
	break;

      {
	rtx orig_op0 = XEXP (x, 0);
	rtx orig_op1 = XEXP (x, 1);
	RTX_CODE code0 = GET_CODE (orig_op0);
	RTX_CODE code1 = GET_CODE (orig_op1);
	rtx op0 = orig_op0;
	rtx op1 = orig_op1;
	rtx *locI = NULL;
	rtx *locB = NULL;
	enum rtx_code index_code = SCRATCH;

	if (GET_CODE (op0) == SUBREG)
	  {
	    op0 = SUBREG_REG (op0);
	    code0 = GET_CODE (op0);
	  }

	if (GET_CODE (op1) == SUBREG)
	  {
	    op1 = SUBREG_REG (op1);
	    code1 = GET_CODE (op1);
	  }

	if (code0 == MULT || code0 == SIGN_EXTEND || code0 == TRUNCATE
	    || code0 == ZERO_EXTEND || code1 == MEM)
	  {
	    locI = &XEXP (x, 0);
	    locB = &XEXP (x, 1);
	    index_code = GET_CODE (*locI);
	  }
	else if (code1 == MULT || code1 == SIGN_EXTEND || code1 == TRUNCATE
		 || code1 == ZERO_EXTEND || code0 == MEM)
	  {
	    locI = &XEXP (x, 1);
	    locB = &XEXP (x, 0);
	    index_code = GET_CODE (*locI);
	  }
	else if (code0 == CONST_INT || code0 == CONST
		 || code0 == SYMBOL_REF || code0 == LABEL_REF)
	  {
	    locB = &XEXP (x, 1);
	    index_code = GET_CODE (XEXP (x, 0));
	  }
	else if (code1 == CONST_INT || code1 == CONST
		 || code1 == SYMBOL_REF || code1 == LABEL_REF)
	  {
	    locB = &XEXP (x, 0);
	    index_code = GET_CODE (XEXP (x, 1));
	  }
	else if (code0 == REG && code1 == REG)
	  {
	    int index_op;
	    unsigned regno0 = REGNO (op0), regno1 = REGNO (op1);

	    if (REGNO_OK_FOR_INDEX_P (regno1)
		&& regno_ok_for_base_p (regno0, mode, PLUS, REG))
	      index_op = 1;
	    else if (REGNO_OK_FOR_INDEX_P (regno0)
		     && regno_ok_for_base_p (regno1, mode, PLUS, REG))
	      index_op = 0;
	    else if (regno_ok_for_base_p (regno0, mode, PLUS, REG)
		     || REGNO_OK_FOR_INDEX_P (regno1))
	      index_op = 1;
	    else if (regno_ok_for_base_p (regno1, mode, PLUS, REG))
	      index_op = 0;
	    else
	      index_op = 1;

	    locI = &XEXP (x, index_op);
	    locB = &XEXP (x, !index_op);
	    index_code = GET_CODE (*locI);
	  }
	else if (code0 == REG)
	  {
	    locI = &XEXP (x, 0);
	    locB = &XEXP (x, 1);
	    index_code = GET_CODE (*locI);
	  }
	else if (code1 == REG)
	  {
	    locI = &XEXP (x, 1);
	    locB = &XEXP (x, 0);
	    index_code = GET_CODE (*locI);
	  }

	if (locI)
	  changed |= replace_oldest_value_addr (locI, INDEX_REG_CLASS, mode,
						insn, vd);
	if (locB)
	  changed |= replace_oldest_value_addr (locB,
						base_reg_class (mode, PLUS,
								index_code),
						mode, insn, vd);
	return changed;
      }

    case POST_INC:
    case POST_DEC:
    case POST_MODIFY:
    case PRE_INC:
    case PRE_DEC:
    case PRE_MODIFY:
      return false;

    case MEM:
      return replace_oldest_value_mem (x, insn, vd);

    case REG:
      return replace_oldest_value_reg (loc, cl, insn, vd);

    default:
      break;
    }

  fmt = GET_RTX_FORMAT (code);
  for (i = GET_RTX_LENGTH (code) - 1; i >= 0; i--)
    {
      if (fmt[i] == 'e')
	changed |= replace_oldest_value_addr (&XEXP (x, i), cl, mode,
					      insn, vd);
      else if (fmt[i] == 'E')
	for (j = XVECLEN (x, i) - 1; j >= 0; j--)
	  changed |= replace_oldest_value_addr (&XVECEXP (x, i, j), cl,
						mode, insn, vd);
    }

  return changed;
}

/* Similar to replace_oldest_value_reg, but X contains a memory.  */

static bool
replace_oldest_value_mem (rtx x, rtx insn, struct value_data *vd)
{
  enum reg_class cl;

  if (DEBUG_INSN_P (insn))
    cl = ALL_REGS;
  else
    cl = base_reg_class (GET_MODE (x), MEM, SCRATCH);

  return replace_oldest_value_addr (&XEXP (x, 0), cl,
				    GET_MODE (x), insn, vd);
}

/* Apply all queued updates for DEBUG_INSNs that change some reg to
   register REGNO.  */

static void
apply_debug_insn_changes (struct value_data *vd, unsigned int regno)
{
  struct queued_debug_insn_change *change;
  rtx last_insn = vd->e[regno].debug_insn_changes->insn;

  for (change = vd->e[regno].debug_insn_changes;
       change;
       change = change->next)
    {
      if (last_insn != change->insn)
	{
	  apply_change_group ();
	  last_insn = change->insn;
	}
      validate_change (change->insn, change->loc, change->new_rtx, 1);
    }
  apply_change_group ();
}

/* Called via for_each_rtx, for all used registers in a real
   insn apply DEBUG_INSN changes that change registers to the
   used register.  */

static int
cprop_find_used_regs_1 (rtx *loc, void *data)
{
  if (REG_P (*loc))
    {
      struct value_data *vd = (struct value_data *) data;
      if (vd->e[REGNO (*loc)].debug_insn_changes)
	{
	  apply_debug_insn_changes (vd, REGNO (*loc));
	  free_debug_insn_changes (vd, REGNO (*loc));
	}
    }
  return 0;
}

/* Called via note_uses, for all used registers in a real insn
   apply DEBUG_INSN changes that change registers to the used
   registers.  */

static void
cprop_find_used_regs (rtx *loc, void *vd)
{
  for_each_rtx (loc, cprop_find_used_regs_1, vd);
}

/* Perform the forward copy propagation on basic block BB.  */

static bool
copyprop_hardreg_forward_1 (basic_block bb, struct value_data *vd)
{
  bool anything_changed = false;
  rtx insn;

  for (insn = BB_HEAD (bb); ; insn = NEXT_INSN (insn))
    {
      int n_ops, i, alt, predicated;
      bool is_asm, any_replacements;
      rtx set;
      bool replaced[MAX_RECOG_OPERANDS];
      bool changed = false;

      if (!NONDEBUG_INSN_P (insn))
	{
	  if (DEBUG_INSN_P (insn))
	    {
	      rtx loc = INSN_VAR_LOCATION_LOC (insn);
	      if (!VAR_LOC_UNKNOWN_P (loc))
		replace_oldest_value_addr (&INSN_VAR_LOCATION_LOC (insn),
					   ALL_REGS, GET_MODE (loc),
					   insn, vd);
	    }

	  if (insn == BB_END (bb))
	    break;
	  else
	    continue;
	}

      set = single_set (insn);
      extract_insn (insn);
      if (! constrain_operands (1))
	fatal_insn_not_found (insn);
      preprocess_constraints ();
      alt = which_alternative;
      n_ops = recog_data.n_operands;
      is_asm = asm_noperands (PATTERN (insn)) >= 0;

      /* Simplify the code below by rewriting things to reflect
	 matching constraints.  Also promote OP_OUT to OP_INOUT
	 in predicated instructions.  */

      predicated = GET_CODE (PATTERN (insn)) == COND_EXEC;
      for (i = 0; i < n_ops; ++i)
	{
	  int matches = recog_op_alt[i][alt].matches;
	  if (matches >= 0)
	    recog_op_alt[i][alt].cl = recog_op_alt[matches][alt].cl;
	  if (matches >= 0 || recog_op_alt[i][alt].matched >= 0
	      || (predicated && recog_data.operand_type[i] == OP_OUT))
	    recog_data.operand_type[i] = OP_INOUT;
	}

      /* Apply changes to earlier DEBUG_INSNs if possible.  */
      if (vd->n_debug_insn_changes)
	note_uses (&PATTERN (insn), cprop_find_used_regs, vd);

      /* For each earlyclobber operand, zap the value data.  */
      for (i = 0; i < n_ops; i++)
	if (recog_op_alt[i][alt].earlyclobber)
	  kill_value (recog_data.operand[i], vd);

      /* Within asms, a clobber cannot overlap inputs or outputs.
	 I wouldn't think this were true for regular insns, but
	 scan_rtx treats them like that...  */
      note_stores (PATTERN (insn), kill_clobbered_value, vd);

      /* Kill all auto-incremented values.  */
      /* ??? REG_INC is useless, since stack pushes aren't done that way.  */
      for_each_rtx (&PATTERN (insn), kill_autoinc_value, vd);

      /* Kill all early-clobbered operands.  */
      for (i = 0; i < n_ops; i++)
	if (recog_op_alt[i][alt].earlyclobber)
	  kill_value (recog_data.operand[i], vd);

      /* Special-case plain move instructions, since we may well
	 be able to do the move from a different register class.  */
      if (set && REG_P (SET_SRC (set)))
	{
	  rtx src = SET_SRC (set);
	  unsigned int regno = REGNO (src);
	  enum machine_mode mode = GET_MODE (src);
	  unsigned int i;
	  rtx new_rtx;

	  /* If we are accessing SRC in some mode other that what we
	     set it in, make sure that the replacement is valid.  */
	  if (mode != vd->e[regno].mode)
	    {
	      if (hard_regno_nregs[regno][mode]
		  > hard_regno_nregs[regno][vd->e[regno].mode])
		goto no_move_special_case;
	    }

	  /* If the destination is also a register, try to find a source
	     register in the same class.  */
	  if (REG_P (SET_DEST (set)))
	    {
	      new_rtx = find_oldest_value_reg (REGNO_REG_CLASS (regno), src, vd);
	      if (new_rtx && validate_change (insn, &SET_SRC (set), new_rtx, 0))
		{
		  if (dump_file)
		    fprintf (dump_file,
			     "insn %u: replaced reg %u with %u\n",
			     INSN_UID (insn), regno, REGNO (new_rtx));
		  changed = true;
		  goto did_replacement;
		}
	    }

	  /* Otherwise, try all valid registers and see if its valid.  */
	  for (i = vd->e[regno].oldest_regno; i != regno;
	       i = vd->e[i].next_regno)
	    {
	      new_rtx = maybe_mode_change (vd->e[i].mode, vd->e[regno].mode,
				       mode, i, regno);
	      if (new_rtx != NULL_RTX)
		{
		  if (validate_change (insn, &SET_SRC (set), new_rtx, 0))
		    {
		      ORIGINAL_REGNO (new_rtx) = ORIGINAL_REGNO (src);
		      REG_ATTRS (new_rtx) = REG_ATTRS (src);
		      REG_POINTER (new_rtx) = REG_POINTER (src);
		      if (dump_file)
			fprintf (dump_file,
				 "insn %u: replaced reg %u with %u\n",
				 INSN_UID (insn), regno, REGNO (new_rtx));
		      changed = true;
		      goto did_replacement;
		    }
		}
	    }
	}
      no_move_special_case:

      any_replacements = false;

      /* For each input operand, replace a hard register with the
	 eldest live copy that's in an appropriate register class.  */
      for (i = 0; i < n_ops; i++)
	{
	  replaced[i] = false;

	  /* Don't scan match_operand here, since we've no reg class
	     information to pass down.  Any operands that we could
	     substitute in will be represented elsewhere.  */
	  if (recog_data.constraints[i][0] == '\0')
	    continue;

	  /* Don't replace in asms intentionally referencing hard regs.  */
	  if (is_asm && REG_P (recog_data.operand[i])
	      && (REGNO (recog_data.operand[i])
		  == ORIGINAL_REGNO (recog_data.operand[i])))
	    continue;

	  if (recog_data.operand_type[i] == OP_IN)
	    {
	      if (recog_op_alt[i][alt].is_address)
		replaced[i]
		  = replace_oldest_value_addr (recog_data.operand_loc[i],
					       recog_op_alt[i][alt].cl,
					       VOIDmode, insn, vd);
	      else if (REG_P (recog_data.operand[i]))
		replaced[i]
		  = replace_oldest_value_reg (recog_data.operand_loc[i],
					      recog_op_alt[i][alt].cl,
					      insn, vd);
	      else if (MEM_P (recog_data.operand[i]))
		replaced[i] = replace_oldest_value_mem (recog_data.operand[i],
							insn, vd);
	    }
	  else if (MEM_P (recog_data.operand[i]))
	    replaced[i] = replace_oldest_value_mem (recog_data.operand[i],
						    insn, vd);

	  /* If we performed any replacement, update match_dups.  */
	  if (replaced[i])
	    {
	      int j;
	      rtx new_rtx;

	      new_rtx = *recog_data.operand_loc[i];
	      recog_data.operand[i] = new_rtx;
	      for (j = 0; j < recog_data.n_dups; j++)
		if (recog_data.dup_num[j] == i)
		  validate_unshare_change (insn, recog_data.dup_loc[j], new_rtx, 1);

	      any_replacements = true;
	    }
	}

      if (any_replacements)
	{
	  if (! apply_change_group ())
	    {
	      for (i = 0; i < n_ops; i++)
		if (replaced[i])
		  {
		    rtx old = *recog_data.operand_loc[i];
		    recog_data.operand[i] = old;
		  }

	      if (dump_file)
		fprintf (dump_file,
			 "insn %u: reg replacements not verified\n",
			 INSN_UID (insn));
	    }
	  else
	    changed = true;
	}

    did_replacement:
      if (changed)
<<<<<<< HEAD
	anything_changed = true;
=======
	{
	  anything_changed = true;

	  /* If something changed, perhaps further changes to earlier
	     DEBUG_INSNs can be applied.  */
	  if (vd->n_debug_insn_changes)
	    note_uses (&PATTERN (insn), cprop_find_used_regs, vd);
	}
>>>>>>> 3bd7a983

      /* Clobber call-clobbered registers.  */
      if (CALL_P (insn))
	for (i = 0; i < FIRST_PSEUDO_REGISTER; i++)
	  if (TEST_HARD_REG_BIT (regs_invalidated_by_call, i))
	    kill_value_regno (i, 1, vd);

      /* Notice stores.  */
      note_stores (PATTERN (insn), kill_set_value, vd);

      /* Notice copies.  */
      if (set && REG_P (SET_DEST (set)) && REG_P (SET_SRC (set)))
	copy_value (SET_DEST (set), SET_SRC (set), vd);

      if (insn == BB_END (bb))
	break;
    }

  return anything_changed;
}

/* Main entry point for the forward copy propagation optimization.  */

static unsigned int
copyprop_hardreg_forward (void)
{
  struct value_data *all_vd;
  basic_block bb;
  sbitmap visited;
  bool analyze_called = false;

  all_vd = XNEWVEC (struct value_data, last_basic_block);

  visited = sbitmap_alloc (last_basic_block);
  sbitmap_zero (visited);

  if (MAY_HAVE_DEBUG_STMTS)
    debug_insn_changes_pool
      = create_alloc_pool ("debug insn changes pool",
			   sizeof (struct queued_debug_insn_change), 256);

  FOR_EACH_BB (bb)
    {
      SET_BIT (visited, bb->index);

      /* If a block has a single predecessor, that we've already
	 processed, begin with the value data that was live at
	 the end of the predecessor block.  */
      /* ??? Ought to use more intelligent queuing of blocks.  */
      if (single_pred_p (bb)
	  && TEST_BIT (visited, single_pred (bb)->index)
	  && ! (single_pred_edge (bb)->flags & (EDGE_ABNORMAL_CALL | EDGE_EH)))
	{
	  all_vd[bb->index] = all_vd[single_pred (bb)->index];
	  if (all_vd[bb->index].n_debug_insn_changes)
	    {
	      unsigned int regno;

	      for (regno = 0; regno < FIRST_PSEUDO_REGISTER; regno++)
		{
		  if (all_vd[bb->index].e[regno].debug_insn_changes)
		    {
		      all_vd[bb->index].e[regno].debug_insn_changes = NULL;
		      if (--all_vd[bb->index].n_debug_insn_changes == 0)
			break;
		    }
		}
	    }
	}
      else
	init_value_data (all_vd + bb->index);

      copyprop_hardreg_forward_1 (bb, all_vd + bb->index);
    }

  if (MAY_HAVE_DEBUG_STMTS)
    {
      FOR_EACH_BB (bb)
	if (TEST_BIT (visited, bb->index)
	    && all_vd[bb->index].n_debug_insn_changes)
	  {
	    unsigned int regno;
	    bitmap live;

	    if (!analyze_called)
	      {
		df_analyze ();
		analyze_called = true;
	      }
	    live = df_get_live_out (bb);
	    for (regno = 0; regno < FIRST_PSEUDO_REGISTER; regno++)
	      if (all_vd[bb->index].e[regno].debug_insn_changes)
		{
		  if (REGNO_REG_SET_P (live, regno))
		    apply_debug_insn_changes (all_vd + bb->index, regno);
		  if (all_vd[bb->index].n_debug_insn_changes == 0)
		    break;
		}
	  }

      free_alloc_pool (debug_insn_changes_pool);
    }

  sbitmap_free (visited);
  free (all_vd);
  return 0;
}

/* Dump the value chain data to stderr.  */

DEBUG_FUNCTION void
debug_value_data (struct value_data *vd)
{
  HARD_REG_SET set;
  unsigned int i, j;

  CLEAR_HARD_REG_SET (set);

  for (i = 0; i < FIRST_PSEUDO_REGISTER; ++i)
    if (vd->e[i].oldest_regno == i)
      {
	if (vd->e[i].mode == VOIDmode)
	  {
	    if (vd->e[i].next_regno != INVALID_REGNUM)
	      fprintf (stderr, "[%u] Bad next_regno for empty chain (%u)\n",
		       i, vd->e[i].next_regno);
	    continue;
	  }

	SET_HARD_REG_BIT (set, i);
	fprintf (stderr, "[%u %s] ", i, GET_MODE_NAME (vd->e[i].mode));

	for (j = vd->e[i].next_regno;
	     j != INVALID_REGNUM;
	     j = vd->e[j].next_regno)
	  {
	    if (TEST_HARD_REG_BIT (set, j))
	      {
		fprintf (stderr, "[%u] Loop in regno chain\n", j);
		return;
	      }

	    if (vd->e[j].oldest_regno != i)
	      {
		fprintf (stderr, "[%u] Bad oldest_regno (%u)\n",
			 j, vd->e[j].oldest_regno);
		return;
	      }
	    SET_HARD_REG_BIT (set, j);
	    fprintf (stderr, "[%u %s] ", j, GET_MODE_NAME (vd->e[j].mode));
	  }
	fputc ('\n', stderr);
      }

  for (i = 0; i < FIRST_PSEUDO_REGISTER; ++i)
    if (! TEST_HARD_REG_BIT (set, i)
	&& (vd->e[i].mode != VOIDmode
	    || vd->e[i].oldest_regno != i
	    || vd->e[i].next_regno != INVALID_REGNUM))
      fprintf (stderr, "[%u] Non-empty reg in chain (%s %u %i)\n",
	       i, GET_MODE_NAME (vd->e[i].mode), vd->e[i].oldest_regno,
	       vd->e[i].next_regno);
}

#ifdef ENABLE_CHECKING
static void
validate_value_data (struct value_data *vd)
{
  HARD_REG_SET set;
  unsigned int i, j;

  CLEAR_HARD_REG_SET (set);

  for (i = 0; i < FIRST_PSEUDO_REGISTER; ++i)
    if (vd->e[i].oldest_regno == i)
      {
	if (vd->e[i].mode == VOIDmode)
	  {
	    if (vd->e[i].next_regno != INVALID_REGNUM)
	      internal_error ("validate_value_data: [%u] Bad next_regno for empty chain (%u)",
			      i, vd->e[i].next_regno);
	    continue;
	  }

	SET_HARD_REG_BIT (set, i);

	for (j = vd->e[i].next_regno;
	     j != INVALID_REGNUM;
	     j = vd->e[j].next_regno)
	  {
	    if (TEST_HARD_REG_BIT (set, j))
	      internal_error ("validate_value_data: Loop in regno chain (%u)",
			      j);
	    if (vd->e[j].oldest_regno != i)
	      internal_error ("validate_value_data: [%u] Bad oldest_regno (%u)",
			      j, vd->e[j].oldest_regno);

	    SET_HARD_REG_BIT (set, j);
	  }
      }

  for (i = 0; i < FIRST_PSEUDO_REGISTER; ++i)
    if (! TEST_HARD_REG_BIT (set, i)
	&& (vd->e[i].mode != VOIDmode
	    || vd->e[i].oldest_regno != i
	    || vd->e[i].next_regno != INVALID_REGNUM))
      internal_error ("validate_value_data: [%u] Non-empty reg in chain (%s %u %i)",
		      i, GET_MODE_NAME (vd->e[i].mode), vd->e[i].oldest_regno,
		      vd->e[i].next_regno);
}
#endif

static bool
gate_handle_cprop (void)
{
  return (optimize > 0 && (flag_cprop_registers));
}


struct rtl_opt_pass pass_cprop_hardreg =
{
 {
  RTL_PASS,
  "cprop_hardreg",                      /* name */
  gate_handle_cprop,                    /* gate */
  copyprop_hardreg_forward,             /* execute */
  NULL,                                 /* sub */
  NULL,                                 /* next */
  0,                                    /* static_pass_number */
  TV_CPROP_REGISTERS,                   /* tv_id */
  0,                                    /* properties_required */
  0,                                    /* properties_provided */
  0,                                    /* properties_destroyed */
  0,                                    /* todo_flags_start */
  TODO_dump_func | TODO_df_finish
  | TODO_verify_rtl_sharing		/* todo_flags_finish */
 }
};<|MERGE_RESOLUTION|>--- conflicted
+++ resolved
@@ -947,9 +947,6 @@
 
     did_replacement:
       if (changed)
-<<<<<<< HEAD
-	anything_changed = true;
-=======
 	{
 	  anything_changed = true;
 
@@ -958,7 +955,6 @@
 	  if (vd->n_debug_insn_changes)
 	    note_uses (&PATTERN (insn), cprop_find_used_regs, vd);
 	}
->>>>>>> 3bd7a983
 
       /* Clobber call-clobbered registers.  */
       if (CALL_P (insn))
