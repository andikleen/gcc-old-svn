--- conflicted
+++ resolved
@@ -2,11 +2,7 @@
 # Process this file with autoconf to generate a configuration script.
 
 # Copyright 1997, 1998, 1999, 2000, 2001, 2002, 2003, 2004, 2005, 2006,
-<<<<<<< HEAD
-# 2007, 2008, 2009, 2010 Free Software Foundation, Inc.
-=======
 # 2007, 2008, 2009, 2010, 2011 Free Software Foundation, Inc.
->>>>>>> 3082eeb7
 
 #This file is part of GCC.
 
@@ -337,21 +333,12 @@
 
 ACX_PROG_CC_WARNING_OPTS(
 	m4_quote(m4_do([-W -Wall -Wwrite-strings -Wcast-qual])), [loose_warn])
-<<<<<<< HEAD
 ACX_PROG_CC_WARNING_OPTS(
 	m4_quote(m4_do([-Wstrict-prototypes -Wmissing-prototypes])),
 	[c_loose_warn])
 ACX_PROG_CC_WARNING_OPTS(
 	m4_quote(m4_do([-Wmissing-format-attribute])), [strict_warn])
 ACX_PROG_CC_WARNING_OPTS(
-=======
-ACX_PROG_CC_WARNING_OPTS(
-	m4_quote(m4_do([-Wstrict-prototypes -Wmissing-prototypes])),
-	[c_loose_warn])
-ACX_PROG_CC_WARNING_OPTS(
-	m4_quote(m4_do([-Wmissing-format-attribute])), [strict_warn])
-ACX_PROG_CC_WARNING_OPTS(
->>>>>>> 3082eeb7
 	m4_quote(m4_do([-Wold-style-definition -Wc++-compat])), [c_strict_warn])
 ACX_PROG_CC_WARNING_ALMOST_PEDANTIC(
 	m4_quote(m4_do([-Wno-long-long -Wno-variadic-macros ], 
@@ -604,12 +591,6 @@
 
 # See if we are building gcc with C++.
 AC_ARG_ENABLE(build-with-cxx,
-<<<<<<< HEAD
-[  --enable-build-with-cxx build with C++ compiler instead of C compiler],
-ENABLE_BUILD_WITH_CXX=$enableval,
-ENABLE_BUILD_WITH_CXX=no)
-AC_SUBST(ENABLE_BUILD_WITH_CXX)
-=======
 [AS_HELP_STRING([--enable-build-with-cxx],
 		[build with C++ compiler instead of C compiler])],
 ENABLE_BUILD_WITH_CXX=$enableval,
@@ -619,7 +600,6 @@
   AC_DEFINE(ENABLE_BUILD_WITH_CXX, 1,
 	    [Define if building with C++.])
 fi
->>>>>>> 3082eeb7
 
 # With stabs
 AC_ARG_WITH(stabs,
@@ -796,19 +776,6 @@
   [CONFIGURE_SPECS=]
 )
 AC_SUBST(CONFIGURE_SPECS)
-<<<<<<< HEAD
-
-# Build with intermodule optimisations
-AC_ARG_ENABLE(intermodule,
-[  --enable-intermodule    build the compiler in one step],
-[case ${enable_intermodule} in
-  yes) onestep="-onestep";;
-  *) onestep="";;
-esac],
-[onestep=""])
-AC_SUBST(onestep)
-=======
->>>>>>> 3082eeb7
 
 ACX_PKGVERSION([GCC])
 ACX_BUGURL([http://gcc.gnu.org/bugs.html])
@@ -836,11 +803,7 @@
 [enable_languages=c])
 
 AC_ARG_WITH(multilib-list,
-<<<<<<< HEAD
-[  --with-multilib-list    Select multilibs (SH only)],
-=======
 [AS_HELP_STRING([--with-multilib-list], [select multilibs (SH and x86-64 only)])],
->>>>>>> 3082eeb7
 :,
 with_multilib_list=default)
 
@@ -1233,14 +1196,6 @@
     [Define 0/1 to force the choice for exception handling model.])
 fi
 
-<<<<<<< HEAD
-# For platforms with the unwind ABI which includes an unwind library,
-# libunwind, we can choose to use the system libunwind.
-# config.gcc also contains tests of with_system_libunwind.
-GCC_CHECK_UNWIND_GETIPINFO
-
-=======
->>>>>>> 3082eeb7
 # --------------------------------------------------------
 # Build, host, and target specific configuration fragments
 # --------------------------------------------------------
@@ -1574,14 +1529,11 @@
 cat > plugin-version.h <<EOF
 #include "configargs.h"
 
-<<<<<<< HEAD
-=======
 #define GCCPLUGIN_VERSION_MAJOR   `echo $gcc_BASEVER | sed -e 's/^\([0-9]*\).*$/\1/'`
 #define GCCPLUGIN_VERSION_MINOR   `echo $gcc_BASEVER | sed -e 's/^[0-9]*\.\([0-9]*\).*$/\1/'`
 #define GCCPLUGIN_VERSION_PATCHLEVEL   `echo $gcc_BASEVER | sed -e 's/^[0-9]*\.[0-9]*\.\([0-9]*\)$/\1/'`
 #define GCCPLUGIN_VERSION  (GCCPLUGIN_VERSION_MAJOR*1000 + GCCPLUGIN_VERSION_MINOR)
 
->>>>>>> 3082eeb7
 static char basever[] = "$gcc_BASEVER";
 static char datestamp[] = "$gcc_DATESTAMP";
 static char devphase[] = "$gcc_DEVPHASE";
@@ -2030,11 +1982,7 @@
 ORIGINAL_PLUGIN_LD_FOR_TARGET=$gcc_cv_ld
 PLUGIN_LD=`basename $gcc_cv_ld`
 AC_ARG_WITH(plugin-ld,
-<<<<<<< HEAD
-[  --with-plugin-ld=[[ARG]]  specify the plugin linker],
-=======
 [AS_HELP_STRING([[--with-plugin-ld=[ARG]]], [specify the plugin linker])],
->>>>>>> 3082eeb7
 [if test x"$withval" != x; then
    ORIGINAL_PLUGIN_LD_FOR_TARGET="$withval"
    PLUGIN_LD="$withval"
@@ -2341,43 +2289,6 @@
 fi
 changequote([,])dnl
 
-changequote(,)dnl
-if test $in_tree_ld != yes ; then
-  ld_ver=`$gcc_cv_ld --version 2>/dev/null | sed 1q`
-  if test x"$ld_is_gold" = xyes; then
-    gcc_cv_ld_hidden=yes
-  elif echo "$ld_ver" | grep GNU > /dev/null; then
-    ld_vers=`echo $ld_ver | sed -n \
-	-e 's,^.*[	 ]\([0-9][0-9]*\.[0-9][0-9]*.*\)$,\1,p'`
-    ld_date=`echo $ld_ver | sed -n 's,^.*\([2-9][0-9][0-9][0-9]\)[-]*\([01][0-9]\)[-]*\([0-3][0-9]\).*$,\1\2\3,p'`
-    ld_vers_major=`expr "$ld_vers" : '\([0-9]*\)'`
-    ld_vers_minor=`expr "$ld_vers" : '[0-9]*\.\([0-9]*\)'`
-    ld_vers_patch=`expr "$ld_vers" : '[0-9]*\.[0-9]*\.\([0-9]*\)'`
-  else
-    case "${target}" in
-      *-*-solaris2*)
-	#
-	# Solaris 2 ld -V output looks like this for a regular version:
-	#
-	# ld: Software Generation Utilities - Solaris Link Editors: 5.11-1.1699
-	#
-	# but test versions add stuff at the end:
-	#
-	# ld: Software Generation Utilities - Solaris Link Editors: 5.11-1.1701:onnv-ab196087-6931056-03/25/10
-	#
-	ld_ver=`$gcc_cv_ld -V 2>&1`
-	if echo "$ld_ver" | grep 'Solaris Link Editors' > /dev/null; then
-	  ld_vers=`echo $ld_ver | sed -n \
-	    -e 's,^.*: 5\.[0-9][0-9]*-\([0-9]\.[0-9][0-9]*\).*$,\1,p'`
-	  ld_vers_major=`expr "$ld_vers" : '\([0-9]*\)'`
-	  ld_vers_minor=`expr "$ld_vers" : '[0-9]*\.\([0-9]*\)'`
-	fi
-	;;
-    esac
-  fi
-fi
-changequote([,])dnl
-
 AC_CACHE_CHECK(linker for .hidden support, gcc_cv_ld_hidden,
 [[if test $in_tree_ld = yes ; then
   gcc_cv_ld_hidden=no
@@ -2387,13 +2298,9 @@
   fi
 else
   gcc_cv_ld_hidden=yes
-<<<<<<< HEAD
-  if echo "$ld_ver" | grep GNU > /dev/null; then
-=======
   if test x"$ld_is_gold" = xyes; then
     :
   elif echo "$ld_ver" | grep GNU > /dev/null; then
->>>>>>> 3082eeb7
     if test 0"$ld_date" -lt 20020404; then
       if test -n "$ld_date"; then
 	# If there was date string, but was earlier than 2002-04-04, fail
@@ -2421,9 +2328,6 @@
       hppa64*-*-hpux* | ia64*-*-hpux*)
 	gcc_cv_ld_hidden=yes
 	;;
-<<<<<<< HEAD
-      *-*-solaris2.9* | *-*-solaris2.1[0-9]*)
-=======
       *-*-solaris2.8*)
         # .hidden support was backported to Solaris 8, starting with ld
 	# version 1.276.
@@ -2436,7 +2340,6 @@
       *-*-solaris2.9* | *-*-solaris2.1[0-9]*)
 	# Support for .hidden in Sun ld appeared in Solaris 9 FCS, but
 	# .symbolic was only added in Solaris 9 12/02.
->>>>>>> 3082eeb7
         gcc_cv_ld_hidden=yes
 	;;
       *)
@@ -2543,11 +2446,7 @@
 	  gcc_cv_as_cfi_directive=no
 	else
 	  case "$target" in
-<<<<<<< HEAD
-	    i?86-*-solaris2.1[[0-9]]*)
-=======
 	    i?86-*-solaris2.1[[0-9]]* | x86_64-*-solaris2.1[[0-9]]*)
->>>>>>> 3082eeb7
 	      # On Solaris/x86, make sure that GCC and gas agree on using
 	      # read-only .eh_frame sections for 64-bit.
 	      if $gcc_cv_as --64 -o conftest.o conftest.s > /dev/null 2>&1 && \
@@ -2576,11 +2475,7 @@
     gcc_cv_as_cfi_directive=yes
     ;;
 esac])
-<<<<<<< HEAD
-if test $gcc_cv_as_cfi_directive = yes && test x$gcc_cv_readelf != x; then
-=======
 if test $gcc_cv_as_cfi_directive = yes && test x$gcc_cv_objdump != x; then
->>>>>>> 3082eeb7
 gcc_GAS_CHECK_FEATURE([working cfi advance], gcc_cv_as_cfi_advance_working,
   ,,
 [	.text
@@ -2590,26 +2485,16 @@
 	.cfi_adjust_cfa_offset 128
 	.cfi_endproc],
 [[
-<<<<<<< HEAD
-if $gcc_cv_readelf -wf conftest.o 2>/dev/null \
-=======
 if $gcc_cv_objdump -Wf conftest.o 2>/dev/null \
->>>>>>> 3082eeb7
     | grep 'DW_CFA_advance_loc[24]:[ 	][ 	]*75040[ 	]' >/dev/null; then
    gcc_cv_as_cfi_advance_working=yes
 fi
 ]])
 else
-<<<<<<< HEAD
-  # no readelf, err on the side of caution
-  gcc_cv_as_cfi_advance_working=no
-fi
-=======
   # no objdump, err on the side of caution
   gcc_cv_as_cfi_advance_working=no
 fi
 GCC_TARGET_TEMPLATE(HAVE_GAS_CFI_DIRECTIVE)
->>>>>>> 3082eeb7
 AC_DEFINE_UNQUOTED(HAVE_GAS_CFI_DIRECTIVE,
   [`if test $gcc_cv_as_cfi_directive = yes \
        && test $gcc_cv_as_cfi_advance_working = yes; then echo 1; else echo 0; fi`],
@@ -2632,9 +2517,6 @@
 [	.text
 	.cfi_sections .debug_frame, .eh_frame
 	.cfi_startproc
-<<<<<<< HEAD
-	.cfi_endproc])
-=======
 	.cfi_endproc],
 [case $target_os in
   win32 | pe | cygwin* | mingw32* | uwin*)
@@ -2653,7 +2535,6 @@
     ;;
 esac])
 GCC_TARGET_TEMPLATE(HAVE_GAS_CFI_SECTIONS_DIRECTIVE)
->>>>>>> 3082eeb7
 AC_DEFINE_UNQUOTED(HAVE_GAS_CFI_SECTIONS_DIRECTIVE,
   [`if test $gcc_cv_as_cfi_sections_directive = yes;
     then echo 1; else echo 0; fi`],
@@ -2809,22 +2690,11 @@
 changequote(,)dnl
   case "${target}" in
     *-*-solaris2.1[1-9]*)
-<<<<<<< HEAD
-=======
       comdat_group=no
->>>>>>> 3082eeb7
       # Sun ld has COMDAT group support since Solaris 9, but it doesn't
       # interoperate with GNU as until Solaris 11 build 130, i.e. ld
       # version 1.688.
       #
-<<<<<<< HEAD
-      # FIXME: Maybe need to refine later when COMDAT group support with
-      # Sun as is implemented.
-      if test "$ld_vers_major" -gt 1 || test "$ld_vers_minor" -ge 1688; then
-        comdat_group=yes
-      else
-        comdat_group=no
-=======
       # If using Sun as for COMDAT group as emitted by GCC, one needs at
       # least ld version 1.2267.
       if test "$ld_vers_major" -gt 1; then
@@ -2833,7 +2703,6 @@
 	comdat_group=yes
       elif test "$ld_vers_minor" -ge 2267; then
 	comdat_group=yes
->>>>>>> 3082eeb7
       fi
       ;;
     *)
@@ -2898,20 +2767,6 @@
 	tls_as_opt=--fatal-warnings
 	;;
   cris-*-*|crisv32-*-*)
-<<<<<<< HEAD
-    conftest_s='
-	.section ".tdata","awT",@progbits
-x:      .long   25
-        .text
-	move.d x:IE,$r10
-	nop'
-	tls_first_major=2
-	tls_first_minor=20
-	tls_as_opt=--fatal-warnings
-	;;
-  frv*-*-*)
-=======
->>>>>>> 3082eeb7
     conftest_s='
 	.section ".tdata","awT",@progbits
 x:      .long   25
@@ -2973,22 +2828,6 @@
 	tls_first_major=2
 	tls_first_minor=17
 	;;
-<<<<<<< HEAD
-  i[34567]86-*-*)
-    case "$target" in
-      i[34567]86-*-solaris2.[89]*)
-	# TLS was introduced in the Solaris 9 4/04 release but
-	# we do not enable it by default on Solaris 9 either.
-	if test "x$enable_tls" = xyes ; then
-	  on_solaris=yes
-	else
-	  enable_tls=no;
-	fi
-	;;
-      i[34567]86-*-solaris2.*)
-	on_solaris=yes
-	;;
-=======
   i[34567]86-*-* | x86_64-*-solaris2.1[0-9]*)
     case "$target" in
       i[34567]86-*-solaris2.*)
@@ -2999,7 +2838,6 @@
 	on_solaris=yes
 	tga_func=__tls_get_addr
         ;;
->>>>>>> 3082eeb7
       *)
 	on_solaris=no
 	;;
@@ -3214,18 +3052,6 @@
 	;;
   sparc*-*-*)
     case "$target" in
-<<<<<<< HEAD
-      sparc*-sun-solaris2.[89]*)
-	# TLS was introduced in the Solaris 9 4/04 release but
-	# we do not enable it by default on Solaris 9 either.
-	if test "x$enable_tls" = xyes ; then
-	  on_solaris=yes
-	else
-	  enable_tls=no;
-	fi
-	;;
-=======
->>>>>>> 3082eeb7
       sparc*-sun-solaris2.*)
 	on_solaris=yes
 	tga_func=__tls_get_addr
@@ -3566,10 +3392,7 @@
       gcc_cv_as_sparc_gotdata_op,,
       [-K PIC],
 [.text
-<<<<<<< HEAD
-=======
 .align 4
->>>>>>> 3082eeb7
 foo:
 	nop
 bar:
@@ -3578,19 +3401,6 @@
 	ld    [[%l7 + %g1]], %g2, %gdop(foo)],
       [if test x$gcc_cv_ld != x \
        && $gcc_cv_ld -o conftest conftest.o -G > /dev/null 2>&1; then
-<<<<<<< HEAD
-         if $gcc_cv_ld -v | grep GNU >/dev/null 2>&1; then
-           if test x$gcc_cv_objdump != x; then
-             if $gcc_cv_objdump -s -j .text conftest 2> /dev/null \
-                | grep ' 03000004 82186004 c405c001'> /dev/null 2>&1; then
-	       gcc_cv_as_sparc_gotdata_op=no
-             else
-	       gcc_cv_as_sparc_gotdata_op=yes
-             fi
-           fi
-         else
-	   gcc_cv_as_sparc_gotdata_op=yes
-=======
          if test x$gcc_cv_objdump != x; then
            if $gcc_cv_objdump -s -j .text conftest 2> /dev/null \
               | grep ' 03000004 82186004 c405c001'> /dev/null 2>&1; then
@@ -3598,7 +3408,6 @@
            else
 	       gcc_cv_as_sparc_gotdata_op=yes
            fi
->>>>>>> 3082eeb7
          fi
        fi
        rm -f conftest],
@@ -3773,12 +3582,6 @@
       [AC_DEFINE(HAVE_AS_IX86_SWAP, 1,
         [Define if your assembler supports the swap suffix.])])
 
-    gcc_GAS_CHECK_FEATURE([swap suffix],
-      gcc_cv_as_ix86_swap,,,
-      [movl.s %esp, %ebp],,
-      [AC_DEFINE(HAVE_AS_IX86_SWAP, 1,
-        [Define if your assembler supports the swap suffix.])])
-
     gcc_GAS_CHECK_FEATURE([different section symbol subtraction],
       gcc_cv_as_ix86_diff_sect_delta,,,
       [.section .rodata
@@ -4074,8 +3877,6 @@
       [AC_DEFINE(HAVE_AS_DTPRELWORD, 1,
 	  [Define if your assembler supports .dtprelword.])])
 
-<<<<<<< HEAD
-=======
     gcc_GAS_CHECK_FEATURE([DSPR1 mult with four accumulators support],
       gcc_cv_as_mips_dspr1_mult,,,
 [	.set	mips32r2
@@ -4090,7 +3891,6 @@
       [AC_DEFINE(HAVE_AS_DSPR1_MULT, 1,
 	  [Define if your assembler supports DSPR1 mult.])])
 
->>>>>>> 3082eeb7
     AC_MSG_CHECKING(assembler and linker for explicit JALR relocation)
     gcc_cv_as_ld_jalr_reloc=no
     if test $gcc_cv_as_mips_explicit_relocs = yes; then
@@ -4110,13 +3910,8 @@
         echo '	.end x' >> conftest.s
         if $gcc_cv_as -o conftest.o conftest.s >/dev/null 2>&AS_MESSAGE_LOG_FD \
            && $gcc_cv_ld -shared -o conftest.so conftest.o >/dev/null 2>&AS_MESSAGE_LOG_FD; then
-<<<<<<< HEAD
-	  if $gcc_cv_objdump -d conftest.so | grep -q jalr \
-	     && $gcc_cv_objdump -d conftest.so | grep -q "bal.*<x>"; then
-=======
 	  if $gcc_cv_objdump -d conftest.so | grep jalr >/dev/null 2>&1 \
 	     && $gcc_cv_objdump -d conftest.so | grep "bal.*<x>" >/dev/null 2>&1; then
->>>>>>> 3082eeb7
             gcc_cv_as_ld_jalr_reloc=yes
 	  fi
         fi
@@ -4202,17 +3997,9 @@
 # add some instruction here to (also) show we expect this might work.
 # ??? Once 2.11 is released, probably need to add first known working
 # version to the per-target configury.
-<<<<<<< HEAD
-case "$target" in
-  i?86*-*-* | mips*-*-* | alpha*-*-* | powerpc*-*-* | sparc*-*-* | m68*-*-* \
-  | x86_64*-*-* | hppa*-*-* | arm*-*-* \
-  | xstormy16*-*-* | cris-*-* | crisv32-*-* | xtensa*-*-* | bfin-*-* | score*-*-* \
-  | spu-*-* | fido*-*-* | m32c-*-*)
-=======
 case "$cpu_type" in
   alpha | arm | avr | bfin | cris | i386 | m32c | m68k | microblaze | mips \
   | pa | rs6000 | score | sparc | spu | xstormy16 | xtensa)
->>>>>>> 3082eeb7
     insn="nop"
     ;;
   ia64 | s390)
@@ -4285,13 +4072,8 @@
   [Define if your assembler supports .lcomm with an alignment field.])])
 
 AC_ARG_ENABLE(gnu-unique-object,
-<<<<<<< HEAD
- [  --enable-gnu-unique-object	enable the use of the @gnu_unique_object ELF extension on
-				glibc systems],
-=======
  [AS_HELP_STRING([--enable-gnu-unique-object],
    [enable the use of the @gnu_unique_object ELF extension on glibc systems])],
->>>>>>> 3082eeb7
  [case $enable_gnu_unique_object in
     yes | no) ;;
     *) AC_MSG_ERROR(['$enable_gnu_unique_object' is an invalid value for --enable-gnu-unique-object.
@@ -4302,10 +4084,7 @@
    [.type foo, @gnu_unique_object],,
 # Also check for ld.so support, i.e. glibc 2.11 or higher.
    [[if test x$host = x$build -a x$host = x$target &&
-<<<<<<< HEAD
-=======
        ldd --version 2>/dev/null &&
->>>>>>> 3082eeb7
        glibcver=`ldd --version 2>/dev/null | sed 's/.* //;q'`; then
       glibcmajor=`expr "$glibcver" : "\([0-9]*\)"`
       glibcminor=`expr "$glibcver" : "[2-9]*\.\([0-9]*\)"`
@@ -4635,13 +4414,8 @@
 fi
 
 AC_ARG_ENABLE(linker-build-id,
-<<<<<<< HEAD
-[  --enable-linker-build-id
-                          compiler will always pass --build-id to linker],
-=======
 [AS_HELP_STRING([--enable-linker-build-id],
                 [compiler will always pass --build-id to linker])],
->>>>>>> 3082eeb7
 [],
 enable_linker_build_id=no)
 
@@ -4654,8 +4428,6 @@
   fi
 fi
 
-<<<<<<< HEAD
-=======
 # In binutils 2.21, GNU ld gained support for new emulations fully
 # supporting the Solaris 2 ABI.  Detect their presence in the linker used.
 AC_CACHE_CHECK(linker *_sol2 emulation support,
@@ -4679,7 +4451,6 @@
   [Define if your linker supports the *_sol2 emulations.])
 fi
 
->>>>>>> 3082eeb7
 AC_CACHE_CHECK(linker --sysroot support,
   gcc_cv_ld_sysroot,
   [gcc_cv_ld_sysroot=no
@@ -4726,41 +4497,6 @@
       [gcc_cv_libc_provides_ssp=no
     case "$target" in
        *-*-linux* | *-*-kfreebsd*-gnu | *-*-knetbsd*-gnu)
-<<<<<<< HEAD
-      if test x$host != x$target || test "x$TARGET_SYSTEM_ROOT" != x; then
-	if test "x$with_headers" != x; then
-	  glibc_header_dir=$with_headers
-	elif test "x$with_sysroot" = x; then
-	  glibc_header_dir="${exec_prefix}/${target_noncanonical}/sys-include"
-	elif test "x$with_build_sysroot" != "x"; then
-	  glibc_header_dir="${with_build_sysroot}/usr/include"
-	elif test "x$with_sysroot" = xyes; then
-	  glibc_header_dir="${exec_prefix}/${target_noncanonical}/sys-root/usr/include"
-	else
-	  glibc_header_dir="${with_sysroot}/usr/include"
-	fi
-      else
-	glibc_header_dir=/usr/include
-      fi
-      [# glibc 2.4 and later provides __stack_chk_fail and
-      # either __stack_chk_guard, or TLS access to stack guard canary.
-      if test -f $glibc_header_dir/features.h \
-	 && $EGREP '^[ 	]*#[ 	]*define[ 	]+__GNU_LIBRARY__[ 	]+([1-9][0-9]|[6-9])' \
-	    $glibc_header_dir/features.h > /dev/null; then
-	if $EGREP '^[ 	]*#[ 	]*define[ 	]+__GLIBC__[ 	]+([1-9][0-9]|[3-9])' \
-	   $glibc_header_dir/features.h > /dev/null; then
-	  gcc_cv_libc_provides_ssp=yes
-	elif $EGREP '^[ 	]*#[ 	]*define[ 	]+__GLIBC__[ 	]+2' \
-	     $glibc_header_dir/features.h > /dev/null \
-	     && $EGREP '^[ 	]*#[ 	]*define[ 	]+__GLIBC_MINOR__[ 	]+([1-9][0-9]|[4-9])' \
-	     $glibc_header_dir/features.h > /dev/null; then
-	  gcc_cv_libc_provides_ssp=yes
-	elif $EGREP '^[ 	]*#[ 	]*define[ 	]+__UCLIBC__[ 	]+1' \
-	     $glibc_header_dir/features.h > /dev/null && \
-	     test -f $glibc_header_dir/bits/uClibc_config.h && \
-	     $EGREP '^[ 	]*#[ 	]*define[ 	]+__UCLIBC_HAS_SSP__[ 	]+1' \
-	     $glibc_header_dir/bits/uClibc_config.h > /dev/null; then
-=======
       [# glibc 2.4 and later provides __stack_chk_fail and
       # either __stack_chk_guard, or TLS access to stack guard canary.
       if test -f $target_header_dir/features.h \
@@ -4779,7 +4515,6 @@
 	     test -f $target_header_dir/bits/uClibc_config.h && \
 	     $EGREP '^[ 	]*#[ 	]*define[ 	]+__UCLIBC_HAS_SSP__[ 	]+1' \
 	     $target_header_dir/bits/uClibc_config.h > /dev/null; then
->>>>>>> 3082eeb7
 	  gcc_cv_libc_provides_ssp=yes
 	fi
       fi]
@@ -4825,22 +4560,6 @@
 		      [use 128-bit long double by default])],
       gcc_cv_target_ldbl128="$with_long_double_128",
       [[gcc_cv_target_ldbl128=no
-<<<<<<< HEAD
-      if test x$host != x$target || test "x$TARGET_SYSTEM_ROOT" != x; then
-	if test "x$with_sysroot" = x; then
-	  glibc_header_dir="${exec_prefix}/${target_noncanonical}/sys-include"
-	elif test "x$with_build_sysroot" != "x"; then
-	  glibc_header_dir="${with_build_sysroot}/usr/include"
-	elif test "x$with_sysroot" = xyes; then
-	  glibc_header_dir="${exec_prefix}/${target_noncanonical}/sys-root/usr/include"
-	else
-	  glibc_header_dir="${with_sysroot}/usr/include"
-	fi
-      else
-	glibc_header_dir=/usr/include
-      fi
-=======
->>>>>>> 3082eeb7
       grep '^[ 	]*#[ 	]*define[ 	][ 	]*__LONG_DOUBLE_MATH_OPTIONAL' \
         $target_header_dir/bits/wordsize.h > /dev/null 2>&1 \
       && gcc_cv_target_ldbl128=yes
@@ -5237,45 +4956,13 @@
    AC_DEFINE(HAVE_cloog, 1, [Define if cloog is in use.])
 fi
 
-<<<<<<< HEAD
-AC_ARG_VAR(LIBELFLIBS,[How to link libelf])
-AC_ARG_VAR(LIBELFINC,[How to find libelf include files])
-if test "x${LIBELFLIBS}" != "x" ; then 
-   AC_DEFINE(HAVE_libelf, 1, [Define if libelf is in use.])
-fi
-
-# Check for plugin support
-AC_ARG_ENABLE(plugin,
-[  --enable-plugin         enable plugin support],
-=======
 # Check for plugin support
 AC_ARG_ENABLE(plugin,
 [AS_HELP_STRING([--enable-plugin], [enable plugin support])],
->>>>>>> 3082eeb7
 enable_plugin=$enableval,
 enable_plugin=yes; default_plugin=yes)
 
 pluginlibs=
-<<<<<<< HEAD
-if test x"$enable_plugin" = x"yes"; then
-
-  AC_MSG_CHECKING([for exported symbols])
-  echo "int main() {return 0;} int foobar() {return 0;}" > conftest.c
-  ${CC} ${CFLAGS} ${LDFLAGS} conftest.c -o conftest > /dev/null 2>&1
-  if $gcc_cv_objdump -T conftest | grep foobar > /dev/null; then
-    : # No need to use a flag
-  else
-    AC_MSG_CHECKING([for -rdynamic])
-    ${CC} ${CFLAGS} ${LDFLAGS} -rdynamic conftest.c -o conftest > /dev/null 2>&1
-    if $gcc_cv_objdump -T conftest | grep foobar > /dev/null; then
-      plugin_rdynamic=yes
-      pluginlibs="-rdynamic"
-    else
-      plugin_rdynamic=no
-      enable_plugin=no
-    fi
-    AC_MSG_RESULT([$plugin_rdynamic])
-=======
 
 case "${host}" in
   *-*-darwin*)
@@ -5322,7 +5009,6 @@
     fi
   else
     AC_MSG_RESULT([unable to check])
->>>>>>> 3082eeb7
   fi
 
   # Check -ldl
@@ -5335,9 +5021,6 @@
 
   # Check that we can build shared objects with -fPIC -shared
   saved_LDFLAGS="$LDFLAGS"
-<<<<<<< HEAD
-  LDFLAGS="$LDFLAGS -fPIC -shared"
-=======
   saved_CFLAGS="$CFLAGS"
   case "${host}" in
     *-*-darwin*)
@@ -5350,7 +5033,6 @@
       LDFLAGS="$LDFLAGS -fPIC -shared"
     ;;
   esac
->>>>>>> 3082eeb7
   AC_MSG_CHECKING([for -fPIC -shared])
   AC_TRY_LINK(
     [extern int X;],[return X == 0;],
@@ -5361,10 +5043,7 @@
     enable_plugin=no
   fi
   LDFLAGS="$saved_LDFLAGS"
-<<<<<<< HEAD
-=======
   CFLAGS="$saved_CFLAGS"
->>>>>>> 3082eeb7
 
   # If plugin support had been requested but not available, fail.
   if test x"$enable_plugin" = x"no" ; then
@@ -5382,8 +5061,6 @@
   AC_DEFINE(ENABLE_PLUGIN, 1, [Define to enable plugin support.])
 fi
 
-<<<<<<< HEAD
-=======
 
 AC_ARG_ENABLE(libquadmath-support,
 [AS_HELP_STRING([--disable-libquadmath-support],
@@ -5420,7 +5097,6 @@
                                          [The linker hash style])
 fi
 
->>>>>>> 3082eeb7
 # Configure the subdirectories
 # AC_CONFIG_SUBDIRS($subdirs)
 
