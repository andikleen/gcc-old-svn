# Top level -*- makefile -*- fragment for GNU Objective-C
#   Copyright (C) 1997-2013 Free Software Foundation, Inc.

#This file is part of GCC.

#GCC is free software; you can redistribute it and/or modify
#it under the terms of the GNU General Public License as published by
#the Free Software Foundation; either version 3, or (at your option)
#any later version.

#GCC is distributed in the hope that it will be useful,
#but WITHOUT ANY WARRANTY; without even the implied warranty of
#MERCHANTABILITY or FITNESS FOR A PARTICULAR PURPOSE.  See the
#GNU General Public License for more details.

# You should have received a copy of the GNU General Public License
# along with GCC; see the file COPYING3.  If not see
# <http://www.gnu.org/licenses/>.


# This file provides the language dependent support in the main Makefile.
# Each language makefile fragment must provide the following targets:
#
# foo.all.cross, foo.start.encap, foo.rest.encap,
# foo.install-common, foo.install-man, foo.install-info, foo.install-pdf,
# foo.install-html, foo.info, foo.dvi, foo.pdf, foo.html, foo.uninstall,
# foo.mostlyclean, foo.clean, foo.distclean,
# foo.maintainer-clean, foo.stage1, foo.stage2, foo.stage3, foo.stage4
#
# where `foo' is the name of the language.
#
# It should also provide rules for:
#
# - making any compiler driver (eg: g++)
# - the compiler proper (eg: cc1plus)
# - define the names for selecting the language in LANGUAGES.

#
# Define the names for selecting Objective-C in LANGUAGES.
objc: cc1obj$(exeext)

# Tell GNU make to ignore these if they exist.
.PHONY: objc

# Use maximal warnings for this front end.
objc-warn = $(STRICT_WARN)

# Language-specific object files for Objective C.
OBJC_OBJS = objc/objc-lang.o objc/objc-act.o hash-table.o \
   objc/objc-runtime-shared-support.o \
   objc/objc-gnu-runtime-abi-01.o \
   objc/objc-next-runtime-abi-01.o \
   objc/objc-next-runtime-abi-02.o \
   objc/objc-encoding.o \
   objc/objc-map.o

objc_OBJS = $(OBJC_OBJS) cc1obj-checksum.o

cc1obj-checksum.c : build/genchecksum$(build_exeext) checksum-options \
        $(OBJC_OBJS) $(C_AND_OBJC_OBJS) $(BACKEND) $(LIBDEPS)
	build/genchecksum$(build_exeext) $(OBJC_OBJS) $(C_AND_OBJC_OBJS) \
        $(BACKEND) $(LIBDEPS) checksum-options > cc1obj-checksum.c.tmp && \
	$(srcdir)/../move-if-change cc1obj-checksum.c.tmp cc1obj-checksum.c

cc1obj$(exeext): $(OBJC_OBJS) $(C_AND_OBJC_OBJS) cc1obj-checksum.o $(BACKEND) $(LIBDEPS)
	+$(LLINKER) $(ALL_LINKERFLAGS) $(LDFLAGS) -o $@ \
	      $(OBJC_OBJS) $(C_AND_OBJC_OBJS) cc1obj-checksum.o \
	      $(BACKEND) $(LIBS) $(BACKENDLIBS)

<<<<<<< HEAD
# Objective C language specific files.

# When editing, please keep the objc/ header dependencies in
# alphabetical order, and try to use a similar logical order for the
# other files between the different targets.

objc/objc-lang.o : objc/objc-lang.c \
   $(START_HDRS) \
   $(GGC_H) \
   $(LANGHOOKS_DEF_H) $(C_COMMON_H) gtype-objc.h \
   c/c-objc-common.h

objc/objc-runtime-shared-support.o : objc/objc-runtime-shared-support.c \
   gt-objc-objc-runtime-shared-support.h \
   $(START_HDRS) \
   $(GGC_H) $(DIAGNOSTIC_CORE_H) $(FLAGS_H) input.h \
   objc/objc-encoding.h \
   objc/objc-next-metadata-tags.h \
   objc/objc-runtime-shared-support.h

objc/objc-gnu-runtime-abi-01.o: objc/objc-gnu-runtime-abi-01.c \
   gt-objc-objc-gnu-runtime-abi-01.h \
   $(START_HDRS) \
   $(GGC_H) $(DIAGNOSTIC_CORE_H) $(FLAGS_H) input.h \
   toplev.h \
   objc/objc-encoding.h \
   objc/objc-runtime-hooks.h \
   objc/objc-runtime-shared-support.h

objc/objc-next-runtime-abi-01.o: objc/objc-next-runtime-abi-01.c \
   gt-objc-objc-next-runtime-abi-01.h \
   $(START_HDRS) \
   $(GGC_H) $(DIAGNOSTIC_CORE_H) $(FLAGS_H) input.h \
   $(TARGET_H) \
   objc/objc-encoding.h \
   objc/objc-next-metadata-tags.h \
   objc/objc-runtime-hooks.h \
   objc/objc-runtime-shared-support.h

objc/objc-next-runtime-abi-02.o: objc/objc-next-runtime-abi-02.c \
   gt-objc-objc-next-runtime-abi-02.h \
   $(START_HDRS) \
   $(GGC_H) $(DIAGNOSTIC_CORE_H) $(FLAGS_H) input.h \
   $(TARGET_H) \
   objc/objc-encoding.h \
   objc/objc-next-metadata-tags.h \
   objc/objc-runtime-hooks.h \
   objc/objc-runtime-shared-support.h

objc/objc-act.o : objc/objc-act.c \
   gt-objc-objc-act.h \
   $(START_HDRS) \
   $(GGC_H) $(DIAGNOSTIC_CORE_H) $(FLAGS_H) input.h \
   toplev.h $(FUNCTION_H) debug.h $(LANGHOOKS_DEF_H) \
   $(HASH_TABLE_H) $(GIMPLE_H) wide-int.h \
   $(C_PRAGMA_H) $(C_TARGET_H) \
   objc/objc-encoding.h \
   objc/objc-map.h \
   objc/objc-runtime-hooks.h \
   objc/objc-runtime-shared-support.h

objc/objc-encoding.o : objc/objc-encoding.c \
   $(START_HDRS) \
   $(GGC_H) $(DIAGNOSTIC_CORE_H) $(FLAGS_H) input.h \
   $(OBSTACK_H) \
   objc/objc-encoding.h \
   objc/objc-runtime-shared-support.h

objc/objc-map.o : objc/objc-map.c \
   $(START_HDRS) \
   $(GGC_H) $(DIAGNOSTIC_CORE_H) $(FLAGS_H) input.h \
   $(OBSTACK_H) \
   objc/objc-map.h

=======
>>>>>>> fc1ce0cf
objc.srcextra:

#
# Build hooks:

objc.all.cross:
objc.start.encap:
objc.rest.encap:
objc.info:
objc.install-info:
objc.dvi:
objc.pdf:
objc.install-pdf:
objc.html:
objc.install-html:
objc.man:
objc.srcinfo:
objc.srcman:
objc.install-plugin:

objc.tags: force
	cd $(srcdir)/objc; etags -o TAGS.sub *.c *.h; \
	etags --include TAGS.sub --include ../TAGS.sub

lang_checks += check-objc

# The following allows you to do 'make check-objc -j2'.  The
# execute.exp tests will be run in parallel with all the other ones.
lang_checks_parallelized += check-objc
check_objc_parallelize = gnu-encoding.exp execute.exp exceptions.exp

#
# Install hooks:
# cc1obj is installed elsewhere as part of $(COMPILERS).

objc.install-common:

objc.install-man:

objc.uninstall:
#
# Clean hooks:
# A lot of the ancillary files are deleted by the main makefile.
# We just have to delete files specific to us.
objc.mostlyclean:
	-rm -f objc/*$(objext) objc/xforward objc/fflags
	-rm -f objc/*$(coverageexts)
objc.clean: objc.mostlyclean
	-rm -rf objc-headers
objc.distclean:
	-rm -f objc/Makefile objc/Make-host objc/Make-target
	-rm -f objc/config.status objc/config.cache
objc.maintainer-clean:

#
# Stage hooks:

objc.stage1: stage1-start
	-mv objc/*$(objext) stage1/objc
objc.stage2: stage2-start
	-mv objc/*$(objext) stage2/objc
objc.stage3: stage3-start
	-mv objc/*$(objext) stage3/objc
objc.stage4: stage4-start
	-mv objc/*$(objext) stage4/objc
objc.stageprofile: stageprofile-start
	-mv objc/*$(objext) stageprofile/objc
objc.stagefeedback: stagefeedback-start
	-mv objc/*$(objext) stagefeedback/objc<|MERGE_RESOLUTION|>--- conflicted
+++ resolved
@@ -68,83 +68,6 @@
 	      $(OBJC_OBJS) $(C_AND_OBJC_OBJS) cc1obj-checksum.o \
 	      $(BACKEND) $(LIBS) $(BACKENDLIBS)
 
-<<<<<<< HEAD
-# Objective C language specific files.
-
-# When editing, please keep the objc/ header dependencies in
-# alphabetical order, and try to use a similar logical order for the
-# other files between the different targets.
-
-objc/objc-lang.o : objc/objc-lang.c \
-   $(START_HDRS) \
-   $(GGC_H) \
-   $(LANGHOOKS_DEF_H) $(C_COMMON_H) gtype-objc.h \
-   c/c-objc-common.h
-
-objc/objc-runtime-shared-support.o : objc/objc-runtime-shared-support.c \
-   gt-objc-objc-runtime-shared-support.h \
-   $(START_HDRS) \
-   $(GGC_H) $(DIAGNOSTIC_CORE_H) $(FLAGS_H) input.h \
-   objc/objc-encoding.h \
-   objc/objc-next-metadata-tags.h \
-   objc/objc-runtime-shared-support.h
-
-objc/objc-gnu-runtime-abi-01.o: objc/objc-gnu-runtime-abi-01.c \
-   gt-objc-objc-gnu-runtime-abi-01.h \
-   $(START_HDRS) \
-   $(GGC_H) $(DIAGNOSTIC_CORE_H) $(FLAGS_H) input.h \
-   toplev.h \
-   objc/objc-encoding.h \
-   objc/objc-runtime-hooks.h \
-   objc/objc-runtime-shared-support.h
-
-objc/objc-next-runtime-abi-01.o: objc/objc-next-runtime-abi-01.c \
-   gt-objc-objc-next-runtime-abi-01.h \
-   $(START_HDRS) \
-   $(GGC_H) $(DIAGNOSTIC_CORE_H) $(FLAGS_H) input.h \
-   $(TARGET_H) \
-   objc/objc-encoding.h \
-   objc/objc-next-metadata-tags.h \
-   objc/objc-runtime-hooks.h \
-   objc/objc-runtime-shared-support.h
-
-objc/objc-next-runtime-abi-02.o: objc/objc-next-runtime-abi-02.c \
-   gt-objc-objc-next-runtime-abi-02.h \
-   $(START_HDRS) \
-   $(GGC_H) $(DIAGNOSTIC_CORE_H) $(FLAGS_H) input.h \
-   $(TARGET_H) \
-   objc/objc-encoding.h \
-   objc/objc-next-metadata-tags.h \
-   objc/objc-runtime-hooks.h \
-   objc/objc-runtime-shared-support.h
-
-objc/objc-act.o : objc/objc-act.c \
-   gt-objc-objc-act.h \
-   $(START_HDRS) \
-   $(GGC_H) $(DIAGNOSTIC_CORE_H) $(FLAGS_H) input.h \
-   toplev.h $(FUNCTION_H) debug.h $(LANGHOOKS_DEF_H) \
-   $(HASH_TABLE_H) $(GIMPLE_H) wide-int.h \
-   $(C_PRAGMA_H) $(C_TARGET_H) \
-   objc/objc-encoding.h \
-   objc/objc-map.h \
-   objc/objc-runtime-hooks.h \
-   objc/objc-runtime-shared-support.h
-
-objc/objc-encoding.o : objc/objc-encoding.c \
-   $(START_HDRS) \
-   $(GGC_H) $(DIAGNOSTIC_CORE_H) $(FLAGS_H) input.h \
-   $(OBSTACK_H) \
-   objc/objc-encoding.h \
-   objc/objc-runtime-shared-support.h
-
-objc/objc-map.o : objc/objc-map.c \
-   $(START_HDRS) \
-   $(GGC_H) $(DIAGNOSTIC_CORE_H) $(FLAGS_H) input.h \
-   $(OBSTACK_H) \
-   objc/objc-map.h
-
-=======
->>>>>>> fc1ce0cf
 objc.srcextra:
 
 #