/* Exception handling semantics and decomposition for trees.
   Copyright (C) 2003, 2004, 2005, 2006, 2007, 2008, 2009, 2010
   Free Software Foundation, Inc.

This file is part of GCC.

GCC is free software; you can redistribute it and/or modify
it under the terms of the GNU General Public License as published by
the Free Software Foundation; either version 3, or (at your option)
any later version.

GCC is distributed in the hope that it will be useful,
but WITHOUT ANY WARRANTY; without even the implied warranty of
MERCHANTABILITY or FITNESS FOR A PARTICULAR PURPOSE.  See the
GNU General Public License for more details.

You should have received a copy of the GNU General Public License
along with GCC; see the file COPYING3.  If not see
<http://www.gnu.org/licenses/>.  */

#include "config.h"
#include "system.h"
#include "coretypes.h"
#include "tm.h"
#include "tree.h"
#include "flags.h"
#include "function.h"
#include "except.h"
#include "pointer-set.h"
#include "tree-flow.h"
#include "tree-dump.h"
#include "tree-inline.h"
#include "tree-iterator.h"
#include "tree-pass.h"
#include "timevar.h"
#include "langhooks.h"
#include "ggc.h"
#include "diagnostic-core.h"
#include "gimple.h"
#include "target.h"

/* In some instances a tree and a gimple need to be stored in a same table,
   i.e. in hash tables. This is a structure to do this. */
typedef union {tree *tp; tree t; gimple g;} treemple;

/* Nonzero if we are using EH to handle cleanups.  */
static int using_eh_for_cleanups_p = 0;

void
using_eh_for_cleanups (void)
{
  using_eh_for_cleanups_p = 1;
}

/* Misc functions used in this file.  */

/* Compare and hash for any structure which begins with a canonical
   pointer.  Assumes all pointers are interchangeable, which is sort
   of already assumed by gcc elsewhere IIRC.  */

static int
struct_ptr_eq (const void *a, const void *b)
{
  const void * const * x = (const void * const *) a;
  const void * const * y = (const void * const *) b;
  return *x == *y;
}

static hashval_t
struct_ptr_hash (const void *a)
{
  const void * const * x = (const void * const *) a;
  return (size_t)*x >> 4;
}


/* Remember and lookup EH landing pad data for arbitrary statements.
   Really this means any statement that could_throw_p.  We could
   stuff this information into the stmt_ann data structure, but:

   (1) We absolutely rely on this information being kept until
   we get to rtl.  Once we're done with lowering here, if we lose
   the information there's no way to recover it!

   (2) There are many more statements that *cannot* throw as
   compared to those that can.  We should be saving some amount
   of space by only allocating memory for those that can throw.  */

/* Add statement T in function IFUN to landing pad NUM.  */

void
add_stmt_to_eh_lp_fn (struct function *ifun, gimple t, int num)
{
  struct throw_stmt_node *n;
  void **slot;

  gcc_assert (num != 0);

  n = ggc_alloc_throw_stmt_node ();
  n->stmt = t;
  n->lp_nr = num;

  if (!get_eh_throw_stmt_table (ifun))
    set_eh_throw_stmt_table (ifun, htab_create_ggc (31, struct_ptr_hash,
						    struct_ptr_eq,
						    ggc_free));

  slot = htab_find_slot (get_eh_throw_stmt_table (ifun), n, INSERT);
  gcc_assert (!*slot);
  *slot = n;
}

/* Add statement T in the current function (cfun) to EH landing pad NUM.  */

void
add_stmt_to_eh_lp (gimple t, int num)
{
  add_stmt_to_eh_lp_fn (cfun, t, num);
}

/* Add statement T to the single EH landing pad in REGION.  */

static void
record_stmt_eh_region (eh_region region, gimple t)
{
  if (region == NULL)
    return;
  if (region->type == ERT_MUST_NOT_THROW)
    add_stmt_to_eh_lp_fn (cfun, t, -region->index);
  else
    {
      eh_landing_pad lp = region->landing_pads;
      if (lp == NULL)
	lp = gen_eh_landing_pad (region);
      else
	gcc_assert (lp->next_lp == NULL);
      add_stmt_to_eh_lp_fn (cfun, t, lp->index);
    }
}


/* Remove statement T in function IFUN from its EH landing pad.  */

bool
remove_stmt_from_eh_lp_fn (struct function *ifun, gimple t)
{
  struct throw_stmt_node dummy;
  void **slot;

  if (!get_eh_throw_stmt_table (ifun))
    return false;

  dummy.stmt = t;
  slot = htab_find_slot (get_eh_throw_stmt_table (ifun), &dummy,
                        NO_INSERT);
  if (slot)
    {
      htab_clear_slot (get_eh_throw_stmt_table (ifun), slot);
      return true;
    }
  else
    return false;
}


/* Remove statement T in the current function (cfun) from its
   EH landing pad.  */

bool
remove_stmt_from_eh_lp (gimple t)
{
  return remove_stmt_from_eh_lp_fn (cfun, t);
}

/* Determine if statement T is inside an EH region in function IFUN.
   Positive numbers indicate a landing pad index; negative numbers
   indicate a MUST_NOT_THROW region index; zero indicates that the
   statement is not recorded in the region table.  */

int
lookup_stmt_eh_lp_fn (struct function *ifun, gimple t)
{
  struct throw_stmt_node *p, n;

  if (ifun->eh->throw_stmt_table == NULL)
    return 0;

  n.stmt = t;
  p = (struct throw_stmt_node *) htab_find (ifun->eh->throw_stmt_table, &n);
  return p ? p->lp_nr : 0;
}

/* Likewise, but always use the current function.  */

int
lookup_stmt_eh_lp (gimple t)
{
  /* We can get called from initialized data when -fnon-call-exceptions
     is on; prevent crash.  */
  if (!cfun)
    return 0;
  return lookup_stmt_eh_lp_fn (cfun, t);
}

/* First pass of EH node decomposition.  Build up a tree of GIMPLE_TRY_FINALLY
   nodes and LABEL_DECL nodes.  We will use this during the second phase to
   determine if a goto leaves the body of a TRY_FINALLY_EXPR node.  */

struct finally_tree_node
{
  /* When storing a GIMPLE_TRY, we have to record a gimple.  However
     when deciding whether a GOTO to a certain LABEL_DECL (which is a
     tree) leaves the TRY block, its necessary to record a tree in
     this field.  Thus a treemple is used. */
  treemple child;
  gimple parent;
};

/* Note that this table is *not* marked GTY.  It is short-lived.  */
static htab_t finally_tree;

static void
record_in_finally_tree (treemple child, gimple parent)
{
  struct finally_tree_node *n;
  void **slot;

  n = XNEW (struct finally_tree_node);
  n->child = child;
  n->parent = parent;

  slot = htab_find_slot (finally_tree, n, INSERT);
  gcc_assert (!*slot);
  *slot = n;
}

static void
collect_finally_tree (gimple stmt, gimple region);

/* Go through the gimple sequence.  Works with collect_finally_tree to
   record all GIMPLE_LABEL and GIMPLE_TRY statements. */

static void
collect_finally_tree_1 (gimple_seq seq, gimple region)
{
  gimple_stmt_iterator gsi;

  for (gsi = gsi_start (seq); !gsi_end_p (gsi); gsi_next (&gsi))
    collect_finally_tree (gsi_stmt (gsi), region);
}

static void
collect_finally_tree (gimple stmt, gimple region)
{
  treemple temp;

  switch (gimple_code (stmt))
    {
    case GIMPLE_LABEL:
      temp.t = gimple_label_label (stmt);
      record_in_finally_tree (temp, region);
      break;

    case GIMPLE_TRY:
      if (gimple_try_kind (stmt) == GIMPLE_TRY_FINALLY)
        {
          temp.g = stmt;
          record_in_finally_tree (temp, region);
          collect_finally_tree_1 (gimple_try_eval (stmt), stmt);
	  collect_finally_tree_1 (gimple_try_cleanup (stmt), region);
        }
      else if (gimple_try_kind (stmt) == GIMPLE_TRY_CATCH)
        {
          collect_finally_tree_1 (gimple_try_eval (stmt), region);
          collect_finally_tree_1 (gimple_try_cleanup (stmt), region);
        }
      break;

    case GIMPLE_CATCH:
      collect_finally_tree_1 (gimple_catch_handler (stmt), region);
      break;

    case GIMPLE_EH_FILTER:
      collect_finally_tree_1 (gimple_eh_filter_failure (stmt), region);
      break;

    default:
      /* A type, a decl, or some kind of statement that we're not
	 interested in.  Don't walk them.  */
      break;
    }
}


/* Use the finally tree to determine if a jump from START to TARGET
   would leave the try_finally node that START lives in.  */

static bool
outside_finally_tree (treemple start, gimple target)
{
  struct finally_tree_node n, *p;

  do
    {
      n.child = start;
      p = (struct finally_tree_node *) htab_find (finally_tree, &n);
      if (!p)
	return true;
      start.g = p->parent;
    }
  while (start.g != target);

  return false;
}

/* Second pass of EH node decomposition.  Actually transform the GIMPLE_TRY
   nodes into a set of gotos, magic labels, and eh regions.
   The eh region creation is straight-forward, but frobbing all the gotos
   and such into shape isn't.  */

/* The sequence into which we record all EH stuff.  This will be
   placed at the end of the function when we're all done.  */
static gimple_seq eh_seq;

/* Record whether an EH region contains something that can throw,
   indexed by EH region number.  */
static bitmap eh_region_may_contain_throw_map;

/* The GOTO_QUEUE is is an array of GIMPLE_GOTO and GIMPLE_RETURN
   statements that are seen to escape this GIMPLE_TRY_FINALLY node.
   The idea is to record a gimple statement for everything except for
   the conditionals, which get their labels recorded. Since labels are
   of type 'tree', we need this node to store both gimple and tree
   objects.  REPL_STMT is the sequence used to replace the goto/return
   statement.  CONT_STMT is used to store the statement that allows
   the return/goto to jump to the original destination. */

struct goto_queue_node
{
  treemple stmt;
  gimple_seq repl_stmt;
  gimple cont_stmt;
  int index;
  /* This is used when index >= 0 to indicate that stmt is a label (as
     opposed to a goto stmt).  */
  int is_label;
};

/* State of the world while lowering.  */

struct leh_state
{
  /* What's "current" while constructing the eh region tree.  These
     correspond to variables of the same name in cfun->eh, which we
     don't have easy access to.  */
  eh_region cur_region;

  /* What's "current" for the purposes of __builtin_eh_pointer.  For
     a CATCH, this is the associated TRY.  For an EH_FILTER, this is
     the associated ALLOWED_EXCEPTIONS, etc.  */
  eh_region ehp_region;

  /* Processing of TRY_FINALLY requires a bit more state.  This is
     split out into a separate structure so that we don't have to
     copy so much when processing other nodes.  */
  struct leh_tf_state *tf;
};

struct leh_tf_state
{
  /* Pointer to the GIMPLE_TRY_FINALLY node under discussion.  The
     try_finally_expr is the original GIMPLE_TRY_FINALLY.  We need to retain
     this so that outside_finally_tree can reliably reference the tree used
     in the collect_finally_tree data structures.  */
  gimple try_finally_expr;
  gimple top_p;

  /* While lowering a top_p usually it is expanded into multiple statements,
     thus we need the following field to store them. */
  gimple_seq top_p_seq;

  /* The state outside this try_finally node.  */
  struct leh_state *outer;

  /* The exception region created for it.  */
  eh_region region;

  /* The goto queue.  */
  struct goto_queue_node *goto_queue;
  size_t goto_queue_size;
  size_t goto_queue_active;

  /* Pointer map to help in searching goto_queue when it is large.  */
  struct pointer_map_t *goto_queue_map;

  /* The set of unique labels seen as entries in the goto queue.  */
  VEC(tree,heap) *dest_array;

  /* A label to be added at the end of the completed transformed
     sequence.  It will be set if may_fallthru was true *at one time*,
     though subsequent transformations may have cleared that flag.  */
  tree fallthru_label;

  /* True if it is possible to fall out the bottom of the try block.
     Cleared if the fallthru is converted to a goto.  */
  bool may_fallthru;

  /* True if any entry in goto_queue is a GIMPLE_RETURN.  */
  bool may_return;

  /* True if the finally block can receive an exception edge.
     Cleared if the exception case is handled by code duplication.  */
  bool may_throw;
};

static gimple_seq lower_eh_must_not_throw (struct leh_state *, gimple);

/* Search for STMT in the goto queue.  Return the replacement,
   or null if the statement isn't in the queue.  */

#define LARGE_GOTO_QUEUE 20

static void lower_eh_constructs_1 (struct leh_state *state, gimple_seq seq);

static gimple_seq
find_goto_replacement (struct leh_tf_state *tf, treemple stmt)
{
  unsigned int i;
  void **slot;

  if (tf->goto_queue_active < LARGE_GOTO_QUEUE)
    {
      for (i = 0; i < tf->goto_queue_active; i++)
	if ( tf->goto_queue[i].stmt.g == stmt.g)
	  return tf->goto_queue[i].repl_stmt;
      return NULL;
    }

  /* If we have a large number of entries in the goto_queue, create a
     pointer map and use that for searching.  */

  if (!tf->goto_queue_map)
    {
      tf->goto_queue_map = pointer_map_create ();
      for (i = 0; i < tf->goto_queue_active; i++)
	{
	  slot = pointer_map_insert (tf->goto_queue_map,
                                     tf->goto_queue[i].stmt.g);
          gcc_assert (*slot == NULL);
	  *slot = &tf->goto_queue[i];
	}
    }

  slot = pointer_map_contains (tf->goto_queue_map, stmt.g);
  if (slot != NULL)
    return (((struct goto_queue_node *) *slot)->repl_stmt);

  return NULL;
}

/* A subroutine of replace_goto_queue_1.  Handles the sub-clauses of a
   lowered GIMPLE_COND.  If, by chance, the replacement is a simple goto,
   then we can just splat it in, otherwise we add the new stmts immediately
   after the GIMPLE_COND and redirect.  */

static void
replace_goto_queue_cond_clause (tree *tp, struct leh_tf_state *tf,
				gimple_stmt_iterator *gsi)
{
  tree label;
  gimple_seq new_seq;
  treemple temp;
  location_t loc = gimple_location (gsi_stmt (*gsi));

  temp.tp = tp;
  new_seq = find_goto_replacement (tf, temp);
  if (!new_seq)
    return;

  if (gimple_seq_singleton_p (new_seq)
      && gimple_code (gimple_seq_first_stmt (new_seq)) == GIMPLE_GOTO)
    {
      *tp = gimple_goto_dest (gimple_seq_first_stmt (new_seq));
      return;
    }

  label = create_artificial_label (loc);
  /* Set the new label for the GIMPLE_COND */
  *tp = label;

  gsi_insert_after (gsi, gimple_build_label (label), GSI_CONTINUE_LINKING);
  gsi_insert_seq_after (gsi, gimple_seq_copy (new_seq), GSI_CONTINUE_LINKING);
}

/* The real work of replace_goto_queue.  Returns with TSI updated to
   point to the next statement.  */

static void replace_goto_queue_stmt_list (gimple_seq, struct leh_tf_state *);

static void
replace_goto_queue_1 (gimple stmt, struct leh_tf_state *tf,
		      gimple_stmt_iterator *gsi)
{
  gimple_seq seq;
  treemple temp;
  temp.g = NULL;

  switch (gimple_code (stmt))
    {
    case GIMPLE_GOTO:
    case GIMPLE_RETURN:
      temp.g = stmt;
      seq = find_goto_replacement (tf, temp);
      if (seq)
	{
	  gsi_insert_seq_before (gsi, gimple_seq_copy (seq), GSI_SAME_STMT);
	  gsi_remove (gsi, false);
	  return;
	}
      break;

    case GIMPLE_COND:
      replace_goto_queue_cond_clause (gimple_op_ptr (stmt, 2), tf, gsi);
      replace_goto_queue_cond_clause (gimple_op_ptr (stmt, 3), tf, gsi);
      break;

    case GIMPLE_TRY:
      replace_goto_queue_stmt_list (gimple_try_eval (stmt), tf);
      replace_goto_queue_stmt_list (gimple_try_cleanup (stmt), tf);
      break;
    case GIMPLE_CATCH:
      replace_goto_queue_stmt_list (gimple_catch_handler (stmt), tf);
      break;
    case GIMPLE_EH_FILTER:
      replace_goto_queue_stmt_list (gimple_eh_filter_failure (stmt), tf);
      break;

    default:
      /* These won't have gotos in them.  */
      break;
    }

  gsi_next (gsi);
}

/* A subroutine of replace_goto_queue.  Handles GIMPLE_SEQ.  */

static void
replace_goto_queue_stmt_list (gimple_seq seq, struct leh_tf_state *tf)
{
  gimple_stmt_iterator gsi = gsi_start (seq);

  while (!gsi_end_p (gsi))
    replace_goto_queue_1 (gsi_stmt (gsi), tf, &gsi);
}

/* Replace all goto queue members.  */

static void
replace_goto_queue (struct leh_tf_state *tf)
{
  if (tf->goto_queue_active == 0)
    return;
  replace_goto_queue_stmt_list (tf->top_p_seq, tf);
  replace_goto_queue_stmt_list (eh_seq, tf);
}

/* Add a new record to the goto queue contained in TF. NEW_STMT is the
   data to be added, IS_LABEL indicates whether NEW_STMT is a label or
   a gimple return. */

static void
record_in_goto_queue (struct leh_tf_state *tf,
                      treemple new_stmt,
                      int index,
                      bool is_label)
{
  size_t active, size;
  struct goto_queue_node *q;

  gcc_assert (!tf->goto_queue_map);

  active = tf->goto_queue_active;
  size = tf->goto_queue_size;
  if (active >= size)
    {
      size = (size ? size * 2 : 32);
      tf->goto_queue_size = size;
      tf->goto_queue
         = XRESIZEVEC (struct goto_queue_node, tf->goto_queue, size);
    }

  q = &tf->goto_queue[active];
  tf->goto_queue_active = active + 1;

  memset (q, 0, sizeof (*q));
  q->stmt = new_stmt;
  q->index = index;
  q->is_label = is_label;
}

/* Record the LABEL label in the goto queue contained in TF.
   TF is not null.  */

static void
record_in_goto_queue_label (struct leh_tf_state *tf, treemple stmt, tree label)
{
  int index;
  treemple temp, new_stmt;

  if (!label)
    return;

  /* Computed and non-local gotos do not get processed.  Given
     their nature we can neither tell whether we've escaped the
     finally block nor redirect them if we knew.  */
  if (TREE_CODE (label) != LABEL_DECL)
    return;

  /* No need to record gotos that don't leave the try block.  */
  temp.t = label;
  if (!outside_finally_tree (temp, tf->try_finally_expr))
    return;

  if (! tf->dest_array)
    {
      tf->dest_array = VEC_alloc (tree, heap, 10);
      VEC_quick_push (tree, tf->dest_array, label);
      index = 0;
    }
  else
    {
      int n = VEC_length (tree, tf->dest_array);
      for (index = 0; index < n; ++index)
        if (VEC_index (tree, tf->dest_array, index) == label)
          break;
      if (index == n)
        VEC_safe_push (tree, heap, tf->dest_array, label);
    }

  /* In the case of a GOTO we want to record the destination label,
     since with a GIMPLE_COND we have an easy access to the then/else
     labels. */
  new_stmt = stmt;
  record_in_goto_queue (tf, new_stmt, index, true);
}

/* For any GIMPLE_GOTO or GIMPLE_RETURN, decide whether it leaves a try_finally
   node, and if so record that fact in the goto queue associated with that
   try_finally node.  */

static void
maybe_record_in_goto_queue (struct leh_state *state, gimple stmt)
{
  struct leh_tf_state *tf = state->tf;
  treemple new_stmt;

  if (!tf)
    return;

  switch (gimple_code (stmt))
    {
    case GIMPLE_COND:
      new_stmt.tp = gimple_op_ptr (stmt, 2);
      record_in_goto_queue_label (tf, new_stmt, gimple_cond_true_label (stmt));
      new_stmt.tp = gimple_op_ptr (stmt, 3);
      record_in_goto_queue_label (tf, new_stmt, gimple_cond_false_label (stmt));
      break;
    case GIMPLE_GOTO:
      new_stmt.g = stmt;
      record_in_goto_queue_label (tf, new_stmt, gimple_goto_dest (stmt));
      break;

    case GIMPLE_RETURN:
      tf->may_return = true;
      new_stmt.g = stmt;
      record_in_goto_queue (tf, new_stmt, -1, false);
      break;

    default:
      gcc_unreachable ();
    }
}


#ifdef ENABLE_CHECKING
/* We do not process GIMPLE_SWITCHes for now.  As long as the original source
   was in fact structured, and we've not yet done jump threading, then none
   of the labels will leave outer GIMPLE_TRY_FINALLY nodes. Verify this.  */

static void
verify_norecord_switch_expr (struct leh_state *state, gimple switch_expr)
{
  struct leh_tf_state *tf = state->tf;
  size_t i, n;

  if (!tf)
    return;

  n = gimple_switch_num_labels (switch_expr);

  for (i = 0; i < n; ++i)
    {
      treemple temp;
      tree lab = CASE_LABEL (gimple_switch_label (switch_expr, i));
      temp.t = lab;
      gcc_assert (!outside_finally_tree (temp, tf->try_finally_expr));
    }
}
#else
#define verify_norecord_switch_expr(state, switch_expr)
#endif

/* Redirect a RETURN_EXPR pointed to by STMT_P to FINLAB.  Place in CONT_P
   whatever is needed to finish the return.  If MOD is non-null, insert it
   before the new branch.  RETURN_VALUE_P is a cache containing a temporary
   variable to be used in manipulating the value returned from the function.  */

static void
do_return_redirection (struct goto_queue_node *q, tree finlab, gimple_seq mod,
		       tree *return_value_p)
{
  tree ret_expr;
  gimple x;

  /* In the case of a return, the queue node must be a gimple statement. */
  gcc_assert (!q->is_label);

  ret_expr = gimple_return_retval (q->stmt.g);

  if (ret_expr)
    {
      if (!*return_value_p)
        *return_value_p = ret_expr;
      else
        gcc_assert (*return_value_p == ret_expr);
      q->cont_stmt = q->stmt.g;
      /* The nasty part about redirecting the return value is that the
	 return value itself is to be computed before the FINALLY block
	 is executed.  e.g.

		int x;
		int foo (void)
		{
		  x = 0;
		  try {
		    return x;
		  } finally {
		    x++;
		  }
		}

	  should return 0, not 1.  Arrange for this to happen by copying
	  computed the return value into a local temporary.  This also
	  allows us to redirect multiple return statements through the
	  same destination block; whether this is a net win or not really
	  depends, I guess, but it does make generation of the switch in
	  lower_try_finally_switch easier.  */

      if (TREE_CODE (ret_expr) == RESULT_DECL)
	{
	  if (!*return_value_p)
	    *return_value_p = ret_expr;
	  else
	    gcc_assert (*return_value_p == ret_expr);
	  q->cont_stmt = q->stmt.g;
	}
      else
	  gcc_unreachable ();
    }
  else
      /* If we don't return a value, all return statements are the same.  */
      q->cont_stmt = q->stmt.g;

  if (!q->repl_stmt)
    q->repl_stmt = gimple_seq_alloc ();

  if (mod)
    gimple_seq_add_seq (&q->repl_stmt, mod);

  x = gimple_build_goto (finlab);
  gimple_seq_add_stmt (&q->repl_stmt, x);
}

/* Similar, but easier, for GIMPLE_GOTO.  */

static void
do_goto_redirection (struct goto_queue_node *q, tree finlab, gimple_seq mod,
		     struct leh_tf_state *tf)
{
  gimple x;

  gcc_assert (q->is_label);
  if (!q->repl_stmt)
    q->repl_stmt = gimple_seq_alloc ();

  q->cont_stmt = gimple_build_goto (VEC_index (tree, tf->dest_array, q->index));

  if (mod)
    gimple_seq_add_seq (&q->repl_stmt, mod);

  x = gimple_build_goto (finlab);
  gimple_seq_add_stmt (&q->repl_stmt, x);
}

/* Emit a standard landing pad sequence into SEQ for REGION.  */

static void
emit_post_landing_pad (gimple_seq *seq, eh_region region)
{
  eh_landing_pad lp = region->landing_pads;
  gimple x;

  if (lp == NULL)
    lp = gen_eh_landing_pad (region);

  lp->post_landing_pad = create_artificial_label (UNKNOWN_LOCATION);
  EH_LANDING_PAD_NR (lp->post_landing_pad) = lp->index;

  x = gimple_build_label (lp->post_landing_pad);
  gimple_seq_add_stmt (seq, x);
}

/* Emit a RESX statement into SEQ for REGION.  */

static void
emit_resx (gimple_seq *seq, eh_region region)
{
  gimple x = gimple_build_resx (region->index);
  gimple_seq_add_stmt (seq, x);
  if (region->outer)
    record_stmt_eh_region (region->outer, x);
}

/* Emit an EH_DISPATCH statement into SEQ for REGION.  */

static void
emit_eh_dispatch (gimple_seq *seq, eh_region region)
{
  gimple x = gimple_build_eh_dispatch (region->index);
  gimple_seq_add_stmt (seq, x);
}

/* Note that the current EH region may contain a throw, or a
   call to a function which itself may contain a throw.  */

static void
note_eh_region_may_contain_throw (eh_region region)
{
<<<<<<< HEAD
  while (!bitmap_bit_p (eh_region_may_contain_throw_map, region->index))
    {
      bitmap_set_bit (eh_region_may_contain_throw_map, region->index);
=======
  while (bitmap_set_bit (eh_region_may_contain_throw_map, region->index))
    {
>>>>>>> 779871ac
      region = region->outer;
      if (region == NULL)
	break;
    }
}

/* Check if REGION has been marked as containing a throw.  If REGION is
   NULL, this predicate is false.  */

static inline bool
eh_region_may_contain_throw (eh_region r)
{
  return r && bitmap_bit_p (eh_region_may_contain_throw_map, r->index);
}

/* We want to transform
	try { body; } catch { stuff; }
   to
	normal_seqence:
	  body;
	  over:
	eh_seqence:
	  landing_pad:
	  stuff;
	  goto over;

   TP is a GIMPLE_TRY node.  REGION is the region whose post_landing_pad
   should be placed before the second operand, or NULL.  OVER is
   an existing label that should be put at the exit, or NULL.  */

static gimple_seq
frob_into_branch_around (gimple tp, eh_region region, tree over)
{
  gimple x;
  gimple_seq cleanup, result;
  location_t loc = gimple_location (tp);

  cleanup = gimple_try_cleanup (tp);
  result = gimple_try_eval (tp);

  if (region)
    emit_post_landing_pad (&eh_seq, region);

  if (gimple_seq_may_fallthru (cleanup))
    {
      if (!over)
	over = create_artificial_label (loc);
      x = gimple_build_goto (over);
      gimple_seq_add_stmt (&cleanup, x);
    }
  gimple_seq_add_seq (&eh_seq, cleanup);

  if (over)
    {
      x = gimple_build_label (over);
      gimple_seq_add_stmt (&result, x);
    }
  return result;
}

/* A subroutine of lower_try_finally.  Duplicate the tree rooted at T.
   Make sure to record all new labels found.  */

static gimple_seq
lower_try_finally_dup_block (gimple_seq seq, struct leh_state *outer_state)
{
  gimple region = NULL;
  gimple_seq new_seq;

  new_seq = copy_gimple_seq_and_replace_locals (seq);

  if (outer_state->tf)
    region = outer_state->tf->try_finally_expr;
  collect_finally_tree_1 (new_seq, region);

  return new_seq;
}

/* A subroutine of lower_try_finally.  Create a fallthru label for
   the given try_finally state.  The only tricky bit here is that
   we have to make sure to record the label in our outer context.  */

static tree
lower_try_finally_fallthru_label (struct leh_tf_state *tf)
{
  tree label = tf->fallthru_label;
  treemple temp;

  if (!label)
    {
      label = create_artificial_label (gimple_location (tf->try_finally_expr));
      tf->fallthru_label = label;
      if (tf->outer->tf)
        {
          temp.t = label;
          record_in_finally_tree (temp, tf->outer->tf->try_finally_expr);
        }
    }
  return label;
}

/* A subroutine of lower_try_finally.  If the eh_protect_cleanup_actions
   langhook returns non-null, then the language requires that the exception
   path out of a try_finally be treated specially.  To wit: the code within
   the finally block may not itself throw an exception.  We have two choices
   here. First we can duplicate the finally block and wrap it in a
   must_not_throw region.  Second, we can generate code like

	try {
	  finally_block;
	} catch {
	  if (fintmp == eh_edge)
	    protect_cleanup_actions;
	}

   where "fintmp" is the temporary used in the switch statement generation
   alternative considered below.  For the nonce, we always choose the first
   option.

   THIS_STATE may be null if this is a try-cleanup, not a try-finally.  */

static void
honor_protect_cleanup_actions (struct leh_state *outer_state,
			       struct leh_state *this_state,
			       struct leh_tf_state *tf)
{
  tree protect_cleanup_actions;
  gimple_stmt_iterator gsi;
  bool finally_may_fallthru;
  gimple_seq finally;
  gimple x;

  /* First check for nothing to do.  */
  if (lang_hooks.eh_protect_cleanup_actions == NULL)
    return;
  protect_cleanup_actions = lang_hooks.eh_protect_cleanup_actions ();
  if (protect_cleanup_actions == NULL)
    return;

  finally = gimple_try_cleanup (tf->top_p);
  finally_may_fallthru = gimple_seq_may_fallthru (finally);

  /* Duplicate the FINALLY block.  Only need to do this for try-finally,
     and not for cleanups.  */
  if (this_state)
    finally = lower_try_finally_dup_block (finally, outer_state);

  /* If this cleanup consists of a TRY_CATCH_EXPR with TRY_CATCH_IS_CLEANUP
     set, the handler of the TRY_CATCH_EXPR is another cleanup which ought
     to be in an enclosing scope, but needs to be implemented at this level
     to avoid a nesting violation (see wrap_temporary_cleanups in
     cp/decl.c).  Since it's logically at an outer level, we should call
     terminate before we get to it, so strip it away before adding the
     MUST_NOT_THROW filter.  */
  gsi = gsi_start (finally);
  x = gsi_stmt (gsi);
  if (gimple_code (x) == GIMPLE_TRY
      && gimple_try_kind (x) == GIMPLE_TRY_CATCH
      && gimple_try_catch_is_cleanup (x))
    {
      gsi_insert_seq_before (&gsi, gimple_try_eval (x), GSI_SAME_STMT);
      gsi_remove (&gsi, false);
    }

  /* Wrap the block with protect_cleanup_actions as the action.  */
  x = gimple_build_eh_must_not_throw (protect_cleanup_actions);
  x = gimple_build_try (finally, gimple_seq_alloc_with_stmt (x),
			GIMPLE_TRY_CATCH);
  finally = lower_eh_must_not_throw (outer_state, x);

  /* Drop all of this into the exception sequence.  */
  emit_post_landing_pad (&eh_seq, tf->region);
  gimple_seq_add_seq (&eh_seq, finally);
  if (finally_may_fallthru)
    emit_resx (&eh_seq, tf->region);

  /* Having now been handled, EH isn't to be considered with
     the rest of the outgoing edges.  */
  tf->may_throw = false;
}

/* A subroutine of lower_try_finally.  We have determined that there is
   no fallthru edge out of the finally block.  This means that there is
   no outgoing edge corresponding to any incoming edge.  Restructure the
   try_finally node for this special case.  */

static void
lower_try_finally_nofallthru (struct leh_state *state,
			      struct leh_tf_state *tf)
{
  tree lab, return_val;
  gimple x;
  gimple_seq finally;
  struct goto_queue_node *q, *qe;

  lab = create_artificial_label (gimple_location (tf->try_finally_expr));

  /* We expect that tf->top_p is a GIMPLE_TRY. */
  finally = gimple_try_cleanup (tf->top_p);
  tf->top_p_seq = gimple_try_eval (tf->top_p);

  x = gimple_build_label (lab);
  gimple_seq_add_stmt (&tf->top_p_seq, x);

  return_val = NULL;
  q = tf->goto_queue;
  qe = q + tf->goto_queue_active;
  for (; q < qe; ++q)
    if (q->index < 0)
      do_return_redirection (q, lab, NULL, &return_val);
    else
      do_goto_redirection (q, lab, NULL, tf);

  replace_goto_queue (tf);

  lower_eh_constructs_1 (state, finally);
  gimple_seq_add_seq (&tf->top_p_seq, finally);

  if (tf->may_throw)
    {
      emit_post_landing_pad (&eh_seq, tf->region);

      x = gimple_build_goto (lab);
      gimple_seq_add_stmt (&eh_seq, x);
    }
}

/* A subroutine of lower_try_finally.  We have determined that there is
   exactly one destination of the finally block.  Restructure the
   try_finally node for this special case.  */

static void
lower_try_finally_onedest (struct leh_state *state, struct leh_tf_state *tf)
{
  struct goto_queue_node *q, *qe;
  gimple x;
  gimple_seq finally;
  tree finally_label;
  location_t loc = gimple_location (tf->try_finally_expr);

  finally = gimple_try_cleanup (tf->top_p);
  tf->top_p_seq = gimple_try_eval (tf->top_p);

  lower_eh_constructs_1 (state, finally);

  if (tf->may_throw)
    {
      /* Only reachable via the exception edge.  Add the given label to
         the head of the FINALLY block.  Append a RESX at the end.  */
      emit_post_landing_pad (&eh_seq, tf->region);
      gimple_seq_add_seq (&eh_seq, finally);
      emit_resx (&eh_seq, tf->region);
      return;
    }

  if (tf->may_fallthru)
    {
      /* Only reachable via the fallthru edge.  Do nothing but let
	 the two blocks run together; we'll fall out the bottom.  */
      gimple_seq_add_seq (&tf->top_p_seq, finally);
      return;
    }

  finally_label = create_artificial_label (loc);
  x = gimple_build_label (finally_label);
  gimple_seq_add_stmt (&tf->top_p_seq, x);

  gimple_seq_add_seq (&tf->top_p_seq, finally);

  q = tf->goto_queue;
  qe = q + tf->goto_queue_active;

  if (tf->may_return)
    {
      /* Reachable by return expressions only.  Redirect them.  */
      tree return_val = NULL;
      for (; q < qe; ++q)
	do_return_redirection (q, finally_label, NULL, &return_val);
      replace_goto_queue (tf);
    }
  else
    {
      /* Reachable by goto expressions only.  Redirect them.  */
      for (; q < qe; ++q)
	do_goto_redirection (q, finally_label, NULL, tf);
      replace_goto_queue (tf);

      if (VEC_index (tree, tf->dest_array, 0) == tf->fallthru_label)
	{
	  /* Reachable by goto to fallthru label only.  Redirect it
	     to the new label (already created, sadly), and do not
	     emit the final branch out, or the fallthru label.  */
	  tf->fallthru_label = NULL;
	  return;
	}
    }

  /* Place the original return/goto to the original destination
     immediately after the finally block. */
  x = tf->goto_queue[0].cont_stmt;
  gimple_seq_add_stmt (&tf->top_p_seq, x);
  maybe_record_in_goto_queue (state, x);
}

/* A subroutine of lower_try_finally.  There are multiple edges incoming
   and outgoing from the finally block.  Implement this by duplicating the
   finally block for every destination.  */

static void
lower_try_finally_copy (struct leh_state *state, struct leh_tf_state *tf)
{
  gimple_seq finally;
  gimple_seq new_stmt;
  gimple_seq seq;
  gimple x;
  tree tmp;
  location_t tf_loc = gimple_location (tf->try_finally_expr);

  finally = gimple_try_cleanup (tf->top_p);
  tf->top_p_seq = gimple_try_eval (tf->top_p);
  new_stmt = NULL;

  if (tf->may_fallthru)
    {
      seq = lower_try_finally_dup_block (finally, state);
      lower_eh_constructs_1 (state, seq);
      gimple_seq_add_seq (&new_stmt, seq);

      tmp = lower_try_finally_fallthru_label (tf);
      x = gimple_build_goto (tmp);
      gimple_seq_add_stmt (&new_stmt, x);
    }

  if (tf->may_throw)
    {
      seq = lower_try_finally_dup_block (finally, state);
      lower_eh_constructs_1 (state, seq);

      emit_post_landing_pad (&eh_seq, tf->region);
      gimple_seq_add_seq (&eh_seq, seq);
      emit_resx (&eh_seq, tf->region);
    }

  if (tf->goto_queue)
    {
      struct goto_queue_node *q, *qe;
      tree return_val = NULL;
      int return_index, index;
      struct labels_s
      {
	struct goto_queue_node *q;
	tree label;
      } *labels;

      return_index = VEC_length (tree, tf->dest_array);
      labels = XCNEWVEC (struct labels_s, return_index + 1);

      q = tf->goto_queue;
      qe = q + tf->goto_queue_active;
      for (; q < qe; q++)
	{
	  index = q->index < 0 ? return_index : q->index;

	  if (!labels[index].q)
	    labels[index].q = q;
	}

      for (index = 0; index < return_index + 1; index++)
	{
	  tree lab;

	  q = labels[index].q;
	  if (! q)
	    continue;

	  lab = labels[index].label
	    = create_artificial_label (tf_loc);

	  if (index == return_index)
	    do_return_redirection (q, lab, NULL, &return_val);
	  else
	    do_goto_redirection (q, lab, NULL, tf);

	  x = gimple_build_label (lab);
          gimple_seq_add_stmt (&new_stmt, x);

	  seq = lower_try_finally_dup_block (finally, state);
	  lower_eh_constructs_1 (state, seq);
          gimple_seq_add_seq (&new_stmt, seq);

          gimple_seq_add_stmt (&new_stmt, q->cont_stmt);
	  maybe_record_in_goto_queue (state, q->cont_stmt);
	}

      for (q = tf->goto_queue; q < qe; q++)
	{
	  tree lab;

	  index = q->index < 0 ? return_index : q->index;

	  if (labels[index].q == q)
	    continue;

	  lab = labels[index].label;

	  if (index == return_index)
	    do_return_redirection (q, lab, NULL, &return_val);
	  else
	    do_goto_redirection (q, lab, NULL, tf);
	}

      replace_goto_queue (tf);
      free (labels);
    }

  /* Need to link new stmts after running replace_goto_queue due
     to not wanting to process the same goto stmts twice.  */
  gimple_seq_add_seq (&tf->top_p_seq, new_stmt);
}

/* A subroutine of lower_try_finally.  There are multiple edges incoming
   and outgoing from the finally block.  Implement this by instrumenting
   each incoming edge and creating a switch statement at the end of the
   finally block that branches to the appropriate destination.  */

static void
lower_try_finally_switch (struct leh_state *state, struct leh_tf_state *tf)
{
  struct goto_queue_node *q, *qe;
  tree return_val = NULL;
  tree finally_tmp, finally_label;
  int return_index, eh_index, fallthru_index;
  int nlabels, ndests, j, last_case_index;
  tree last_case;
  VEC (tree,heap) *case_label_vec;
  gimple_seq switch_body;
  gimple x;
  tree tmp;
  gimple switch_stmt;
  gimple_seq finally;
  struct pointer_map_t *cont_map = NULL;
  /* The location of the TRY_FINALLY stmt.  */
  location_t tf_loc = gimple_location (tf->try_finally_expr);
  /* The location of the finally block.  */
  location_t finally_loc;

  switch_body = gimple_seq_alloc ();

  /* Mash the TRY block to the head of the chain.  */
  finally = gimple_try_cleanup (tf->top_p);
  tf->top_p_seq = gimple_try_eval (tf->top_p);

  /* The location of the finally is either the last stmt in the finally
     block or the location of the TRY_FINALLY itself.  */
  finally_loc = gimple_seq_last_stmt (tf->top_p_seq) != NULL ?
    gimple_location (gimple_seq_last_stmt (tf->top_p_seq))
    : tf_loc;

  /* Lower the finally block itself.  */
  lower_eh_constructs_1 (state, finally);

  /* Prepare for switch statement generation.  */
  nlabels = VEC_length (tree, tf->dest_array);
  return_index = nlabels;
  eh_index = return_index + tf->may_return;
  fallthru_index = eh_index + tf->may_throw;
  ndests = fallthru_index + tf->may_fallthru;

  finally_tmp = create_tmp_var (integer_type_node, "finally_tmp");
  finally_label = create_artificial_label (finally_loc);

  /* We use VEC_quick_push on case_label_vec throughout this function,
     since we know the size in advance and allocate precisely as muce
     space as needed.  */
  case_label_vec = VEC_alloc (tree, heap, ndests);
  last_case = NULL;
  last_case_index = 0;

  /* Begin inserting code for getting to the finally block.  Things
     are done in this order to correspond to the sequence the code is
     layed out.  */

  if (tf->may_fallthru)
    {
      x = gimple_build_assign (finally_tmp,
			       build_int_cst (NULL, fallthru_index));
      gimple_seq_add_stmt (&tf->top_p_seq, x);

      last_case = build3 (CASE_LABEL_EXPR, void_type_node,
			  build_int_cst (NULL, fallthru_index),
			  NULL, create_artificial_label (tf_loc));
      VEC_quick_push (tree, case_label_vec, last_case);
      last_case_index++;

      x = gimple_build_label (CASE_LABEL (last_case));
      gimple_seq_add_stmt (&switch_body, x);

      tmp = lower_try_finally_fallthru_label (tf);
      x = gimple_build_goto (tmp);
      gimple_seq_add_stmt (&switch_body, x);
    }

  if (tf->may_throw)
    {
      emit_post_landing_pad (&eh_seq, tf->region);

      x = gimple_build_assign (finally_tmp,
			       build_int_cst (NULL, eh_index));
      gimple_seq_add_stmt (&eh_seq, x);

      x = gimple_build_goto (finally_label);
      gimple_seq_add_stmt (&eh_seq, x);

      last_case = build3 (CASE_LABEL_EXPR, void_type_node,
			  build_int_cst (NULL, eh_index),
			  NULL, create_artificial_label (tf_loc));
      VEC_quick_push (tree, case_label_vec, last_case);
      last_case_index++;

      x = gimple_build_label (CASE_LABEL (last_case));
      gimple_seq_add_stmt (&eh_seq, x);
      emit_resx (&eh_seq, tf->region);
    }

  x = gimple_build_label (finally_label);
  gimple_seq_add_stmt (&tf->top_p_seq, x);

  gimple_seq_add_seq (&tf->top_p_seq, finally);

  /* Redirect each incoming goto edge.  */
  q = tf->goto_queue;
  qe = q + tf->goto_queue_active;
  j = last_case_index + tf->may_return;
  /* Prepare the assignments to finally_tmp that are executed upon the
     entrance through a particular edge. */
  for (; q < qe; ++q)
    {
      gimple_seq mod;
      int switch_id;
      unsigned int case_index;

      mod = gimple_seq_alloc ();

      if (q->index < 0)
	{
	  x = gimple_build_assign (finally_tmp,
				   build_int_cst (NULL, return_index));
	  gimple_seq_add_stmt (&mod, x);
	  do_return_redirection (q, finally_label, mod, &return_val);
	  switch_id = return_index;
	}
      else
	{
	  x = gimple_build_assign (finally_tmp,
				   build_int_cst (NULL, q->index));
	  gimple_seq_add_stmt (&mod, x);
	  do_goto_redirection (q, finally_label, mod, tf);
	  switch_id = q->index;
	}

      case_index = j + q->index;
      if (VEC_length (tree, case_label_vec) <= case_index
          || !VEC_index (tree, case_label_vec, case_index))
        {
          tree case_lab;
          void **slot;
          case_lab = build3 (CASE_LABEL_EXPR, void_type_node,
                             build_int_cst (NULL, switch_id),
			     NULL, NULL);
          /* We store the cont_stmt in the pointer map, so that we can recover
             it in the loop below.  We don't create the new label while
             walking the goto_queue because pointers don't offer a stable
             order.  */
          if (!cont_map)
            cont_map = pointer_map_create ();
          slot = pointer_map_insert (cont_map, case_lab);
          *slot = q->cont_stmt;
          VEC_quick_push (tree, case_label_vec, case_lab);
        }
    }
  for (j = last_case_index; j < last_case_index + nlabels; j++)
    {
      tree label;
      gimple cont_stmt;
      void **slot;

      last_case = VEC_index (tree, case_label_vec, j);

      gcc_assert (last_case);
      gcc_assert (cont_map);

      slot = pointer_map_contains (cont_map, last_case);
      /* As the comment above suggests, CASE_LABEL (last_case) was just a
         placeholder, it does not store an actual label, yet. */
      gcc_assert (slot);
      cont_stmt = *(gimple *) slot;

      label = create_artificial_label (tf_loc);
      CASE_LABEL (last_case) = label;

      x = gimple_build_label (label);
      gimple_seq_add_stmt (&switch_body, x);
      gimple_seq_add_stmt (&switch_body, cont_stmt);
      maybe_record_in_goto_queue (state, cont_stmt);
    }
  if (cont_map)
    pointer_map_destroy (cont_map);

  replace_goto_queue (tf);

  /* Make sure that the last case is the default label, as one is required.
     Then sort the labels, which is also required in GIMPLE.  */
  CASE_LOW (last_case) = NULL;
  sort_case_labels (case_label_vec);

  /* Build the switch statement, setting last_case to be the default
     label.  */
  switch_stmt = gimple_build_switch_vec (finally_tmp, last_case,
                                         case_label_vec);
  gimple_set_location (switch_stmt, finally_loc);

  /* Need to link SWITCH_STMT after running replace_goto_queue
     due to not wanting to process the same goto stmts twice.  */
  gimple_seq_add_stmt (&tf->top_p_seq, switch_stmt);
  gimple_seq_add_seq (&tf->top_p_seq, switch_body);
}

/* Decide whether or not we are going to duplicate the finally block.
   There are several considerations.

   First, if this is Java, then the finally block contains code
   written by the user.  It has line numbers associated with it,
   so duplicating the block means it's difficult to set a breakpoint.
   Since controlling code generation via -g is verboten, we simply
   never duplicate code without optimization.

   Second, we'd like to prevent egregious code growth.  One way to
   do this is to estimate the size of the finally block, multiply
   that by the number of copies we'd need to make, and compare against
   the estimate of the size of the switch machinery we'd have to add.  */

static bool
decide_copy_try_finally (int ndests, gimple_seq finally)
{
  int f_estimate, sw_estimate;

  if (!optimize)
    return false;

  /* Finally estimate N times, plus N gotos.  */
  f_estimate = count_insns_seq (finally, &eni_size_weights);
  f_estimate = (f_estimate + 1) * ndests;

  /* Switch statement (cost 10), N variable assignments, N gotos.  */
  sw_estimate = 10 + 2 * ndests;

  /* Optimize for size clearly wants our best guess.  */
  if (optimize_function_for_size_p (cfun))
    return f_estimate < sw_estimate;

  /* ??? These numbers are completely made up so far.  */
  if (optimize > 1)
    return f_estimate < 100 || f_estimate < sw_estimate * 2;
  else
    return f_estimate < 40 || f_estimate * 2 < sw_estimate * 3;
}

/* REG is the enclosing region for a possible cleanup region, or the region
   itself.  Returns TRUE if such a region would be unreachable.

   Cleanup regions within a must-not-throw region aren't actually reachable
   even if there are throwing stmts within them, because the personality
   routine will call terminate before unwinding.  */

static bool
cleanup_is_dead_in (eh_region reg)
{
  while (reg && reg->type == ERT_CLEANUP)
    reg = reg->outer;
  return (reg && reg->type == ERT_MUST_NOT_THROW);
}

/* A subroutine of lower_eh_constructs_1.  Lower a GIMPLE_TRY_FINALLY nodes
   to a sequence of labels and blocks, plus the exception region trees
   that record all the magic.  This is complicated by the need to
   arrange for the FINALLY block to be executed on all exits.  */

static gimple_seq
lower_try_finally (struct leh_state *state, gimple tp)
{
  struct leh_tf_state this_tf;
  struct leh_state this_state;
  int ndests;
  gimple_seq old_eh_seq;

  /* Process the try block.  */

  memset (&this_tf, 0, sizeof (this_tf));
  this_tf.try_finally_expr = tp;
  this_tf.top_p = tp;
  this_tf.outer = state;
  if (using_eh_for_cleanups_p && !cleanup_is_dead_in (state->cur_region))
    {
      this_tf.region = gen_eh_region_cleanup (state->cur_region);
      this_state.cur_region = this_tf.region;
    }
  else
    {
      this_tf.region = NULL;
      this_state.cur_region = state->cur_region;
    }

  this_state.ehp_region = state->ehp_region;
  this_state.tf = &this_tf;

  old_eh_seq = eh_seq;
  eh_seq = NULL;

  lower_eh_constructs_1 (&this_state, gimple_try_eval(tp));

  /* Determine if the try block is escaped through the bottom.  */
  this_tf.may_fallthru = gimple_seq_may_fallthru (gimple_try_eval (tp));

  /* Determine if any exceptions are possible within the try block.  */
<<<<<<< HEAD
  if (using_eh_for_cleanups_p)
=======
  if (this_tf.region)
>>>>>>> 779871ac
    this_tf.may_throw = eh_region_may_contain_throw (this_tf.region);
  if (this_tf.may_throw)
    honor_protect_cleanup_actions (state, &this_state, &this_tf);

  /* Determine how many edges (still) reach the finally block.  Or rather,
     how many destinations are reached by the finally block.  Use this to
     determine how we process the finally block itself.  */

  ndests = VEC_length (tree, this_tf.dest_array);
  ndests += this_tf.may_fallthru;
  ndests += this_tf.may_return;
  ndests += this_tf.may_throw;

  /* If the FINALLY block is not reachable, dike it out.  */
  if (ndests == 0)
    {
      gimple_seq_add_seq (&this_tf.top_p_seq, gimple_try_eval (tp));
      gimple_try_set_cleanup (tp, NULL);
    }
  /* If the finally block doesn't fall through, then any destination
     we might try to impose there isn't reached either.  There may be
     some minor amount of cleanup and redirection still needed.  */
  else if (!gimple_seq_may_fallthru (gimple_try_cleanup (tp)))
    lower_try_finally_nofallthru (state, &this_tf);

  /* We can easily special-case redirection to a single destination.  */
  else if (ndests == 1)
    lower_try_finally_onedest (state, &this_tf);
  else if (decide_copy_try_finally (ndests, gimple_try_cleanup (tp)))
    lower_try_finally_copy (state, &this_tf);
  else
    lower_try_finally_switch (state, &this_tf);

  /* If someone requested we add a label at the end of the transformed
     block, do so.  */
  if (this_tf.fallthru_label)
    {
      /* This must be reached only if ndests == 0. */
      gimple x = gimple_build_label (this_tf.fallthru_label);
      gimple_seq_add_stmt (&this_tf.top_p_seq, x);
    }

  VEC_free (tree, heap, this_tf.dest_array);
  if (this_tf.goto_queue)
    free (this_tf.goto_queue);
  if (this_tf.goto_queue_map)
    pointer_map_destroy (this_tf.goto_queue_map);

  /* If there was an old (aka outer) eh_seq, append the current eh_seq.
     If there was no old eh_seq, then the append is trivially already done.  */
  if (old_eh_seq)
    {
      if (eh_seq == NULL)
	eh_seq = old_eh_seq;
      else
	{
	  gimple_seq new_eh_seq = eh_seq;
	  eh_seq = old_eh_seq;
	  gimple_seq_add_seq(&eh_seq, new_eh_seq);
	}
    }

  return this_tf.top_p_seq;
}

/* A subroutine of lower_eh_constructs_1.  Lower a GIMPLE_TRY_CATCH with a
   list of GIMPLE_CATCH to a sequence of labels and blocks, plus the
   exception region trees that records all the magic.  */

static gimple_seq
lower_catch (struct leh_state *state, gimple tp)
{
  eh_region try_region = NULL;
  struct leh_state this_state = *state;
  gimple_stmt_iterator gsi;
  tree out_label;
  gimple_seq new_seq;
  gimple x;
  location_t try_catch_loc = gimple_location (tp);

  if (flag_exceptions)
    {
      try_region = gen_eh_region_try (state->cur_region);
      this_state.cur_region = try_region;
    }

  lower_eh_constructs_1 (&this_state, gimple_try_eval (tp));

  if (!eh_region_may_contain_throw (try_region))
    return gimple_try_eval (tp);

  new_seq = NULL;
  emit_eh_dispatch (&new_seq, try_region);
  emit_resx (&new_seq, try_region);

  this_state.cur_region = state->cur_region;
  this_state.ehp_region = try_region;

  out_label = NULL;
  for (gsi = gsi_start (gimple_try_cleanup (tp));
       !gsi_end_p (gsi);
       gsi_next (&gsi))
    {
      eh_catch c;
      gimple gcatch;
      gimple_seq handler;

      gcatch = gsi_stmt (gsi);
      c = gen_eh_region_catch (try_region, gimple_catch_types (gcatch));

      handler = gimple_catch_handler (gcatch);
      lower_eh_constructs_1 (&this_state, handler);

      c->label = create_artificial_label (UNKNOWN_LOCATION);
      x = gimple_build_label (c->label);
      gimple_seq_add_stmt (&new_seq, x);

      gimple_seq_add_seq (&new_seq, handler);

      if (gimple_seq_may_fallthru (new_seq))
	{
	  if (!out_label)
	    out_label = create_artificial_label (try_catch_loc);

	  x = gimple_build_goto (out_label);
	  gimple_seq_add_stmt (&new_seq, x);
	}
      if (!c->type_list)
	break;
    }

  gimple_try_set_cleanup (tp, new_seq);

  return frob_into_branch_around (tp, try_region, out_label);
}

/* A subroutine of lower_eh_constructs_1.  Lower a GIMPLE_TRY with a
   GIMPLE_EH_FILTER to a sequence of labels and blocks, plus the exception
   region trees that record all the magic.  */

static gimple_seq
lower_eh_filter (struct leh_state *state, gimple tp)
{
  struct leh_state this_state = *state;
  eh_region this_region = NULL;
  gimple inner, x;
  gimple_seq new_seq;

  inner = gimple_seq_first_stmt (gimple_try_cleanup (tp));

  if (flag_exceptions)
    {
      this_region = gen_eh_region_allowed (state->cur_region,
				           gimple_eh_filter_types (inner));
      this_state.cur_region = this_region;
    }

  lower_eh_constructs_1 (&this_state, gimple_try_eval (tp));

  if (!eh_region_may_contain_throw (this_region))
    return gimple_try_eval (tp);

  new_seq = NULL;
  this_state.cur_region = state->cur_region;
  this_state.ehp_region = this_region;

  emit_eh_dispatch (&new_seq, this_region);
  emit_resx (&new_seq, this_region);

  this_region->u.allowed.label = create_artificial_label (UNKNOWN_LOCATION);
  x = gimple_build_label (this_region->u.allowed.label);
  gimple_seq_add_stmt (&new_seq, x);

  lower_eh_constructs_1 (&this_state, gimple_eh_filter_failure (inner));
  gimple_seq_add_seq (&new_seq, gimple_eh_filter_failure (inner));

  gimple_try_set_cleanup (tp, new_seq);

  return frob_into_branch_around (tp, this_region, NULL);
}

/* A subroutine of lower_eh_constructs_1.  Lower a GIMPLE_TRY with
   an GIMPLE_EH_MUST_NOT_THROW to a sequence of labels and blocks,
   plus the exception region trees that record all the magic.  */

static gimple_seq
lower_eh_must_not_throw (struct leh_state *state, gimple tp)
{
  struct leh_state this_state = *state;

  if (flag_exceptions)
    {
      gimple inner = gimple_seq_first_stmt (gimple_try_cleanup (tp));
      eh_region this_region;

      this_region = gen_eh_region_must_not_throw (state->cur_region);
      this_region->u.must_not_throw.failure_decl
	= gimple_eh_must_not_throw_fndecl (inner);
      this_region->u.must_not_throw.failure_loc = gimple_location (tp);

      /* In order to get mangling applied to this decl, we must mark it
	 used now.  Otherwise, pass_ipa_free_lang_data won't think it
	 needs to happen.  */
      TREE_USED (this_region->u.must_not_throw.failure_decl) = 1;

      this_state.cur_region = this_region;
    }

  lower_eh_constructs_1 (&this_state, gimple_try_eval (tp));

  return gimple_try_eval (tp);
}

/* Implement a cleanup expression.  This is similar to try-finally,
   except that we only execute the cleanup block for exception edges.  */

static gimple_seq
lower_cleanup (struct leh_state *state, gimple tp)
{
  struct leh_state this_state = *state;
  eh_region this_region = NULL;
  struct leh_tf_state fake_tf;
  gimple_seq result;
  bool cleanup_dead = cleanup_is_dead_in (state->cur_region);

<<<<<<< HEAD
  if (flag_exceptions)
=======
  if (flag_exceptions && !cleanup_dead)
>>>>>>> 779871ac
    {
      this_region = gen_eh_region_cleanup (state->cur_region);
      this_state.cur_region = this_region;
    }

  lower_eh_constructs_1 (&this_state, gimple_try_eval (tp));

<<<<<<< HEAD
  if (!eh_region_may_contain_throw (this_region))
=======
  if (cleanup_dead || !eh_region_may_contain_throw (this_region))
>>>>>>> 779871ac
    return gimple_try_eval (tp);

  /* Build enough of a try-finally state so that we can reuse
     honor_protect_cleanup_actions.  */
  memset (&fake_tf, 0, sizeof (fake_tf));
  fake_tf.top_p = fake_tf.try_finally_expr = tp;
  fake_tf.outer = state;
  fake_tf.region = this_region;
  fake_tf.may_fallthru = gimple_seq_may_fallthru (gimple_try_eval (tp));
  fake_tf.may_throw = true;

  honor_protect_cleanup_actions (state, NULL, &fake_tf);

  if (fake_tf.may_throw)
    {
      /* In this case honor_protect_cleanup_actions had nothing to do,
	 and we should process this normally.  */
      lower_eh_constructs_1 (state, gimple_try_cleanup (tp));
      result = frob_into_branch_around (tp, this_region,
                                        fake_tf.fallthru_label);
    }
  else
    {
      /* In this case honor_protect_cleanup_actions did nearly all of
	 the work.  All we have left is to append the fallthru_label.  */

      result = gimple_try_eval (tp);
      if (fake_tf.fallthru_label)
	{
	  gimple x = gimple_build_label (fake_tf.fallthru_label);
	  gimple_seq_add_stmt (&result, x);
	}
    }
  return result;
}

/* Main loop for lowering eh constructs. Also moves gsi to the next
   statement. */

static void
lower_eh_constructs_2 (struct leh_state *state, gimple_stmt_iterator *gsi)
{
  gimple_seq replace;
  gimple x;
  gimple stmt = gsi_stmt (*gsi);

  switch (gimple_code (stmt))
    {
    case GIMPLE_CALL:
      {
	tree fndecl = gimple_call_fndecl (stmt);
	tree rhs, lhs;

	if (fndecl && DECL_BUILT_IN_CLASS (fndecl) == BUILT_IN_NORMAL)
	  switch (DECL_FUNCTION_CODE (fndecl))
	    {
	    case BUILT_IN_EH_POINTER:
	      /* The front end may have generated a call to
		 __builtin_eh_pointer (0) within a catch region.  Replace
		 this zero argument with the current catch region number.  */
	      if (state->ehp_region)
		{
		  tree nr = build_int_cst (NULL, state->ehp_region->index);
		  gimple_call_set_arg (stmt, 0, nr);
		}
	      else
		{
		  /* The user has dome something silly.  Remove it.  */
		  rhs = null_pointer_node;
		  goto do_replace;
		}
	      break;

	    case BUILT_IN_EH_FILTER:
	      /* ??? This should never appear, but since it's a builtin it
		 is accessible to abuse by users.  Just remove it and
		 replace the use with the arbitrary value zero.  */
	      rhs = build_int_cst (TREE_TYPE (TREE_TYPE (fndecl)), 0);
	    do_replace:
	      lhs = gimple_call_lhs (stmt);
	      x = gimple_build_assign (lhs, rhs);
	      gsi_insert_before (gsi, x, GSI_SAME_STMT);
	      /* FALLTHRU */

	    case BUILT_IN_EH_COPY_VALUES:
	      /* Likewise this should not appear.  Remove it.  */
	      gsi_remove (gsi, true);
	      return;

	    default:
	      break;
	    }
      }
      /* FALLTHRU */

    case GIMPLE_ASSIGN:
      /* If the stmt can throw use a new temporary for the assignment
         to a LHS.  This makes sure the old value of the LHS is
	 available on the EH edge.  Only do so for statements that
	 potentially fall thru (no noreturn calls e.g.), otherwise
	 this new assignment might create fake fallthru regions.  */
      if (stmt_could_throw_p (stmt)
	  && gimple_has_lhs (stmt)
	  && gimple_stmt_may_fallthru (stmt)
	  && !tree_could_throw_p (gimple_get_lhs (stmt))
	  && is_gimple_reg_type (TREE_TYPE (gimple_get_lhs (stmt))))
	{
	  tree lhs = gimple_get_lhs (stmt);
	  tree tmp = create_tmp_var (TREE_TYPE (lhs), NULL);
	  gimple s = gimple_build_assign (lhs, tmp);
	  gimple_set_location (s, gimple_location (stmt));
	  gimple_set_block (s, gimple_block (stmt));
	  gimple_set_lhs (stmt, tmp);
	  if (TREE_CODE (TREE_TYPE (tmp)) == COMPLEX_TYPE
	      || TREE_CODE (TREE_TYPE (tmp)) == VECTOR_TYPE)
	    DECL_GIMPLE_REG_P (tmp) = 1;
	  gsi_insert_after (gsi, s, GSI_SAME_STMT);
	}
      /* Look for things that can throw exceptions, and record them.  */
      if (state->cur_region && stmt_could_throw_p (stmt))
	{
	  record_stmt_eh_region (state->cur_region, stmt);
	  note_eh_region_may_contain_throw (state->cur_region);
	}
      break;

    case GIMPLE_COND:
    case GIMPLE_GOTO:
    case GIMPLE_RETURN:
      maybe_record_in_goto_queue (state, stmt);
      break;

    case GIMPLE_SWITCH:
      verify_norecord_switch_expr (state, stmt);
      break;

    case GIMPLE_TRY:
      if (gimple_try_kind (stmt) == GIMPLE_TRY_FINALLY)
	replace = lower_try_finally (state, stmt);
      else
	{
	  x = gimple_seq_first_stmt (gimple_try_cleanup (stmt));
	  if (!x)
	    {
	      replace = gimple_try_eval (stmt);
	      lower_eh_constructs_1 (state, replace);
	    }
	  else
	    switch (gimple_code (x))
	      {
		case GIMPLE_CATCH:
		    replace = lower_catch (state, stmt);
		    break;
		case GIMPLE_EH_FILTER:
		    replace = lower_eh_filter (state, stmt);
		    break;
		case GIMPLE_EH_MUST_NOT_THROW:
		    replace = lower_eh_must_not_throw (state, stmt);
		    break;
		default:
		    replace = lower_cleanup (state, stmt);
		    break;
	      }
	}

      /* Remove the old stmt and insert the transformed sequence
	 instead. */
      gsi_insert_seq_before (gsi, replace, GSI_SAME_STMT);
      gsi_remove (gsi, true);

      /* Return since we don't want gsi_next () */
      return;

    default:
      /* A type, a decl, or some kind of statement that we're not
	 interested in.  Don't walk them.  */
      break;
    }

  gsi_next (gsi);
}

/* A helper to unwrap a gimple_seq and feed stmts to lower_eh_constructs_2. */

static void
lower_eh_constructs_1 (struct leh_state *state, gimple_seq seq)
{
  gimple_stmt_iterator gsi;
  for (gsi = gsi_start (seq); !gsi_end_p (gsi);)
    lower_eh_constructs_2 (state, &gsi);
}

static unsigned int
lower_eh_constructs (void)
{
  struct leh_state null_state;
  gimple_seq bodyp;

  bodyp = gimple_body (current_function_decl);
  if (bodyp == NULL)
    return 0;

  finally_tree = htab_create (31, struct_ptr_hash, struct_ptr_eq, free);
  eh_region_may_contain_throw_map = BITMAP_ALLOC (NULL);
  memset (&null_state, 0, sizeof (null_state));

  collect_finally_tree_1 (bodyp, NULL);
  lower_eh_constructs_1 (&null_state, bodyp);

  /* We assume there's a return statement, or something, at the end of
     the function, and thus ploping the EH sequence afterward won't
     change anything.  */
  gcc_assert (!gimple_seq_may_fallthru (bodyp));
  gimple_seq_add_seq (&bodyp, eh_seq);

  /* We assume that since BODYP already existed, adding EH_SEQ to it
     didn't change its value, and we don't have to re-set the function.  */
  gcc_assert (bodyp == gimple_body (current_function_decl));

  htab_delete (finally_tree);
  BITMAP_FREE (eh_region_may_contain_throw_map);
  eh_seq = NULL;

  /* If this function needs a language specific EH personality routine
     and the frontend didn't already set one do so now.  */
  if (function_needs_eh_personality (cfun) == eh_personality_lang
      && !DECL_FUNCTION_PERSONALITY (current_function_decl))
    DECL_FUNCTION_PERSONALITY (current_function_decl)
      = lang_hooks.eh_personality ();

  return 0;
}

struct gimple_opt_pass pass_lower_eh =
{
 {
  GIMPLE_PASS,
  "eh",					/* name */
  NULL,					/* gate */
  lower_eh_constructs,			/* execute */
  NULL,					/* sub */
  NULL,					/* next */
  0,					/* static_pass_number */
  TV_TREE_EH,				/* tv_id */
  PROP_gimple_lcf,			/* properties_required */
  PROP_gimple_leh,			/* properties_provided */
  0,					/* properties_destroyed */
  0,					/* todo_flags_start */
  TODO_dump_func			/* todo_flags_finish */
 }
};

/* Create the multiple edges from an EH_DISPATCH statement to all of
   the possible handlers for its EH region.  Return true if there's
   no fallthru edge; false if there is.  */

bool
make_eh_dispatch_edges (gimple stmt)
{
  eh_region r;
  eh_catch c;
  basic_block src, dst;

  r = get_eh_region_from_number (gimple_eh_dispatch_region (stmt));
  src = gimple_bb (stmt);

  switch (r->type)
    {
    case ERT_TRY:
      for (c = r->u.eh_try.first_catch; c ; c = c->next_catch)
	{
	  dst = label_to_block (c->label);
	  make_edge (src, dst, 0);

	  /* A catch-all handler doesn't have a fallthru.  */
	  if (c->type_list == NULL)
	    return false;
	}
      break;

    case ERT_ALLOWED_EXCEPTIONS:
      dst = label_to_block (r->u.allowed.label);
      make_edge (src, dst, 0);
      break;

    default:
      gcc_unreachable ();
    }

  return true;
}

/* Create the single EH edge from STMT to its nearest landing pad,
   if there is such a landing pad within the current function.  */

void
make_eh_edges (gimple stmt)
{
  basic_block src, dst;
  eh_landing_pad lp;
  int lp_nr;

  lp_nr = lookup_stmt_eh_lp (stmt);
  if (lp_nr <= 0)
    return;

  lp = get_eh_landing_pad_from_number (lp_nr);
  gcc_assert (lp != NULL);

  src = gimple_bb (stmt);
  dst = label_to_block (lp->post_landing_pad);
  make_edge (src, dst, EDGE_EH);
}

/* Do the work in redirecting EDGE_IN to NEW_BB within the EH region tree;
   do not actually perform the final edge redirection.

   CHANGE_REGION is true when we're being called from cleanup_empty_eh and
   we intend to change the destination EH region as well; this means
   EH_LANDING_PAD_NR must already be set on the destination block label.
   If false, we're being called from generic cfg manipulation code and we
   should preserve our place within the region tree.  */

static void
redirect_eh_edge_1 (edge edge_in, basic_block new_bb, bool change_region)
{
  eh_landing_pad old_lp, new_lp;
  basic_block old_bb;
  gimple throw_stmt;
  int old_lp_nr, new_lp_nr;
  tree old_label, new_label;
  edge_iterator ei;
  edge e;

  old_bb = edge_in->dest;
  old_label = gimple_block_label (old_bb);
  old_lp_nr = EH_LANDING_PAD_NR (old_label);
  gcc_assert (old_lp_nr > 0);
  old_lp = get_eh_landing_pad_from_number (old_lp_nr);

  throw_stmt = last_stmt (edge_in->src);
  gcc_assert (lookup_stmt_eh_lp (throw_stmt) == old_lp_nr);

  new_label = gimple_block_label (new_bb);

  /* Look for an existing region that might be using NEW_BB already.  */
  new_lp_nr = EH_LANDING_PAD_NR (new_label);
  if (new_lp_nr)
    {
      new_lp = get_eh_landing_pad_from_number (new_lp_nr);
      gcc_assert (new_lp);

      /* Unless CHANGE_REGION is true, the new and old landing pad
	 had better be associated with the same EH region.  */
      gcc_assert (change_region || new_lp->region == old_lp->region);
    }
  else
    {
      new_lp = NULL;
      gcc_assert (!change_region);
    }

  /* Notice when we redirect the last EH edge away from OLD_BB.  */
  FOR_EACH_EDGE (e, ei, old_bb->preds)
    if (e != edge_in && (e->flags & EDGE_EH))
      break;

  if (new_lp)
    {
      /* NEW_LP already exists.  If there are still edges into OLD_LP,
	 there's nothing to do with the EH tree.  If there are no more
	 edges into OLD_LP, then we want to remove OLD_LP as it is unused.
	 If CHANGE_REGION is true, then our caller is expecting to remove
	 the landing pad.  */
      if (e == NULL && !change_region)
	remove_eh_landing_pad (old_lp);
    }
  else
    {
      /* No correct landing pad exists.  If there are no more edges
	 into OLD_LP, then we can simply re-use the existing landing pad.
	 Otherwise, we have to create a new landing pad.  */
      if (e == NULL)
	{
	  EH_LANDING_PAD_NR (old_lp->post_landing_pad) = 0;
	  new_lp = old_lp;
	}
      else
	new_lp = gen_eh_landing_pad (old_lp->region);
      new_lp->post_landing_pad = new_label;
      EH_LANDING_PAD_NR (new_label) = new_lp->index;
    }

  /* Maybe move the throwing statement to the new region.  */
  if (old_lp != new_lp)
    {
      remove_stmt_from_eh_lp (throw_stmt);
      add_stmt_to_eh_lp (throw_stmt, new_lp->index);
    }
}

/* Redirect EH edge E to NEW_BB.  */

edge
redirect_eh_edge (edge edge_in, basic_block new_bb)
{
  redirect_eh_edge_1 (edge_in, new_bb, false);
  return ssa_redirect_edge (edge_in, new_bb);
}

/* This is a subroutine of gimple_redirect_edge_and_branch.  Update the
   labels for redirecting a non-fallthru EH_DISPATCH edge E to NEW_BB.
   The actual edge update will happen in the caller.  */

void
redirect_eh_dispatch_edge (gimple stmt, edge e, basic_block new_bb)
{
  tree new_lab = gimple_block_label (new_bb);
  bool any_changed = false;
  basic_block old_bb;
  eh_region r;
  eh_catch c;

  r = get_eh_region_from_number (gimple_eh_dispatch_region (stmt));
  switch (r->type)
    {
    case ERT_TRY:
      for (c = r->u.eh_try.first_catch; c ; c = c->next_catch)
	{
	  old_bb = label_to_block (c->label);
	  if (old_bb == e->dest)
	    {
	      c->label = new_lab;
	      any_changed = true;
	    }
	}
      break;

    case ERT_ALLOWED_EXCEPTIONS:
      old_bb = label_to_block (r->u.allowed.label);
      gcc_assert (old_bb == e->dest);
      r->u.allowed.label = new_lab;
      any_changed = true;
      break;

    default:
      gcc_unreachable ();
    }

  gcc_assert (any_changed);
}

/* Helper function for operation_could_trap_p and stmt_could_throw_p.  */

bool
operation_could_trap_helper_p (enum tree_code op,
			       bool fp_operation,
			       bool honor_trapv,
			       bool honor_nans,
			       bool honor_snans,
			       tree divisor,
			       bool *handled)
{
  *handled = true;
  switch (op)
    {
    case TRUNC_DIV_EXPR:
    case CEIL_DIV_EXPR:
    case FLOOR_DIV_EXPR:
    case ROUND_DIV_EXPR:
    case EXACT_DIV_EXPR:
    case CEIL_MOD_EXPR:
    case FLOOR_MOD_EXPR:
    case ROUND_MOD_EXPR:
    case TRUNC_MOD_EXPR:
    case RDIV_EXPR:
      if (honor_snans || honor_trapv)
	return true;
      if (fp_operation)
	return flag_trapping_math;
      if (!TREE_CONSTANT (divisor) || integer_zerop (divisor))
        return true;
      return false;

    case LT_EXPR:
    case LE_EXPR:
    case GT_EXPR:
    case GE_EXPR:
    case LTGT_EXPR:
      /* Some floating point comparisons may trap.  */
      return honor_nans;

    case EQ_EXPR:
    case NE_EXPR:
    case UNORDERED_EXPR:
    case ORDERED_EXPR:
    case UNLT_EXPR:
    case UNLE_EXPR:
    case UNGT_EXPR:
    case UNGE_EXPR:
    case UNEQ_EXPR:
      return honor_snans;

    case CONVERT_EXPR:
    case FIX_TRUNC_EXPR:
      /* Conversion of floating point might trap.  */
      return honor_nans;

    case NEGATE_EXPR:
    case ABS_EXPR:
    case CONJ_EXPR:
      /* These operations don't trap with floating point.  */
      if (honor_trapv)
	return true;
      return false;

    case PLUS_EXPR:
    case MINUS_EXPR:
    case MULT_EXPR:
      /* Any floating arithmetic may trap.  */
      if (fp_operation && flag_trapping_math)
	return true;
      if (honor_trapv)
	return true;
      return false;

    case COMPLEX_EXPR:
    case CONSTRUCTOR:
      /* Constructing an object cannot trap.  */
      return false;

    default:
      /* Any floating arithmetic may trap.  */
      if (fp_operation && flag_trapping_math)
	return true;

      *handled = false;
      return false;
    }
}

/* Return true if operation OP may trap.  FP_OPERATION is true if OP is applied
   on floating-point values.  HONOR_TRAPV is true if OP is applied on integer
   type operands that may trap.  If OP is a division operator, DIVISOR contains
   the value of the divisor.  */

bool
operation_could_trap_p (enum tree_code op, bool fp_operation, bool honor_trapv,
			tree divisor)
{
  bool honor_nans = (fp_operation && flag_trapping_math
		     && !flag_finite_math_only);
  bool honor_snans = fp_operation && flag_signaling_nans != 0;
  bool handled;

  if (TREE_CODE_CLASS (op) != tcc_comparison
      && TREE_CODE_CLASS (op) != tcc_unary
      && TREE_CODE_CLASS (op) != tcc_binary)
    return false;

  return operation_could_trap_helper_p (op, fp_operation, honor_trapv,
					honor_nans, honor_snans, divisor,
					&handled);
}

/* Return true if EXPR can trap, as in dereferencing an invalid pointer
   location or floating point arithmetic.  C.f. the rtl version, may_trap_p.
   This routine expects only GIMPLE lhs or rhs input.  */

bool
tree_could_trap_p (tree expr)
{
  enum tree_code code;
  bool fp_operation = false;
  bool honor_trapv = false;
  tree t, base, div = NULL_TREE;

  if (!expr)
    return false;

  code = TREE_CODE (expr);
  t = TREE_TYPE (expr);

  if (t)
    {
      if (COMPARISON_CLASS_P (expr))
	fp_operation = FLOAT_TYPE_P (TREE_TYPE (TREE_OPERAND (expr, 0)));
      else
	fp_operation = FLOAT_TYPE_P (t);
      honor_trapv = INTEGRAL_TYPE_P (t) && TYPE_OVERFLOW_TRAPS (t);
    }

  if (TREE_CODE_CLASS (code) == tcc_binary)
    div = TREE_OPERAND (expr, 1);
  if (operation_could_trap_p (code, fp_operation, honor_trapv, div))
    return true;

 restart:
  switch (code)
    {
    case TARGET_MEM_REF:
      if (TREE_CODE (TMR_BASE (expr)) == ADDR_EXPR
	  && !TMR_INDEX (expr) && !TMR_INDEX2 (expr))
	return false;
      return !TREE_THIS_NOTRAP (expr);

    case COMPONENT_REF:
    case REALPART_EXPR:
    case IMAGPART_EXPR:
    case BIT_FIELD_REF:
    case VIEW_CONVERT_EXPR:
    case WITH_SIZE_EXPR:
      expr = TREE_OPERAND (expr, 0);
      code = TREE_CODE (expr);
      goto restart;

    case ARRAY_RANGE_REF:
      base = TREE_OPERAND (expr, 0);
      if (tree_could_trap_p (base))
	return true;
      if (TREE_THIS_NOTRAP (expr))
	return false;
      return !range_in_array_bounds_p (expr);

    case ARRAY_REF:
      base = TREE_OPERAND (expr, 0);
      if (tree_could_trap_p (base))
	return true;
      if (TREE_THIS_NOTRAP (expr))
	return false;
      return !in_array_bounds_p (expr);

    case MEM_REF:
      if (TREE_CODE (TREE_OPERAND (expr, 0)) == ADDR_EXPR)
	return false;
      /* Fallthru.  */
    case INDIRECT_REF:
      return !TREE_THIS_NOTRAP (expr);

    case ASM_EXPR:
      return TREE_THIS_VOLATILE (expr);

    case CALL_EXPR:
      t = get_callee_fndecl (expr);
      /* Assume that calls to weak functions may trap.  */
      if (!t || !DECL_P (t) || DECL_WEAK (t))
	return true;
      return false;

    default:
      return false;
    }
}


/* Helper for stmt_could_throw_p.  Return true if STMT (assumed to be a
   an assignment or a conditional) may throw.  */

static bool
stmt_could_throw_1_p (gimple stmt)
{
  enum tree_code code = gimple_expr_code (stmt);
  bool honor_nans = false;
  bool honor_snans = false;
  bool fp_operation = false;
  bool honor_trapv = false;
  tree t;
  size_t i;
  bool handled, ret;

  if (TREE_CODE_CLASS (code) == tcc_comparison
      || TREE_CODE_CLASS (code) == tcc_unary
      || TREE_CODE_CLASS (code) == tcc_binary)
    {
      t = gimple_expr_type (stmt);
      fp_operation = FLOAT_TYPE_P (t);
      if (fp_operation)
	{
	  honor_nans = flag_trapping_math && !flag_finite_math_only;
	  honor_snans = flag_signaling_nans != 0;
	}
      else if (INTEGRAL_TYPE_P (t) && TYPE_OVERFLOW_TRAPS (t))
	honor_trapv = true;
    }

  /* Check if the main expression may trap.  */
  t = is_gimple_assign (stmt) ? gimple_assign_rhs2 (stmt) : NULL;
  ret = operation_could_trap_helper_p (code, fp_operation, honor_trapv,
				       honor_nans, honor_snans, t,
				       &handled);
  if (handled)
    return ret;

  /* If the expression does not trap, see if any of the individual operands may
     trap.  */
  for (i = 0; i < gimple_num_ops (stmt); i++)
    if (tree_could_trap_p (gimple_op (stmt, i)))
      return true;

  return false;
}


/* Return true if statement STMT could throw an exception.  */

bool
stmt_could_throw_p (gimple stmt)
{
  if (!flag_exceptions)
    return false;

  /* The only statements that can throw an exception are assignments,
     conditionals, calls, resx, and asms.  */
  switch (gimple_code (stmt))
    {
    case GIMPLE_RESX:
      return true;

    case GIMPLE_CALL:
      return !gimple_call_nothrow_p (stmt);

    case GIMPLE_ASSIGN:
    case GIMPLE_COND:
      if (!cfun->can_throw_non_call_exceptions)
        return false;
      return stmt_could_throw_1_p (stmt);

    case GIMPLE_ASM:
      if (!cfun->can_throw_non_call_exceptions)
        return false;
      return gimple_asm_volatile_p (stmt);

    default:
      return false;
    }
}


/* Return true if expression T could throw an exception.  */

bool
tree_could_throw_p (tree t)
{
  if (!flag_exceptions)
    return false;
  if (TREE_CODE (t) == MODIFY_EXPR)
    {
      if (cfun->can_throw_non_call_exceptions
          && tree_could_trap_p (TREE_OPERAND (t, 0)))
        return true;
      t = TREE_OPERAND (t, 1);
    }

  if (TREE_CODE (t) == WITH_SIZE_EXPR)
    t = TREE_OPERAND (t, 0);
  if (TREE_CODE (t) == CALL_EXPR)
    return (call_expr_flags (t) & ECF_NOTHROW) == 0;
  if (cfun->can_throw_non_call_exceptions)
    return tree_could_trap_p (t);
  return false;
}

/* Return true if STMT can throw an exception that is not caught within
   the current function (CFUN).  */

bool
stmt_can_throw_external (gimple stmt)
{
  int lp_nr;

  if (!stmt_could_throw_p (stmt))
    return false;

  lp_nr = lookup_stmt_eh_lp (stmt);
  return lp_nr == 0;
}

/* Return true if STMT can throw an exception that is caught within
   the current function (CFUN).  */

bool
stmt_can_throw_internal (gimple stmt)
{
  int lp_nr;

  if (!stmt_could_throw_p (stmt))
    return false;

  lp_nr = lookup_stmt_eh_lp (stmt);
  return lp_nr > 0;
}

/* Given a statement STMT in IFUN, if STMT can no longer throw, then
   remove any entry it might have from the EH table.  Return true if
   any change was made.  */

bool
maybe_clean_eh_stmt_fn (struct function *ifun, gimple stmt)
{
  if (stmt_could_throw_p (stmt))
    return false;
  return remove_stmt_from_eh_lp_fn (ifun, stmt);
}

/* Likewise, but always use the current function.  */

bool
maybe_clean_eh_stmt (gimple stmt)
{
  return maybe_clean_eh_stmt_fn (cfun, stmt);
}

/* Given a statement OLD_STMT and a new statement NEW_STMT that has replaced
   OLD_STMT in the function, remove OLD_STMT from the EH table and put NEW_STMT
   in the table if it should be in there.  Return TRUE if a replacement was
   done that my require an EH edge purge.  */

bool
maybe_clean_or_replace_eh_stmt (gimple old_stmt, gimple new_stmt)
{
  int lp_nr = lookup_stmt_eh_lp (old_stmt);

  if (lp_nr != 0)
    {
      bool new_stmt_could_throw = stmt_could_throw_p (new_stmt);

      if (new_stmt == old_stmt && new_stmt_could_throw)
	return false;

      remove_stmt_from_eh_lp (old_stmt);
      if (new_stmt_could_throw)
	{
	  add_stmt_to_eh_lp (new_stmt, lp_nr);
	  return false;
	}
      else
	return true;
    }

  return false;
}

/* Given a statement OLD_STMT in OLD_FUN and a duplicate statment NEW_STMT
   in NEW_FUN, copy the EH table data from OLD_STMT to NEW_STMT.  The MAP
   operand is the return value of duplicate_eh_regions.  */

bool
maybe_duplicate_eh_stmt_fn (struct function *new_fun, gimple new_stmt,
			    struct function *old_fun, gimple old_stmt,
			    struct pointer_map_t *map, int default_lp_nr)
{
  int old_lp_nr, new_lp_nr;
  void **slot;

  if (!stmt_could_throw_p (new_stmt))
    return false;

  old_lp_nr = lookup_stmt_eh_lp_fn (old_fun, old_stmt);
  if (old_lp_nr == 0)
    {
      if (default_lp_nr == 0)
	return false;
      new_lp_nr = default_lp_nr;
    }
  else if (old_lp_nr > 0)
    {
      eh_landing_pad old_lp, new_lp;

      old_lp = VEC_index (eh_landing_pad, old_fun->eh->lp_array, old_lp_nr);
      slot = pointer_map_contains (map, old_lp);
      new_lp = (eh_landing_pad) *slot;
      new_lp_nr = new_lp->index;
    }
  else
    {
      eh_region old_r, new_r;

      old_r = VEC_index (eh_region, old_fun->eh->region_array, -old_lp_nr);
      slot = pointer_map_contains (map, old_r);
      new_r = (eh_region) *slot;
      new_lp_nr = -new_r->index;
    }

  add_stmt_to_eh_lp_fn (new_fun, new_stmt, new_lp_nr);
  return true;
}

/* Similar, but both OLD_STMT and NEW_STMT are within the current function,
   and thus no remapping is required.  */

bool
maybe_duplicate_eh_stmt (gimple new_stmt, gimple old_stmt)
{
  int lp_nr;

  if (!stmt_could_throw_p (new_stmt))
    return false;

  lp_nr = lookup_stmt_eh_lp (old_stmt);
  if (lp_nr == 0)
    return false;

  add_stmt_to_eh_lp (new_stmt, lp_nr);
  return true;
}

/* Returns TRUE if oneh and twoh are exception handlers (gimple_try_cleanup of
   GIMPLE_TRY) that are similar enough to be considered the same.  Currently
   this only handles handlers consisting of a single call, as that's the
   important case for C++: a destructor call for a particular object showing
   up in multiple handlers.  */

static bool
same_handler_p (gimple_seq oneh, gimple_seq twoh)
{
  gimple_stmt_iterator gsi;
  gimple ones, twos;
  unsigned int ai;

  gsi = gsi_start (oneh);
  if (!gsi_one_before_end_p (gsi))
    return false;
  ones = gsi_stmt (gsi);

  gsi = gsi_start (twoh);
  if (!gsi_one_before_end_p (gsi))
    return false;
  twos = gsi_stmt (gsi);

  if (!is_gimple_call (ones)
      || !is_gimple_call (twos)
      || gimple_call_lhs (ones)
      || gimple_call_lhs (twos)
      || gimple_call_chain (ones)
      || gimple_call_chain (twos)
      || !operand_equal_p (gimple_call_fn (ones), gimple_call_fn (twos), 0)
      || gimple_call_num_args (ones) != gimple_call_num_args (twos))
    return false;

  for (ai = 0; ai < gimple_call_num_args (ones); ++ai)
    if (!operand_equal_p (gimple_call_arg (ones, ai),
                          gimple_call_arg (twos, ai), 0))
      return false;

  return true;
}

/* Optimize
    try { A() } finally { try { ~B() } catch { ~A() } }
    try { ... } finally { ~A() }
   into
    try { A() } catch { ~B() }
    try { ~B() ... } finally { ~A() }

   This occurs frequently in C++, where A is a local variable and B is a
   temporary used in the initializer for A.  */

static void
optimize_double_finally (gimple one, gimple two)
{
  gimple oneh;
  gimple_stmt_iterator gsi;

  gsi = gsi_start (gimple_try_cleanup (one));
  if (!gsi_one_before_end_p (gsi))
    return;

  oneh = gsi_stmt (gsi);
  if (gimple_code (oneh) != GIMPLE_TRY
      || gimple_try_kind (oneh) != GIMPLE_TRY_CATCH)
    return;

  if (same_handler_p (gimple_try_cleanup (oneh), gimple_try_cleanup (two)))
    {
      gimple_seq seq = gimple_try_eval (oneh);

      gimple_try_set_cleanup (one, seq);
      gimple_try_set_kind (one, GIMPLE_TRY_CATCH);
      seq = copy_gimple_seq_and_replace_locals (seq);
      gimple_seq_add_seq (&seq, gimple_try_eval (two));
      gimple_try_set_eval (two, seq);
    }
}

/* Perform EH refactoring optimizations that are simpler to do when code
   flow has been lowered but EH structures haven't.  */

static void
refactor_eh_r (gimple_seq seq)
{
  gimple_stmt_iterator gsi;
  gimple one, two;

  one = NULL;
  two = NULL;
  gsi = gsi_start (seq);
  while (1)
    {
      one = two;
      if (gsi_end_p (gsi))
	two = NULL;
      else
	two = gsi_stmt (gsi);
      if (one
	  && two
	  && gimple_code (one) == GIMPLE_TRY
	  && gimple_code (two) == GIMPLE_TRY
	  && gimple_try_kind (one) == GIMPLE_TRY_FINALLY
	  && gimple_try_kind (two) == GIMPLE_TRY_FINALLY)
	optimize_double_finally (one, two);
      if (one)
	switch (gimple_code (one))
	  {
	  case GIMPLE_TRY:
	    refactor_eh_r (gimple_try_eval (one));
	    refactor_eh_r (gimple_try_cleanup (one));
	    break;
	  case GIMPLE_CATCH:
	    refactor_eh_r (gimple_catch_handler (one));
	    break;
	  case GIMPLE_EH_FILTER:
	    refactor_eh_r (gimple_eh_filter_failure (one));
	    break;
	  default:
	    break;
	  }
      if (two)
	gsi_next (&gsi);
      else
	break;
    }
}

static unsigned
refactor_eh (void)
{
  refactor_eh_r (gimple_body (current_function_decl));
  return 0;
}

static bool
gate_refactor_eh (void)
{
  return flag_exceptions != 0;
}

struct gimple_opt_pass pass_refactor_eh =
{
 {
  GIMPLE_PASS,
  "ehopt",				/* name */
  gate_refactor_eh,			/* gate */
  refactor_eh,				/* execute */
  NULL,					/* sub */
  NULL,					/* next */
  0,					/* static_pass_number */
  TV_TREE_EH,				/* tv_id */
  PROP_gimple_lcf,			/* properties_required */
  0,					/* properties_provided */
  0,					/* properties_destroyed */
  0,					/* todo_flags_start */
  TODO_dump_func			/* todo_flags_finish */
 }
};

/* At the end of gimple optimization, we can lower RESX.  */

static bool
lower_resx (basic_block bb, gimple stmt, struct pointer_map_t *mnt_map)
{
  int lp_nr;
  eh_region src_r, dst_r;
  gimple_stmt_iterator gsi;
  gimple x;
  tree fn, src_nr;
  bool ret = false;

  lp_nr = lookup_stmt_eh_lp (stmt);
  if (lp_nr != 0)
    dst_r = get_eh_region_from_lp_number (lp_nr);
  else
    dst_r = NULL;

  src_r = get_eh_region_from_number (gimple_resx_region (stmt));
  gsi = gsi_last_bb (bb);

  if (src_r == NULL)
    {
      /* We can wind up with no source region when pass_cleanup_eh shows
	 that there are no entries into an eh region and deletes it, but
	 then the block that contains the resx isn't removed.  This can
	 happen without optimization when the switch statement created by
	 lower_try_finally_switch isn't simplified to remove the eh case.

	 Resolve this by expanding the resx node to an abort.  */

      fn = implicit_built_in_decls[BUILT_IN_TRAP];
      x = gimple_build_call (fn, 0);
      gsi_insert_before (&gsi, x, GSI_SAME_STMT);

      while (EDGE_COUNT (bb->succs) > 0)
	remove_edge (EDGE_SUCC (bb, 0));
    }
  else if (dst_r)
    {
      /* When we have a destination region, we resolve this by copying
	 the excptr and filter values into place, and changing the edge
	 to immediately after the landing pad.  */
      edge e;

      if (lp_nr < 0)
	{
	  basic_block new_bb;
	  void **slot;
	  tree lab;

	  /* We are resuming into a MUST_NOT_CALL region.  Expand a call to
	     the failure decl into a new block, if needed.  */
	  gcc_assert (dst_r->type == ERT_MUST_NOT_THROW);

	  slot = pointer_map_contains (mnt_map, dst_r);
	  if (slot == NULL)
	    {
	      gimple_stmt_iterator gsi2;

	      new_bb = create_empty_bb (bb);
	      lab = gimple_block_label (new_bb);
	      gsi2 = gsi_start_bb (new_bb);

	      fn = dst_r->u.must_not_throw.failure_decl;
	      x = gimple_build_call (fn, 0);
	      gimple_set_location (x, dst_r->u.must_not_throw.failure_loc);
	      gsi_insert_after (&gsi2, x, GSI_CONTINUE_LINKING);

	      slot = pointer_map_insert (mnt_map, dst_r);
	      *slot = lab;
	    }
	  else
	    {
	      lab = (tree) *slot;
	      new_bb = label_to_block (lab);
	    }

	  gcc_assert (EDGE_COUNT (bb->succs) == 0);
	  e = make_edge (bb, new_bb, EDGE_FALLTHRU);
	  e->count = bb->count;
	  e->probability = REG_BR_PROB_BASE;
	}
      else
	{
	  edge_iterator ei;
	  tree dst_nr = build_int_cst (NULL, dst_r->index);

	  fn = implicit_built_in_decls[BUILT_IN_EH_COPY_VALUES];
	  src_nr = build_int_cst (NULL, src_r->index);
	  x = gimple_build_call (fn, 2, dst_nr, src_nr);
	  gsi_insert_before (&gsi, x, GSI_SAME_STMT);

	  /* Update the flags for the outgoing edge.  */
	  e = single_succ_edge (bb);
	  gcc_assert (e->flags & EDGE_EH);
	  e->flags = (e->flags & ~EDGE_EH) | EDGE_FALLTHRU;

	  /* If there are no more EH users of the landing pad, delete it.  */
	  FOR_EACH_EDGE (e, ei, e->dest->preds)
	    if (e->flags & EDGE_EH)
	      break;
	  if (e == NULL)
	    {
	      eh_landing_pad lp = get_eh_landing_pad_from_number (lp_nr);
	      remove_eh_landing_pad (lp);
	    }
	}

      ret = true;
    }
  else
    {
      tree var;

      /* When we don't have a destination region, this exception escapes
	 up the call chain.  We resolve this by generating a call to the
	 _Unwind_Resume library function.  */

      /* The ARM EABI redefines _Unwind_Resume as __cxa_end_cleanup
	 with no arguments for C++ and Java.  Check for that.  */
      if (src_r->use_cxa_end_cleanup)
	{
	  fn = implicit_built_in_decls[BUILT_IN_CXA_END_CLEANUP];
	  x = gimple_build_call (fn, 0);
	  gsi_insert_before (&gsi, x, GSI_SAME_STMT);
	}
      else
	{
	  fn = implicit_built_in_decls[BUILT_IN_EH_POINTER];
	  src_nr = build_int_cst (NULL, src_r->index);
	  x = gimple_build_call (fn, 1, src_nr);
	  var = create_tmp_var (ptr_type_node, NULL);
	  var = make_ssa_name (var, x);
	  gimple_call_set_lhs (x, var);
	  gsi_insert_before (&gsi, x, GSI_SAME_STMT);

	  fn = implicit_built_in_decls[BUILT_IN_UNWIND_RESUME];
	  x = gimple_build_call (fn, 1, var);
	  gsi_insert_before (&gsi, x, GSI_SAME_STMT);
	}

      gcc_assert (EDGE_COUNT (bb->succs) == 0);
    }

  gsi_remove (&gsi, true);

  return ret;
}

static unsigned
execute_lower_resx (void)
{
  basic_block bb;
  struct pointer_map_t *mnt_map;
  bool dominance_invalidated = false;
  bool any_rewritten = false;

  mnt_map = pointer_map_create ();

  FOR_EACH_BB (bb)
    {
      gimple last = last_stmt (bb);
      if (last && is_gimple_resx (last))
	{
	  dominance_invalidated |= lower_resx (bb, last, mnt_map);
	  any_rewritten = true;
	}
    }

  pointer_map_destroy (mnt_map);

  if (dominance_invalidated)
    {
      free_dominance_info (CDI_DOMINATORS);
      free_dominance_info (CDI_POST_DOMINATORS);
    }

  return any_rewritten ? TODO_update_ssa_only_virtuals : 0;
}

static bool
gate_lower_resx (void)
{
  return flag_exceptions != 0;
}

struct gimple_opt_pass pass_lower_resx =
{
 {
  GIMPLE_PASS,
  "resx",				/* name */
  gate_lower_resx,			/* gate */
  execute_lower_resx,			/* execute */
  NULL,					/* sub */
  NULL,					/* next */
  0,					/* static_pass_number */
  TV_TREE_EH,				/* tv_id */
  PROP_gimple_lcf,			/* properties_required */
  0,					/* properties_provided */
  0,					/* properties_destroyed */
  0,					/* todo_flags_start */
  TODO_dump_func | TODO_verify_flow	/* todo_flags_finish */
 }
};


/* At the end of inlining, we can lower EH_DISPATCH.  Return true when 
   we have found some duplicate labels and removed some edges.  */

static bool
lower_eh_dispatch (basic_block src, gimple stmt)
{
  gimple_stmt_iterator gsi;
  int region_nr;
  eh_region r;
  tree filter, fn;
  gimple x;
  bool redirected = false;

  region_nr = gimple_eh_dispatch_region (stmt);
  r = get_eh_region_from_number (region_nr);

  gsi = gsi_last_bb (src);

  switch (r->type)
    {
    case ERT_TRY:
      {
	VEC (tree, heap) *labels = NULL;
	tree default_label = NULL;
	eh_catch c;
	edge_iterator ei;
	edge e;
	struct pointer_set_t *seen_values = pointer_set_create ();

	/* Collect the labels for a switch.  Zero the post_landing_pad
	   field becase we'll no longer have anything keeping these labels
	   in existance and the optimizer will be free to merge these
	   blocks at will.  */
	for (c = r->u.eh_try.first_catch; c ; c = c->next_catch)
	  {
	    tree tp_node, flt_node, lab = c->label;
	    bool have_label = false;

	    c->label = NULL;
	    tp_node = c->type_list;
	    flt_node = c->filter_list;

	    if (tp_node == NULL)
	      {
	        default_label = lab;
		break;
	      }
	    do
	      {
		/* Filter out duplicate labels that arise when this handler 
		   is shadowed by an earlier one.  When no labels are 
		   attached to the handler anymore, we remove 
		   the corresponding edge and then we delete unreachable 
		   blocks at the end of this pass.  */
		if (! pointer_set_contains (seen_values, TREE_VALUE (flt_node)))
		  {
		    tree t = build3 (CASE_LABEL_EXPR, void_type_node,
				     TREE_VALUE (flt_node), NULL, lab);
		    VEC_safe_push (tree, heap, labels, t);
		    pointer_set_insert (seen_values, TREE_VALUE (flt_node));
		    have_label = true;
		  }

		tp_node = TREE_CHAIN (tp_node);
		flt_node = TREE_CHAIN (flt_node);
	      }
	    while (tp_node);
	    if (! have_label)
	      {
	        remove_edge (find_edge (src, label_to_block (lab)));
	        redirected = true;
	      }
	  }

	/* Clean up the edge flags.  */
	FOR_EACH_EDGE (e, ei, src->succs)
	  {
	    if (e->flags & EDGE_FALLTHRU)
	      {
		/* If there was no catch-all, use the fallthru edge.  */
		if (default_label == NULL)
		  default_label = gimple_block_label (e->dest);
		e->flags &= ~EDGE_FALLTHRU;
	      }
	  }
	gcc_assert (default_label != NULL);

	/* Don't generate a switch if there's only a default case.
	   This is common in the form of try { A; } catch (...) { B; }.  */
	if (labels == NULL)
	  {
	    e = single_succ_edge (src);
	    e->flags |= EDGE_FALLTHRU;
	  }
	else
	  {
	    fn = implicit_built_in_decls[BUILT_IN_EH_FILTER];
	    x = gimple_build_call (fn, 1, build_int_cst (NULL, region_nr));
	    filter = create_tmp_var (TREE_TYPE (TREE_TYPE (fn)), NULL);
	    filter = make_ssa_name (filter, x);
	    gimple_call_set_lhs (x, filter);
	    gsi_insert_before (&gsi, x, GSI_SAME_STMT);

	    /* Turn the default label into a default case.  */
	    default_label = build3 (CASE_LABEL_EXPR, void_type_node,
				    NULL, NULL, default_label);
	    sort_case_labels (labels);

	    x = gimple_build_switch_vec (filter, default_label, labels);
	    gsi_insert_before (&gsi, x, GSI_SAME_STMT);

	    VEC_free (tree, heap, labels);
	  }
	pointer_set_destroy (seen_values);
      }
      break;

    case ERT_ALLOWED_EXCEPTIONS:
      {
	edge b_e = BRANCH_EDGE (src);
	edge f_e = FALLTHRU_EDGE (src);

	fn = implicit_built_in_decls[BUILT_IN_EH_FILTER];
	x = gimple_build_call (fn, 1, build_int_cst (NULL, region_nr));
	filter = create_tmp_var (TREE_TYPE (TREE_TYPE (fn)), NULL);
	filter = make_ssa_name (filter, x);
	gimple_call_set_lhs (x, filter);
	gsi_insert_before (&gsi, x, GSI_SAME_STMT);

	r->u.allowed.label = NULL;
	x = gimple_build_cond (EQ_EXPR, filter,
			       build_int_cst (TREE_TYPE (filter),
					      r->u.allowed.filter),
			       NULL_TREE, NULL_TREE);
	gsi_insert_before (&gsi, x, GSI_SAME_STMT);

	b_e->flags = b_e->flags | EDGE_TRUE_VALUE;
        f_e->flags = (f_e->flags & ~EDGE_FALLTHRU) | EDGE_FALSE_VALUE;
      }
      break;

    default:
      gcc_unreachable ();
    }

  /* Replace the EH_DISPATCH with the SWITCH or COND generated above.  */
  gsi_remove (&gsi, true);
  return redirected;
}

static unsigned
execute_lower_eh_dispatch (void)
{
  basic_block bb;
  bool any_rewritten = false;
  bool redirected = false;

  assign_filter_values ();

  FOR_EACH_BB (bb)
    {
      gimple last = last_stmt (bb);
      if (last && gimple_code (last) == GIMPLE_EH_DISPATCH)
	{
	  redirected |= lower_eh_dispatch (bb, last);
	  any_rewritten = true;
	}
    }

  if (redirected)
    delete_unreachable_blocks ();
  return any_rewritten ? TODO_update_ssa_only_virtuals : 0;
}

static bool
gate_lower_eh_dispatch (void)
{
  return cfun->eh->region_tree != NULL;
}

struct gimple_opt_pass pass_lower_eh_dispatch =
{
 {
  GIMPLE_PASS,
  "ehdisp",				/* name */
  gate_lower_eh_dispatch,		/* gate */
  execute_lower_eh_dispatch,		/* execute */
  NULL,					/* sub */
  NULL,					/* next */
  0,					/* static_pass_number */
  TV_TREE_EH,				/* tv_id */
  PROP_gimple_lcf,			/* properties_required */
  0,					/* properties_provided */
  0,					/* properties_destroyed */
  0,					/* todo_flags_start */
  TODO_dump_func | TODO_verify_flow	/* todo_flags_finish */
 }
};

/* Walk statements, see what regions are really referenced and remove
   those that are unused.  */

static void
remove_unreachable_handlers (void)
{
  sbitmap r_reachable, lp_reachable;
  eh_region region;
  eh_landing_pad lp;
  basic_block bb;
  int lp_nr, r_nr;

  r_reachable = sbitmap_alloc (VEC_length (eh_region, cfun->eh->region_array));
  lp_reachable
    = sbitmap_alloc (VEC_length (eh_landing_pad, cfun->eh->lp_array));
  sbitmap_zero (r_reachable);
  sbitmap_zero (lp_reachable);

  FOR_EACH_BB (bb)
    {
      gimple_stmt_iterator gsi = gsi_start_bb (bb);

      for (gsi = gsi_start_bb (bb); !gsi_end_p (gsi); gsi_next (&gsi))
	{
	  gimple stmt = gsi_stmt (gsi);
	  lp_nr = lookup_stmt_eh_lp (stmt);

	  /* Negative LP numbers are MUST_NOT_THROW regions which
	     are not considered BB enders.  */
	  if (lp_nr < 0)
	    SET_BIT (r_reachable, -lp_nr);

	  /* Positive LP numbers are real landing pads, are are BB enders.  */
	  else if (lp_nr > 0)
	    {
	      gcc_assert (gsi_one_before_end_p (gsi));
	      region = get_eh_region_from_lp_number (lp_nr);
	      SET_BIT (r_reachable, region->index);
	      SET_BIT (lp_reachable, lp_nr);
	    }
	}
    }

  if (dump_file)
    {
      fprintf (dump_file, "Before removal of unreachable regions:\n");
      dump_eh_tree (dump_file, cfun);
      fprintf (dump_file, "Reachable regions: ");
      dump_sbitmap_file (dump_file, r_reachable);
      fprintf (dump_file, "Reachable landing pads: ");
      dump_sbitmap_file (dump_file, lp_reachable);
    }

  for (r_nr = 1;
       VEC_iterate (eh_region, cfun->eh->region_array, r_nr, region); ++r_nr)
    if (region && !TEST_BIT (r_reachable, r_nr))
      {
	if (dump_file)
	  fprintf (dump_file, "Removing unreachable region %d\n", r_nr);
	remove_eh_handler (region);
      }

  for (lp_nr = 1;
       VEC_iterate (eh_landing_pad, cfun->eh->lp_array, lp_nr, lp); ++lp_nr)
    if (lp && !TEST_BIT (lp_reachable, lp_nr))
      {
	if (dump_file)
	  fprintf (dump_file, "Removing unreachable landing pad %d\n", lp_nr);
	remove_eh_landing_pad (lp);
      }

  if (dump_file)
    {
      fprintf (dump_file, "\n\nAfter removal of unreachable regions:\n");
      dump_eh_tree (dump_file, cfun);
      fprintf (dump_file, "\n\n");
    }

  sbitmap_free (r_reachable);
  sbitmap_free (lp_reachable);

#ifdef ENABLE_CHECKING
  verify_eh_tree (cfun);
#endif
}

/* Remove regions that do not have landing pads.  This assumes
   that remove_unreachable_handlers has already been run, and
   that we've just manipulated the landing pads since then.  */

static void
remove_unreachable_handlers_no_lp (void)
{
  eh_region r;
  int i;

  for (i = 1; VEC_iterate (eh_region, cfun->eh->region_array, i, r); ++i)
    if (r && r->landing_pads == NULL && r->type != ERT_MUST_NOT_THROW)
      {
	if (dump_file)
	  fprintf (dump_file, "Removing unreachable region %d\n", i);
	remove_eh_handler (r);
      }
}

/* Undo critical edge splitting on an EH landing pad.  Earlier, we
   optimisticaly split all sorts of edges, including EH edges.  The
   optimization passes in between may not have needed them; if not,
   we should undo the split.

   Recognize this case by having one EH edge incoming to the BB and
   one normal edge outgoing; BB should be empty apart from the
   post_landing_pad label.

   Note that this is slightly different from the empty handler case
   handled by cleanup_empty_eh, in that the actual handler may yet
   have actual code but the landing pad has been separated from the
   handler.  As such, cleanup_empty_eh relies on this transformation
   having been done first.  */

static bool
unsplit_eh (eh_landing_pad lp)
{
  basic_block bb = label_to_block (lp->post_landing_pad);
  gimple_stmt_iterator gsi;
  edge e_in, e_out;

  /* Quickly check the edge counts on BB for singularity.  */
  if (EDGE_COUNT (bb->preds) != 1 || EDGE_COUNT (bb->succs) != 1)
    return false;
  e_in = EDGE_PRED (bb, 0);
  e_out = EDGE_SUCC (bb, 0);

  /* Input edge must be EH and output edge must be normal.  */
  if ((e_in->flags & EDGE_EH) == 0 || (e_out->flags & EDGE_EH) != 0)
    return false;

  /* The block must be empty except for the labels and debug insns.  */
  gsi = gsi_after_labels (bb);
  if (!gsi_end_p (gsi) && is_gimple_debug (gsi_stmt (gsi)))
    gsi_next_nondebug (&gsi);
  if (!gsi_end_p (gsi))
    return false;

  /* The destination block must not already have a landing pad
     for a different region.  */
  for (gsi = gsi_start_bb (e_out->dest); !gsi_end_p (gsi); gsi_next (&gsi))
    {
      gimple stmt = gsi_stmt (gsi);
      tree lab;
      int lp_nr;

      if (gimple_code (stmt) != GIMPLE_LABEL)
	break;
      lab = gimple_label_label (stmt);
      lp_nr = EH_LANDING_PAD_NR (lab);
      if (lp_nr && get_eh_region_from_lp_number (lp_nr) != lp->region)
	return false;
    }

  /* The new destination block must not already be a destination of
     the source block, lest we merge fallthru and eh edges and get
     all sorts of confused.  */
  if (find_edge (e_in->src, e_out->dest))
    return false;

  /* ??? We can get degenerate phis due to cfg cleanups.  I would have
     thought this should have been cleaned up by a phicprop pass, but
     that doesn't appear to handle virtuals.  Propagate by hand.  */
  if (!gimple_seq_empty_p (phi_nodes (bb)))
    {
      for (gsi = gsi_start_phis (bb); !gsi_end_p (gsi); )
	{
	  gimple use_stmt, phi = gsi_stmt (gsi);
	  tree lhs = gimple_phi_result (phi);
	  tree rhs = gimple_phi_arg_def (phi, 0);
	  use_operand_p use_p;
	  imm_use_iterator iter;

	  FOR_EACH_IMM_USE_STMT (use_stmt, iter, lhs)
	    {
	      FOR_EACH_IMM_USE_ON_STMT (use_p, iter)
		SET_USE (use_p, rhs);
	    }

	  if (SSA_NAME_OCCURS_IN_ABNORMAL_PHI (lhs))
	    SSA_NAME_OCCURS_IN_ABNORMAL_PHI (rhs) = 1;

	  remove_phi_node (&gsi, true);
	}
    }

  if (dump_file && (dump_flags & TDF_DETAILS))
    fprintf (dump_file, "Unsplit EH landing pad %d to block %i.\n",
	     lp->index, e_out->dest->index);

  /* Redirect the edge.  Since redirect_eh_edge_1 expects to be moving
     a successor edge, humor it.  But do the real CFG change with the
     predecessor of E_OUT in order to preserve the ordering of arguments
     to the PHI nodes in E_OUT->DEST.  */
  redirect_eh_edge_1 (e_in, e_out->dest, false);
  redirect_edge_pred (e_out, e_in->src);
  e_out->flags = e_in->flags;
  e_out->probability = e_in->probability;
  e_out->count = e_in->count;
  remove_edge (e_in);

  return true;
}

/* Examine each landing pad block and see if it matches unsplit_eh.  */

static bool
unsplit_all_eh (void)
{
  bool changed = false;
  eh_landing_pad lp;
  int i;

  for (i = 1; VEC_iterate (eh_landing_pad, cfun->eh->lp_array, i, lp); ++i)
    if (lp)
      changed |= unsplit_eh (lp);

  return changed;
}

/* A subroutine of cleanup_empty_eh.  Redirect all EH edges incoming
   to OLD_BB to NEW_BB; return true on success, false on failure.

   OLD_BB_OUT is the edge into NEW_BB from OLD_BB, so if we miss any
   PHI variables from OLD_BB we can pick them up from OLD_BB_OUT.
   Virtual PHIs may be deleted and marked for renaming.  */

static bool
cleanup_empty_eh_merge_phis (basic_block new_bb, basic_block old_bb,
			     edge old_bb_out, bool change_region)
{
  gimple_stmt_iterator ngsi, ogsi;
  edge_iterator ei;
  edge e;
  bitmap rename_virts;
  bitmap ophi_handled;

  FOR_EACH_EDGE (e, ei, old_bb->preds)
    redirect_edge_var_map_clear (e);

  ophi_handled = BITMAP_ALLOC (NULL);
  rename_virts = BITMAP_ALLOC (NULL);

  /* First, iterate through the PHIs on NEW_BB and set up the edge_var_map
     for the edges we're going to move.  */
  for (ngsi = gsi_start_phis (new_bb); !gsi_end_p (ngsi); gsi_next (&ngsi))
    {
      gimple ophi, nphi = gsi_stmt (ngsi);
      tree nresult, nop;

      nresult = gimple_phi_result (nphi);
      nop = gimple_phi_arg_def (nphi, old_bb_out->dest_idx);

      /* Find the corresponding PHI in OLD_BB so we can forward-propagate
	 the source ssa_name.  */
      ophi = NULL;
      for (ogsi = gsi_start_phis (old_bb); !gsi_end_p (ogsi); gsi_next (&ogsi))
	{
	  ophi = gsi_stmt (ogsi);
	  if (gimple_phi_result (ophi) == nop)
	    break;
	  ophi = NULL;
	}

      /* If we did find the corresponding PHI, copy those inputs.  */
      if (ophi)
	{
	  bitmap_set_bit (ophi_handled, SSA_NAME_VERSION (nop));
	  FOR_EACH_EDGE (e, ei, old_bb->preds)
	    {
	      location_t oloc;
	      tree oop;

	      if ((e->flags & EDGE_EH) == 0)
		continue;
	      oop = gimple_phi_arg_def (ophi, e->dest_idx);
	      oloc = gimple_phi_arg_location (ophi, e->dest_idx);
	      redirect_edge_var_map_add (e, nresult, oop, oloc);
	    }
	}
      /* If we didn't find the PHI, but it's a VOP, remember to rename
	 it later, assuming all other tests succeed.  */
      else if (!is_gimple_reg (nresult))
	bitmap_set_bit (rename_virts, SSA_NAME_VERSION (nresult));
      /* If we didn't find the PHI, and it's a real variable, we know
	 from the fact that OLD_BB is tree_empty_eh_handler_p that the
	 variable is unchanged from input to the block and we can simply
	 re-use the input to NEW_BB from the OLD_BB_OUT edge.  */
      else
	{
	  location_t nloc
	    = gimple_phi_arg_location (nphi, old_bb_out->dest_idx);
	  FOR_EACH_EDGE (e, ei, old_bb->preds)
	    redirect_edge_var_map_add (e, nresult, nop, nloc);
	}
    }

  /* Second, verify that all PHIs from OLD_BB have been handled.  If not,
     we don't know what values from the other edges into NEW_BB to use.  */
  for (ogsi = gsi_start_phis (old_bb); !gsi_end_p (ogsi); gsi_next (&ogsi))
    {
      gimple ophi = gsi_stmt (ogsi);
      tree oresult = gimple_phi_result (ophi);
      if (!bitmap_bit_p (ophi_handled, SSA_NAME_VERSION (oresult)))
	goto fail;
    }

  /* At this point we know that the merge will succeed.  Remove the PHI
     nodes for the virtuals that we want to rename.  */
  if (!bitmap_empty_p (rename_virts))
    {
      for (ngsi = gsi_start_phis (new_bb); !gsi_end_p (ngsi); )
	{
	  gimple nphi = gsi_stmt (ngsi);
	  tree nresult = gimple_phi_result (nphi);
	  if (bitmap_bit_p (rename_virts, SSA_NAME_VERSION (nresult)))
	    {
	      mark_virtual_phi_result_for_renaming (nphi);
	      remove_phi_node (&ngsi, true);
	    }
	  else
	    gsi_next (&ngsi);
	}
    }

  /* Finally, move the edges and update the PHIs.  */
  for (ei = ei_start (old_bb->preds); (e = ei_safe_edge (ei)); )
    if (e->flags & EDGE_EH)
      {
	redirect_eh_edge_1 (e, new_bb, change_region);
	redirect_edge_succ (e, new_bb);
	flush_pending_stmts (e);
      }
    else
      ei_next (&ei);

  BITMAP_FREE (ophi_handled);
  BITMAP_FREE (rename_virts);
  return true;

 fail:
  FOR_EACH_EDGE (e, ei, old_bb->preds)
    redirect_edge_var_map_clear (e);
  BITMAP_FREE (ophi_handled);
  BITMAP_FREE (rename_virts);
  return false;
}

/* A subroutine of cleanup_empty_eh.  Move a landing pad LP from its
   old region to NEW_REGION at BB.  */

static void
cleanup_empty_eh_move_lp (basic_block bb, edge e_out,
			  eh_landing_pad lp, eh_region new_region)
{
  gimple_stmt_iterator gsi;
  eh_landing_pad *pp;

  for (pp = &lp->region->landing_pads; *pp != lp; pp = &(*pp)->next_lp)
    continue;
  *pp = lp->next_lp;

  lp->region = new_region;
  lp->next_lp = new_region->landing_pads;
  new_region->landing_pads = lp;

  /* Delete the RESX that was matched within the empty handler block.  */
  gsi = gsi_last_bb (bb);
  mark_virtual_ops_for_renaming (gsi_stmt (gsi));
  gsi_remove (&gsi, true);

  /* Clean up E_OUT for the fallthru.  */
  e_out->flags = (e_out->flags & ~EDGE_EH) | EDGE_FALLTHRU;
  e_out->probability = REG_BR_PROB_BASE;
}

/* A subroutine of cleanup_empty_eh.  Handle more complex cases of
   unsplitting than unsplit_eh was prepared to handle, e.g. when
   multiple incoming edges and phis are involved.  */

static bool
cleanup_empty_eh_unsplit (basic_block bb, edge e_out, eh_landing_pad lp)
{
  gimple_stmt_iterator gsi;
  tree lab;

  /* We really ought not have totally lost everything following
     a landing pad label.  Given that BB is empty, there had better
     be a successor.  */
  gcc_assert (e_out != NULL);

  /* The destination block must not already have a landing pad
     for a different region.  */
  lab = NULL;
  for (gsi = gsi_start_bb (e_out->dest); !gsi_end_p (gsi); gsi_next (&gsi))
    {
      gimple stmt = gsi_stmt (gsi);
      int lp_nr;

      if (gimple_code (stmt) != GIMPLE_LABEL)
	break;
      lab = gimple_label_label (stmt);
      lp_nr = EH_LANDING_PAD_NR (lab);
      if (lp_nr && get_eh_region_from_lp_number (lp_nr) != lp->region)
	return false;
    }

  /* Attempt to move the PHIs into the successor block.  */
  if (cleanup_empty_eh_merge_phis (e_out->dest, bb, e_out, false))
    {
      if (dump_file && (dump_flags & TDF_DETAILS))
	fprintf (dump_file,
		 "Unsplit EH landing pad %d to block %i "
		 "(via cleanup_empty_eh).\n",
		 lp->index, e_out->dest->index);
      return true;
    }

  return false;
}

/* Examine the block associated with LP to determine if it's an empty
   handler for its EH region.  If so, attempt to redirect EH edges to
   an outer region.  Return true the CFG was updated in any way.  This
   is similar to jump forwarding, just across EH edges.  */

static bool
cleanup_empty_eh (eh_landing_pad lp)
{
  basic_block bb = label_to_block (lp->post_landing_pad);
  gimple_stmt_iterator gsi;
  gimple resx;
  eh_region new_region;
  edge_iterator ei;
  edge e, e_out;
  bool has_non_eh_pred;
  int new_lp_nr;

  /* There can be zero or one edges out of BB.  This is the quickest test.  */
  switch (EDGE_COUNT (bb->succs))
    {
    case 0:
      e_out = NULL;
      break;
    case 1:
      e_out = EDGE_SUCC (bb, 0);
      break;
    default:
      return false;
    }
  gsi = gsi_after_labels (bb);

  /* Make sure to skip debug statements.  */
  if (!gsi_end_p (gsi) && is_gimple_debug (gsi_stmt (gsi)))
    gsi_next_nondebug (&gsi);

  /* If the block is totally empty, look for more unsplitting cases.  */
  if (gsi_end_p (gsi))
    return cleanup_empty_eh_unsplit (bb, e_out, lp);

  /* The block should consist only of a single RESX statement.  */
  resx = gsi_stmt (gsi);
  if (!is_gimple_resx (resx))
    return false;
  gcc_assert (gsi_one_before_end_p (gsi));

  /* Determine if there are non-EH edges, or resx edges into the handler.  */
  has_non_eh_pred = false;
  FOR_EACH_EDGE (e, ei, bb->preds)
    if (!(e->flags & EDGE_EH))
      has_non_eh_pred = true;

  /* Find the handler that's outer of the empty handler by looking at
     where the RESX instruction was vectored.  */
  new_lp_nr = lookup_stmt_eh_lp (resx);
  new_region = get_eh_region_from_lp_number (new_lp_nr);

  /* If there's no destination region within the current function,
     redirection is trivial via removing the throwing statements from
     the EH region, removing the EH edges, and allowing the block
     to go unreachable.  */
  if (new_region == NULL)
    {
      gcc_assert (e_out == NULL);
      for (ei = ei_start (bb->preds); (e = ei_safe_edge (ei)); )
	if (e->flags & EDGE_EH)
	  {
	    gimple stmt = last_stmt (e->src);
	    remove_stmt_from_eh_lp (stmt);
	    remove_edge (e);
	  }
	else
	  ei_next (&ei);
      goto succeed;
    }

  /* If the destination region is a MUST_NOT_THROW, allow the runtime
     to handle the abort and allow the blocks to go unreachable.  */
  if (new_region->type == ERT_MUST_NOT_THROW)
    {
      for (ei = ei_start (bb->preds); (e = ei_safe_edge (ei)); )
	if (e->flags & EDGE_EH)
	  {
	    gimple stmt = last_stmt (e->src);
	    remove_stmt_from_eh_lp (stmt);
	    add_stmt_to_eh_lp (stmt, new_lp_nr);
	    remove_edge (e);
	  }
	else
	  ei_next (&ei);
      goto succeed;
    }

  /* Try to redirect the EH edges and merge the PHIs into the destination
     landing pad block.  If the merge succeeds, we'll already have redirected
     all the EH edges.  The handler itself will go unreachable if there were
     no normal edges.  */
  if (cleanup_empty_eh_merge_phis (e_out->dest, bb, e_out, true))
    goto succeed;

  /* Finally, if all input edges are EH edges, then we can (potentially)
     reduce the number of transfers from the runtime by moving the landing
     pad from the original region to the new region.  This is a win when
     we remove the last CLEANUP region along a particular exception
     propagation path.  Since nothing changes except for the region with
     which the landing pad is associated, the PHI nodes do not need to be
     adjusted at all.  */
  if (!has_non_eh_pred)
    {
      cleanup_empty_eh_move_lp (bb, e_out, lp, new_region);
      if (dump_file && (dump_flags & TDF_DETAILS))
	fprintf (dump_file, "Empty EH handler %i moved to EH region %i.\n",
		 lp->index, new_region->index);

      /* ??? The CFG didn't change, but we may have rendered the
	 old EH region unreachable.  Trigger a cleanup there.  */
      return true;
    }

  return false;

 succeed:
  if (dump_file && (dump_flags & TDF_DETAILS))
    fprintf (dump_file, "Empty EH handler %i removed.\n", lp->index);
  remove_eh_landing_pad (lp);
  return true;
}

/* Do a post-order traversal of the EH region tree.  Examine each
   post_landing_pad block and see if we can eliminate it as empty.  */

static bool
cleanup_all_empty_eh (void)
{
  bool changed = false;
  eh_landing_pad lp;
  int i;

  for (i = 1; VEC_iterate (eh_landing_pad, cfun->eh->lp_array, i, lp); ++i)
    if (lp)
      changed |= cleanup_empty_eh (lp);

  return changed;
}

/* Perform cleanups and lowering of exception handling
    1) cleanups regions with handlers doing nothing are optimized out
    2) MUST_NOT_THROW regions that became dead because of 1) are optimized out
    3) Info about regions that are containing instructions, and regions
       reachable via local EH edges is collected
    4) Eh tree is pruned for regions no longer neccesary.

   TODO: Push MUST_NOT_THROW regions to the root of the EH tree.
	 Unify those that have the same failure decl and locus.
*/

static unsigned int
execute_cleanup_eh_1 (void)
{
  /* Do this first: unsplit_all_eh and cleanup_all_empty_eh can die
     looking up unreachable landing pads.  */
  remove_unreachable_handlers ();

  /* Watch out for the region tree vanishing due to all unreachable.  */
  if (cfun->eh->region_tree && optimize)
    {
      bool changed = false;

      changed |= unsplit_all_eh ();
      changed |= cleanup_all_empty_eh ();

      if (changed)
	{
	  free_dominance_info (CDI_DOMINATORS);
	  free_dominance_info (CDI_POST_DOMINATORS);

          /* We delayed all basic block deletion, as we may have performed
	     cleanups on EH edges while non-EH edges were still present.  */
	  delete_unreachable_blocks ();

	  /* We manipulated the landing pads.  Remove any region that no
	     longer has a landing pad.  */
	  remove_unreachable_handlers_no_lp ();

	  return TODO_cleanup_cfg | TODO_update_ssa_only_virtuals;
	}
    }

  return 0;
}

static unsigned int
execute_cleanup_eh (void)
{
  int ret = execute_cleanup_eh_1 ();

  /* If the function no longer needs an EH personality routine
     clear it.  This exposes cross-language inlining opportunities
     and avoids references to a never defined personality routine.  */
  if (DECL_FUNCTION_PERSONALITY (current_function_decl)
      && function_needs_eh_personality (cfun) != eh_personality_lang)
    DECL_FUNCTION_PERSONALITY (current_function_decl) = NULL_TREE;

  return ret;
}

static bool
gate_cleanup_eh (void)
{
  return cfun->eh != NULL && cfun->eh->region_tree != NULL;
}

struct gimple_opt_pass pass_cleanup_eh = {
  {
   GIMPLE_PASS,
   "ehcleanup",			/* name */
   gate_cleanup_eh,		/* gate */
   execute_cleanup_eh,		/* execute */
   NULL,			/* sub */
   NULL,			/* next */
   0,				/* static_pass_number */
   TV_TREE_EH,			/* tv_id */
   PROP_gimple_lcf,		/* properties_required */
   0,				/* properties_provided */
   0,				/* properties_destroyed */
   0,				/* todo_flags_start */
   TODO_dump_func		/* todo_flags_finish */
   }
};

/* Verify that BB containing STMT as the last statement, has precisely the
   edge that make_eh_edges would create.  */

DEBUG_FUNCTION bool
verify_eh_edges (gimple stmt)
{
  basic_block bb = gimple_bb (stmt);
  eh_landing_pad lp = NULL;
  int lp_nr;
  edge_iterator ei;
  edge e, eh_edge;

  lp_nr = lookup_stmt_eh_lp (stmt);
  if (lp_nr > 0)
    lp = get_eh_landing_pad_from_number (lp_nr);

  eh_edge = NULL;
  FOR_EACH_EDGE (e, ei, bb->succs)
    {
      if (e->flags & EDGE_EH)
	{
	  if (eh_edge)
	    {
	      error ("BB %i has multiple EH edges", bb->index);
	      return true;
	    }
	  else
	    eh_edge = e;
	}
    }

  if (lp == NULL)
    {
      if (eh_edge)
	{
	  error ("BB %i can not throw but has an EH edge", bb->index);
	  return true;
	}
      return false;
    }

  if (!stmt_could_throw_p (stmt))
    {
      error ("BB %i last statement has incorrectly set lp", bb->index);
      return true;
    }

  if (eh_edge == NULL)
    {
      error ("BB %i is missing an EH edge", bb->index);
      return true;
    }

  if (eh_edge->dest != label_to_block (lp->post_landing_pad))
    {
      error ("Incorrect EH edge %i->%i", bb->index, eh_edge->dest->index);
      return true;
    }

  return false;
}

/* Similarly, but handle GIMPLE_EH_DISPATCH specifically.  */

DEBUG_FUNCTION bool
verify_eh_dispatch_edge (gimple stmt)
{
  eh_region r;
  eh_catch c;
  basic_block src, dst;
  bool want_fallthru = true;
  edge_iterator ei;
  edge e, fall_edge;

  r = get_eh_region_from_number (gimple_eh_dispatch_region (stmt));
  src = gimple_bb (stmt);

  FOR_EACH_EDGE (e, ei, src->succs)
    gcc_assert (e->aux == NULL);

  switch (r->type)
    {
    case ERT_TRY:
      for (c = r->u.eh_try.first_catch; c ; c = c->next_catch)
	{
	  dst = label_to_block (c->label);
	  e = find_edge (src, dst);
	  if (e == NULL)
	    {
	      error ("BB %i is missing an edge", src->index);
	      return true;
	    }
	  e->aux = (void *)e;

	  /* A catch-all handler doesn't have a fallthru.  */
	  if (c->type_list == NULL)
	    {
	      want_fallthru = false;
	      break;
	    }
	}
      break;

    case ERT_ALLOWED_EXCEPTIONS:
      dst = label_to_block (r->u.allowed.label);
      e = find_edge (src, dst);
      if (e == NULL)
	{
	  error ("BB %i is missing an edge", src->index);
	  return true;
	}
      e->aux = (void *)e;
      break;

    default:
      gcc_unreachable ();
    }

  fall_edge = NULL;
  FOR_EACH_EDGE (e, ei, src->succs)
    {
      if (e->flags & EDGE_FALLTHRU)
	{
	  if (fall_edge != NULL)
	    {
	      error ("BB %i too many fallthru edges", src->index);
	      return true;
	    }
	  fall_edge = e;
	}
      else if (e->aux)
	e->aux = NULL;
      else
	{
	  error ("BB %i has incorrect edge", src->index);
	  return true;
	}
    }
  if ((fall_edge != NULL) ^ want_fallthru)
    {
      error ("BB %i has incorrect fallthru edge", src->index);
      return true;
    }

  return false;
}<|MERGE_RESOLUTION|>--- conflicted
+++ resolved
@@ -847,14 +847,8 @@
 static void
 note_eh_region_may_contain_throw (eh_region region)
 {
-<<<<<<< HEAD
-  while (!bitmap_bit_p (eh_region_may_contain_throw_map, region->index))
-    {
-      bitmap_set_bit (eh_region_may_contain_throw_map, region->index);
-=======
   while (bitmap_set_bit (eh_region_may_contain_throw_map, region->index))
     {
->>>>>>> 779871ac
       region = region->outer;
       if (region == NULL)
 	break;
@@ -1579,11 +1573,7 @@
   this_tf.may_fallthru = gimple_seq_may_fallthru (gimple_try_eval (tp));
 
   /* Determine if any exceptions are possible within the try block.  */
-<<<<<<< HEAD
-  if (using_eh_for_cleanups_p)
-=======
   if (this_tf.region)
->>>>>>> 779871ac
     this_tf.may_throw = eh_region_may_contain_throw (this_tf.region);
   if (this_tf.may_throw)
     honor_protect_cleanup_actions (state, &this_state, &this_tf);
@@ -1809,11 +1799,7 @@
   gimple_seq result;
   bool cleanup_dead = cleanup_is_dead_in (state->cur_region);
 
-<<<<<<< HEAD
-  if (flag_exceptions)
-=======
   if (flag_exceptions && !cleanup_dead)
->>>>>>> 779871ac
     {
       this_region = gen_eh_region_cleanup (state->cur_region);
       this_state.cur_region = this_region;
@@ -1821,11 +1807,7 @@
 
   lower_eh_constructs_1 (&this_state, gimple_try_eval (tp));
 
-<<<<<<< HEAD
-  if (!eh_region_may_contain_throw (this_region))
-=======
   if (cleanup_dead || !eh_region_may_contain_throw (this_region))
->>>>>>> 779871ac
     return gimple_try_eval (tp);
 
   /* Build enough of a try-finally state so that we can reuse
