--- conflicted
+++ resolved
@@ -3018,13 +3018,8 @@
 static tree
 get_repl_default_def_ssa_name (struct access *racc)
 {
-<<<<<<< HEAD
-  gcc_checking_assert (!racc->grp_to_be_replaced &&
-		       !racc->grp_to_be_debug_replaced);
-=======
   gcc_checking_assert (!racc->grp_to_be_replaced
 		       && !racc->grp_to_be_debug_replaced);
->>>>>>> 4d0aec87
   if (!racc->replacement_decl)
     racc->replacement_decl = create_access_replacement (racc);
   return get_or_create_ssa_default_def (cfun, racc->replacement_decl);
