/* Functions dealing with attribute handling, used by most front ends.
   Copyright (C) 1992, 1993, 1994, 1995, 1996, 1997, 1998, 1999, 2000, 2001,
   2002, 2003, 2004, 2005, 2007, 2008, 2009, 2010
   Free Software Foundation, Inc.

This file is part of GCC.

GCC is free software; you can redistribute it and/or modify it under
the terms of the GNU General Public License as published by the Free
Software Foundation; either version 3, or (at your option) any later
version.

GCC is distributed in the hope that it will be useful, but WITHOUT ANY
WARRANTY; without even the implied warranty of MERCHANTABILITY or
FITNESS FOR A PARTICULAR PURPOSE.  See the GNU General Public License
for more details.

You should have received a copy of the GNU General Public License
along with GCC; see the file COPYING3.  If not see
<http://www.gnu.org/licenses/>.  */

#include "config.h"
#include "system.h"
#include "coretypes.h"
#include "tm.h"
#include "tree.h"
#include "flags.h"
#include "diagnostic-core.h"
#include "ggc.h"
#include "tm_p.h"
#include "cpplib.h"
#include "target.h"
#include "langhooks.h"
#include "hashtab.h"
#include "plugin.h"

<<<<<<< HEAD
static void init_attributes (void);
static void merge_lock_attr_args (tree, tree);

=======
>>>>>>> 43ff10c2
/* Table of the tables of attributes (common, language, format, machine)
   searched.  */
static const struct attribute_spec *attribute_tables[4];

/* Hashtable mapping names (represented as substrings) to attribute specs. */
static htab_t attribute_hash;

/* Substring representation.  */

struct substring
{
  const char *str;
  int length;
};

static bool attributes_initialized = false;

/* Default empty table of attributes.  */

static const struct attribute_spec empty_attribute_table[] =
{
  { NULL, 0, 0, false, false, false, NULL, false }
};

/* Return base name of the attribute.  Ie '__attr__' is turned into 'attr'.
   To avoid need for copying, we simply return length of the string.  */

static void
extract_attribute_substring (struct substring *str)
{
  if (str->length > 4 && str->str[0] == '_' && str->str[1] == '_'
      && str->str[str->length - 1] == '_' && str->str[str->length - 2] == '_')
    {
      str->length -= 4;
      str->str += 2;
    }
}

/* Simple hash function to avoid need to scan whole string.  */

static inline hashval_t
substring_hash (const char *str, int l)
{
  return str[0] + str[l - 1] * 256 + l * 65536;
}

/* Used for attribute_hash.  */

static hashval_t
hash_attr (const void *p)
{
  const struct attribute_spec *const spec = (const struct attribute_spec *) p;
  const int l = strlen (spec->name);

  return substring_hash (spec->name, l);
}

/* Used for attribute_hash.  */

static int
eq_attr (const void *p, const void *q)
{
  const struct attribute_spec *const spec = (const struct attribute_spec *) p;
  const struct substring *const str = (const struct substring *) q;

  return (!strncmp (spec->name, str->str, str->length) && !spec->name[str->length]);
}

/* Initialize attribute tables, and make some sanity checks
   if --enable-checking.  */

void
init_attributes (void)
{
  size_t i;
  int k;

  if (attributes_initialized)
    return;

  attribute_tables[0] = lang_hooks.common_attribute_table;
  attribute_tables[1] = lang_hooks.attribute_table;
  attribute_tables[2] = lang_hooks.format_attribute_table;
  attribute_tables[3] = targetm.attribute_table;

  /* Translate NULL pointers to pointers to the empty table.  */
  for (i = 0; i < ARRAY_SIZE (attribute_tables); i++)
    if (attribute_tables[i] == NULL)
      attribute_tables[i] = empty_attribute_table;

#ifdef ENABLE_CHECKING
  /* Make some sanity checks on the attribute tables.  */
  for (i = 0; i < ARRAY_SIZE (attribute_tables); i++)
    {
      int j;

      for (j = 0; attribute_tables[i][j].name != NULL; j++)
	{
	  /* The name must not begin and end with __.  */
	  const char *name = attribute_tables[i][j].name;
	  int len = strlen (name);

	  gcc_assert (!(name[0] == '_' && name[1] == '_'
			&& name[len - 1] == '_' && name[len - 2] == '_'));

	  /* The minimum and maximum lengths must be consistent.  */
	  gcc_assert (attribute_tables[i][j].min_length >= 0);

	  gcc_assert (attribute_tables[i][j].max_length == -1
		      || (attribute_tables[i][j].max_length
			  >= attribute_tables[i][j].min_length));

	  /* An attribute cannot require both a DECL and a TYPE.  */
	  gcc_assert (!attribute_tables[i][j].decl_required
		      || !attribute_tables[i][j].type_required);

	  /* If an attribute requires a function type, in particular
	     it requires a type.  */
	  gcc_assert (!attribute_tables[i][j].function_type_required
		      || attribute_tables[i][j].type_required);
	}
    }

  /* Check that each name occurs just once in each table.  */
  for (i = 0; i < ARRAY_SIZE (attribute_tables); i++)
    {
      int j, k;
      for (j = 0; attribute_tables[i][j].name != NULL; j++)
	for (k = j + 1; attribute_tables[i][k].name != NULL; k++)
	  gcc_assert (strcmp (attribute_tables[i][j].name,
			      attribute_tables[i][k].name));
    }
  /* Check that no name occurs in more than one table.  */
  for (i = 0; i < ARRAY_SIZE (attribute_tables); i++)
    {
      size_t j, k, l;

      for (j = i + 1; j < ARRAY_SIZE (attribute_tables); j++)
	for (k = 0; attribute_tables[i][k].name != NULL; k++)
	  for (l = 0; attribute_tables[j][l].name != NULL; l++)
	    gcc_assert (strcmp (attribute_tables[i][k].name,
				attribute_tables[j][l].name));
    }
#endif

  attribute_hash = htab_create (200, hash_attr, eq_attr, NULL);
  for (i = 0; i < ARRAY_SIZE (attribute_tables); i++)
    for (k = 0; attribute_tables[i][k].name != NULL; k++)
      {
        register_attribute (&attribute_tables[i][k]);
      }
  invoke_plugin_callbacks (PLUGIN_ATTRIBUTES, NULL);
  attributes_initialized = true;
}

/* Insert a single ATTR into the attribute table.  */

void
register_attribute (const struct attribute_spec *attr)
{
  struct substring str;
  void **slot;

  str.str = attr->name;
  str.length = strlen (str.str);

  /* Attribute names in the table must be in the form 'text' and not
     in the form '__text__'.  */
  gcc_assert (str.length > 0 && str.str[0] != '_');

  slot = htab_find_slot_with_hash (attribute_hash, &str,
				   substring_hash (str.str, str.length),
				   INSERT);
  gcc_assert (!*slot);
  *slot = (void *) CONST_CAST (struct attribute_spec *, attr);
}

/* Return the spec for the attribute named NAME.  */

const struct attribute_spec *
lookup_attribute_spec (const_tree name)
{
  struct substring attr;

  attr.str = IDENTIFIER_POINTER (name);
  attr.length = IDENTIFIER_LENGTH (name);
  extract_attribute_substring (&attr);
  return (const struct attribute_spec *)
    htab_find_with_hash (attribute_hash, &attr,
			 substring_hash (attr.str, attr.length));
}

/* Process the attributes listed in ATTRIBUTES and install them in *NODE,
   which is either a DECL (including a TYPE_DECL) or a TYPE.  If a DECL,
   it should be modified in place; if a TYPE, a copy should be created
   unless ATTR_FLAG_TYPE_IN_PLACE is set in FLAGS.  FLAGS gives further
   information, in the form of a bitwise OR of flags in enum attribute_flags
   from tree.h.  Depending on these flags, some attributes may be
   returned to be applied at a later stage (for example, to apply
   a decl attribute to the declaration rather than to its type).  */

tree
decl_attributes (tree *node, tree attributes, int flags)
{
  tree a;
  tree returned_attrs = NULL_TREE;

  if (TREE_TYPE (*node) == error_mark_node)
    return NULL_TREE;

  if (!attributes_initialized)
    init_attributes ();

  /* If this is a function and the user used #pragma GCC optimize, add the
     options to the attribute((optimize(...))) list.  */
  if (TREE_CODE (*node) == FUNCTION_DECL && current_optimize_pragma)
    {
      tree cur_attr = lookup_attribute ("optimize", attributes);
      tree opts = copy_list (current_optimize_pragma);

      if (! cur_attr)
	attributes
	  = tree_cons (get_identifier ("optimize"), opts, attributes);
      else
	TREE_VALUE (cur_attr) = chainon (opts, TREE_VALUE (cur_attr));
    }

  if (TREE_CODE (*node) == FUNCTION_DECL
      && optimization_current_node != optimization_default_node
      && !DECL_FUNCTION_SPECIFIC_OPTIMIZATION (*node))
    DECL_FUNCTION_SPECIFIC_OPTIMIZATION (*node) = optimization_current_node;

  /* If this is a function and the user used #pragma GCC target, add the
     options to the attribute((target(...))) list.  */
  if (TREE_CODE (*node) == FUNCTION_DECL
      && current_target_pragma
      && targetm.target_option.valid_attribute_p (*node, NULL_TREE,
						  current_target_pragma, 0))
    {
      tree cur_attr = lookup_attribute ("target", attributes);
      tree opts = copy_list (current_target_pragma);

      if (! cur_attr)
	attributes = tree_cons (get_identifier ("target"), opts, attributes);
      else
	TREE_VALUE (cur_attr) = chainon (opts, TREE_VALUE (cur_attr));
    }

  /* A "naked" function attribute implies "noinline" and "noclone" for
     those targets that support it.  */
  if (TREE_CODE (*node) == FUNCTION_DECL
      && attributes
      && lookup_attribute_spec (get_identifier ("naked"))
      && lookup_attribute ("naked", attributes) != NULL)
    {
      if (lookup_attribute ("noinline", attributes) == NULL)
	attributes = tree_cons (get_identifier ("noinline"), NULL, attributes);

      if (lookup_attribute ("noclone", attributes) == NULL)
	attributes = tree_cons (get_identifier ("noclone"),  NULL, attributes);
    }

  targetm.insert_attributes (*node, &attributes);

  for (a = attributes; a; a = TREE_CHAIN (a))
    {
      tree name = TREE_PURPOSE (a);
      tree args = TREE_VALUE (a);
      tree *anode = node;
      const struct attribute_spec *spec = lookup_attribute_spec (name);
      bool no_add_attrs = 0;
      int fn_ptr_quals = 0;
      tree fn_ptr_tmp = NULL_TREE;

      if (spec == NULL)
	{
	  warning (OPT_Wattributes, "%qE attribute directive ignored",
		   name);
	  continue;
	}
      else if (list_length (args) < spec->min_length
	       || (spec->max_length >= 0
		   && list_length (args) > spec->max_length))
	{
	  error ("wrong number of arguments specified for %qE attribute",
		 name);
	  continue;
	}
      gcc_assert (is_attribute_p (spec->name, name));

      /* If this is a lock attribute and the purpose field of the args is
         an error_mark_node, the attribute arguments have not been parsed yet
         (as we delay the parsing of the attribute arguments until after the
         whole class has been parsed). So don't handle this attribute now
         but simply replace the error_mark_node with the current decl node
         (which we will need when we call this routine again later).  */
      if (args
          && TREE_PURPOSE (args) == error_mark_node
          && is_lock_attribute_with_args (name))
        {
          TREE_PURPOSE (args) = *node;
          continue;
        }

      if (spec->decl_required && !DECL_P (*anode))
	{
	  if (flags & ((int) ATTR_FLAG_DECL_NEXT
		       | (int) ATTR_FLAG_FUNCTION_NEXT
		       | (int) ATTR_FLAG_ARRAY_NEXT))
	    {
	      /* Pass on this attribute to be tried again.  */
	      returned_attrs = tree_cons (name, args, returned_attrs);
	      continue;
	    }
	  else
	    {
	      warning (OPT_Wattributes, "%qE attribute does not apply to types",
		       name);
	      continue;
	    }
	}

      /* If we require a type, but were passed a decl, set up to make a
	 new type and update the one in the decl.  ATTR_FLAG_TYPE_IN_PLACE
	 would have applied if we'd been passed a type, but we cannot modify
	 the decl's type in place here.  */
      if (spec->type_required && DECL_P (*anode))
	{
	  anode = &TREE_TYPE (*anode);
	  /* Allow ATTR_FLAG_TYPE_IN_PLACE for the type's naming decl.  */
	  if (!(TREE_CODE (*anode) == TYPE_DECL
		&& *anode == TYPE_NAME (TYPE_MAIN_VARIANT
					(TREE_TYPE (*anode)))))
	    flags &= ~(int) ATTR_FLAG_TYPE_IN_PLACE;
	}

      if (spec->function_type_required && TREE_CODE (*anode) != FUNCTION_TYPE
	  && TREE_CODE (*anode) != METHOD_TYPE)
	{
	  if (TREE_CODE (*anode) == POINTER_TYPE
	      && (TREE_CODE (TREE_TYPE (*anode)) == FUNCTION_TYPE
		  || TREE_CODE (TREE_TYPE (*anode)) == METHOD_TYPE))
	    {
	      /* OK, this is a bit convoluted.  We can't just make a copy
		 of the pointer type and modify its TREE_TYPE, because if
		 we change the attributes of the target type the pointer
		 type needs to have a different TYPE_MAIN_VARIANT.  So we
		 pull out the target type now, frob it as appropriate, and
		 rebuild the pointer type later.

		 This would all be simpler if attributes were part of the
		 declarator, grumble grumble.  */
	      fn_ptr_tmp = TREE_TYPE (*anode);
	      fn_ptr_quals = TYPE_QUALS (*anode);
	      anode = &fn_ptr_tmp;
	      flags &= ~(int) ATTR_FLAG_TYPE_IN_PLACE;
	    }
	  else if (flags & (int) ATTR_FLAG_FUNCTION_NEXT)
	    {
	      /* Pass on this attribute to be tried again.  */
	      returned_attrs = tree_cons (name, args, returned_attrs);
	      continue;
	    }

	  if (TREE_CODE (*anode) != FUNCTION_TYPE
	      && TREE_CODE (*anode) != METHOD_TYPE)
	    {
	      warning (OPT_Wattributes,
		       "%qE attribute only applies to function types",
		       name);
	      continue;
	    }
	}

      if (TYPE_P (*anode)
	  && (flags & (int) ATTR_FLAG_TYPE_IN_PLACE)
	  && TYPE_SIZE (*anode) != NULL_TREE)
	{
	  warning (OPT_Wattributes, "type attributes ignored after type is already defined");
	  continue;
	}

      if (spec->handler != NULL)
        {
          tree ret_attr = (*spec->handler) (anode, name, args,
                                            flags, &no_add_attrs);
          if (ret_attr)
            {
              /* For the lock attributes whose arguments (i.e. locks) are not
                 supported or the names are not in scope, we would demote the
                 attributes. For example, if 'foo' is not in scope in the
                 attribute "guarded_by(foo->lock), the attribute would be
                 downgraded to a "guarded" attribute. And in this case, the
                 handler would return the new, demoted attribute which is
                 appended to the current one so that it is handled in the next
                 iteration.  */
              if (is_lock_attribute_with_args (name))
                {
                  gcc_assert (no_add_attrs);
                  TREE_CHAIN (ret_attr) = TREE_CHAIN (a);
                  TREE_CHAIN (a) = ret_attr;
                  continue;
                }
              else
                returned_attrs = chainon (ret_attr, returned_attrs);
            }
        }

      /* Layout the decl in case anything changed.  */
      if (spec->type_required && DECL_P (*node)
	  && (TREE_CODE (*node) == VAR_DECL
	      || TREE_CODE (*node) == PARM_DECL
	      || TREE_CODE (*node) == RESULT_DECL))
	relayout_decl (*node);

      if (!no_add_attrs)
	{
	  tree old_attrs;
	  tree a;

	  if (DECL_P (*anode))
	    old_attrs = DECL_ATTRIBUTES (*anode);
	  else
	    old_attrs = TYPE_ATTRIBUTES (*anode);

	  for (a = lookup_attribute (spec->name, old_attrs);
	       a != NULL_TREE;
	       a = lookup_attribute (spec->name, TREE_CHAIN (a)))
	    {
	      if (simple_cst_equal (TREE_VALUE (a), args) == 1)
		break;
              /* If a lock attribute of the same kind is already on the decl,
                 don't add this one again. Instead, merge the arguments.  */
              if (is_lock_attribute_with_args (name))
                {
                  merge_lock_attr_args (a, args);
                  break;
                }
	    }

	  if (a == NULL_TREE)
	    {
	      /* This attribute isn't already in the list.  */
	      if (DECL_P (*anode))
		DECL_ATTRIBUTES (*anode) = tree_cons (name, args, old_attrs);
	      else if (flags & (int) ATTR_FLAG_TYPE_IN_PLACE)
		{
		  TYPE_ATTRIBUTES (*anode) = tree_cons (name, args, old_attrs);
		  /* If this is the main variant, also push the attributes
		     out to the other variants.  */
		  if (*anode == TYPE_MAIN_VARIANT (*anode))
		    {
		      tree variant;
		      for (variant = *anode; variant;
			   variant = TYPE_NEXT_VARIANT (variant))
			{
			  if (TYPE_ATTRIBUTES (variant) == old_attrs)
			    TYPE_ATTRIBUTES (variant)
			      = TYPE_ATTRIBUTES (*anode);
			  else if (!lookup_attribute
				   (spec->name, TYPE_ATTRIBUTES (variant)))
			    TYPE_ATTRIBUTES (variant) = tree_cons
			      (name, args, TYPE_ATTRIBUTES (variant));
			}
		    }
		}
	      else
		*anode = build_type_attribute_variant (*anode,
						       tree_cons (name, args,
								  old_attrs));
	    }
	}

      if (fn_ptr_tmp)
	{
	  /* Rebuild the function pointer type and put it in the
	     appropriate place.  */
	  fn_ptr_tmp = build_pointer_type (fn_ptr_tmp);
	  if (fn_ptr_quals)
	    fn_ptr_tmp = build_qualified_type (fn_ptr_tmp, fn_ptr_quals);
	  if (DECL_P (*node))
	    TREE_TYPE (*node) = fn_ptr_tmp;
	  else
	    {
	      gcc_assert (TREE_CODE (*node) == POINTER_TYPE);
	      *node = fn_ptr_tmp;
	    }
	}
    }

  return returned_attrs;
}

/* Return true if IDENTIFIER is the name of a lock attribute that takes
   arguments, as listed in the if-statement below.  */

bool
is_lock_attribute_with_args (const_tree identifier)
{
  gcc_assert (TREE_CODE (identifier) == IDENTIFIER_NODE);

  if (is_attribute_p ("guarded_by", identifier)
      || is_attribute_p ("point_to_guarded_by", identifier)
      || is_attribute_p ("acquired_after", identifier)
      || is_attribute_p ("acquired_before", identifier)
      || is_attribute_p ("exclusive_lock", identifier)
      || is_attribute_p ("shared_lock", identifier)
      || is_attribute_p ("exclusive_trylock", identifier)
      || is_attribute_p ("shared_trylock", identifier)
      || is_attribute_p ("unlock", identifier)
      || is_attribute_p ("exclusive_locks_required", identifier)
      || is_attribute_p ("shared_locks_required", identifier)
      || is_attribute_p ("locks_excluded", identifier)
      || is_attribute_p ("lock_returned", identifier))
    return true;
  else
    return false;
}

/* Return true if IDENTIFIER is the name of a lock attribute.  */

static bool
is_lock_attribute_p (const_tree identifier)
{
  gcc_assert (TREE_CODE (identifier) == IDENTIFIER_NODE);

  if (is_lock_attribute_with_args (identifier)
      || is_attribute_p ("no_thread_safety_analysis", identifier)
      || is_attribute_p ("ignore_reads_begin", identifier)
      || is_attribute_p ("ignore_reads_end", identifier)
      || is_attribute_p ("ignore_writes_begin", identifier)
      || is_attribute_p ("ignore_writes_end", identifier)
      || is_attribute_p ("unprotected_read", identifier)
      || is_attribute_p ("guarded", identifier)
      || is_attribute_p ("point_to_guarded", identifier)
      || is_attribute_p ("lockable", identifier)
      || is_attribute_p ("scoped_lockable", identifier))
    return true;
  else
    return false;
}

/* Extract and return all lock attributes from the given ATTRS list.
   Note that the ATTRS list could be damaged if there is any lock attribute
   in the list so you should not call this function if you expect ATTRS to
   be intact. For example, here is the given ATTRS list:

     attr("locks_excluded") -> attr("pure") -> attr("shared_locks_required")

   This function will return the following attribute list

     attr("shared_locks_required") -> attr("locks_excluded")  */

tree
extract_lock_attributes (tree attrs)
{
  tree lock_attrs = NULL_TREE;
  tree next;

  for ( ; attrs; attrs = next)
    {
      next = TREE_CHAIN (attrs);
      if (is_lock_attribute_p (TREE_PURPOSE (attrs)))
        {
          TREE_CHAIN (attrs) = lock_attrs;
          lock_attrs = attrs;
        }
    }

  return lock_attrs;
}

/* This helper function is called when we see multiple lock attributes of
   the same kind on a decl. ATTR is the first attribute of this kind we've
   encountered and ADDITIONAL_ARGS is the args list of another attribute
   of this kind. This function appends ADDITIONAL_ARGS to the args list
   of ATTR. Note that we don't allow some of the lock attributes to appear
   multiple times on a decl (such as 'guarded_by') and would emit a warning
   if that happens.  */

static void
merge_lock_attr_args (tree attr, tree additional_args)
{
  tree identifier = TREE_PURPOSE (attr);

  if (is_attribute_p ("acquired_after", identifier)
      || is_attribute_p ("acquired_before", identifier)
      || is_attribute_p ("exclusive_lock", identifier)
      || is_attribute_p ("shared_lock", identifier)
      || is_attribute_p ("exclusive_trylock", identifier)
      || is_attribute_p ("shared_trylock", identifier)
      || is_attribute_p ("unlock", identifier)
      || is_attribute_p ("exclusive_locks_required", identifier)
      || is_attribute_p ("shared_locks_required", identifier)
      || is_attribute_p ("locks_excluded", identifier))
    TREE_VALUE (attr) = chainon (TREE_VALUE (attr), additional_args);
  /* We don't allow the following lock attributes to appear multiple times
     on a decl.  */
  else if (is_attribute_p ("guarded_by", identifier)
           || is_attribute_p ("point_to_guarded_by", identifier)
           || is_attribute_p ("lock_returned", identifier))
    warning (OPT_Wattributes, "Additional %qs attribute ignored",
             IDENTIFIER_POINTER (identifier));
}<|MERGE_RESOLUTION|>--- conflicted
+++ resolved
@@ -34,12 +34,8 @@
 #include "hashtab.h"
 #include "plugin.h"
 
-<<<<<<< HEAD
-static void init_attributes (void);
 static void merge_lock_attr_args (tree, tree);
 
-=======
->>>>>>> 43ff10c2
 /* Table of the tables of attributes (common, language, format, machine)
    searched.  */
 static const struct attribute_spec *attribute_tables[4];
