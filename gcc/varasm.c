/* Output variables, constants and external declarations, for GNU compiler.
   Copyright (C) 1987-2013 Free Software Foundation, Inc.

This file is part of GCC.

GCC is free software; you can redistribute it and/or modify it under
the terms of the GNU General Public License as published by the Free
Software Foundation; either version 3, or (at your option) any later
version.

GCC is distributed in the hope that it will be useful, but WITHOUT ANY
WARRANTY; without even the implied warranty of MERCHANTABILITY or
FITNESS FOR A PARTICULAR PURPOSE.  See the GNU General Public License
for more details.

You should have received a copy of the GNU General Public License
along with GCC; see the file COPYING3.  If not see
<http://www.gnu.org/licenses/>.  */


/* This file handles generation of all the assembler code
   *except* the instructions of a function.
   This includes declarations of variables and their initial values.

   We also output the assembler code for constants stored in memory
   and are responsible for combining constants with the same value.  */

#include "config.h"
#include "system.h"
#include "coretypes.h"
#include "tm.h"
#include "rtl.h"
#include "tree.h"
#include "flags.h"
#include "function.h"
#include "expr.h"
#include "hard-reg-set.h"
#include "regs.h"
#include "output.h"
#include "diagnostic-core.h"
#include "hashtab.h"
#include "ggc.h"
#include "langhooks.h"
#include "tm_p.h"
#include "debug.h"
#include "target.h"
#include "common/common-target.h"
#include "targhooks.h"
#include "tree-mudflap.h"
#include "cgraph.h"
#include "pointer-set.h"
#include "asan.h"

#ifdef XCOFF_DEBUGGING_INFO
#include "xcoffout.h"		/* Needed for external data
				   declarations for e.g. AIX 4.x.  */
#endif

/* The (assembler) name of the first globally-visible object output.  */
extern GTY(()) const char *first_global_object_name;
extern GTY(()) const char *weak_global_object_name;

const char *first_global_object_name;
const char *weak_global_object_name;

struct addr_const;
struct constant_descriptor_rtx;
struct rtx_constant_pool;

#define n_deferred_constants (crtl->varasm.deferred_constants)

/* Number for making the label on the next
   constant that is stored in memory.  */

static GTY(()) int const_labelno;

/* Carry information from ASM_DECLARE_OBJECT_NAME
   to ASM_FINISH_DECLARE_OBJECT.  */

int size_directive_output;

/* The last decl for which assemble_variable was called,
   if it did ASM_DECLARE_OBJECT_NAME.
   If the last call to assemble_variable didn't do that,
   this holds 0.  */

tree last_assemble_variable_decl;

/* The following global variable indicates if the first basic block
   in a function belongs to the cold partition or not.  */

bool first_function_block_is_cold;

/* We give all constants their own alias set.  Perhaps redundant with
   MEM_READONLY_P, but pre-dates it.  */

static alias_set_type const_alias_set;

/* Whether we saw any functions with no_split_stack.  */

static bool saw_no_split_stack;

static const char *strip_reg_name (const char *);
static int contains_pointers_p (tree);
#ifdef ASM_OUTPUT_EXTERNAL
static bool incorporeal_function_p (tree);
#endif
static void decode_addr_const (tree, struct addr_const *);
static hashval_t const_desc_hash (const void *);
static int const_desc_eq (const void *, const void *);
static hashval_t const_hash_1 (const tree);
static int compare_constant (const tree, const tree);
static tree copy_constant (tree);
static void output_constant_def_contents (rtx);
static void output_addressed_constants (tree);
static unsigned HOST_WIDE_INT array_size_for_constructor (tree);
static unsigned min_align (unsigned, unsigned);
static void globalize_decl (tree);
static bool decl_readonly_section_1 (enum section_category);
#ifdef BSS_SECTION_ASM_OP
#ifdef ASM_OUTPUT_ALIGNED_BSS
static void asm_output_aligned_bss (FILE *, tree, const char *,
				    unsigned HOST_WIDE_INT, int)
     ATTRIBUTE_UNUSED;
#endif
#endif /* BSS_SECTION_ASM_OP */
static void mark_weak (tree);
static void output_constant_pool (const char *, tree);

/* Well-known sections, each one associated with some sort of *_ASM_OP.  */
section *text_section;
section *data_section;
section *readonly_data_section;
section *sdata_section;
section *ctors_section;
section *dtors_section;
section *bss_section;
section *sbss_section;

/* Various forms of common section.  All are guaranteed to be nonnull.  */
section *tls_comm_section;
section *comm_section;
section *lcomm_section;

/* A SECTION_NOSWITCH section used for declaring global BSS variables.
   May be null.  */
section *bss_noswitch_section;

/* The section that holds the main exception table, when known.  The section
   is set either by the target's init_sections hook or by the first call to
   switch_to_exception_section.  */
section *exception_section;

/* The section that holds the DWARF2 frame unwind information, when known.
   The section is set either by the target's init_sections hook or by the
   first call to switch_to_eh_frame_section.  */
section *eh_frame_section;

/* asm_out_file's current section.  This is NULL if no section has yet
   been selected or if we lose track of what the current section is.  */
section *in_section;

/* True if code for the current function is currently being directed
   at the cold section.  */
bool in_cold_section_p;

/* A linked list of all the unnamed sections.  */
static GTY(()) section *unnamed_sections;

/* Return a nonzero value if DECL has a section attribute.  */
#define IN_NAMED_SECTION(DECL) \
  ((TREE_CODE (DECL) == FUNCTION_DECL || TREE_CODE (DECL) == VAR_DECL) \
   && DECL_SECTION_NAME (DECL) != NULL_TREE)

/* Hash table of named sections.  */
static GTY((param_is (section))) htab_t section_htab;

/* A table of object_blocks, indexed by section.  */
static GTY((param_is (struct object_block))) htab_t object_block_htab;

/* The next number to use for internal anchor labels.  */
static GTY(()) int anchor_labelno;

/* A pool of constants that can be shared between functions.  */
static GTY(()) struct rtx_constant_pool *shared_constant_pool;

/* Helper routines for maintaining section_htab.  */

static int
section_entry_eq (const void *p1, const void *p2)
{
  const section *old = (const section *) p1;
  const char *new_name = (const char *) p2;

  return strcmp (old->named.name, new_name) == 0;
}

static hashval_t
section_entry_hash (const void *p)
{
  const section *old = (const section *) p;
  return htab_hash_string (old->named.name);
}

/* Return a hash value for section SECT.  */

static hashval_t
hash_section (section *sect)
{
  if (sect->common.flags & SECTION_NAMED)
    return htab_hash_string (sect->named.name);
  return sect->common.flags;
}

/* Helper routines for maintaining object_block_htab.  */

static int
object_block_entry_eq (const void *p1, const void *p2)
{
  const struct object_block *old = (const struct object_block *) p1;
  const section *new_section = (const section *) p2;

  return old->sect == new_section;
}

static hashval_t
object_block_entry_hash (const void *p)
{
  const struct object_block *old = (const struct object_block *) p;
  return hash_section (old->sect);
}

/* Return a new unnamed section with the given fields.  */

section *
get_unnamed_section (unsigned int flags, void (*callback) (const void *),
		     const void *data)
{
  section *sect;

  sect = ggc_alloc_section ();
  sect->unnamed.common.flags = flags | SECTION_UNNAMED;
  sect->unnamed.callback = callback;
  sect->unnamed.data = data;
  sect->unnamed.next = unnamed_sections;

  unnamed_sections = sect;
  return sect;
}

/* Return a SECTION_NOSWITCH section with the given fields.  */

static section *
get_noswitch_section (unsigned int flags, noswitch_section_callback callback)
{
  section *sect;

  sect = ggc_alloc_section ();
  sect->noswitch.common.flags = flags | SECTION_NOSWITCH;
  sect->noswitch.callback = callback;

  return sect;
}

/* Return the named section structure associated with NAME.  Create
   a new section with the given fields if no such structure exists.  */

section *
get_section (const char *name, unsigned int flags, tree decl)
{
  section *sect, **slot;

  slot = (section **)
    htab_find_slot_with_hash (section_htab, name,
			      htab_hash_string (name), INSERT);
  flags |= SECTION_NAMED;
  if (*slot == NULL)
    {
      sect = ggc_alloc_section ();
      sect->named.common.flags = flags;
      sect->named.name = ggc_strdup (name);
      sect->named.decl = decl;
      *slot = sect;
    }
  else
    {
      sect = *slot;
      if ((sect->common.flags & ~SECTION_DECLARED) != flags
	  && ((sect->common.flags | flags) & SECTION_OVERRIDE) == 0)
	{
	  /* It is fine if one of the section flags is
	     SECTION_WRITE | SECTION_RELRO and the other has none of these
	     flags (i.e. read-only) in named sections and either the
	     section hasn't been declared yet or has been declared as writable.
	     In that case just make sure the resulting flags are
	     SECTION_WRITE | SECTION_RELRO, ie. writable only because of
	     relocations.  */
	  if (((sect->common.flags ^ flags) & (SECTION_WRITE | SECTION_RELRO))
	      == (SECTION_WRITE | SECTION_RELRO)
	      && (sect->common.flags
		  & ~(SECTION_DECLARED | SECTION_WRITE | SECTION_RELRO))
		 == (flags & ~(SECTION_WRITE | SECTION_RELRO))
	      && ((sect->common.flags & SECTION_DECLARED) == 0
		  || (sect->common.flags & SECTION_WRITE)))
	    {
	      sect->common.flags |= (SECTION_WRITE | SECTION_RELRO);
	      return sect;
	    }
	  /* Sanity check user variables for flag changes.  */
	  if (sect->named.decl != NULL
	      && DECL_P (sect->named.decl)
	      && decl != sect->named.decl)
	    {
	      if (decl != NULL && DECL_P (decl))
		error ("%+D causes a section type conflict with %D",
		       decl, sect->named.decl);
	      else
		error ("section type conflict with %D", sect->named.decl);
	      inform (DECL_SOURCE_LOCATION (sect->named.decl),
		      "%qD was declared here", sect->named.decl);
	    }
	  else if (decl != NULL && DECL_P (decl))
	    error ("%+D causes a section type conflict", decl);
	  else
	    error ("section type conflict");
	  /* Make sure we don't error about one section multiple times.  */
	  sect->common.flags |= SECTION_OVERRIDE;
	}
    }
  return sect;
}

/* Return true if the current compilation mode benefits from having
   objects grouped into blocks.  */

static bool
use_object_blocks_p (void)
{
  return flag_section_anchors;
}

/* Return the object_block structure for section SECT.  Create a new
   structure if we haven't created one already.  Return null if SECT
   itself is null.  */

static struct object_block *
get_block_for_section (section *sect)
{
  struct object_block *block;
  void **slot;

  if (sect == NULL)
    return NULL;

  slot = htab_find_slot_with_hash (object_block_htab, sect,
				   hash_section (sect), INSERT);
  block = (struct object_block *) *slot;
  if (block == NULL)
    {
      block = ggc_alloc_cleared_object_block ();
      block->sect = sect;
      *slot = block;
    }
  return block;
}

/* Create a symbol with label LABEL and place it at byte offset
   OFFSET in BLOCK.  OFFSET can be negative if the symbol's offset
   is not yet known.  LABEL must be a garbage-collected string.  */

static rtx
create_block_symbol (const char *label, struct object_block *block,
		     HOST_WIDE_INT offset)
{
  rtx symbol;
  unsigned int size;

  /* Create the extended SYMBOL_REF.  */
  size = RTX_HDR_SIZE + sizeof (struct block_symbol);
  symbol = ggc_alloc_rtx_def (size);

  /* Initialize the normal SYMBOL_REF fields.  */
  memset (symbol, 0, size);
  PUT_CODE (symbol, SYMBOL_REF);
  PUT_MODE (symbol, Pmode);
  XSTR (symbol, 0) = label;
  SYMBOL_REF_FLAGS (symbol) = SYMBOL_FLAG_HAS_BLOCK_INFO;

  /* Initialize the block_symbol stuff.  */
  SYMBOL_REF_BLOCK (symbol) = block;
  SYMBOL_REF_BLOCK_OFFSET (symbol) = offset;

  return symbol;
}

/* Return a section with a particular name and with whatever SECTION_*
   flags section_type_flags deems appropriate.  The name of the section
   is taken from NAME if nonnull, otherwise it is taken from DECL's
   DECL_SECTION_NAME.  DECL is the decl associated with the section
   (see the section comment for details) and RELOC is as for
   section_type_flags.  */

section *
get_named_section (tree decl, const char *name, int reloc)
{
  unsigned int flags;

  if (name == NULL)
    {
      gcc_assert (decl && DECL_P (decl) && DECL_SECTION_NAME (decl));
      name = TREE_STRING_POINTER (DECL_SECTION_NAME (decl));
    }

  flags = targetm.section_type_flags (decl, name, reloc);
  return get_section (name, flags, decl);
}

/* If required, set DECL_SECTION_NAME to a unique name.  */

void
resolve_unique_section (tree decl, int reloc ATTRIBUTE_UNUSED,
			int flag_function_or_data_sections)
{
  if (DECL_SECTION_NAME (decl) == NULL_TREE
      && targetm_common.have_named_sections
      && (flag_function_or_data_sections
	  || DECL_ONE_ONLY (decl)))
    {
      targetm.asm_out.unique_section (decl, reloc);
      DECL_HAS_IMPLICIT_SECTION_NAME_P (decl) = true;
    }
}

#ifdef BSS_SECTION_ASM_OP

#ifdef ASM_OUTPUT_ALIGNED_BSS

/* Utility function for targets to use in implementing
   ASM_OUTPUT_ALIGNED_BSS.
   ??? It is believed that this function will work in most cases so such
   support is localized here.  */

static void
asm_output_aligned_bss (FILE *file, tree decl ATTRIBUTE_UNUSED,
			const char *name, unsigned HOST_WIDE_INT size,
			int align)
{
  switch_to_section (bss_section);
  ASM_OUTPUT_ALIGN (file, floor_log2 (align / BITS_PER_UNIT));
#ifdef ASM_DECLARE_OBJECT_NAME
  last_assemble_variable_decl = decl;
  ASM_DECLARE_OBJECT_NAME (file, name, decl);
#else
  /* Standard thing is just output label for the object.  */
  ASM_OUTPUT_LABEL (file, name);
#endif /* ASM_DECLARE_OBJECT_NAME */
  ASM_OUTPUT_SKIP (file, size ? size : 1);
}

#endif

#endif /* BSS_SECTION_ASM_OP */

#ifndef USE_SELECT_SECTION_FOR_FUNCTIONS
/* Return the hot section for function DECL.  Return text_section for
   null DECLs.  */

static section *
hot_function_section (tree decl)
{
  if (decl != NULL_TREE
      && DECL_SECTION_NAME (decl) != NULL_TREE
      && targetm_common.have_named_sections)
    return get_named_section (decl, NULL, 0);
  else
    return text_section;
}
#endif

/* Return section for TEXT_SECTION_NAME if DECL or DECL_SECTION_NAME (DECL)
   is NULL.

   When DECL_SECTION_NAME is non-NULL and it is implicit section and
   NAMED_SECTION_SUFFIX is non-NULL, then produce section called
   concatenate the name with NAMED_SECTION_SUFFIX.
   Otherwise produce "TEXT_SECTION_NAME.IMPLICIT_NAME".  */

section *
get_named_text_section (tree decl,
		        const char *text_section_name,
		        const char *named_section_suffix)
{
  if (decl && DECL_SECTION_NAME (decl))
    {
      if (named_section_suffix)
	{
	  tree dsn = DECL_SECTION_NAME (decl);
	  const char *stripped_name;
	  char *name, *buffer;

	  name = (char *) alloca (TREE_STRING_LENGTH (dsn) + 1);
	  memcpy (name, TREE_STRING_POINTER (dsn),
		  TREE_STRING_LENGTH (dsn) + 1);

	  stripped_name = targetm.strip_name_encoding (name);

	  buffer = ACONCAT ((stripped_name, named_section_suffix, NULL));
	  return get_named_section (decl, buffer, 0);
	}
      else if (DECL_HAS_IMPLICIT_SECTION_NAME_P (decl))
	{
	  const char *name;

	  /* Do not try to split gnu_linkonce functions.  This gets somewhat
	     slipperly.  */
	  if (DECL_ONE_ONLY (decl) && !HAVE_COMDAT_GROUP)
	    return NULL;
	  name = IDENTIFIER_POINTER (DECL_ASSEMBLER_NAME (decl));
	  name = targetm.strip_name_encoding (name);
	  return get_named_section (decl, ACONCAT ((text_section_name, ".",
				                   name, NULL)), 0);
	}
      else
	return NULL;
    }
  return get_named_section (decl, text_section_name, 0);
}

/* Choose named function section based on its frequency.  */

section *
default_function_section (tree decl, enum node_frequency freq,
			  bool startup, bool exit)
{
#if defined HAVE_LD_EH_GC_SECTIONS && defined HAVE_LD_EH_GC_SECTIONS_BUG
  /* Old GNU linkers have buggy --gc-section support, which sometimes
     results in .gcc_except_table* sections being garbage collected.  */
  if (decl
      && DECL_SECTION_NAME (decl)
      && DECL_HAS_IMPLICIT_SECTION_NAME_P (decl))
    return NULL;
#endif

  if (!flag_reorder_functions
      || !targetm_common.have_named_sections)
    return NULL;
  /* Startup code should go to startup subsection unless it is
     unlikely executed (this happens especially with function splitting
     where we can split away unnecessary parts of static constructors.  */
  if (startup && freq != NODE_FREQUENCY_UNLIKELY_EXECUTED)
    return get_named_text_section (decl, ".text.startup", NULL);

  /* Similarly for exit.  */
  if (exit && freq != NODE_FREQUENCY_UNLIKELY_EXECUTED)
    return get_named_text_section (decl, ".text.exit", NULL);

  /* Group cold functions together, similarly for hot code.  */
  switch (freq)
    {
      case NODE_FREQUENCY_UNLIKELY_EXECUTED:
	return get_named_text_section (decl, ".text.unlikely", NULL);
      case NODE_FREQUENCY_HOT:
	return get_named_text_section (decl, ".text.hot", NULL);
      default:
	return NULL;
    }
}

/* Return the section for function DECL.

   If DECL is NULL_TREE, return the text section.  We can be passed
   NULL_TREE under some circumstances by dbxout.c at least.

   If FORCE_COLD is true, return cold function section ignoring
   the frequency info of cgraph_node.  */

static section *
function_section_1 (tree decl, bool force_cold)
{
  section *section = NULL;
  enum node_frequency freq = NODE_FREQUENCY_NORMAL;
  bool startup = false, exit = false;

  if (decl)
    {
      struct cgraph_node *node = cgraph_get_node (decl);

      if (node)
	{
	  freq = node->frequency;
	  startup = node->only_called_at_startup;
	  exit = node->only_called_at_exit;
	}
    }
  if (force_cold)
    freq = NODE_FREQUENCY_UNLIKELY_EXECUTED;

#ifdef USE_SELECT_SECTION_FOR_FUNCTIONS
  if (decl != NULL_TREE
      && DECL_SECTION_NAME (decl) != NULL_TREE)
    {
      if (targetm.asm_out.function_section)
	section = targetm.asm_out.function_section (decl, freq,
						    startup, exit);
      if (section)
	return section;
      return get_named_section (decl, NULL, 0);
    }
  else
    return targetm.asm_out.select_section
	    (decl, freq == NODE_FREQUENCY_UNLIKELY_EXECUTED,
	     DECL_ALIGN (decl));
#else
  if (targetm.asm_out.function_section)
    section = targetm.asm_out.function_section (decl, freq, startup, exit);
  if (section)
    return section;
  return hot_function_section (decl);
#endif
}

/* Return the section for function DECL.

   If DECL is NULL_TREE, return the text section.  We can be passed
   NULL_TREE under some circumstances by dbxout.c at least.  */

section *
function_section (tree decl)
{
  /* Handle cases where function splitting code decides
     to put function entry point into unlikely executed section
     despite the fact that the function itself is not cold
     (i.e. it is called rarely but contains a hot loop that is
     better to live in hot subsection for the code locality).  */
  return function_section_1 (decl,
			     first_function_block_is_cold);
}

/* Return the section for the current function, take IN_COLD_SECTION_P
   into account.  */

section *
current_function_section (void)
{
  return function_section_1 (current_function_decl, in_cold_section_p);
}

/* Tell assembler to switch to unlikely-to-be-executed text section.  */

section *
unlikely_text_section (void)
{
  return function_section_1 (current_function_decl, true);
}

/* When called within a function context, return true if the function
   has been assigned a cold text section and if SECT is that section.
   When called outside a function context, return true if SECT is the
   default cold section.  */

bool
unlikely_text_section_p (section *sect)
{
  return sect == function_section_1 (current_function_decl, true);
}

/* Return the read-only data section associated with function DECL.  */

section *
default_function_rodata_section (tree decl)
{
  if (decl != NULL_TREE && DECL_SECTION_NAME (decl))
    {
      const char *name = TREE_STRING_POINTER (DECL_SECTION_NAME (decl));

      if (DECL_ONE_ONLY (decl) && HAVE_COMDAT_GROUP)
        {
	  const char *dot;
	  size_t len;
	  char* rname;

	  dot = strchr (name + 1, '.');
	  if (!dot)
	    dot = name;
	  len = strlen (dot) + 8;
	  rname = (char *) alloca (len);

	  strcpy (rname, ".rodata");
	  strcat (rname, dot);
	  return get_section (rname, SECTION_LINKONCE, decl);
	}
      /* For .gnu.linkonce.t.foo we want to use .gnu.linkonce.r.foo.  */
      else if (DECL_ONE_ONLY (decl)
	       && strncmp (name, ".gnu.linkonce.t.", 16) == 0)
	{
	  size_t len = strlen (name) + 1;
	  char *rname = (char *) alloca (len);

	  memcpy (rname, name, len);
	  rname[14] = 'r';
	  return get_section (rname, SECTION_LINKONCE, decl);
	}
      /* For .text.foo we want to use .rodata.foo.  */
      else if (flag_function_sections && flag_data_sections
	       && strncmp (name, ".text.", 6) == 0)
	{
	  size_t len = strlen (name) + 1;
	  char *rname = (char *) alloca (len + 2);

	  memcpy (rname, ".rodata", 7);
	  memcpy (rname + 7, name + 5, len - 5);
	  return get_section (rname, 0, decl);
	}
    }

  return readonly_data_section;
}

/* Return the read-only data section associated with function DECL
   for targets where that section should be always the single
   readonly data section.  */

section *
default_no_function_rodata_section (tree decl ATTRIBUTE_UNUSED)
{
  return readonly_data_section;
}

/* Return the section to use for string merging.  */

static section *
mergeable_string_section (tree decl ATTRIBUTE_UNUSED,
			  unsigned HOST_WIDE_INT align ATTRIBUTE_UNUSED,
			  unsigned int flags ATTRIBUTE_UNUSED)
{
  HOST_WIDE_INT len;

  if (HAVE_GAS_SHF_MERGE && flag_merge_constants
      && TREE_CODE (decl) == STRING_CST
      && TREE_CODE (TREE_TYPE (decl)) == ARRAY_TYPE
      && align <= 256
      && (len = int_size_in_bytes (TREE_TYPE (decl))) > 0
      && TREE_STRING_LENGTH (decl) >= len)
    {
      enum machine_mode mode;
      unsigned int modesize;
      const char *str;
      HOST_WIDE_INT i;
      int j, unit;
      const char *prefix = targetm.asm_out.mergeable_rodata_prefix;
      char *name = (char *) alloca (strlen (prefix) + 30);

      mode = TYPE_MODE (TREE_TYPE (TREE_TYPE (decl)));
      modesize = GET_MODE_BITSIZE (mode);
      if (modesize >= 8 && modesize <= 256
	  && (modesize & (modesize - 1)) == 0)
	{
	  if (align < modesize)
	    align = modesize;

	  str = TREE_STRING_POINTER (decl);
	  unit = GET_MODE_SIZE (mode);

	  /* Check for embedded NUL characters.  */
	  for (i = 0; i < len; i += unit)
	    {
	      for (j = 0; j < unit; j++)
		if (str[i + j] != '\0')
		  break;
	      if (j == unit)
		break;
	    }
	  if (i == len - unit)
	    {
	      sprintf (name, "%s.str%d.%d", prefix,
		       modesize / 8, (int) (align / 8));
	      flags |= (modesize / 8) | SECTION_MERGE | SECTION_STRINGS;
	      return get_section (name, flags, NULL);
	    }
	}
    }

  return readonly_data_section;
}

/* Return the section to use for constant merging.  */

section *
mergeable_constant_section (enum machine_mode mode ATTRIBUTE_UNUSED,
			    unsigned HOST_WIDE_INT align ATTRIBUTE_UNUSED,
			    unsigned int flags ATTRIBUTE_UNUSED)
{
  unsigned int modesize = GET_MODE_BITSIZE (mode);

  if (HAVE_GAS_SHF_MERGE && flag_merge_constants
      && mode != VOIDmode
      && mode != BLKmode
      && modesize <= align
      && align >= 8
      && align <= 256
      && (align & (align - 1)) == 0)
    {
      const char *prefix = targetm.asm_out.mergeable_rodata_prefix;
      char *name = (char *) alloca (strlen (prefix) + 30);

      sprintf (name, "%s.cst%d", prefix, (int) (align / 8));
      flags |= (align / 8) | SECTION_MERGE;
      return get_section (name, flags, NULL);
    }
  return readonly_data_section;
}

/* Given NAME, a putative register name, discard any customary prefixes.  */

static const char *
strip_reg_name (const char *name)
{
#ifdef REGISTER_PREFIX
  if (!strncmp (name, REGISTER_PREFIX, strlen (REGISTER_PREFIX)))
    name += strlen (REGISTER_PREFIX);
#endif
  if (name[0] == '%' || name[0] == '#')
    name++;
  return name;
}

/* The user has asked for a DECL to have a particular name.  Set (or
   change) it in such a way that we don't prefix an underscore to
   it.  */
void
set_user_assembler_name (tree decl, const char *name)
{
  char *starred = (char *) alloca (strlen (name) + 2);
  starred[0] = '*';
  strcpy (starred + 1, name);
  change_decl_assembler_name (decl, get_identifier (starred));
  SET_DECL_RTL (decl, NULL_RTX);
}

/* Decode an `asm' spec for a declaration as a register name.
   Return the register number, or -1 if nothing specified,
   or -2 if the ASMSPEC is not `cc' or `memory' and is not recognized,
   or -3 if ASMSPEC is `cc' and is not recognized,
   or -4 if ASMSPEC is `memory' and is not recognized.
   Accept an exact spelling or a decimal number.
   Prefixes such as % are optional.  */

int
decode_reg_name_and_count (const char *asmspec, int *pnregs)
{
  /* Presume just one register is clobbered.  */
  *pnregs = 1;

  if (asmspec != 0)
    {
      int i;

      /* Get rid of confusing prefixes.  */
      asmspec = strip_reg_name (asmspec);

      /* Allow a decimal number as a "register name".  */
      for (i = strlen (asmspec) - 1; i >= 0; i--)
	if (! ISDIGIT (asmspec[i]))
	  break;
      if (asmspec[0] != 0 && i < 0)
	{
	  i = atoi (asmspec);
	  if (i < FIRST_PSEUDO_REGISTER && i >= 0)
	    return i;
	  else
	    return -2;
	}

      for (i = 0; i < FIRST_PSEUDO_REGISTER; i++)
	if (reg_names[i][0]
	    && ! strcmp (asmspec, strip_reg_name (reg_names[i])))
	  return i;

#ifdef OVERLAPPING_REGISTER_NAMES
      {
	static const struct
	{
	  const char *const name;
	  const int number;
	  const int nregs;
	} table[] = OVERLAPPING_REGISTER_NAMES;

	for (i = 0; i < (int) ARRAY_SIZE (table); i++)
	  if (table[i].name[0]
	      && ! strcmp (asmspec, table[i].name))
	    {
	      *pnregs = table[i].nregs;
	      return table[i].number;
	    }
      }
#endif /* OVERLAPPING_REGISTER_NAMES */

#ifdef ADDITIONAL_REGISTER_NAMES
      {
	static const struct { const char *const name; const int number; } table[]
	  = ADDITIONAL_REGISTER_NAMES;

	for (i = 0; i < (int) ARRAY_SIZE (table); i++)
	  if (table[i].name[0]
	      && ! strcmp (asmspec, table[i].name))
	    return table[i].number;
      }
#endif /* ADDITIONAL_REGISTER_NAMES */

      if (!strcmp (asmspec, "memory"))
	return -4;

      if (!strcmp (asmspec, "cc"))
	return -3;

      return -2;
    }

  return -1;
}

int
decode_reg_name (const char *name)
{
  int count;
  return decode_reg_name_and_count (name, &count);
}


/* Return true if DECL's initializer is suitable for a BSS section.  */

bool
bss_initializer_p (const_tree decl)
{
  return (DECL_INITIAL (decl) == NULL
	  || DECL_INITIAL (decl) == error_mark_node
	  || (flag_zero_initialized_in_bss
	      /* Leave constant zeroes in .rodata so they
		 can be shared.  */
	      && !TREE_READONLY (decl)
	      && initializer_zerop (DECL_INITIAL (decl))));
}

/* Compute the alignment of variable specified by DECL.
   DONT_OUTPUT_DATA is from assemble_variable.  */

void
align_variable (tree decl, bool dont_output_data)
{
  unsigned int align = DECL_ALIGN (decl);

  /* In the case for initialing an array whose length isn't specified,
     where we have not yet been able to do the layout,
     figure out the proper alignment now.  */
  if (dont_output_data && DECL_SIZE (decl) == 0
      && TREE_CODE (TREE_TYPE (decl)) == ARRAY_TYPE)
    align = MAX (align, TYPE_ALIGN (TREE_TYPE (TREE_TYPE (decl))));

  /* Some object file formats have a maximum alignment which they support.
     In particular, a.out format supports a maximum alignment of 4.  */
  if (align > MAX_OFILE_ALIGNMENT)
    {
      warning (0, "alignment of %q+D is greater than maximum object "
               "file alignment.  Using %d", decl,
	       MAX_OFILE_ALIGNMENT/BITS_PER_UNIT);
      align = MAX_OFILE_ALIGNMENT;
    }

  if (! DECL_USER_ALIGN (decl))
    {
#ifdef DATA_ABI_ALIGNMENT
      unsigned int data_abi_align
	= DATA_ABI_ALIGNMENT (TREE_TYPE (decl), align);
      /* For backwards compatibility, don't assume the ABI alignment for
	 TLS variables.  */
      if (! DECL_THREAD_LOCAL_P (decl) || data_abi_align <= BITS_PER_WORD)
	align = data_abi_align;
#endif

      /* On some machines, it is good to increase alignment sometimes.
	 But as DECL_ALIGN is used both for actually emitting the variable
	 and for code accessing the variable as guaranteed alignment, we
	 can only increase the alignment if it is a performance optimization
	 if the references to it must bind to the current definition.  */
      if (decl_binds_to_current_def_p (decl))
	{
#ifdef DATA_ALIGNMENT
	  unsigned int data_align = DATA_ALIGNMENT (TREE_TYPE (decl), align);
	  /* Don't increase alignment too much for TLS variables - TLS space
	     is too precious.  */
	  if (! DECL_THREAD_LOCAL_P (decl) || data_align <= BITS_PER_WORD)
	    align = data_align;
#endif
#ifdef CONSTANT_ALIGNMENT
	  if (DECL_INITIAL (decl) != 0
	      && DECL_INITIAL (decl) != error_mark_node)
	    {
	      unsigned int const_align
		= CONSTANT_ALIGNMENT (DECL_INITIAL (decl), align);
	      /* Don't increase alignment too much for TLS variables - TLS
		 space is too precious.  */
	      if (! DECL_THREAD_LOCAL_P (decl) || const_align <= BITS_PER_WORD)
		align = const_align;
	    }
#endif
	}
    }

  /* Reset the alignment in case we have made it tighter, so we can benefit
     from it in get_pointer_alignment.  */
  DECL_ALIGN (decl) = align;
}

/* Return DECL_ALIGN (decl), possibly increased for optimization purposes
   beyond what align_variable returned.  */

static unsigned int
get_variable_align (tree decl)
{
  unsigned int align = DECL_ALIGN (decl);

  /* For user aligned vars or static vars align_variable already did
     everything.  */
  if (DECL_USER_ALIGN (decl) || !TREE_PUBLIC (decl))
    return align;

#ifdef DATA_ABI_ALIGNMENT
  if (DECL_THREAD_LOCAL_P (decl))
    align = DATA_ABI_ALIGNMENT (TREE_TYPE (decl), align);
#endif

  /* For decls that bind to the current definition, align_variable
     did also everything, except for not assuming ABI required alignment
     of TLS variables.  For other vars, increase the alignment here
     as an optimization.  */
  if (!decl_binds_to_current_def_p (decl))
    {
      /* On some machines, it is good to increase alignment sometimes.  */
#ifdef DATA_ALIGNMENT
      unsigned int data_align = DATA_ALIGNMENT (TREE_TYPE (decl), align);
      /* Don't increase alignment too much for TLS variables - TLS space
         is too precious.  */
      if (! DECL_THREAD_LOCAL_P (decl) || data_align <= BITS_PER_WORD)
	align = data_align;
#endif
#ifdef CONSTANT_ALIGNMENT
      if (DECL_INITIAL (decl) != 0 && DECL_INITIAL (decl) != error_mark_node)
	{
	  unsigned int const_align = CONSTANT_ALIGNMENT (DECL_INITIAL (decl),
							 align);
	  /* Don't increase alignment too much for TLS variables - TLS space
	     is too precious.  */
	  if (! DECL_THREAD_LOCAL_P (decl) || const_align <= BITS_PER_WORD)
	    align = const_align;
	}
#endif
    }

  return align;
}

/* Return the section into which the given VAR_DECL or CONST_DECL
   should be placed.  PREFER_NOSWITCH_P is true if a noswitch
   section should be used wherever possible.  */

section *
get_variable_section (tree decl, bool prefer_noswitch_p)
{
  addr_space_t as = ADDR_SPACE_GENERIC;
  int reloc;

  if (TREE_TYPE (decl) != error_mark_node)
    as = TYPE_ADDR_SPACE (TREE_TYPE (decl));

  if (DECL_COMMON (decl))
    {
      /* If the decl has been given an explicit section name, or it resides
	 in a non-generic address space, then it isn't common, and shouldn't
	 be handled as such.  */
      gcc_assert (DECL_SECTION_NAME (decl) == NULL
		  && ADDR_SPACE_GENERIC_P (as));
      if (DECL_THREAD_LOCAL_P (decl))
	return tls_comm_section;
      else if (TREE_PUBLIC (decl) && bss_initializer_p (decl))
	return comm_section;
    }

  if (DECL_INITIAL (decl) == error_mark_node)
    reloc = contains_pointers_p (TREE_TYPE (decl)) ? 3 : 0;
  else if (DECL_INITIAL (decl))
    reloc = compute_reloc_for_constant (DECL_INITIAL (decl));
  else
    reloc = 0;

  resolve_unique_section (decl, reloc, flag_data_sections);
  if (IN_NAMED_SECTION (decl))
    return get_named_section (decl, NULL, reloc);

  if (ADDR_SPACE_GENERIC_P (as)
      && !DECL_THREAD_LOCAL_P (decl)
      && !(prefer_noswitch_p && targetm.have_switchable_bss_sections)
      && bss_initializer_p (decl))
    {
      if (!TREE_PUBLIC (decl)
	  && !(flag_asan && asan_protect_global (decl)))
	return lcomm_section;
      if (bss_noswitch_section)
	return bss_noswitch_section;
    }

  return targetm.asm_out.select_section (decl, reloc,
					 get_variable_align (decl));
}

/* Return the block into which object_block DECL should be placed.  */

static struct object_block *
get_block_for_decl (tree decl)
{
  section *sect;

  if (TREE_CODE (decl) == VAR_DECL)
    {
      /* The object must be defined in this translation unit.  */
      if (DECL_EXTERNAL (decl))
	return NULL;

      /* There's no point using object blocks for something that is
	 isolated by definition.  */
      if (DECL_ONE_ONLY (decl))
	return NULL;
    }

  /* We can only calculate block offsets if the decl has a known
     constant size.  */
  if (DECL_SIZE_UNIT (decl) == NULL)
    return NULL;
  if (!host_integerp (DECL_SIZE_UNIT (decl), 1))
    return NULL;

  /* Find out which section should contain DECL.  We cannot put it into
     an object block if it requires a standalone definition.  */
  if (TREE_CODE (decl) == VAR_DECL)
      align_variable (decl, 0);
  sect = get_variable_section (decl, true);
  if (SECTION_STYLE (sect) == SECTION_NOSWITCH)
    return NULL;

  return get_block_for_section (sect);
}

/* Make sure block symbol SYMBOL is in block BLOCK.  */

static void
change_symbol_block (rtx symbol, struct object_block *block)
{
  if (block != SYMBOL_REF_BLOCK (symbol))
    {
      gcc_assert (SYMBOL_REF_BLOCK_OFFSET (symbol) < 0);
      SYMBOL_REF_BLOCK (symbol) = block;
    }
}

/* Return true if it is possible to put DECL in an object_block.  */

static bool
use_blocks_for_decl_p (tree decl)
{
  /* Only data DECLs can be placed into object blocks.  */
  if (TREE_CODE (decl) != VAR_DECL && TREE_CODE (decl) != CONST_DECL)
    return false;

  /* Detect decls created by dw2_force_const_mem.  Such decls are
     special because DECL_INITIAL doesn't specify the decl's true value.
     dw2_output_indirect_constants will instead call assemble_variable
     with dont_output_data set to 1 and then print the contents itself.  */
  if (DECL_INITIAL (decl) == decl)
    return false;

  /* If this decl is an alias, then we don't want to emit a
     definition.  */
  if (lookup_attribute ("alias", DECL_ATTRIBUTES (decl)))
    return false;

  return targetm.use_blocks_for_decl_p (decl);
}

/* Create the DECL_RTL for a VAR_DECL or FUNCTION_DECL.  DECL should
   have static storage duration.  In other words, it should not be an
   automatic variable, including PARM_DECLs.

   There is, however, one exception: this function handles variables
   explicitly placed in a particular register by the user.

   This is never called for PARM_DECL nodes.  */

void
make_decl_rtl (tree decl)
{
  const char *name = 0;
  int reg_number;
  rtx x;

  /* Check that we are not being given an automatic variable.  */
  gcc_assert (TREE_CODE (decl) != PARM_DECL
	      && TREE_CODE (decl) != RESULT_DECL);

  /* A weak alias has TREE_PUBLIC set but not the other bits.  */
  gcc_assert (TREE_CODE (decl) != VAR_DECL
	      || TREE_STATIC (decl)
	      || TREE_PUBLIC (decl)
	      || DECL_EXTERNAL (decl)
	      || DECL_REGISTER (decl));

  /* And that we were not given a type or a label.  */
  gcc_assert (TREE_CODE (decl) != TYPE_DECL
	      && TREE_CODE (decl) != LABEL_DECL);

  /* For a duplicate declaration, we can be called twice on the
     same DECL node.  Don't discard the RTL already made.  */
  if (DECL_RTL_SET_P (decl))
    {
      /* If the old RTL had the wrong mode, fix the mode.  */
      x = DECL_RTL (decl);
      if (GET_MODE (x) != DECL_MODE (decl))
	SET_DECL_RTL (decl, adjust_address_nv (x, DECL_MODE (decl), 0));

      if (TREE_CODE (decl) != FUNCTION_DECL && DECL_REGISTER (decl))
	return;

      /* ??? Another way to do this would be to maintain a hashed
	 table of such critters.  Instead of adding stuff to a DECL
	 to give certain attributes to it, we could use an external
	 hash map from DECL to set of attributes.  */

      /* Let the target reassign the RTL if it wants.
	 This is necessary, for example, when one machine specific
	 decl attribute overrides another.  */
      targetm.encode_section_info (decl, DECL_RTL (decl), false);

      /* If the symbol has a SYMBOL_REF_BLOCK field, update it based
	 on the new decl information.  */
      if (MEM_P (x)
	  && GET_CODE (XEXP (x, 0)) == SYMBOL_REF
	  && SYMBOL_REF_HAS_BLOCK_INFO_P (XEXP (x, 0)))
	change_symbol_block (XEXP (x, 0), get_block_for_decl (decl));

      /* Make this function static known to the mudflap runtime.  */
      if (flag_mudflap && TREE_CODE (decl) == VAR_DECL)
	mudflap_enqueue_decl (decl);

      return;
    }

  /* If this variable belongs to the global constant pool, retrieve the
     pre-computed RTL or recompute it in LTO mode.  */
  if (TREE_CODE (decl) == VAR_DECL && DECL_IN_CONSTANT_POOL (decl))
    {
      SET_DECL_RTL (decl, output_constant_def (DECL_INITIAL (decl), 1));
      return;
    }

  name = IDENTIFIER_POINTER (DECL_ASSEMBLER_NAME (decl));

  if (name[0] != '*' && TREE_CODE (decl) != FUNCTION_DECL
      && DECL_REGISTER (decl))
    {
      error ("register name not specified for %q+D", decl);
    }
  else if (TREE_CODE (decl) != FUNCTION_DECL && DECL_REGISTER (decl))
    {
      const char *asmspec = name+1;
      enum machine_mode mode = DECL_MODE (decl);
      reg_number = decode_reg_name (asmspec);
      /* First detect errors in declaring global registers.  */
      if (reg_number == -1)
	error ("register name not specified for %q+D", decl);
      else if (reg_number < 0)
	error ("invalid register name for %q+D", decl);
      else if (mode == BLKmode)
	error ("data type of %q+D isn%'t suitable for a register",
	       decl);
      else if (!in_hard_reg_set_p (accessible_reg_set, mode, reg_number))
	error ("the register specified for %q+D cannot be accessed"
	       " by the current target", decl);
      else if (!in_hard_reg_set_p (operand_reg_set, mode, reg_number))
	error ("the register specified for %q+D is not general enough"
	       " to be used as a register variable", decl);
      else if (!HARD_REGNO_MODE_OK (reg_number, mode))
	error ("register specified for %q+D isn%'t suitable for data type",
               decl);
      /* Now handle properly declared static register variables.  */
      else
	{
	  int nregs;

	  if (DECL_INITIAL (decl) != 0 && TREE_STATIC (decl))
	    {
	      DECL_INITIAL (decl) = 0;
	      error ("global register variable has initial value");
	    }
	  if (TREE_THIS_VOLATILE (decl))
	    warning (OPT_Wvolatile_register_var,
		     "optimization may eliminate reads and/or "
		     "writes to register variables");

	  /* If the user specified one of the eliminables registers here,
	     e.g., FRAME_POINTER_REGNUM, we don't want to get this variable
	     confused with that register and be eliminated.  This usage is
	     somewhat suspect...  */

	  SET_DECL_RTL (decl, gen_rtx_raw_REG (mode, reg_number));
	  ORIGINAL_REGNO (DECL_RTL (decl)) = reg_number;
	  REG_USERVAR_P (DECL_RTL (decl)) = 1;

	  if (TREE_STATIC (decl))
	    {
	      /* Make this register global, so not usable for anything
		 else.  */
#ifdef ASM_DECLARE_REGISTER_GLOBAL
	      name = IDENTIFIER_POINTER (DECL_NAME (decl));
	      ASM_DECLARE_REGISTER_GLOBAL (asm_out_file, decl, reg_number, name);
#endif
	      nregs = hard_regno_nregs[reg_number][mode];
	      while (nregs > 0)
		globalize_reg (decl, reg_number + --nregs);
	    }

	  /* As a register variable, it has no section.  */
	  return;
	}
    }
  /* Now handle ordinary static variables and functions (in memory).
     Also handle vars declared register invalidly.  */
  else if (name[0] == '*')
  {
#ifdef REGISTER_PREFIX
    if (strlen (REGISTER_PREFIX) != 0)
      {
	reg_number = decode_reg_name (name);
	if (reg_number >= 0 || reg_number == -3)
	  error ("register name given for non-register variable %q+D", decl);
      }
#endif
  }

  /* Specifying a section attribute on a variable forces it into a
     non-.bss section, and thus it cannot be common.  */
  /* FIXME: In general this code should not be necessary because
     visibility pass is doing the same work.  But notice_global_symbol
     is called early and it needs to make DECL_RTL to get the name.
     we take care of recomputing the DECL_RTL after visibility is changed.  */
  if (TREE_CODE (decl) == VAR_DECL
      && DECL_SECTION_NAME (decl) != NULL_TREE
      && DECL_INITIAL (decl) == NULL_TREE
      && DECL_COMMON (decl))
    DECL_COMMON (decl) = 0;

  /* Variables can't be both common and weak.  */
  if (TREE_CODE (decl) == VAR_DECL && DECL_WEAK (decl))
    DECL_COMMON (decl) = 0;

  if (use_object_blocks_p () && use_blocks_for_decl_p (decl))
    x = create_block_symbol (name, get_block_for_decl (decl), -1);
  else
    {
      enum machine_mode address_mode = Pmode;
      if (TREE_TYPE (decl) != error_mark_node)
	{
	  addr_space_t as = TYPE_ADDR_SPACE (TREE_TYPE (decl));
	  address_mode = targetm.addr_space.address_mode (as);
	}
      x = gen_rtx_SYMBOL_REF (address_mode, name);
    }
  SYMBOL_REF_WEAK (x) = DECL_WEAK (decl);
  SET_SYMBOL_REF_DECL (x, decl);

  x = gen_rtx_MEM (DECL_MODE (decl), x);
  if (TREE_CODE (decl) != FUNCTION_DECL)
    set_mem_attributes (x, decl, 1);
  SET_DECL_RTL (decl, x);

  /* Optionally set flags or add text to the name to record information
     such as that it is a function name.
     If the name is changed, the macro ASM_OUTPUT_LABELREF
     will have to know how to strip this information.  */
  targetm.encode_section_info (decl, DECL_RTL (decl), true);

  /* Make this function static known to the mudflap runtime.  */
  if (flag_mudflap && TREE_CODE (decl) == VAR_DECL)
    mudflap_enqueue_decl (decl);
}

/* Like make_decl_rtl, but inhibit creation of new alias sets when
   calling make_decl_rtl.  Also, reset DECL_RTL before returning the
   rtl.  */

rtx
make_decl_rtl_for_debug (tree decl)
{
  unsigned int save_aliasing_flag, save_mudflap_flag;
  rtx rtl;

  if (DECL_RTL_SET_P (decl))
    return DECL_RTL (decl);

  /* Kludge alert!  Somewhere down the call chain, make_decl_rtl will
     call new_alias_set.  If running with -fcompare-debug, sometimes
     we do not want to create alias sets that will throw the alias
     numbers off in the comparison dumps.  So... clearing
     flag_strict_aliasing will keep new_alias_set() from creating a
     new set.  It is undesirable to register decl with mudflap
     in this case as well.  */
  save_aliasing_flag = flag_strict_aliasing;
  flag_strict_aliasing = 0;
  save_mudflap_flag = flag_mudflap;
  flag_mudflap = 0;

  rtl = DECL_RTL (decl);
  /* Reset DECL_RTL back, as various parts of the compiler expects
     DECL_RTL set meaning it is actually going to be output.  */
  SET_DECL_RTL (decl, NULL);

  flag_strict_aliasing = save_aliasing_flag;
  flag_mudflap = save_mudflap_flag;

  return rtl;
}

/* Output a string of literal assembler code
   for an `asm' keyword used between functions.  */

void
assemble_asm (tree string)
{
  const char *p;
  app_enable ();

  if (TREE_CODE (string) == ADDR_EXPR)
    string = TREE_OPERAND (string, 0);

  p = TREE_STRING_POINTER (string);
  fprintf (asm_out_file, "%s%s\n", p[0] == '\t' ? "" : "\t", p);
}

/* Write the address of the entity given by SYMBOL to SEC.  */
void
assemble_addr_to_section (rtx symbol, section *sec)
{
  switch_to_section (sec);
  assemble_align (POINTER_SIZE);
  assemble_integer (symbol, POINTER_SIZE / BITS_PER_UNIT, POINTER_SIZE, 1);
}

/* Return the numbered .ctors.N (if CONSTRUCTOR_P) or .dtors.N (if
   not) section for PRIORITY.  */
section *
get_cdtor_priority_section (int priority, bool constructor_p)
{
  char buf[16];

  /* ??? This only works reliably with the GNU linker.  */
  sprintf (buf, "%s.%.5u",
	   constructor_p ? ".ctors" : ".dtors",
	   /* Invert the numbering so the linker puts us in the proper
	      order; constructors are run from right to left, and the
	      linker sorts in increasing order.  */
	   MAX_INIT_PRIORITY - priority);
  return get_section (buf, SECTION_WRITE, NULL);
}

void
default_named_section_asm_out_destructor (rtx symbol, int priority)
{
  section *sec;

  if (priority != DEFAULT_INIT_PRIORITY)
    sec = get_cdtor_priority_section (priority,
				      /*constructor_p=*/false);
  else
    sec = get_section (".dtors", SECTION_WRITE, NULL);

  assemble_addr_to_section (symbol, sec);
}

#ifdef DTORS_SECTION_ASM_OP
void
default_dtor_section_asm_out_destructor (rtx symbol,
					 int priority ATTRIBUTE_UNUSED)
{
  assemble_addr_to_section (symbol, dtors_section);
}
#endif

void
default_named_section_asm_out_constructor (rtx symbol, int priority)
{
  section *sec;

  if (priority != DEFAULT_INIT_PRIORITY)
    sec = get_cdtor_priority_section (priority,
				      /*constructor_p=*/true);
  else
    sec = get_section (".ctors", SECTION_WRITE, NULL);

  assemble_addr_to_section (symbol, sec);
}

#ifdef CTORS_SECTION_ASM_OP
void
default_ctor_section_asm_out_constructor (rtx symbol,
					  int priority ATTRIBUTE_UNUSED)
{
  assemble_addr_to_section (symbol, ctors_section);
}
#endif

/* CONSTANT_POOL_BEFORE_FUNCTION may be defined as an expression with
   a nonzero value if the constant pool should be output before the
   start of the function, or a zero value if the pool should output
   after the end of the function.  The default is to put it before the
   start.  */

#ifndef CONSTANT_POOL_BEFORE_FUNCTION
#define CONSTANT_POOL_BEFORE_FUNCTION 1
#endif

/* DECL is an object (either VAR_DECL or FUNCTION_DECL) which is going
   to be output to assembler.
   Set first_global_object_name and weak_global_object_name as appropriate.  */

void
notice_global_symbol (tree decl)
{
  const char **type = &first_global_object_name;

  if (first_global_object_name
      || !TREE_PUBLIC (decl)
      || DECL_EXTERNAL (decl)
      || !DECL_NAME (decl)
      || (TREE_CODE (decl) != FUNCTION_DECL
	  && (TREE_CODE (decl) != VAR_DECL
	      || (DECL_COMMON (decl)
		  && (DECL_INITIAL (decl) == 0
		      || DECL_INITIAL (decl) == error_mark_node))))
      || !MEM_P (DECL_RTL (decl)))
    return;

  /* We win when global object is found, but it is useful to know about weak
     symbol as well so we can produce nicer unique names.  */
  if (DECL_WEAK (decl) || DECL_ONE_ONLY (decl) || flag_shlib)
    type = &weak_global_object_name;

  if (!*type)
    {
      const char *p;
      const char *name;
      rtx decl_rtl = DECL_RTL (decl);

      p = targetm.strip_name_encoding (XSTR (XEXP (decl_rtl, 0), 0));
      name = ggc_strdup (p);

      *type = name;
    }
}

/* If not using flag_reorder_blocks_and_partition, decide early whether the
   current function goes into the cold section, so that targets can use
   current_function_section during RTL expansion.  DECL describes the
   function.  */

void
decide_function_section (tree decl)
{
  first_function_block_is_cold = false;

  if (flag_reorder_blocks_and_partition)
    /* We will decide in assemble_start_function.  */
    return;

 if (DECL_SECTION_NAME (decl))
    {
      struct cgraph_node *node = cgraph_get_node (current_function_decl);
      /* Calls to function_section rely on first_function_block_is_cold
	 being accurate.  */
      first_function_block_is_cold = (node
				      && node->frequency
				      == NODE_FREQUENCY_UNLIKELY_EXECUTED);
    }

  in_cold_section_p = first_function_block_is_cold;
}

/* Output assembler code for the constant pool of a function and associated
   with defining the name of the function.  DECL describes the function.
   NAME is the function's name.  For the constant pool, we use the current
   constant pool data.  */

void
assemble_start_function (tree decl, const char *fnname)
{
  int align;
  char tmp_label[100];
  bool hot_label_written = false;

  if (flag_reorder_blocks_and_partition)
    {
      ASM_GENERATE_INTERNAL_LABEL (tmp_label, "LHOTB", const_labelno);
      crtl->subsections.hot_section_label = ggc_strdup (tmp_label);
      ASM_GENERATE_INTERNAL_LABEL (tmp_label, "LCOLDB", const_labelno);
      crtl->subsections.cold_section_label = ggc_strdup (tmp_label);
      ASM_GENERATE_INTERNAL_LABEL (tmp_label, "LHOTE", const_labelno);
      crtl->subsections.hot_section_end_label = ggc_strdup (tmp_label);
      ASM_GENERATE_INTERNAL_LABEL (tmp_label, "LCOLDE", const_labelno);
      crtl->subsections.cold_section_end_label = ggc_strdup (tmp_label);
      const_labelno++;
    }
  else
    {
      crtl->subsections.hot_section_label = NULL;
      crtl->subsections.cold_section_label = NULL;
      crtl->subsections.hot_section_end_label = NULL;
      crtl->subsections.cold_section_end_label = NULL;
    }

  /* The following code does not need preprocessing in the assembler.  */

  app_disable ();

  if (CONSTANT_POOL_BEFORE_FUNCTION)
    output_constant_pool (fnname, decl);

  /* Make sure the not and cold text (code) sections are properly
     aligned.  This is necessary here in the case where the function
     has both hot and cold sections, because we don't want to re-set
     the alignment when the section switch happens mid-function.  */

  if (flag_reorder_blocks_and_partition)
    {
      first_function_block_is_cold = false;

      switch_to_section (unlikely_text_section ());
      assemble_align (DECL_ALIGN (decl));
      ASM_OUTPUT_LABEL (asm_out_file, crtl->subsections.cold_section_label);

      /* When the function starts with a cold section, we need to explicitly
	 align the hot section and write out the hot section label.
	 But if the current function is a thunk, we do not have a CFG.  */
      if (!cfun->is_thunk
	  && BB_PARTITION (ENTRY_BLOCK_PTR->next_bb) == BB_COLD_PARTITION)
	{
	  switch_to_section (text_section);
	  assemble_align (DECL_ALIGN (decl));
	  ASM_OUTPUT_LABEL (asm_out_file, crtl->subsections.hot_section_label);
	  hot_label_written = true;
	  first_function_block_is_cold = true;
	}
      in_cold_section_p = first_function_block_is_cold;
    }


  /* Switch to the correct text section for the start of the function.  */

  switch_to_section (function_section (decl));
  if (flag_reorder_blocks_and_partition
      && !hot_label_written)
    ASM_OUTPUT_LABEL (asm_out_file, crtl->subsections.hot_section_label);

  /* Tell assembler to move to target machine's alignment for functions.  */
  align = floor_log2 (DECL_ALIGN (decl) / BITS_PER_UNIT);
  if (align > 0)
    {
      ASM_OUTPUT_ALIGN (asm_out_file, align);
    }

  /* Handle a user-specified function alignment.
     Note that we still need to align to DECL_ALIGN, as above,
     because ASM_OUTPUT_MAX_SKIP_ALIGN might not do any alignment at all.  */
  if (! DECL_USER_ALIGN (decl)
      && align_functions_log > align
      && optimize_function_for_speed_p (cfun))
    {
#ifdef ASM_OUTPUT_MAX_SKIP_ALIGN
      ASM_OUTPUT_MAX_SKIP_ALIGN (asm_out_file,
				 align_functions_log, align_functions - 1);
#else
      ASM_OUTPUT_ALIGN (asm_out_file, align_functions_log);
#endif
    }

#ifdef ASM_OUTPUT_FUNCTION_PREFIX
  ASM_OUTPUT_FUNCTION_PREFIX (asm_out_file, fnname);
#endif

  if (!DECL_IGNORED_P (decl))
    (*debug_hooks->begin_function) (decl);

  /* Make function name accessible from other files, if appropriate.  */

  if (TREE_PUBLIC (decl))
    {
      notice_global_symbol (decl);

      globalize_decl (decl);

      maybe_assemble_visibility (decl);
    }

  if (DECL_PRESERVE_P (decl))
    targetm.asm_out.mark_decl_preserved (fnname);

  /* Do any machine/system dependent processing of the function name.  */
#ifdef ASM_DECLARE_FUNCTION_NAME
  ASM_DECLARE_FUNCTION_NAME (asm_out_file, fnname, current_function_decl);
#else
  /* Standard thing is just output label for the function.  */
  ASM_OUTPUT_FUNCTION_LABEL (asm_out_file, fnname, current_function_decl);
#endif /* ASM_DECLARE_FUNCTION_NAME */

  if (lookup_attribute ("no_split_stack", DECL_ATTRIBUTES (decl)))
    saw_no_split_stack = true;
}

/* Output assembler code associated with defining the size of the
   function.  DECL describes the function.  NAME is the function's name.  */

void
assemble_end_function (tree decl, const char *fnname ATTRIBUTE_UNUSED)
{
#ifdef ASM_DECLARE_FUNCTION_SIZE
  /* We could have switched section in the middle of the function.  */
  if (flag_reorder_blocks_and_partition)
    switch_to_section (function_section (decl));
  ASM_DECLARE_FUNCTION_SIZE (asm_out_file, fnname, decl);
#endif
  if (! CONSTANT_POOL_BEFORE_FUNCTION)
    {
      output_constant_pool (fnname, decl);
      switch_to_section (function_section (decl)); /* need to switch back */
    }
  /* Output labels for end of hot/cold text sections (to be used by
     debug info.)  */
  if (flag_reorder_blocks_and_partition)
    {
      section *save_text_section;

      save_text_section = in_section;
      switch_to_section (unlikely_text_section ());
      ASM_OUTPUT_LABEL (asm_out_file, crtl->subsections.cold_section_end_label);
      if (first_function_block_is_cold)
	switch_to_section (text_section);
      else
	switch_to_section (function_section (decl));
      ASM_OUTPUT_LABEL (asm_out_file, crtl->subsections.hot_section_end_label);
      switch_to_section (save_text_section);
    }
}

/* Assemble code to leave SIZE bytes of zeros.  */

void
assemble_zeros (unsigned HOST_WIDE_INT size)
{
  /* Do no output if -fsyntax-only.  */
  if (flag_syntax_only)
    return;

#ifdef ASM_NO_SKIP_IN_TEXT
  /* The `space' pseudo in the text section outputs nop insns rather than 0s,
     so we must output 0s explicitly in the text section.  */
  if (ASM_NO_SKIP_IN_TEXT && (in_section->common.flags & SECTION_CODE) != 0)
    {
      unsigned HOST_WIDE_INT i;
      for (i = 0; i < size; i++)
	assemble_integer (const0_rtx, 1, BITS_PER_UNIT, 1);
    }
  else
#endif
    if (size > 0)
      ASM_OUTPUT_SKIP (asm_out_file, size);
}

/* Assemble an alignment pseudo op for an ALIGN-bit boundary.  */

void
assemble_align (int align)
{
  if (align > BITS_PER_UNIT)
    {
      ASM_OUTPUT_ALIGN (asm_out_file, floor_log2 (align / BITS_PER_UNIT));
    }
}

/* Assemble a string constant with the specified C string as contents.  */

void
assemble_string (const char *p, int size)
{
  int pos = 0;
  int maximum = 2000;

  /* If the string is very long, split it up.  */

  while (pos < size)
    {
      int thissize = size - pos;
      if (thissize > maximum)
	thissize = maximum;

      ASM_OUTPUT_ASCII (asm_out_file, p, thissize);

      pos += thissize;
      p += thissize;
    }
}


/* A noswitch_section_callback for lcomm_section.  */

static bool
emit_local (tree decl ATTRIBUTE_UNUSED,
	    const char *name ATTRIBUTE_UNUSED,
	    unsigned HOST_WIDE_INT size ATTRIBUTE_UNUSED,
	    unsigned HOST_WIDE_INT rounded ATTRIBUTE_UNUSED)
{
#if defined ASM_OUTPUT_ALIGNED_DECL_LOCAL
  ASM_OUTPUT_ALIGNED_DECL_LOCAL (asm_out_file, decl, name,
				 size, DECL_ALIGN (decl));
  return true;
#elif defined ASM_OUTPUT_ALIGNED_LOCAL
  ASM_OUTPUT_ALIGNED_LOCAL (asm_out_file, name, size, DECL_ALIGN (decl));
  return true;
#else
  ASM_OUTPUT_LOCAL (asm_out_file, name, size, rounded);
  return false;
#endif
}

/* A noswitch_section_callback for bss_noswitch_section.  */

#if defined ASM_OUTPUT_ALIGNED_BSS
static bool
emit_bss (tree decl ATTRIBUTE_UNUSED,
	  const char *name ATTRIBUTE_UNUSED,
	  unsigned HOST_WIDE_INT size ATTRIBUTE_UNUSED,
	  unsigned HOST_WIDE_INT rounded ATTRIBUTE_UNUSED)
{
#if defined ASM_OUTPUT_ALIGNED_BSS
  ASM_OUTPUT_ALIGNED_BSS (asm_out_file, decl, name, size,
			  get_variable_align (decl));
  return true;
#endif
}
#endif

/* A noswitch_section_callback for comm_section.  */

static bool
emit_common (tree decl ATTRIBUTE_UNUSED,
	     const char *name ATTRIBUTE_UNUSED,
	     unsigned HOST_WIDE_INT size ATTRIBUTE_UNUSED,
	     unsigned HOST_WIDE_INT rounded ATTRIBUTE_UNUSED)
{
#if defined ASM_OUTPUT_ALIGNED_DECL_COMMON
  ASM_OUTPUT_ALIGNED_DECL_COMMON (asm_out_file, decl, name,
				  size, get_variable_align (decl));
  return true;
#elif defined ASM_OUTPUT_ALIGNED_COMMON
  ASM_OUTPUT_ALIGNED_COMMON (asm_out_file, name, size,
			     get_variable_align (decl));
  return true;
#else
  ASM_OUTPUT_COMMON (asm_out_file, name, size, rounded);
  return false;
#endif
}

/* A noswitch_section_callback for tls_comm_section.  */

static bool
emit_tls_common (tree decl ATTRIBUTE_UNUSED,
		 const char *name ATTRIBUTE_UNUSED,
		 unsigned HOST_WIDE_INT size ATTRIBUTE_UNUSED,
		 unsigned HOST_WIDE_INT rounded ATTRIBUTE_UNUSED)
{
#ifdef ASM_OUTPUT_TLS_COMMON
  ASM_OUTPUT_TLS_COMMON (asm_out_file, decl, name, size);
  return true;
#else
  sorry ("thread-local COMMON data not implemented");
  return true;
#endif
}

/* Assemble DECL given that it belongs in SECTION_NOSWITCH section SECT.
   NAME is the name of DECL's SYMBOL_REF.  */

static void
assemble_noswitch_variable (tree decl, const char *name, section *sect,
			    unsigned int align)
{
  unsigned HOST_WIDE_INT size, rounded;

  size = tree_low_cst (DECL_SIZE_UNIT (decl), 1);
  rounded = size;

  if (flag_asan && asan_protect_global (decl))
    size += asan_red_zone_size (size);

  /* Don't allocate zero bytes of common,
     since that means "undefined external" in the linker.  */
  if (size == 0)
    rounded = 1;

  /* Round size up to multiple of BIGGEST_ALIGNMENT bits
     so that each uninitialized object starts on such a boundary.  */
  rounded += (BIGGEST_ALIGNMENT / BITS_PER_UNIT) - 1;
  rounded = (rounded / (BIGGEST_ALIGNMENT / BITS_PER_UNIT)
	     * (BIGGEST_ALIGNMENT / BITS_PER_UNIT));

  if (!sect->noswitch.callback (decl, name, size, rounded)
      && (unsigned HOST_WIDE_INT) (align / BITS_PER_UNIT) > rounded)
    warning (0, "requested alignment for %q+D is greater than "
	     "implemented alignment of %wu", decl, rounded);
}

/* A subroutine of assemble_variable.  Output the label and contents of
   DECL, whose address is a SYMBOL_REF with name NAME.  DONT_OUTPUT_DATA
   is as for assemble_variable.  */

static void
assemble_variable_contents (tree decl, const char *name,
			    bool dont_output_data)
{
  /* Do any machine/system dependent processing of the object.  */
#ifdef ASM_DECLARE_OBJECT_NAME
  last_assemble_variable_decl = decl;
  ASM_DECLARE_OBJECT_NAME (asm_out_file, name, decl);
#else
  /* Standard thing is just output label for the object.  */
  ASM_OUTPUT_LABEL (asm_out_file, name);
#endif /* ASM_DECLARE_OBJECT_NAME */

  if (!dont_output_data)
    {
      if (DECL_INITIAL (decl)
	  && DECL_INITIAL (decl) != error_mark_node
	  && !initializer_zerop (DECL_INITIAL (decl)))
	/* Output the actual data.  */
	output_constant (DECL_INITIAL (decl),
			 tree_low_cst (DECL_SIZE_UNIT (decl), 1),
			 get_variable_align (decl));
      else
	/* Leave space for it.  */
	assemble_zeros (tree_low_cst (DECL_SIZE_UNIT (decl), 1));
    }
}

/* Assemble everything that is needed for a variable or function declaration.
   Not used for automatic variables, and not used for function definitions.
   Should not be called for variables of incomplete structure type.

   TOP_LEVEL is nonzero if this variable has file scope.
   AT_END is nonzero if this is the special handling, at end of compilation,
   to define things that have had only tentative definitions.
   DONT_OUTPUT_DATA if nonzero means don't actually output the
   initial value (that will be done by the caller).  */

void
assemble_variable (tree decl, int top_level ATTRIBUTE_UNUSED,
		   int at_end ATTRIBUTE_UNUSED, int dont_output_data)
{
  const char *name;
  rtx decl_rtl, symbol;
  section *sect;
  unsigned int align;
  bool asan_protected = false;

  /* This function is supposed to handle VARIABLES.  Ensure we have one.  */
  gcc_assert (TREE_CODE (decl) == VAR_DECL);

  /* Emulated TLS had better not get this far.  */
  gcc_checking_assert (targetm.have_tls || !DECL_THREAD_LOCAL_P (decl));

  last_assemble_variable_decl = 0;

  /* Normally no need to say anything here for external references,
     since assemble_external is called by the language-specific code
     when a declaration is first seen.  */

  if (DECL_EXTERNAL (decl))
    return;

  /* Do nothing for global register variables.  */
  if (DECL_RTL_SET_P (decl) && REG_P (DECL_RTL (decl)))
    {
      TREE_ASM_WRITTEN (decl) = 1;
      return;
    }

  /* If type was incomplete when the variable was declared,
     see if it is complete now.  */

  if (DECL_SIZE (decl) == 0)
    layout_decl (decl, 0);

  /* Still incomplete => don't allocate it; treat the tentative defn
     (which is what it must have been) as an `extern' reference.  */

  if (!dont_output_data && DECL_SIZE (decl) == 0)
    {
      error ("storage size of %q+D isn%'t known", decl);
      TREE_ASM_WRITTEN (decl) = 1;
      return;
    }

  /* The first declaration of a variable that comes through this function
     decides whether it is global (in C, has external linkage)
     or local (in C, has internal linkage).  So do nothing more
     if this function has already run.  */

  if (TREE_ASM_WRITTEN (decl))
    return;

  /* Make sure targetm.encode_section_info is invoked before we set
     ASM_WRITTEN.  */
  decl_rtl = DECL_RTL (decl);

  TREE_ASM_WRITTEN (decl) = 1;

  /* Do no output if -fsyntax-only.  */
  if (flag_syntax_only)
    return;

  if (! dont_output_data
      && ! valid_constant_size_p (DECL_SIZE_UNIT (decl)))
    {
      error ("size of variable %q+D is too large", decl);
      return;
    }

  gcc_assert (MEM_P (decl_rtl));
  gcc_assert (GET_CODE (XEXP (decl_rtl, 0)) == SYMBOL_REF);
  symbol = XEXP (decl_rtl, 0);

  /* If this symbol belongs to the tree constant pool, output the constant
     if it hasn't already been written.  */
  if (TREE_CONSTANT_POOL_ADDRESS_P (symbol))
    {
      tree decl = SYMBOL_REF_DECL (symbol);
      if (!TREE_ASM_WRITTEN (DECL_INITIAL (decl)))
	output_constant_def_contents (symbol);
      return;
    }

  app_disable ();

  name = XSTR (symbol, 0);
  if (TREE_PUBLIC (decl) && DECL_NAME (decl))
    notice_global_symbol (decl);

  /* Compute the alignment of this data.  */

  align_variable (decl, dont_output_data);

  if (flag_asan
      && asan_protect_global (decl))
    {
      asan_protected = true;
      DECL_ALIGN (decl) = MAX (DECL_ALIGN (decl), 
                               ASAN_RED_ZONE_SIZE * BITS_PER_UNIT);
    }

  set_mem_align (decl_rtl, DECL_ALIGN (decl));

  align = get_variable_align (decl);

  if (TREE_PUBLIC (decl))
    maybe_assemble_visibility (decl);

  if (DECL_PRESERVE_P (decl))
    targetm.asm_out.mark_decl_preserved (name);

  /* First make the assembler name(s) global if appropriate.  */
  sect = get_variable_section (decl, false);
  if (TREE_PUBLIC (decl)
      && (sect->common.flags & SECTION_COMMON) == 0)
    globalize_decl (decl);

  /* Output any data that we will need to use the address of.  */
  if (DECL_INITIAL (decl) && DECL_INITIAL (decl) != error_mark_node)
    output_addressed_constants (DECL_INITIAL (decl));

  /* dbxout.c needs to know this.  */
  if (sect && (sect->common.flags & SECTION_CODE) != 0)
    DECL_IN_TEXT_SECTION (decl) = 1;

  /* If the decl is part of an object_block, make sure that the decl
     has been positioned within its block, but do not write out its
     definition yet.  output_object_blocks will do that later.  */
  if (SYMBOL_REF_HAS_BLOCK_INFO_P (symbol) && SYMBOL_REF_BLOCK (symbol))
    {
      gcc_assert (!dont_output_data);
      place_block_symbol (symbol);
    }
  else if (SECTION_STYLE (sect) == SECTION_NOSWITCH)
    assemble_noswitch_variable (decl, name, sect, align);
  else
    {
<<<<<<< HEAD
      if (sect->named.name
	  && (strcmp (sect->named.name, ".vtable_map_vars") == 0))
	{
#if defined (OBJECT_FORMAT_ELF)
          targetm.asm_out.named_section (sect->named.name,
					 sect->named.common.flags
				         | SECTION_LINKONCE,
			    	         DECL_NAME (decl));
          in_section = sect;
#else
          switch_to_section (sect);
#endif
        }
      else
        switch_to_section (sect);
      if (DECL_ALIGN (decl) > BITS_PER_UNIT)
	ASM_OUTPUT_ALIGN (asm_out_file, floor_log2 (DECL_ALIGN_UNIT (decl)));
=======
      switch_to_section (sect);
      if (align > BITS_PER_UNIT)
	ASM_OUTPUT_ALIGN (asm_out_file, floor_log2 (align / BITS_PER_UNIT));
>>>>>>> 8a46ed36
      assemble_variable_contents (decl, name, dont_output_data);
      if (asan_protected)
	{
	  unsigned HOST_WIDE_INT int size
	    = tree_low_cst (DECL_SIZE_UNIT (decl), 1);
	  assemble_zeros (asan_red_zone_size (size));
	}
    }
}


/* Given a function declaration (FN_DECL), this function assembles the
   function into the .preinit_array section.  */

void
assemble_vtv_preinit_initializer (tree fn_decl)
{
  section *sect;
  unsigned flags = SECTION_WRITE;
  rtx symbol = XEXP (DECL_RTL (fn_decl), 0);

  flags |= SECTION_NOTYPE;
  sect = get_section (".preinit_array", flags, fn_decl);
  switch_to_section (sect);
  assemble_addr_to_section (symbol, sect);
}

/* Return 1 if type TYPE contains any pointers.  */

static int
contains_pointers_p (tree type)
{
  switch (TREE_CODE (type))
    {
    case POINTER_TYPE:
    case REFERENCE_TYPE:
      /* I'm not sure whether OFFSET_TYPE needs this treatment,
	 so I'll play safe and return 1.  */
    case OFFSET_TYPE:
      return 1;

    case RECORD_TYPE:
    case UNION_TYPE:
    case QUAL_UNION_TYPE:
      {
	tree fields;
	/* For a type that has fields, see if the fields have pointers.  */
	for (fields = TYPE_FIELDS (type); fields; fields = DECL_CHAIN (fields))
	  if (TREE_CODE (fields) == FIELD_DECL
	      && contains_pointers_p (TREE_TYPE (fields)))
	    return 1;
	return 0;
      }

    case ARRAY_TYPE:
      /* An array type contains pointers if its element type does.  */
      return contains_pointers_p (TREE_TYPE (type));

    default:
      return 0;
    }
}

/* We delay assemble_external processing until
   the compilation unit is finalized.  This is the best we can do for
   right now (i.e. stage 3 of GCC 4.0) - the right thing is to delay
   it all the way to final.  See PR 17982 for further discussion.  */
static GTY(()) tree pending_assemble_externals;

#ifdef ASM_OUTPUT_EXTERNAL
/* Some targets delay some output to final using TARGET_ASM_FILE_END.
   As a result, assemble_external can be called after the list of externals
   is processed and the pointer set destroyed.  */
static bool pending_assemble_externals_processed;

/* Avoid O(external_decls**2) lookups in the pending_assemble_externals
   TREE_LIST in assemble_external.  */
static struct pointer_set_t *pending_assemble_externals_set;

/* True if DECL is a function decl for which no out-of-line copy exists.
   It is assumed that DECL's assembler name has been set.  */

static bool
incorporeal_function_p (tree decl)
{
  if (TREE_CODE (decl) == FUNCTION_DECL && DECL_BUILT_IN (decl))
    {
      const char *name;

      if (DECL_BUILT_IN_CLASS (decl) == BUILT_IN_NORMAL
	  && (DECL_FUNCTION_CODE (decl) == BUILT_IN_ALLOCA
	      || DECL_FUNCTION_CODE (decl) == BUILT_IN_ALLOCA_WITH_ALIGN))
	return true;

      name = IDENTIFIER_POINTER (DECL_ASSEMBLER_NAME (decl));
      /* Atomic or sync builtins which have survived this far will be
	 resolved externally and therefore are not incorporeal.  */
      if (strncmp (name, "__builtin_", 10) == 0)
	return true;
    }
  return false;
}

/* Actually do the tests to determine if this is necessary, and invoke
   ASM_OUTPUT_EXTERNAL.  */
static void
assemble_external_real (tree decl)
{
  rtx rtl = DECL_RTL (decl);

  if (MEM_P (rtl) && GET_CODE (XEXP (rtl, 0)) == SYMBOL_REF
      && !SYMBOL_REF_USED (XEXP (rtl, 0))
      && !incorporeal_function_p (decl))
    {
      /* Some systems do require some output.  */
      SYMBOL_REF_USED (XEXP (rtl, 0)) = 1;
      ASM_OUTPUT_EXTERNAL (asm_out_file, decl, XSTR (XEXP (rtl, 0), 0));
    }
}
#endif

void
process_pending_assemble_externals (void)
{
#ifdef ASM_OUTPUT_EXTERNAL
  tree list;
  for (list = pending_assemble_externals; list; list = TREE_CHAIN (list))
    assemble_external_real (TREE_VALUE (list));

  pending_assemble_externals = 0;
  pending_assemble_externals_processed = true;
  pointer_set_destroy (pending_assemble_externals_set);
#endif
}

/* This TREE_LIST contains any weak symbol declarations waiting
   to be emitted.  */
static GTY(()) tree weak_decls;

/* Output something to declare an external symbol to the assembler,
   and qualifiers such as weakness.  (Most assemblers don't need
   extern declaration, so we normally output nothing.)  Do nothing if
   DECL is not external.  */

void
assemble_external (tree decl ATTRIBUTE_UNUSED)
{
  /*  Make sure that the ASM_OUT_FILE is open.
      If it's not, we should not be calling this function.  */
  gcc_assert (asm_out_file);

  /* In a perfect world, the following condition would be true.
     Sadly, the Java and Go front ends emit assembly *from the front end*,
     bypassing the call graph.  See PR52739.  Fix before GCC 4.8.  */
#if 0
  /* This function should only be called if we are expanding, or have
     expanded, to RTL.
     Ideally, only final.c would be calling this function, but it is
     not clear whether that would break things somehow.  See PR 17982
     for further discussion.  */
  gcc_assert (cgraph_state == CGRAPH_STATE_EXPANSION
	      || cgraph_state == CGRAPH_STATE_FINISHED);
#endif

  if (!DECL_P (decl) || !DECL_EXTERNAL (decl) || !TREE_PUBLIC (decl))
    return;

  /* We want to output annotation for weak and external symbols at
     very last to check if they are references or not.  */

  if (TARGET_SUPPORTS_WEAK
      && DECL_WEAK (decl)
      /* TREE_STATIC is a weird and abused creature which is not
	 generally the right test for whether an entity has been
	 locally emitted, inlined or otherwise not-really-extern, but
	 for declarations that can be weak, it happens to be
	 match.  */
      && !TREE_STATIC (decl)
      && lookup_attribute ("weak", DECL_ATTRIBUTES (decl))
      && value_member (decl, weak_decls) == NULL_TREE)
    weak_decls = tree_cons (NULL, decl, weak_decls);

#ifdef ASM_OUTPUT_EXTERNAL
  if (pending_assemble_externals_processed)
    {
      assemble_external_real (decl);
      return;
    }

  if (! pointer_set_insert (pending_assemble_externals_set, decl))
    pending_assemble_externals = tree_cons (NULL, decl,
					    pending_assemble_externals);
#endif
}

/* Similar, for calling a library function FUN.  */

void
assemble_external_libcall (rtx fun)
{
  /* Declare library function name external when first used, if nec.  */
  if (! SYMBOL_REF_USED (fun))
    {
      SYMBOL_REF_USED (fun) = 1;
      targetm.asm_out.external_libcall (fun);
    }
}

/* Assemble a label named NAME.  */

void
assemble_label (FILE *file, const char *name)
{
  ASM_OUTPUT_LABEL (file, name);
}

/* Set the symbol_referenced flag for ID.  */
void
mark_referenced (tree id)
{
  TREE_SYMBOL_REFERENCED (id) = 1;
}

/* Set the symbol_referenced flag for DECL and notify callgraph.  */
void
mark_decl_referenced (tree decl)
{
  if (TREE_CODE (decl) == FUNCTION_DECL)
    {
      /* Extern inline functions don't become needed when referenced.
	 If we know a method will be emitted in other TU and no new
	 functions can be marked reachable, just use the external
	 definition.  */
      struct cgraph_node *node = cgraph_get_create_node (decl);
      if (!DECL_EXTERNAL (decl)
	  && !node->symbol.definition)
	cgraph_mark_force_output_node (node);
    }
  else if (TREE_CODE (decl) == VAR_DECL)
    {
      struct varpool_node *node = varpool_node_for_decl (decl);
      /* C++ frontend use mark_decl_references to force COMDAT variables
         to be output that might appear dead otherwise.  */
      node->symbol.force_output = true;
    }
  /* else do nothing - we can get various sorts of CST nodes here,
     which do not need to be marked.  */
}


/* Follow the IDENTIFIER_TRANSPARENT_ALIAS chain starting at *ALIAS
   until we find an identifier that is not itself a transparent alias.
   Modify the alias passed to it by reference (and all aliases on the
   way to the ultimate target), such that they do not have to be
   followed again, and return the ultimate target of the alias
   chain.  */

static inline tree
ultimate_transparent_alias_target (tree *alias)
{
  tree target = *alias;

  if (IDENTIFIER_TRANSPARENT_ALIAS (target))
    {
      gcc_assert (TREE_CHAIN (target));
      target = ultimate_transparent_alias_target (&TREE_CHAIN (target));
      gcc_assert (! IDENTIFIER_TRANSPARENT_ALIAS (target)
		  && ! TREE_CHAIN (target));
      *alias = target;
    }

  return target;
}

/* Output to FILE (an assembly file) a reference to NAME.  If NAME
   starts with a *, the rest of NAME is output verbatim.  Otherwise
   NAME is transformed in a target-specific way (usually by the
   addition of an underscore).  */

void
assemble_name_raw (FILE *file, const char *name)
{
  if (name[0] == '*')
    fputs (&name[1], file);
  else
    ASM_OUTPUT_LABELREF (file, name);
}

/* Like assemble_name_raw, but should be used when NAME might refer to
   an entity that is also represented as a tree (like a function or
   variable).  If NAME does refer to such an entity, that entity will
   be marked as referenced.  */

void
assemble_name (FILE *file, const char *name)
{
  const char *real_name;
  tree id;

  real_name = targetm.strip_name_encoding (name);

  id = maybe_get_identifier (real_name);
  if (id)
    {
      tree id_orig = id;

      mark_referenced (id);
      ultimate_transparent_alias_target (&id);
      if (id != id_orig)
	name = IDENTIFIER_POINTER (id);
      gcc_assert (! TREE_CHAIN (id));
    }

  assemble_name_raw (file, name);
}

/* Allocate SIZE bytes writable static space with a gensym name
   and return an RTX to refer to its address.  */

rtx
assemble_static_space (unsigned HOST_WIDE_INT size)
{
  char name[12];
  const char *namestring;
  rtx x;

  ASM_GENERATE_INTERNAL_LABEL (name, "LF", const_labelno);
  ++const_labelno;
  namestring = ggc_strdup (name);

  x = gen_rtx_SYMBOL_REF (Pmode, namestring);
  SYMBOL_REF_FLAGS (x) = SYMBOL_FLAG_LOCAL;

#ifdef ASM_OUTPUT_ALIGNED_DECL_LOCAL
  ASM_OUTPUT_ALIGNED_DECL_LOCAL (asm_out_file, NULL_TREE, name, size,
				 BIGGEST_ALIGNMENT);
#else
#ifdef ASM_OUTPUT_ALIGNED_LOCAL
  ASM_OUTPUT_ALIGNED_LOCAL (asm_out_file, name, size, BIGGEST_ALIGNMENT);
#else
  {
    /* Round size up to multiple of BIGGEST_ALIGNMENT bits
       so that each uninitialized object starts on such a boundary.  */
    /* Variable `rounded' might or might not be used in ASM_OUTPUT_LOCAL.  */
    unsigned HOST_WIDE_INT rounded ATTRIBUTE_UNUSED
      = ((size + (BIGGEST_ALIGNMENT / BITS_PER_UNIT) - 1)
	 / (BIGGEST_ALIGNMENT / BITS_PER_UNIT)
	 * (BIGGEST_ALIGNMENT / BITS_PER_UNIT));
    ASM_OUTPUT_LOCAL (asm_out_file, name, size, rounded);
  }
#endif
#endif
  return x;
}

/* Assemble the static constant template for function entry trampolines.
   This is done at most once per compilation.
   Returns an RTX for the address of the template.  */

static GTY(()) rtx initial_trampoline;

rtx
assemble_trampoline_template (void)
{
  char label[256];
  const char *name;
  int align;
  rtx symbol;

  gcc_assert (targetm.asm_out.trampoline_template != NULL);

  if (initial_trampoline)
    return initial_trampoline;

  /* By default, put trampoline templates in read-only data section.  */

#ifdef TRAMPOLINE_SECTION
  switch_to_section (TRAMPOLINE_SECTION);
#else
  switch_to_section (readonly_data_section);
#endif

  /* Write the assembler code to define one.  */
  align = floor_log2 (TRAMPOLINE_ALIGNMENT / BITS_PER_UNIT);
  if (align > 0)
    ASM_OUTPUT_ALIGN (asm_out_file, align);

  targetm.asm_out.internal_label (asm_out_file, "LTRAMP", 0);
  targetm.asm_out.trampoline_template (asm_out_file);

  /* Record the rtl to refer to it.  */
  ASM_GENERATE_INTERNAL_LABEL (label, "LTRAMP", 0);
  name = ggc_strdup (label);
  symbol = gen_rtx_SYMBOL_REF (Pmode, name);
  SYMBOL_REF_FLAGS (symbol) = SYMBOL_FLAG_LOCAL;

  initial_trampoline = gen_const_mem (BLKmode, symbol);
  set_mem_align (initial_trampoline, TRAMPOLINE_ALIGNMENT);
  set_mem_size (initial_trampoline, TRAMPOLINE_SIZE);

  return initial_trampoline;
}

/* A and B are either alignments or offsets.  Return the minimum alignment
   that may be assumed after adding the two together.  */

static inline unsigned
min_align (unsigned int a, unsigned int b)
{
  return (a | b) & -(a | b);
}

/* Return the assembler directive for creating a given kind of integer
   object.  SIZE is the number of bytes in the object and ALIGNED_P
   indicates whether it is known to be aligned.  Return NULL if the
   assembly dialect has no such directive.

   The returned string should be printed at the start of a new line and
   be followed immediately by the object's initial value.  */

const char *
integer_asm_op (int size, int aligned_p)
{
  struct asm_int_op *ops;

  if (aligned_p)
    ops = &targetm.asm_out.aligned_op;
  else
    ops = &targetm.asm_out.unaligned_op;

  switch (size)
    {
    case 1:
      return targetm.asm_out.byte_op;
    case 2:
      return ops->hi;
    case 4:
      return ops->si;
    case 8:
      return ops->di;
    case 16:
      return ops->ti;
    default:
      return NULL;
    }
}

/* Use directive OP to assemble an integer object X.  Print OP at the
   start of the line, followed immediately by the value of X.  */

void
assemble_integer_with_op (const char *op, rtx x)
{
  fputs (op, asm_out_file);
  output_addr_const (asm_out_file, x);
  fputc ('\n', asm_out_file);
}

/* The default implementation of the asm_out.integer target hook.  */

bool
default_assemble_integer (rtx x ATTRIBUTE_UNUSED,
			  unsigned int size ATTRIBUTE_UNUSED,
			  int aligned_p ATTRIBUTE_UNUSED)
{
  const char *op = integer_asm_op (size, aligned_p);
  /* Avoid GAS bugs for large values.  Specifically negative values whose
     absolute value fits in a bfd_vma, but not in a bfd_signed_vma.  */
  if (size > UNITS_PER_WORD && size > POINTER_SIZE / BITS_PER_UNIT)
    return false;
  return op && (assemble_integer_with_op (op, x), true);
}

/* Assemble the integer constant X into an object of SIZE bytes.  ALIGN is
   the alignment of the integer in bits.  Return 1 if we were able to output
   the constant, otherwise 0.  We must be able to output the constant,
   if FORCE is nonzero.  */

bool
assemble_integer (rtx x, unsigned int size, unsigned int align, int force)
{
  int aligned_p;

  aligned_p = (align >= MIN (size * BITS_PER_UNIT, BIGGEST_ALIGNMENT));

  /* See if the target hook can handle this kind of object.  */
  if (targetm.asm_out.integer (x, size, aligned_p))
    return true;

  /* If the object is a multi-byte one, try splitting it up.  Split
     it into words it if is multi-word, otherwise split it into bytes.  */
  if (size > 1)
    {
      enum machine_mode omode, imode;
      unsigned int subalign;
      unsigned int subsize, i;
      enum mode_class mclass;

      subsize = size > UNITS_PER_WORD? UNITS_PER_WORD : 1;
      subalign = MIN (align, subsize * BITS_PER_UNIT);
      if (GET_CODE (x) == CONST_FIXED)
	mclass = GET_MODE_CLASS (GET_MODE (x));
      else
	mclass = MODE_INT;

      omode = mode_for_size (subsize * BITS_PER_UNIT, mclass, 0);
      imode = mode_for_size (size * BITS_PER_UNIT, mclass, 0);

      for (i = 0; i < size; i += subsize)
	{
	  rtx partial = simplify_subreg (omode, x, imode, i);
	  if (!partial || !assemble_integer (partial, subsize, subalign, 0))
	    break;
	}
      if (i == size)
	return true;

      /* If we've printed some of it, but not all of it, there's no going
	 back now.  */
      gcc_assert (!i);
    }

  gcc_assert (!force);

  return false;
}

void
assemble_real (REAL_VALUE_TYPE d, enum machine_mode mode, unsigned int align)
{
  long data[4] = {0, 0, 0, 0};
  int i;
  int bitsize, nelts, nunits, units_per;

  /* This is hairy.  We have a quantity of known size.  real_to_target
     will put it into an array of *host* longs, 32 bits per element
     (even if long is more than 32 bits).  We need to determine the
     number of array elements that are occupied (nelts) and the number
     of *target* min-addressable units that will be occupied in the
     object file (nunits).  We cannot assume that 32 divides the
     mode's bitsize (size * BITS_PER_UNIT) evenly.

     size * BITS_PER_UNIT is used here to make sure that padding bits
     (which might appear at either end of the value; real_to_target
     will include the padding bits in its output array) are included.  */

  nunits = GET_MODE_SIZE (mode);
  bitsize = nunits * BITS_PER_UNIT;
  nelts = CEIL (bitsize, 32);
  units_per = 32 / BITS_PER_UNIT;

  real_to_target (data, &d, mode);

  /* Put out the first word with the specified alignment.  */
  assemble_integer (GEN_INT (data[0]), MIN (nunits, units_per), align, 1);
  nunits -= units_per;

  /* Subsequent words need only 32-bit alignment.  */
  align = min_align (align, 32);

  for (i = 1; i < nelts; i++)
    {
      assemble_integer (GEN_INT (data[i]), MIN (nunits, units_per), align, 1);
      nunits -= units_per;
    }
}

/* Given an expression EXP with a constant value,
   reduce it to the sum of an assembler symbol and an integer.
   Store them both in the structure *VALUE.
   EXP must be reducible.  */

struct addr_const {
  rtx base;
  HOST_WIDE_INT offset;
};

static void
decode_addr_const (tree exp, struct addr_const *value)
{
  tree target = TREE_OPERAND (exp, 0);
  int offset = 0;
  rtx x;

  while (1)
    {
      if (TREE_CODE (target) == COMPONENT_REF
	  && host_integerp (byte_position (TREE_OPERAND (target, 1)), 0))
	{
	  offset += int_byte_position (TREE_OPERAND (target, 1));
	  target = TREE_OPERAND (target, 0);
	}
      else if (TREE_CODE (target) == ARRAY_REF
	       || TREE_CODE (target) == ARRAY_RANGE_REF)
	{
	  offset += (tree_low_cst (TYPE_SIZE_UNIT (TREE_TYPE (target)), 1)
		     * tree_low_cst (TREE_OPERAND (target, 1), 0));
	  target = TREE_OPERAND (target, 0);
	}
      else if (TREE_CODE (target) == MEM_REF
	       && TREE_CODE (TREE_OPERAND (target, 0)) == ADDR_EXPR)
	{
	  offset += mem_ref_offset (target).low;
	  target = TREE_OPERAND (TREE_OPERAND (target, 0), 0);
	}
      else if (TREE_CODE (target) == INDIRECT_REF
	       && TREE_CODE (TREE_OPERAND (target, 0)) == NOP_EXPR
	       && TREE_CODE (TREE_OPERAND (TREE_OPERAND (target, 0), 0))
		  == ADDR_EXPR)
	target = TREE_OPERAND (TREE_OPERAND (TREE_OPERAND (target, 0), 0), 0);
      else
	break;
    }

  switch (TREE_CODE (target))
    {
    case VAR_DECL:
    case FUNCTION_DECL:
      x = DECL_RTL (target);
      break;

    case LABEL_DECL:
      x = gen_rtx_MEM (FUNCTION_MODE,
		       gen_rtx_LABEL_REF (Pmode, force_label_rtx (target)));
      break;

    case REAL_CST:
    case FIXED_CST:
    case STRING_CST:
    case COMPLEX_CST:
    case CONSTRUCTOR:
    case INTEGER_CST:
      x = output_constant_def (target, 1);
      break;

    default:
      gcc_unreachable ();
    }

  gcc_assert (MEM_P (x));
  x = XEXP (x, 0);

  value->base = x;
  value->offset = offset;
}


static GTY((param_is (struct constant_descriptor_tree)))
     htab_t const_desc_htab;

static void maybe_output_constant_def_contents (struct constant_descriptor_tree *, int);

/* Constant pool accessor function.  */

htab_t
constant_pool_htab (void)
{
  return const_desc_htab;
}

/* Compute a hash code for a constant expression.  */

static hashval_t
const_desc_hash (const void *ptr)
{
  return ((const struct constant_descriptor_tree *)ptr)->hash;
}

static hashval_t
const_hash_1 (const tree exp)
{
  const char *p;
  hashval_t hi;
  int len, i;
  enum tree_code code = TREE_CODE (exp);

  /* Either set P and LEN to the address and len of something to hash and
     exit the switch or return a value.  */

  switch (code)
    {
    case INTEGER_CST:
      p = (char *) &TREE_INT_CST (exp);
      len = sizeof TREE_INT_CST (exp);
      break;

    case REAL_CST:
      return real_hash (TREE_REAL_CST_PTR (exp));

    case FIXED_CST:
      return fixed_hash (TREE_FIXED_CST_PTR (exp));

    case STRING_CST:
      p = TREE_STRING_POINTER (exp);
      len = TREE_STRING_LENGTH (exp);
      break;

    case COMPLEX_CST:
      return (const_hash_1 (TREE_REALPART (exp)) * 5
	      + const_hash_1 (TREE_IMAGPART (exp)));

    case VECTOR_CST:
      {
	unsigned i;

	hi = 7 + VECTOR_CST_NELTS (exp);

	for (i = 0; i < VECTOR_CST_NELTS (exp); ++i)
	  hi = hi * 563 + const_hash_1 (VECTOR_CST_ELT (exp, i));

	return hi;
      }

    case CONSTRUCTOR:
      {
	unsigned HOST_WIDE_INT idx;
	tree value;

	hi = 5 + int_size_in_bytes (TREE_TYPE (exp));

	FOR_EACH_CONSTRUCTOR_VALUE (CONSTRUCTOR_ELTS (exp), idx, value)
	  if (value)
	    hi = hi * 603 + const_hash_1 (value);

	return hi;
      }

    case ADDR_EXPR:
    case FDESC_EXPR:
      {
	struct addr_const value;

	decode_addr_const (exp, &value);
	switch (GET_CODE (value.base))
	  {
	  case SYMBOL_REF:
	    /* Don't hash the address of the SYMBOL_REF;
	       only use the offset and the symbol name.  */
	    hi = value.offset;
	    p = XSTR (value.base, 0);
	    for (i = 0; p[i] != 0; i++)
	      hi = ((hi * 613) + (unsigned) (p[i]));
	    break;

	  case LABEL_REF:
	    hi = value.offset + CODE_LABEL_NUMBER (XEXP (value.base, 0)) * 13;
	    break;

	  default:
	    gcc_unreachable ();
	  }
      }
      return hi;

    case PLUS_EXPR:
    case POINTER_PLUS_EXPR:
    case MINUS_EXPR:
      return (const_hash_1 (TREE_OPERAND (exp, 0)) * 9
	      + const_hash_1 (TREE_OPERAND (exp, 1)));

    CASE_CONVERT:
      return const_hash_1 (TREE_OPERAND (exp, 0)) * 7 + 2;

    default:
      /* A language specific constant. Just hash the code.  */
      return code;
    }

  /* Compute hashing function.  */
  hi = len;
  for (i = 0; i < len; i++)
    hi = ((hi * 613) + (unsigned) (p[i]));

  return hi;
}

/* Wrapper of compare_constant, for the htab interface.  */
static int
const_desc_eq (const void *p1, const void *p2)
{
  const struct constant_descriptor_tree *const c1
    = (const struct constant_descriptor_tree *) p1;
  const struct constant_descriptor_tree *const c2
    = (const struct constant_descriptor_tree *) p2;
  if (c1->hash != c2->hash)
    return 0;
  return compare_constant (c1->value, c2->value);
}

/* Compare t1 and t2, and return 1 only if they are known to result in
   the same bit pattern on output.  */

static int
compare_constant (const tree t1, const tree t2)
{
  enum tree_code typecode;

  if (t1 == NULL_TREE)
    return t2 == NULL_TREE;
  if (t2 == NULL_TREE)
    return 0;

  if (TREE_CODE (t1) != TREE_CODE (t2))
    return 0;

  switch (TREE_CODE (t1))
    {
    case INTEGER_CST:
      /* Integer constants are the same only if the same width of type.  */
      if (TYPE_PRECISION (TREE_TYPE (t1)) != TYPE_PRECISION (TREE_TYPE (t2)))
	return 0;
      if (TYPE_MODE (TREE_TYPE (t1)) != TYPE_MODE (TREE_TYPE (t2)))
	return 0;
      return tree_int_cst_equal (t1, t2);

    case REAL_CST:
      /* Real constants are the same only if the same width of type.  */
      if (TYPE_PRECISION (TREE_TYPE (t1)) != TYPE_PRECISION (TREE_TYPE (t2)))
	return 0;

      return REAL_VALUES_IDENTICAL (TREE_REAL_CST (t1), TREE_REAL_CST (t2));

    case FIXED_CST:
      /* Fixed constants are the same only if the same width of type.  */
      if (TYPE_PRECISION (TREE_TYPE (t1)) != TYPE_PRECISION (TREE_TYPE (t2)))
	return 0;

      return FIXED_VALUES_IDENTICAL (TREE_FIXED_CST (t1), TREE_FIXED_CST (t2));

    case STRING_CST:
      if (TYPE_MODE (TREE_TYPE (t1)) != TYPE_MODE (TREE_TYPE (t2)))
	return 0;

      return (TREE_STRING_LENGTH (t1) == TREE_STRING_LENGTH (t2)
	      && ! memcmp (TREE_STRING_POINTER (t1), TREE_STRING_POINTER (t2),
			 TREE_STRING_LENGTH (t1)));

    case COMPLEX_CST:
      return (compare_constant (TREE_REALPART (t1), TREE_REALPART (t2))
	      && compare_constant (TREE_IMAGPART (t1), TREE_IMAGPART (t2)));

    case VECTOR_CST:
      {
	unsigned i;

        if (VECTOR_CST_NELTS (t1) != VECTOR_CST_NELTS (t2))
	  return 0;

	for (i = 0; i < VECTOR_CST_NELTS (t1); ++i)
	  if (!compare_constant (VECTOR_CST_ELT (t1, i),
				 VECTOR_CST_ELT (t2, i)))
	    return 0;

	return 1;
      }

    case CONSTRUCTOR:
      {
	vec<constructor_elt, va_gc> *v1, *v2;
	unsigned HOST_WIDE_INT idx;

	typecode = TREE_CODE (TREE_TYPE (t1));
	if (typecode != TREE_CODE (TREE_TYPE (t2)))
	  return 0;

	if (typecode == ARRAY_TYPE)
	  {
	    HOST_WIDE_INT size_1 = int_size_in_bytes (TREE_TYPE (t1));
	    /* For arrays, check that the sizes all match.  */
	    if (TYPE_MODE (TREE_TYPE (t1)) != TYPE_MODE (TREE_TYPE (t2))
		|| size_1 == -1
		|| size_1 != int_size_in_bytes (TREE_TYPE (t2)))
	      return 0;
	  }
	else
	  {
	    /* For record and union constructors, require exact type
               equality.  */
	    if (TREE_TYPE (t1) != TREE_TYPE (t2))
	      return 0;
	  }

	v1 = CONSTRUCTOR_ELTS (t1);
	v2 = CONSTRUCTOR_ELTS (t2);
	if (vec_safe_length (v1) != vec_safe_length (v2))
	  return 0;

	for (idx = 0; idx < vec_safe_length (v1); ++idx)
	  {
	    constructor_elt *c1 = &(*v1)[idx];
	    constructor_elt *c2 = &(*v2)[idx];

	    /* Check that each value is the same...  */
	    if (!compare_constant (c1->value, c2->value))
	      return 0;
	    /* ... and that they apply to the same fields!  */
	    if (typecode == ARRAY_TYPE)
	      {
		if (!compare_constant (c1->index, c2->index))
		  return 0;
	      }
	    else
	      {
		if (c1->index != c2->index)
		  return 0;
	      }
	  }

	return 1;
      }

    case ADDR_EXPR:
    case FDESC_EXPR:
      {
	struct addr_const value1, value2;
	enum rtx_code code;
	int ret;

	decode_addr_const (t1, &value1);
	decode_addr_const (t2, &value2);

	if (value1.offset != value2.offset)
	  return 0;

	code = GET_CODE (value1.base);
	if (code != GET_CODE (value2.base))
	  return 0;

	switch (code)
	  {
	  case SYMBOL_REF:
	    ret = (strcmp (XSTR (value1.base, 0), XSTR (value2.base, 0)) == 0);
	    break;

	  case LABEL_REF:
	    ret = (CODE_LABEL_NUMBER (XEXP (value1.base, 0))
	           == CODE_LABEL_NUMBER (XEXP (value2.base, 0)));
	    break;

	  default:
	    gcc_unreachable ();
	  }
	return ret;
      }

    case PLUS_EXPR:
    case POINTER_PLUS_EXPR:
    case MINUS_EXPR:
    case RANGE_EXPR:
      return (compare_constant (TREE_OPERAND (t1, 0), TREE_OPERAND (t2, 0))
	      && compare_constant(TREE_OPERAND (t1, 1), TREE_OPERAND (t2, 1)));

    CASE_CONVERT:
    case VIEW_CONVERT_EXPR:
      return compare_constant (TREE_OPERAND (t1, 0), TREE_OPERAND (t2, 0));

    default:
      return 0;
    }

  gcc_unreachable ();
}

/* Make a copy of the whole tree structure for a constant.  This
   handles the same types of nodes that compare_constant handles.  */

static tree
copy_constant (tree exp)
{
  switch (TREE_CODE (exp))
    {
    case ADDR_EXPR:
      /* For ADDR_EXPR, we do not want to copy the decl whose address
	 is requested.  We do want to copy constants though.  */
      if (CONSTANT_CLASS_P (TREE_OPERAND (exp, 0)))
	return build1 (TREE_CODE (exp), TREE_TYPE (exp),
		       copy_constant (TREE_OPERAND (exp, 0)));
      else
	return copy_node (exp);

    case INTEGER_CST:
    case REAL_CST:
    case FIXED_CST:
    case STRING_CST:
      return copy_node (exp);

    case COMPLEX_CST:
      return build_complex (TREE_TYPE (exp),
			    copy_constant (TREE_REALPART (exp)),
			    copy_constant (TREE_IMAGPART (exp)));

    case PLUS_EXPR:
    case POINTER_PLUS_EXPR:
    case MINUS_EXPR:
      return build2 (TREE_CODE (exp), TREE_TYPE (exp),
		     copy_constant (TREE_OPERAND (exp, 0)),
		     copy_constant (TREE_OPERAND (exp, 1)));

    CASE_CONVERT:
    case VIEW_CONVERT_EXPR:
      return build1 (TREE_CODE (exp), TREE_TYPE (exp),
		     copy_constant (TREE_OPERAND (exp, 0)));

    case VECTOR_CST:
      return build_vector (TREE_TYPE (exp), VECTOR_CST_ELTS (exp));

    case CONSTRUCTOR:
      {
	tree copy = copy_node (exp);
	vec<constructor_elt, va_gc> *v;
	unsigned HOST_WIDE_INT idx;
	tree purpose, value;

	vec_alloc (v, vec_safe_length (CONSTRUCTOR_ELTS (exp)));
	FOR_EACH_CONSTRUCTOR_ELT (CONSTRUCTOR_ELTS (exp), idx, purpose, value)
	  {
	    constructor_elt ce = {purpose, copy_constant (value)};
	    v->quick_push (ce);
	  }
	CONSTRUCTOR_ELTS (copy) = v;
	return copy;
      }

    default:
      gcc_unreachable ();
    }
}

/* Return the section into which constant EXP should be placed.  */

static section *
get_constant_section (tree exp, unsigned int align)
{
  return targetm.asm_out.select_section (exp,
					 compute_reloc_for_constant (exp),
					 align);
}

/* Return the size of constant EXP in bytes.  */

static HOST_WIDE_INT
get_constant_size (tree exp)
{
  HOST_WIDE_INT size;

  size = int_size_in_bytes (TREE_TYPE (exp));
  if (TREE_CODE (exp) == STRING_CST)
    size = MAX (TREE_STRING_LENGTH (exp), size);
  return size;
}

/* Subroutine of output_constant_def:
   No constant equal to EXP is known to have been output.
   Make a constant descriptor to enter EXP in the hash table.
   Assign the label number and construct RTL to refer to the
   constant's location in memory.
   Caller is responsible for updating the hash table.  */

static struct constant_descriptor_tree *
build_constant_desc (tree exp)
{
  struct constant_descriptor_tree *desc;
  rtx symbol, rtl;
  char label[256];
  int labelno;
  tree decl;

  desc = ggc_alloc_constant_descriptor_tree ();
  desc->value = copy_constant (exp);

  /* Propagate marked-ness to copied constant.  */
  if (flag_mudflap && mf_marked_p (exp))
    mf_mark (desc->value);

  /* Create a string containing the label name, in LABEL.  */
  labelno = const_labelno++;
  ASM_GENERATE_INTERNAL_LABEL (label, "LC", labelno);

  /* Construct the VAR_DECL associated with the constant.  */
  decl = build_decl (UNKNOWN_LOCATION, VAR_DECL, get_identifier (label),
		     TREE_TYPE (exp));
  DECL_ARTIFICIAL (decl) = 1;
  DECL_IGNORED_P (decl) = 1;
  TREE_READONLY (decl) = 1;
  TREE_STATIC (decl) = 1;
  TREE_ADDRESSABLE (decl) = 1;
  /* We don't set the RTL yet as this would cause varpool to assume that the
     variable is referenced.  Moreover, it would just be dropped in LTO mode.
     Instead we set the flag that will be recognized in make_decl_rtl.  */
  DECL_IN_CONSTANT_POOL (decl) = 1;
  DECL_INITIAL (decl) = desc->value;
  /* ??? CONSTANT_ALIGNMENT hasn't been updated for vector types on most
     architectures so use DATA_ALIGNMENT as well, except for strings.  */
  if (TREE_CODE (exp) == STRING_CST)
    {
#ifdef CONSTANT_ALIGNMENT
      DECL_ALIGN (decl) = CONSTANT_ALIGNMENT (exp, DECL_ALIGN (decl));
#endif
    }
  else
    align_variable (decl, 0);

  /* Now construct the SYMBOL_REF and the MEM.  */
  if (use_object_blocks_p ())
    {
      section *sect = get_constant_section (exp, DECL_ALIGN (decl));
      symbol = create_block_symbol (ggc_strdup (label),
				    get_block_for_section (sect), -1);
    }
  else
    symbol = gen_rtx_SYMBOL_REF (Pmode, ggc_strdup (label));
  SYMBOL_REF_FLAGS (symbol) |= SYMBOL_FLAG_LOCAL;
  SET_SYMBOL_REF_DECL (symbol, decl);
  TREE_CONSTANT_POOL_ADDRESS_P (symbol) = 1;

  rtl = gen_const_mem (TYPE_MODE (TREE_TYPE (exp)), symbol);
  set_mem_attributes (rtl, exp, 1);
  set_mem_alias_set (rtl, 0);
  set_mem_alias_set (rtl, const_alias_set);

  /* We cannot share RTX'es in pool entries.
     Mark this piece of RTL as required for unsharing.  */
  RTX_FLAG (rtl, used) = 1;

  /* Set flags or add text to the name to record information, such as
     that it is a local symbol.  If the name is changed, the macro
     ASM_OUTPUT_LABELREF will have to know how to strip this
     information.  This call might invalidate our local variable
     SYMBOL; we can't use it afterward.  */
  targetm.encode_section_info (exp, rtl, true);

  desc->rtl = rtl;

  return desc;
}

/* Return an rtx representing a reference to constant data in memory
   for the constant expression EXP.

   If assembler code for such a constant has already been output,
   return an rtx to refer to it.
   Otherwise, output such a constant in memory
   and generate an rtx for it.

   If DEFER is nonzero, this constant can be deferred and output only
   if referenced in the function after all optimizations.

   `const_desc_table' records which constants already have label strings.  */

rtx
output_constant_def (tree exp, int defer)
{
  struct constant_descriptor_tree *desc;
  struct constant_descriptor_tree key;
  void **loc;

  /* Look up EXP in the table of constant descriptors.  If we didn't find
     it, create a new one.  */
  key.value = exp;
  key.hash = const_hash_1 (exp);
  loc = htab_find_slot_with_hash (const_desc_htab, &key, key.hash, INSERT);

  desc = (struct constant_descriptor_tree *) *loc;
  if (desc == 0)
    {
      desc = build_constant_desc (exp);
      desc->hash = key.hash;
      *loc = desc;
    }

  maybe_output_constant_def_contents (desc, defer);
  return desc->rtl;
}

/* Subroutine of output_constant_def: Decide whether or not we need to
   output the constant DESC now, and if so, do it.  */
static void
maybe_output_constant_def_contents (struct constant_descriptor_tree *desc,
				    int defer)
{
  rtx symbol = XEXP (desc->rtl, 0);
  tree exp = desc->value;

  if (flag_syntax_only)
    return;

  if (TREE_ASM_WRITTEN (exp))
    /* Already output; don't do it again.  */
    return;

  /* We can always defer constants as long as the context allows
     doing so.  */
  if (defer)
    {
      /* Increment n_deferred_constants if it exists.  It needs to be at
	 least as large as the number of constants actually referred to
	 by the function.  If it's too small we'll stop looking too early
	 and fail to emit constants; if it's too large we'll only look
	 through the entire function when we could have stopped earlier.  */
      if (cfun)
	n_deferred_constants++;
      return;
    }

  output_constant_def_contents (symbol);
}

/* Subroutine of output_constant_def_contents.  Output the definition
   of constant EXP, which is pointed to by label LABEL.  ALIGN is the
   constant's alignment in bits.  */

static void
assemble_constant_contents (tree exp, const char *label, unsigned int align)
{
  HOST_WIDE_INT size;

  size = get_constant_size (exp);

  /* Do any machine/system dependent processing of the constant.  */
  targetm.asm_out.declare_constant_name (asm_out_file, label, exp, size);

  /* Output the value of EXP.  */
  output_constant (exp, size, align);
}

/* We must output the constant data referred to by SYMBOL; do so.  */

static void
output_constant_def_contents (rtx symbol)
{
  tree decl = SYMBOL_REF_DECL (symbol);
  tree exp = DECL_INITIAL (decl);
  unsigned int align;
  bool asan_protected = false;

  /* Make sure any other constants whose addresses appear in EXP
     are assigned label numbers.  */
  output_addressed_constants (exp);

  /* We are no longer deferring this constant.  */
  TREE_ASM_WRITTEN (decl) = TREE_ASM_WRITTEN (exp) = 1;

  if (flag_asan && TREE_CODE (exp) == STRING_CST
      && asan_protect_global (exp))
    {
      asan_protected = true;
      DECL_ALIGN (decl) = MAX (DECL_ALIGN (decl),
			       ASAN_RED_ZONE_SIZE * BITS_PER_UNIT);
    }

  /* If the constant is part of an object block, make sure that the
     decl has been positioned within its block, but do not write out
     its definition yet.  output_object_blocks will do that later.  */
  if (SYMBOL_REF_HAS_BLOCK_INFO_P (symbol) && SYMBOL_REF_BLOCK (symbol))
    place_block_symbol (symbol);
  else
    {
      align = DECL_ALIGN (decl);
      switch_to_section (get_constant_section (exp, align));
      if (align > BITS_PER_UNIT)
	ASM_OUTPUT_ALIGN (asm_out_file, floor_log2 (align / BITS_PER_UNIT));
      assemble_constant_contents (exp, XSTR (symbol, 0), align);
      if (asan_protected)
	{
	  HOST_WIDE_INT size = get_constant_size (exp);
	  assemble_zeros (asan_red_zone_size (size));
	}
    }
  if (flag_mudflap)
    mudflap_enqueue_constant (exp);
}

/* Look up EXP in the table of constant descriptors.  Return the rtl
   if it has been emitted, else null.  */

rtx
lookup_constant_def (tree exp)
{
  struct constant_descriptor_tree *desc;
  struct constant_descriptor_tree key;

  key.value = exp;
  key.hash = const_hash_1 (exp);
  desc = (struct constant_descriptor_tree *)
    htab_find_with_hash (const_desc_htab, &key, key.hash);

  return (desc ? desc->rtl : NULL_RTX);
}

/* Return a tree representing a reference to constant data in memory
   for the constant expression EXP.

   This is the counterpart of output_constant_def at the Tree level.  */

tree
tree_output_constant_def (tree exp)
{
  struct constant_descriptor_tree *desc, key;
  void **loc;
  tree decl;

  /* Look up EXP in the table of constant descriptors.  If we didn't find
     it, create a new one.  */
  key.value = exp;
  key.hash = const_hash_1 (exp);
  loc = htab_find_slot_with_hash (const_desc_htab, &key, key.hash, INSERT);

  desc = (struct constant_descriptor_tree *) *loc;
  if (desc == 0)
    {
      desc = build_constant_desc (exp);
      desc->hash = key.hash;
      *loc = desc;
    }

  decl = SYMBOL_REF_DECL (XEXP (desc->rtl, 0));
  varpool_finalize_decl (decl);
  return decl;
}

/* Used in the hash tables to avoid outputting the same constant
   twice.  Unlike 'struct constant_descriptor_tree', RTX constants
   are output once per function, not once per file.  */
/* ??? Only a few targets need per-function constant pools.  Most
   can use one per-file pool.  Should add a targetm bit to tell the
   difference.  */

struct GTY(()) rtx_constant_pool {
  /* Pointers to first and last constant in pool, as ordered by offset.  */
  struct constant_descriptor_rtx *first;
  struct constant_descriptor_rtx *last;

  /* Hash facility for making memory-constants from constant rtl-expressions.
     It is used on RISC machines where immediate integer arguments and
     constant addresses are restricted so that such constants must be stored
     in memory.  */
  htab_t GTY((param_is (struct constant_descriptor_rtx))) const_rtx_htab;

  /* Current offset in constant pool (does not include any
     machine-specific header).  */
  HOST_WIDE_INT offset;
};

struct GTY((chain_next ("%h.next"))) constant_descriptor_rtx {
  struct constant_descriptor_rtx *next;
  rtx mem;
  rtx sym;
  rtx constant;
  HOST_WIDE_INT offset;
  hashval_t hash;
  enum machine_mode mode;
  unsigned int align;
  int labelno;
  int mark;
};

/* Hash and compare functions for const_rtx_htab.  */

static hashval_t
const_desc_rtx_hash (const void *ptr)
{
  const struct constant_descriptor_rtx *const desc
    = (const struct constant_descriptor_rtx *) ptr;
  return desc->hash;
}

static int
const_desc_rtx_eq (const void *a, const void *b)
{
  const struct constant_descriptor_rtx *const x
    = (const struct constant_descriptor_rtx *) a;
  const struct constant_descriptor_rtx *const y
    = (const struct constant_descriptor_rtx *) b;

  if (x->mode != y->mode)
    return 0;
  return rtx_equal_p (x->constant, y->constant);
}

/* This is the worker function for const_rtx_hash, called via for_each_rtx.  */

static int
const_rtx_hash_1 (rtx *xp, void *data)
{
  unsigned HOST_WIDE_INT hwi;
  enum machine_mode mode;
  enum rtx_code code;
  hashval_t h, *hp;
  rtx x;

  x = *xp;
  code = GET_CODE (x);
  mode = GET_MODE (x);
  h = (hashval_t) code * 1048573 + mode;

  switch (code)
    {
    case CONST_INT:
      hwi = INTVAL (x);
    fold_hwi:
      {
	int shift = sizeof (hashval_t) * CHAR_BIT;
	const int n = sizeof (HOST_WIDE_INT) / sizeof (hashval_t);
	int i;

	h ^= (hashval_t) hwi;
	for (i = 1; i < n; ++i)
	  {
	    hwi >>= shift;
	    h ^= (hashval_t) hwi;
	  }
      }
      break;

    case CONST_DOUBLE:
      if (mode == VOIDmode)
	{
	  hwi = CONST_DOUBLE_LOW (x) ^ CONST_DOUBLE_HIGH (x);
	  goto fold_hwi;
	}
      else
	h ^= real_hash (CONST_DOUBLE_REAL_VALUE (x));
      break;

    case CONST_FIXED:
      h ^= fixed_hash (CONST_FIXED_VALUE (x));
      break;

    case CONST_VECTOR:
      {
	int i;
	for (i = XVECLEN (x, 0); i-- > 0; )
	  h = h * 251 + const_rtx_hash_1 (&XVECEXP (x, 0, i), data);
      }
      break;

    case SYMBOL_REF:
      h ^= htab_hash_string (XSTR (x, 0));
      break;

    case LABEL_REF:
      h = h * 251 + CODE_LABEL_NUMBER (XEXP (x, 0));
      break;

    case UNSPEC:
    case UNSPEC_VOLATILE:
      h = h * 251 + XINT (x, 1);
      break;

    default:
      break;
    }

  hp = (hashval_t *) data;
  *hp = *hp * 509 + h;
  return 0;
}

/* Compute a hash value for X, which should be a constant.  */

static hashval_t
const_rtx_hash (rtx x)
{
  hashval_t h = 0;
  for_each_rtx (&x, const_rtx_hash_1, &h);
  return h;
}


/* Create and return a new rtx constant pool.  */

static struct rtx_constant_pool *
create_constant_pool (void)
{
  struct rtx_constant_pool *pool;

  pool = ggc_alloc_rtx_constant_pool ();
  pool->const_rtx_htab = htab_create_ggc (31, const_desc_rtx_hash,
					  const_desc_rtx_eq, NULL);
  pool->first = NULL;
  pool->last = NULL;
  pool->offset = 0;
  return pool;
}

/* Initialize constant pool hashing for a new function.  */

void
init_varasm_status (void)
{
  crtl->varasm.pool = create_constant_pool ();
  crtl->varasm.deferred_constants = 0;
}

/* Given a MINUS expression, simplify it if both sides
   include the same symbol.  */

rtx
simplify_subtraction (rtx x)
{
  rtx r = simplify_rtx (x);
  return r ? r : x;
}

/* Given a constant rtx X, make (or find) a memory constant for its value
   and return a MEM rtx to refer to it in memory.  */

rtx
force_const_mem (enum machine_mode mode, rtx x)
{
  struct constant_descriptor_rtx *desc, tmp;
  struct rtx_constant_pool *pool;
  char label[256];
  rtx def, symbol;
  hashval_t hash;
  unsigned int align;
  void **slot;

  /* If we're not allowed to drop X into the constant pool, don't.  */
  if (targetm.cannot_force_const_mem (mode, x))
    return NULL_RTX;

  /* Record that this function has used a constant pool entry.  */
  crtl->uses_const_pool = 1;

  /* Decide which pool to use.  */
  pool = (targetm.use_blocks_for_constant_p (mode, x)
	  ? shared_constant_pool
	  : crtl->varasm.pool);

  /* Lookup the value in the hashtable.  */
  tmp.constant = x;
  tmp.mode = mode;
  hash = const_rtx_hash (x);
  slot = htab_find_slot_with_hash (pool->const_rtx_htab, &tmp, hash, INSERT);
  desc = (struct constant_descriptor_rtx *) *slot;

  /* If the constant was already present, return its memory.  */
  if (desc)
    return copy_rtx (desc->mem);

  /* Otherwise, create a new descriptor.  */
  desc = ggc_alloc_constant_descriptor_rtx ();
  *slot = desc;

  /* Align the location counter as required by EXP's data type.  */
  align = GET_MODE_ALIGNMENT (mode == VOIDmode ? word_mode : mode);
#ifdef CONSTANT_ALIGNMENT
  {
    tree type = lang_hooks.types.type_for_mode (mode, 0);
    if (type != NULL_TREE)
      align = CONSTANT_ALIGNMENT (make_tree (type, x), align);
  }
#endif

  pool->offset += (align / BITS_PER_UNIT) - 1;
  pool->offset &= ~ ((align / BITS_PER_UNIT) - 1);

  desc->next = NULL;
  desc->constant = copy_rtx (tmp.constant);
  desc->offset = pool->offset;
  desc->hash = hash;
  desc->mode = mode;
  desc->align = align;
  desc->labelno = const_labelno;
  desc->mark = 0;

  pool->offset += GET_MODE_SIZE (mode);
  if (pool->last)
    pool->last->next = desc;
  else
    pool->first = pool->last = desc;
  pool->last = desc;

  /* Create a string containing the label name, in LABEL.  */
  ASM_GENERATE_INTERNAL_LABEL (label, "LC", const_labelno);
  ++const_labelno;

  /* Construct the SYMBOL_REF.  Make sure to mark it as belonging to
     the constants pool.  */
  if (use_object_blocks_p () && targetm.use_blocks_for_constant_p (mode, x))
    {
      section *sect = targetm.asm_out.select_rtx_section (mode, x, align);
      symbol = create_block_symbol (ggc_strdup (label),
				    get_block_for_section (sect), -1);
    }
  else
    symbol = gen_rtx_SYMBOL_REF (Pmode, ggc_strdup (label));
  desc->sym = symbol;
  SYMBOL_REF_FLAGS (symbol) |= SYMBOL_FLAG_LOCAL;
  CONSTANT_POOL_ADDRESS_P (symbol) = 1;
  SET_SYMBOL_REF_CONSTANT (symbol, desc);

  /* Construct the MEM.  */
  desc->mem = def = gen_const_mem (mode, symbol);
  set_mem_attributes (def, lang_hooks.types.type_for_mode (mode, 0), 1);
  set_mem_align (def, align);

  /* If we're dropping a label to the constant pool, make sure we
     don't delete it.  */
  if (GET_CODE (x) == LABEL_REF)
    LABEL_PRESERVE_P (XEXP (x, 0)) = 1;

  return copy_rtx (def);
}

/* Given a constant pool SYMBOL_REF, return the corresponding constant.  */

rtx
get_pool_constant (rtx addr)
{
  return SYMBOL_REF_CONSTANT (addr)->constant;
}

/* Given a constant pool SYMBOL_REF, return the corresponding constant
   and whether it has been output or not.  */

rtx
get_pool_constant_mark (rtx addr, bool *pmarked)
{
  struct constant_descriptor_rtx *desc;

  desc = SYMBOL_REF_CONSTANT (addr);
  *pmarked = (desc->mark != 0);
  return desc->constant;
}

/* Similar, return the mode.  */

enum machine_mode
get_pool_mode (const_rtx addr)
{
  return SYMBOL_REF_CONSTANT (addr)->mode;
}

/* Return the size of the constant pool.  */

int
get_pool_size (void)
{
  return crtl->varasm.pool->offset;
}

/* Worker function for output_constant_pool_1.  Emit assembly for X
   in MODE with known alignment ALIGN.  */

static void
output_constant_pool_2 (enum machine_mode mode, rtx x, unsigned int align)
{
  switch (GET_MODE_CLASS (mode))
    {
    case MODE_FLOAT:
    case MODE_DECIMAL_FLOAT:
      {
	REAL_VALUE_TYPE r;

	gcc_assert (CONST_DOUBLE_AS_FLOAT_P (x));
	REAL_VALUE_FROM_CONST_DOUBLE (r, x);
	assemble_real (r, mode, align);
	break;
      }

    case MODE_INT:
    case MODE_PARTIAL_INT:
    case MODE_FRACT:
    case MODE_UFRACT:
    case MODE_ACCUM:
    case MODE_UACCUM:
      assemble_integer (x, GET_MODE_SIZE (mode), align, 1);
      break;

    case MODE_VECTOR_FLOAT:
    case MODE_VECTOR_INT:
    case MODE_VECTOR_FRACT:
    case MODE_VECTOR_UFRACT:
    case MODE_VECTOR_ACCUM:
    case MODE_VECTOR_UACCUM:
      {
	int i, units;
        enum machine_mode submode = GET_MODE_INNER (mode);
	unsigned int subalign = MIN (align, GET_MODE_BITSIZE (submode));

	gcc_assert (GET_CODE (x) == CONST_VECTOR);
	units = CONST_VECTOR_NUNITS (x);

	for (i = 0; i < units; i++)
	  {
	    rtx elt = CONST_VECTOR_ELT (x, i);
	    output_constant_pool_2 (submode, elt, i ? subalign : align);
	  }
      }
      break;

    default:
      gcc_unreachable ();
    }
}

/* Worker function for output_constant_pool.  Emit constant DESC,
   giving it ALIGN bits of alignment.  */

static void
output_constant_pool_1 (struct constant_descriptor_rtx *desc,
			unsigned int align)
{
  rtx x, tmp;

  x = desc->constant;

  /* See if X is a LABEL_REF (or a CONST referring to a LABEL_REF)
     whose CODE_LABEL has been deleted.  This can occur if a jump table
     is eliminated by optimization.  If so, write a constant of zero
     instead.  Note that this can also happen by turning the
     CODE_LABEL into a NOTE.  */
  /* ??? This seems completely and utterly wrong.  Certainly it's
     not true for NOTE_INSN_DELETED_LABEL, but I disbelieve proper
     functioning even with INSN_DELETED_P and friends.  */

  tmp = x;
  switch (GET_CODE (tmp))
    {
    case CONST:
      if (GET_CODE (XEXP (tmp, 0)) != PLUS
	  || GET_CODE (XEXP (XEXP (tmp, 0), 0)) != LABEL_REF)
	break;
      tmp = XEXP (XEXP (tmp, 0), 0);
      /* FALLTHRU  */

    case LABEL_REF:
      tmp = XEXP (tmp, 0);
      gcc_assert (!INSN_DELETED_P (tmp));
      gcc_assert (!NOTE_P (tmp)
		  || NOTE_KIND (tmp) != NOTE_INSN_DELETED);
      break;

    default:
      break;
    }

#ifdef ASM_OUTPUT_SPECIAL_POOL_ENTRY
  ASM_OUTPUT_SPECIAL_POOL_ENTRY (asm_out_file, x, desc->mode,
				 align, desc->labelno, done);
#endif

  assemble_align (align);

  /* Output the label.  */
  targetm.asm_out.internal_label (asm_out_file, "LC", desc->labelno);

  /* Output the data.  */
  output_constant_pool_2 (desc->mode, x, align);

  /* Make sure all constants in SECTION_MERGE and not SECTION_STRINGS
     sections have proper size.  */
  if (align > GET_MODE_BITSIZE (desc->mode)
      && in_section
      && (in_section->common.flags & SECTION_MERGE))
    assemble_align (align);

#ifdef ASM_OUTPUT_SPECIAL_POOL_ENTRY
 done:
#endif
  return;
}

/* Given a SYMBOL_REF CURRENT_RTX, mark it and all constants it refers
   to as used.  Emit referenced deferred strings.  This function can
   be used with for_each_rtx to mark all SYMBOL_REFs in an rtx.  */

static int
mark_constant (rtx *current_rtx, void *data ATTRIBUTE_UNUSED)
{
  rtx x = *current_rtx;

  if (x == NULL_RTX || GET_CODE (x) != SYMBOL_REF)
    return 0;

  if (CONSTANT_POOL_ADDRESS_P (x))
    {
      struct constant_descriptor_rtx *desc = SYMBOL_REF_CONSTANT (x);
      if (desc->mark == 0)
	{
	  desc->mark = 1;
	  for_each_rtx (&desc->constant, mark_constant, NULL);
	}
    }
  else if (TREE_CONSTANT_POOL_ADDRESS_P (x))
    {
      tree decl = SYMBOL_REF_DECL (x);
      if (!TREE_ASM_WRITTEN (DECL_INITIAL (decl)))
	{
	  n_deferred_constants--;
	  output_constant_def_contents (x);
	}
    }

  return -1;
}

/* Look through appropriate parts of INSN, marking all entries in the
   constant pool which are actually being used.  Entries that are only
   referenced by other constants are also marked as used.  Emit
   deferred strings that are used.  */

static void
mark_constants (rtx insn)
{
  if (!INSN_P (insn))
    return;

  /* Insns may appear inside a SEQUENCE.  Only check the patterns of
     insns, not any notes that may be attached.  We don't want to mark
     a constant just because it happens to appear in a REG_EQUIV note.  */
  if (GET_CODE (PATTERN (insn)) == SEQUENCE)
    {
      rtx seq = PATTERN (insn);
      int i, n = XVECLEN (seq, 0);
      for (i = 0; i < n; ++i)
	{
	  rtx subinsn = XVECEXP (seq, 0, i);
	  if (INSN_P (subinsn))
	    for_each_rtx (&PATTERN (subinsn), mark_constant, NULL);
	}
    }
  else
    for_each_rtx (&PATTERN (insn), mark_constant, NULL);
}

/* Look through the instructions for this function, and mark all the
   entries in POOL which are actually being used.  Emit deferred constants
   which have indeed been used.  */

static void
mark_constant_pool (void)
{
  rtx insn;

  if (!crtl->uses_const_pool && n_deferred_constants == 0)
    return;

  for (insn = get_insns (); insn; insn = NEXT_INSN (insn))
    mark_constants (insn);
}

/* Write all the constants in POOL.  */

static void
output_constant_pool_contents (struct rtx_constant_pool *pool)
{
  struct constant_descriptor_rtx *desc;

  for (desc = pool->first; desc ; desc = desc->next)
    if (desc->mark)
      {
	/* If the constant is part of an object_block, make sure that
	   the constant has been positioned within its block, but do not
	   write out its definition yet.  output_object_blocks will do
	   that later.  */
	if (SYMBOL_REF_HAS_BLOCK_INFO_P (desc->sym)
	    && SYMBOL_REF_BLOCK (desc->sym))
	  place_block_symbol (desc->sym);
	else
	  {
	    switch_to_section (targetm.asm_out.select_rtx_section
			       (desc->mode, desc->constant, desc->align));
	    output_constant_pool_1 (desc, desc->align);
	  }
      }
}

/* Mark all constants that are used in the current function, then write
   out the function's private constant pool.  */

static void
output_constant_pool (const char *fnname ATTRIBUTE_UNUSED,
		      tree fndecl ATTRIBUTE_UNUSED)
{
  struct rtx_constant_pool *pool = crtl->varasm.pool;

  /* It is possible for gcc to call force_const_mem and then to later
     discard the instructions which refer to the constant.  In such a
     case we do not need to output the constant.  */
  mark_constant_pool ();

#ifdef ASM_OUTPUT_POOL_PROLOGUE
  ASM_OUTPUT_POOL_PROLOGUE (asm_out_file, fnname, fndecl, pool->offset);
#endif

  output_constant_pool_contents (pool);

#ifdef ASM_OUTPUT_POOL_EPILOGUE
  ASM_OUTPUT_POOL_EPILOGUE (asm_out_file, fnname, fndecl, pool->offset);
#endif
}

/* Write the contents of the shared constant pool.  */

void
output_shared_constant_pool (void)
{
  output_constant_pool_contents (shared_constant_pool);
}

/* Determine what kind of relocations EXP may need.  */

int
compute_reloc_for_constant (tree exp)
{
  int reloc = 0, reloc2;
  tree tem;

  switch (TREE_CODE (exp))
    {
    case ADDR_EXPR:
    case FDESC_EXPR:
      /* Go inside any operations that get_inner_reference can handle and see
	 if what's inside is a constant: no need to do anything here for
	 addresses of variables or functions.  */
      for (tem = TREE_OPERAND (exp, 0); handled_component_p (tem);
	   tem = TREE_OPERAND (tem, 0))
	;

      if (TREE_CODE (tem) == MEM_REF
	  && TREE_CODE (TREE_OPERAND (tem, 0)) == ADDR_EXPR)
	{
	  reloc = compute_reloc_for_constant (TREE_OPERAND (tem, 0));
	  break;
	}

      if (TREE_PUBLIC (tem))
	reloc |= 2;
      else
	reloc |= 1;
      break;

    case PLUS_EXPR:
    case POINTER_PLUS_EXPR:
      reloc = compute_reloc_for_constant (TREE_OPERAND (exp, 0));
      reloc |= compute_reloc_for_constant (TREE_OPERAND (exp, 1));
      break;

    case MINUS_EXPR:
      reloc = compute_reloc_for_constant (TREE_OPERAND (exp, 0));
      reloc2 = compute_reloc_for_constant (TREE_OPERAND (exp, 1));
      /* The difference of two local labels is computable at link time.  */
      if (reloc == 1 && reloc2 == 1)
	reloc = 0;
      else
	reloc |= reloc2;
      break;

    CASE_CONVERT:
    case VIEW_CONVERT_EXPR:
      reloc = compute_reloc_for_constant (TREE_OPERAND (exp, 0));
      break;

    case CONSTRUCTOR:
      {
	unsigned HOST_WIDE_INT idx;
	FOR_EACH_CONSTRUCTOR_VALUE (CONSTRUCTOR_ELTS (exp), idx, tem)
	  if (tem != 0)
	    reloc |= compute_reloc_for_constant (tem);
      }
      break;

    default:
      break;
    }
  return reloc;
}

/* Find all the constants whose addresses are referenced inside of EXP,
   and make sure assembler code with a label has been output for each one.
   Indicate whether an ADDR_EXPR has been encountered.  */

static void
output_addressed_constants (tree exp)
{
  tree tem;

  switch (TREE_CODE (exp))
    {
    case ADDR_EXPR:
    case FDESC_EXPR:
      /* Go inside any operations that get_inner_reference can handle and see
	 if what's inside is a constant: no need to do anything here for
	 addresses of variables or functions.  */
      for (tem = TREE_OPERAND (exp, 0); handled_component_p (tem);
	   tem = TREE_OPERAND (tem, 0))
	;

      /* If we have an initialized CONST_DECL, retrieve the initializer.  */
      if (TREE_CODE (tem) == CONST_DECL && DECL_INITIAL (tem))
	tem = DECL_INITIAL (tem);

      if (CONSTANT_CLASS_P (tem) || TREE_CODE (tem) == CONSTRUCTOR)
	output_constant_def (tem, 0);

      if (TREE_CODE (tem) == MEM_REF)
	output_addressed_constants (TREE_OPERAND (tem, 0));
      break;

    case PLUS_EXPR:
    case POINTER_PLUS_EXPR:
    case MINUS_EXPR:
      output_addressed_constants (TREE_OPERAND (exp, 1));
      /* Fall through.  */

    CASE_CONVERT:
    case VIEW_CONVERT_EXPR:
      output_addressed_constants (TREE_OPERAND (exp, 0));
      break;

    case CONSTRUCTOR:
      {
	unsigned HOST_WIDE_INT idx;
	FOR_EACH_CONSTRUCTOR_VALUE (CONSTRUCTOR_ELTS (exp), idx, tem)
	  if (tem != 0)
	    output_addressed_constants (tem);
      }
      break;

    default:
      break;
    }
}

/* Whether a constructor CTOR is a valid static constant initializer if all
   its elements are.  This used to be internal to initializer_constant_valid_p
   and has been exposed to let other functions like categorize_ctor_elements
   evaluate the property while walking a constructor for other purposes.  */

bool
constructor_static_from_elts_p (const_tree ctor)
{
  return (TREE_CONSTANT (ctor)
	  && (TREE_CODE (TREE_TYPE (ctor)) == UNION_TYPE
	      || TREE_CODE (TREE_TYPE (ctor)) == RECORD_TYPE
	      || TREE_CODE (TREE_TYPE (ctor)) == ARRAY_TYPE));
}

static tree initializer_constant_valid_p_1 (tree value, tree endtype,
					    tree *cache);

/* A subroutine of initializer_constant_valid_p.  VALUE is a MINUS_EXPR,
   PLUS_EXPR or POINTER_PLUS_EXPR.  This looks for cases of VALUE
   which are valid when ENDTYPE is an integer of any size; in
   particular, this does not accept a pointer minus a constant.  This
   returns null_pointer_node if the VALUE is an absolute constant
   which can be used to initialize a static variable.  Otherwise it
   returns NULL.  */

static tree
narrowing_initializer_constant_valid_p (tree value, tree endtype, tree *cache)
{
  tree op0, op1;

  if (!INTEGRAL_TYPE_P (endtype))
    return NULL_TREE;

  op0 = TREE_OPERAND (value, 0);
  op1 = TREE_OPERAND (value, 1);

  /* Like STRIP_NOPS except allow the operand mode to widen.  This
     works around a feature of fold that simplifies (int)(p1 - p2) to
     ((int)p1 - (int)p2) under the theory that the narrower operation
     is cheaper.  */

  while (CONVERT_EXPR_P (op0)
	 || TREE_CODE (op0) == NON_LVALUE_EXPR)
    {
      tree inner = TREE_OPERAND (op0, 0);
      if (inner == error_mark_node
	  || ! INTEGRAL_MODE_P (TYPE_MODE (TREE_TYPE (inner)))
	  || (GET_MODE_SIZE (TYPE_MODE (TREE_TYPE (op0)))
	      > GET_MODE_SIZE (TYPE_MODE (TREE_TYPE (inner)))))
	break;
      op0 = inner;
    }

  while (CONVERT_EXPR_P (op1)
	 || TREE_CODE (op1) == NON_LVALUE_EXPR)
    {
      tree inner = TREE_OPERAND (op1, 0);
      if (inner == error_mark_node
	  || ! INTEGRAL_MODE_P (TYPE_MODE (TREE_TYPE (inner)))
	  || (GET_MODE_SIZE (TYPE_MODE (TREE_TYPE (op1)))
	      > GET_MODE_SIZE (TYPE_MODE (TREE_TYPE (inner)))))
	break;
      op1 = inner;
    }

  op0 = initializer_constant_valid_p_1 (op0, endtype, cache);
  if (!op0)
    return NULL_TREE;

  op1 = initializer_constant_valid_p_1 (op1, endtype,
					cache ? cache + 2 : NULL);
  /* Both initializers must be known.  */
  if (op1)
    {
      if (op0 == op1
	  && (op0 == null_pointer_node
	      || TREE_CODE (value) == MINUS_EXPR))
	return null_pointer_node;

      /* Support differences between labels.  */
      if (TREE_CODE (op0) == LABEL_DECL
	  && TREE_CODE (op1) == LABEL_DECL)
	return null_pointer_node;

      if (TREE_CODE (op0) == STRING_CST
	  && TREE_CODE (op1) == STRING_CST
	  && operand_equal_p (op0, op1, 1))
	return null_pointer_node;
    }

  return NULL_TREE;
}

/* Helper function of initializer_constant_valid_p.
   Return nonzero if VALUE is a valid constant-valued expression
   for use in initializing a static variable; one that can be an
   element of a "constant" initializer.

   Return null_pointer_node if the value is absolute;
   if it is relocatable, return the variable that determines the relocation.
   We assume that VALUE has been folded as much as possible;
   therefore, we do not need to check for such things as
   arithmetic-combinations of integers.

   Use CACHE (pointer to 2 tree values) for caching if non-NULL.  */

static tree
initializer_constant_valid_p_1 (tree value, tree endtype, tree *cache)
{
  tree ret;

  switch (TREE_CODE (value))
    {
    case CONSTRUCTOR:
      if (constructor_static_from_elts_p (value))
	{
	  unsigned HOST_WIDE_INT idx;
	  tree elt;
	  bool absolute = true;

	  if (cache && cache[0] == value)
	    return cache[1];
	  FOR_EACH_CONSTRUCTOR_VALUE (CONSTRUCTOR_ELTS (value), idx, elt)
	    {
	      tree reloc;
	      reloc = initializer_constant_valid_p_1 (elt, TREE_TYPE (elt),
						      NULL);
	      if (!reloc)
		{
		  if (cache)
		    {
		      cache[0] = value;
		      cache[1] = NULL_TREE;
		    }
		  return NULL_TREE;
		}
	      if (reloc != null_pointer_node)
		absolute = false;
	    }
	  /* For a non-absolute relocation, there is no single
	     variable that can be "the variable that determines the
	     relocation."  */
	  if (cache)
	    {
	      cache[0] = value;
	      cache[1] = absolute ? null_pointer_node : error_mark_node;
	    }
	  return absolute ? null_pointer_node : error_mark_node;
	}

      return TREE_STATIC (value) ? null_pointer_node : NULL_TREE;

    case INTEGER_CST:
    case VECTOR_CST:
    case REAL_CST:
    case FIXED_CST:
    case STRING_CST:
    case COMPLEX_CST:
      return null_pointer_node;

    case ADDR_EXPR:
    case FDESC_EXPR:
      {
	tree op0 = staticp (TREE_OPERAND (value, 0));
	if (op0)
	  {
	    /* "&(*a).f" is like unto pointer arithmetic.  If "a" turns out
	       to be a constant, this is old-skool offsetof-like nonsense.  */
	    if (TREE_CODE (op0) == INDIRECT_REF
		&& TREE_CONSTANT (TREE_OPERAND (op0, 0)))
	      return null_pointer_node;
	    /* Taking the address of a nested function involves a trampoline,
	       unless we don't need or want one.  */
	    if (TREE_CODE (op0) == FUNCTION_DECL
		&& DECL_STATIC_CHAIN (op0)
		&& !TREE_NO_TRAMPOLINE (value))
	      return NULL_TREE;
	    /* "&{...}" requires a temporary to hold the constructed
	       object.  */
	    if (TREE_CODE (op0) == CONSTRUCTOR)
	      return NULL_TREE;
	  }
	return op0;
      }

    case NON_LVALUE_EXPR:
      return initializer_constant_valid_p_1 (TREE_OPERAND (value, 0),
					     endtype, cache);

    case VIEW_CONVERT_EXPR:
      {
	tree src = TREE_OPERAND (value, 0);
	tree src_type = TREE_TYPE (src);
	tree dest_type = TREE_TYPE (value);

	/* Allow view-conversions from aggregate to non-aggregate type only
	   if the bit pattern is fully preserved afterwards; otherwise, the
	   RTL expander won't be able to apply a subsequent transformation
	   to the underlying constructor.  */
	if (AGGREGATE_TYPE_P (src_type) && !AGGREGATE_TYPE_P (dest_type))
	  {
	    if (TYPE_MODE (endtype) == TYPE_MODE (dest_type))
	      return initializer_constant_valid_p_1 (src, endtype, cache);
	    else
	      return NULL_TREE;
	  }

	/* Allow all other kinds of view-conversion.  */
	return initializer_constant_valid_p_1 (src, endtype, cache);
      }

    CASE_CONVERT:
      {
	tree src = TREE_OPERAND (value, 0);
	tree src_type = TREE_TYPE (src);
	tree dest_type = TREE_TYPE (value);

	/* Allow conversions between pointer types, floating-point
	   types, and offset types.  */
	if ((POINTER_TYPE_P (dest_type) && POINTER_TYPE_P (src_type))
	    || (FLOAT_TYPE_P (dest_type) && FLOAT_TYPE_P (src_type))
	    || (TREE_CODE (dest_type) == OFFSET_TYPE
		&& TREE_CODE (src_type) == OFFSET_TYPE))
	  return initializer_constant_valid_p_1 (src, endtype, cache);

	/* Allow length-preserving conversions between integer types.  */
	if (INTEGRAL_TYPE_P (dest_type) && INTEGRAL_TYPE_P (src_type)
	    && (TYPE_PRECISION (dest_type) == TYPE_PRECISION (src_type)))
	  return initializer_constant_valid_p_1 (src, endtype, cache);

	/* Allow conversions between other integer types only if
	   explicit value.  */
	if (INTEGRAL_TYPE_P (dest_type) && INTEGRAL_TYPE_P (src_type))
	  {
	    tree inner = initializer_constant_valid_p_1 (src, endtype, cache);
	    if (inner == null_pointer_node)
	      return null_pointer_node;
	    break;
	  }

	/* Allow (int) &foo provided int is as wide as a pointer.  */
	if (INTEGRAL_TYPE_P (dest_type) && POINTER_TYPE_P (src_type)
	    && (TYPE_PRECISION (dest_type) >= TYPE_PRECISION (src_type)))
	  return initializer_constant_valid_p_1 (src, endtype, cache);

	/* Likewise conversions from int to pointers, but also allow
	   conversions from 0.  */
	if ((POINTER_TYPE_P (dest_type)
	     || TREE_CODE (dest_type) == OFFSET_TYPE)
	    && INTEGRAL_TYPE_P (src_type))
	  {
	    if (TREE_CODE (src) == INTEGER_CST
		&& TYPE_PRECISION (dest_type) >= TYPE_PRECISION (src_type))
	      return null_pointer_node;
	    if (integer_zerop (src))
	      return null_pointer_node;
	    else if (TYPE_PRECISION (dest_type) <= TYPE_PRECISION (src_type))
	      return initializer_constant_valid_p_1 (src, endtype, cache);
	  }

	/* Allow conversions to struct or union types if the value
	   inside is okay.  */
	if (TREE_CODE (dest_type) == RECORD_TYPE
	    || TREE_CODE (dest_type) == UNION_TYPE)
	  return initializer_constant_valid_p_1 (src, endtype, cache);
      }
      break;

    case POINTER_PLUS_EXPR:
    case PLUS_EXPR:
      /* Any valid floating-point constants will have been folded by now;
	 with -frounding-math we hit this with addition of two constants.  */
      if (TREE_CODE (endtype) == REAL_TYPE)
	return NULL_TREE;
      if (cache && cache[0] == value)
	return cache[1];
      if (! INTEGRAL_TYPE_P (endtype)
	  || TYPE_PRECISION (endtype) >= TYPE_PRECISION (TREE_TYPE (value)))
	{
	  tree ncache[4] = { NULL_TREE, NULL_TREE, NULL_TREE, NULL_TREE };
	  tree valid0
	    = initializer_constant_valid_p_1 (TREE_OPERAND (value, 0),
					      endtype, ncache);
	  tree valid1
	    = initializer_constant_valid_p_1 (TREE_OPERAND (value, 1),
					      endtype, ncache + 2);
	  /* If either term is absolute, use the other term's relocation.  */
	  if (valid0 == null_pointer_node)
	    ret = valid1;
	  else if (valid1 == null_pointer_node)
	    ret = valid0;
	  /* Support narrowing pointer differences.  */
	  else
	    ret = narrowing_initializer_constant_valid_p (value, endtype,
							  ncache);
	}
      else
      /* Support narrowing pointer differences.  */
	ret = narrowing_initializer_constant_valid_p (value, endtype, NULL);
      if (cache)
	{
	  cache[0] = value;
	  cache[1] = ret;
	}
      return ret;

    case MINUS_EXPR:
      if (TREE_CODE (endtype) == REAL_TYPE)
	return NULL_TREE;
      if (cache && cache[0] == value)
	return cache[1];
      if (! INTEGRAL_TYPE_P (endtype)
	  || TYPE_PRECISION (endtype) >= TYPE_PRECISION (TREE_TYPE (value)))
	{
	  tree ncache[4] = { NULL_TREE, NULL_TREE, NULL_TREE, NULL_TREE };
	  tree valid0
	    = initializer_constant_valid_p_1 (TREE_OPERAND (value, 0),
					      endtype, ncache);
	  tree valid1
	    = initializer_constant_valid_p_1 (TREE_OPERAND (value, 1),
					      endtype, ncache + 2);
	  /* Win if second argument is absolute.  */
	  if (valid1 == null_pointer_node)
	    ret = valid0;
	  /* Win if both arguments have the same relocation.
	     Then the value is absolute.  */
	  else if (valid0 == valid1 && valid0 != 0)
	    ret = null_pointer_node;
	  /* Since GCC guarantees that string constants are unique in the
	     generated code, a subtraction between two copies of the same
	     constant string is absolute.  */
	  else if (valid0 && TREE_CODE (valid0) == STRING_CST
		   && valid1 && TREE_CODE (valid1) == STRING_CST
		   && operand_equal_p (valid0, valid1, 1))
	    ret = null_pointer_node;
	  /* Support narrowing differences.  */
	  else
	    ret = narrowing_initializer_constant_valid_p (value, endtype,
							  ncache);
	}
      else
	/* Support narrowing differences.  */
	ret = narrowing_initializer_constant_valid_p (value, endtype, NULL);
      if (cache)
	{
	  cache[0] = value;
	  cache[1] = ret;
	}
      return ret;

    default:
      break;
    }

  return NULL_TREE;
}

/* Return nonzero if VALUE is a valid constant-valued expression
   for use in initializing a static variable; one that can be an
   element of a "constant" initializer.

   Return null_pointer_node if the value is absolute;
   if it is relocatable, return the variable that determines the relocation.
   We assume that VALUE has been folded as much as possible;
   therefore, we do not need to check for such things as
   arithmetic-combinations of integers.  */
tree
initializer_constant_valid_p (tree value, tree endtype)
{
  return initializer_constant_valid_p_1 (value, endtype, NULL);
}

/* Return true if VALUE is a valid constant-valued expression
   for use in initializing a static bit-field; one that can be
   an element of a "constant" initializer.  */

bool
initializer_constant_valid_for_bitfield_p (tree value)
{
  /* For bitfields we support integer constants or possibly nested aggregates
     of such.  */
  switch (TREE_CODE (value))
    {
    case CONSTRUCTOR:
      {
	unsigned HOST_WIDE_INT idx;
	tree elt;

	FOR_EACH_CONSTRUCTOR_VALUE (CONSTRUCTOR_ELTS (value), idx, elt)
	  if (!initializer_constant_valid_for_bitfield_p (elt))
	    return false;
	return true;
      }

    case INTEGER_CST:
    case REAL_CST:
      return true;

    case VIEW_CONVERT_EXPR:
    case NON_LVALUE_EXPR:
      return
	initializer_constant_valid_for_bitfield_p (TREE_OPERAND (value, 0));

    default:
      break;
    }

  return false;
}

/* output_constructor outer state of relevance in recursive calls, typically
   for nested aggregate bitfields.  */

typedef struct {
  unsigned int bit_offset;  /* current position in ...  */
  int byte;                 /* ... the outer byte buffer.  */
} oc_outer_state;

static unsigned HOST_WIDE_INT
  output_constructor (tree, unsigned HOST_WIDE_INT, unsigned int,
		      oc_outer_state *);

/* Output assembler code for constant EXP, with no label.
   This includes the pseudo-op such as ".int" or ".byte", and a newline.
   Assumes output_addressed_constants has been done on EXP already.

   Generate exactly SIZE bytes of assembler data, padding at the end
   with zeros if necessary.  SIZE must always be specified.

   SIZE is important for structure constructors,
   since trailing members may have been omitted from the constructor.
   It is also important for initialization of arrays from string constants
   since the full length of the string constant might not be wanted.
   It is also needed for initialization of unions, where the initializer's
   type is just one member, and that may not be as long as the union.

   There a case in which we would fail to output exactly SIZE bytes:
   for a structure constructor that wants to produce more than SIZE bytes.
   But such constructors will never be generated for any possible input.

   ALIGN is the alignment of the data in bits.  */

void
output_constant (tree exp, unsigned HOST_WIDE_INT size, unsigned int align)
{
  enum tree_code code;
  unsigned HOST_WIDE_INT thissize;

  if (size == 0 || flag_syntax_only)
    return;

  /* See if we're trying to initialize a pointer in a non-default mode
     to the address of some declaration somewhere.  If the target says
     the mode is valid for pointers, assume the target has a way of
     resolving it.  */
  if (TREE_CODE (exp) == NOP_EXPR
      && POINTER_TYPE_P (TREE_TYPE (exp))
      && targetm.addr_space.valid_pointer_mode
	   (TYPE_MODE (TREE_TYPE (exp)),
	    TYPE_ADDR_SPACE (TREE_TYPE (TREE_TYPE (exp)))))
    {
      tree saved_type = TREE_TYPE (exp);

      /* Peel off any intermediate conversions-to-pointer for valid
	 pointer modes.  */
      while (TREE_CODE (exp) == NOP_EXPR
	     && POINTER_TYPE_P (TREE_TYPE (exp))
	     && targetm.addr_space.valid_pointer_mode
		  (TYPE_MODE (TREE_TYPE (exp)),
		   TYPE_ADDR_SPACE (TREE_TYPE (TREE_TYPE (exp)))))
	exp = TREE_OPERAND (exp, 0);

      /* If what we're left with is the address of something, we can
	 convert the address to the final type and output it that
	 way.  */
      if (TREE_CODE (exp) == ADDR_EXPR)
	exp = build1 (ADDR_EXPR, saved_type, TREE_OPERAND (exp, 0));
      /* Likewise for constant ints.  */
      else if (TREE_CODE (exp) == INTEGER_CST)
	exp = build_int_cst_wide (saved_type, TREE_INT_CST_LOW (exp),
				  TREE_INT_CST_HIGH (exp));

    }

  /* Eliminate any conversions since we'll be outputting the underlying
     constant.  */
  while (CONVERT_EXPR_P (exp)
	 || TREE_CODE (exp) == NON_LVALUE_EXPR
	 || TREE_CODE (exp) == VIEW_CONVERT_EXPR)
    {
      HOST_WIDE_INT type_size = int_size_in_bytes (TREE_TYPE (exp));
      HOST_WIDE_INT op_size = int_size_in_bytes (TREE_TYPE (TREE_OPERAND (exp, 0)));

      /* Make sure eliminating the conversion is really a no-op, except with
	 VIEW_CONVERT_EXPRs to allow for wild Ada unchecked conversions and
	 union types to allow for Ada unchecked unions.  */
      if (type_size > op_size
	  && TREE_CODE (exp) != VIEW_CONVERT_EXPR
	  && TREE_CODE (TREE_TYPE (exp)) != UNION_TYPE)
	/* Keep the conversion. */
	break;
      else
	exp = TREE_OPERAND (exp, 0);
    }

  code = TREE_CODE (TREE_TYPE (exp));
  thissize = int_size_in_bytes (TREE_TYPE (exp));

  /* Allow a constructor with no elements for any data type.
     This means to fill the space with zeros.  */
  if (TREE_CODE (exp) == CONSTRUCTOR
      && vec_safe_is_empty (CONSTRUCTOR_ELTS (exp)))
    {
      assemble_zeros (size);
      return;
    }

  if (TREE_CODE (exp) == FDESC_EXPR)
    {
#ifdef ASM_OUTPUT_FDESC
      HOST_WIDE_INT part = tree_low_cst (TREE_OPERAND (exp, 1), 0);
      tree decl = TREE_OPERAND (exp, 0);
      ASM_OUTPUT_FDESC (asm_out_file, decl, part);
#else
      gcc_unreachable ();
#endif
      return;
    }

  /* Now output the underlying data.  If we've handling the padding, return.
     Otherwise, break and ensure SIZE is the size written.  */
  switch (code)
    {
    case BOOLEAN_TYPE:
    case INTEGER_TYPE:
    case ENUMERAL_TYPE:
    case POINTER_TYPE:
    case REFERENCE_TYPE:
    case OFFSET_TYPE:
    case FIXED_POINT_TYPE:
      if (! assemble_integer (expand_expr (exp, NULL_RTX, VOIDmode,
					   EXPAND_INITIALIZER),
			      MIN (size, thissize), align, 0))
	error ("initializer for integer/fixed-point value is too complicated");
      break;

    case REAL_TYPE:
      if (TREE_CODE (exp) != REAL_CST)
	error ("initializer for floating value is not a floating constant");
      else
	assemble_real (TREE_REAL_CST (exp), TYPE_MODE (TREE_TYPE (exp)), align);
      break;

    case COMPLEX_TYPE:
      output_constant (TREE_REALPART (exp), thissize / 2, align);
      output_constant (TREE_IMAGPART (exp), thissize / 2,
		       min_align (align, BITS_PER_UNIT * (thissize / 2)));
      break;

    case ARRAY_TYPE:
    case VECTOR_TYPE:
      switch (TREE_CODE (exp))
	{
	case CONSTRUCTOR:
	  output_constructor (exp, size, align, NULL);
	  return;
	case STRING_CST:
	  thissize
	    = MIN ((unsigned HOST_WIDE_INT)TREE_STRING_LENGTH (exp), size);
	  assemble_string (TREE_STRING_POINTER (exp), thissize);
	  break;
	case VECTOR_CST:
	  {
	    enum machine_mode inner = TYPE_MODE (TREE_TYPE (TREE_TYPE (exp)));
	    unsigned int nalign = MIN (align, GET_MODE_ALIGNMENT (inner));
	    int elt_size = GET_MODE_SIZE (inner);
	    output_constant (VECTOR_CST_ELT (exp, 0), elt_size, align);
	    thissize = elt_size;
	    for (unsigned int i = 1; i < VECTOR_CST_NELTS (exp); i++)
	      {
		output_constant (VECTOR_CST_ELT (exp, i), elt_size, nalign);
		thissize += elt_size;
	      }
	    break;
	  }
	default:
	  gcc_unreachable ();
	}
      break;

    case RECORD_TYPE:
    case UNION_TYPE:
      gcc_assert (TREE_CODE (exp) == CONSTRUCTOR);
      output_constructor (exp, size, align, NULL);
      return;

    case ERROR_MARK:
      return;

    default:
      gcc_unreachable ();
    }

  if (size > thissize)
    assemble_zeros (size - thissize);
}


/* Subroutine of output_constructor, used for computing the size of
   arrays of unspecified length.  VAL must be a CONSTRUCTOR of an array
   type with an unspecified upper bound.  */

static unsigned HOST_WIDE_INT
array_size_for_constructor (tree val)
{
  tree max_index;
  unsigned HOST_WIDE_INT cnt;
  tree index, value, tmp;
  double_int i;

  /* This code used to attempt to handle string constants that are not
     arrays of single-bytes, but nothing else does, so there's no point in
     doing it here.  */
  if (TREE_CODE (val) == STRING_CST)
    return TREE_STRING_LENGTH (val);

  max_index = NULL_TREE;
  FOR_EACH_CONSTRUCTOR_ELT (CONSTRUCTOR_ELTS (val), cnt, index, value)
    {
      if (TREE_CODE (index) == RANGE_EXPR)
	index = TREE_OPERAND (index, 1);
      if (max_index == NULL_TREE || tree_int_cst_lt (max_index, index))
	max_index = index;
    }

  if (max_index == NULL_TREE)
    return 0;

  /* Compute the total number of array elements.  */
  tmp = TYPE_MIN_VALUE (TYPE_DOMAIN (TREE_TYPE (val)));
  i = tree_to_double_int (max_index) - tree_to_double_int (tmp);
  i += double_int_one;

  /* Multiply by the array element unit size to find number of bytes.  */
  i *= tree_to_double_int (TYPE_SIZE_UNIT (TREE_TYPE (TREE_TYPE (val))));

  gcc_assert (i.fits_uhwi ());
  return i.low;
}

/* Other datastructures + helpers for output_constructor.  */

/* output_constructor local state to support interaction with helpers.  */

typedef struct {

  /* Received arguments.  */
  tree exp;                     /* Constructor expression.  */
  tree type;                    /* Type of constructor expression.  */
  unsigned HOST_WIDE_INT size;  /* # bytes to output - pad if necessary.  */
  unsigned int align;           /* Known initial alignment.  */
  tree min_index;               /* Lower bound if specified for an array.  */

  /* Output processing state.  */
  HOST_WIDE_INT total_bytes;  /* # bytes output so far / current position.  */
  int byte;                   /* Part of a bitfield byte yet to be output.  */
  int last_relative_index;    /* Implicit or explicit index of the last
				 array element output within a bitfield.  */
  bool byte_buffer_in_use;    /* Whether BYTE is in use.  */

  /* Current element.  */
  tree field;      /* Current field decl in a record.  */
  tree val;        /* Current element value.  */
  tree index;      /* Current element index.  */

} oc_local_state;

/* Helper for output_constructor.  From the current LOCAL state, output a
   RANGE_EXPR element.  */

static void
output_constructor_array_range (oc_local_state *local)
{
  unsigned HOST_WIDE_INT fieldsize
    = int_size_in_bytes (TREE_TYPE (local->type));

  HOST_WIDE_INT lo_index
    = tree_low_cst (TREE_OPERAND (local->index, 0), 0);
  HOST_WIDE_INT hi_index
    = tree_low_cst (TREE_OPERAND (local->index, 1), 0);
  HOST_WIDE_INT index;

  unsigned int align2
    = min_align (local->align, fieldsize * BITS_PER_UNIT);

  for (index = lo_index; index <= hi_index; index++)
    {
      /* Output the element's initial value.  */
      if (local->val == NULL_TREE)
	assemble_zeros (fieldsize);
      else
	output_constant (local->val, fieldsize, align2);

      /* Count its size.  */
      local->total_bytes += fieldsize;
    }
}

/* Helper for output_constructor.  From the current LOCAL state, output a
   field element that is not true bitfield or part of an outer one.  */

static void
output_constructor_regular_field (oc_local_state *local)
{
  /* Field size and position.  Since this structure is static, we know the
     positions are constant.  */
  unsigned HOST_WIDE_INT fieldsize;
  HOST_WIDE_INT fieldpos;

  unsigned int align2;

  if (local->index != NULL_TREE)
    {
      /* Perform the index calculation in modulo arithmetic but
	 sign-extend the result because Ada has negative DECL_FIELD_OFFSETs
	 but we are using an unsigned sizetype.  */
      unsigned prec = TYPE_PRECISION (sizetype);
      double_int idx = tree_to_double_int (local->index)
		       - tree_to_double_int (local->min_index);
      idx = idx.sext (prec);
      fieldpos = (tree_low_cst (TYPE_SIZE_UNIT (TREE_TYPE (local->val)), 1)
		  * idx.low);
    }
  else if (local->field != NULL_TREE)
    fieldpos = int_byte_position (local->field);
  else
    fieldpos = 0;

  /* Output any buffered-up bit-fields preceding this element.  */
  if (local->byte_buffer_in_use)
    {
      assemble_integer (GEN_INT (local->byte), 1, BITS_PER_UNIT, 1);
      local->total_bytes++;
      local->byte_buffer_in_use = false;
    }

  /* Advance to offset of this element.
     Note no alignment needed in an array, since that is guaranteed
     if each element has the proper size.  */
  if ((local->field != NULL_TREE || local->index != NULL_TREE)
      && fieldpos != local->total_bytes)
    {
      gcc_assert (fieldpos >= local->total_bytes);
      assemble_zeros (fieldpos - local->total_bytes);
      local->total_bytes = fieldpos;
    }

  /* Find the alignment of this element.  */
  align2 = min_align (local->align, BITS_PER_UNIT * fieldpos);

  /* Determine size this element should occupy.  */
  if (local->field)
    {
      fieldsize = 0;

      /* If this is an array with an unspecified upper bound,
	 the initializer determines the size.  */
      /* ??? This ought to only checked if DECL_SIZE_UNIT is NULL,
	 but we cannot do this until the deprecated support for
	 initializing zero-length array members is removed.  */
      if (TREE_CODE (TREE_TYPE (local->field)) == ARRAY_TYPE
	  && TYPE_DOMAIN (TREE_TYPE (local->field))
	  && ! TYPE_MAX_VALUE (TYPE_DOMAIN (TREE_TYPE (local->field))))
	{
	  fieldsize = array_size_for_constructor (local->val);
	  /* Given a non-empty initialization, this field had
	     better be last.  */
	  gcc_assert (!fieldsize || !DECL_CHAIN (local->field));
	}
      else
	fieldsize = tree_low_cst (DECL_SIZE_UNIT (local->field), 1);
    }
  else
    fieldsize = int_size_in_bytes (TREE_TYPE (local->type));

  /* Output the element's initial value.  */
  if (local->val == NULL_TREE)
    assemble_zeros (fieldsize);
  else
    output_constant (local->val, fieldsize, align2);

  /* Count its size.  */
  local->total_bytes += fieldsize;
}

/* Helper for output_constructor.  From the LOCAL state, output an element
   that is a true bitfield or part of an outer one.  BIT_OFFSET is the offset
   from the start of a possibly ongoing outer byte buffer.  */

static void
output_constructor_bitfield (oc_local_state *local, unsigned int bit_offset)
{
  /* Bit size of this element.  */
  HOST_WIDE_INT ebitsize
    = (local->field
       ? tree_low_cst (DECL_SIZE (local->field), 1)
       : tree_low_cst (TYPE_SIZE (TREE_TYPE (local->type)), 1));

  /* Relative index of this element if this is an array component.  */
  HOST_WIDE_INT relative_index
    = (!local->field
       ? (local->index
	  ? (tree_low_cst (local->index, 0)
	     - tree_low_cst (local->min_index, 0))
	  : local->last_relative_index + 1)
       : 0);

  /* Bit position of this element from the start of the containing
     constructor.  */
  HOST_WIDE_INT constructor_relative_ebitpos
      = (local->field
	 ? int_bit_position (local->field)
	 : ebitsize * relative_index);

  /* Bit position of this element from the start of a possibly ongoing
     outer byte buffer.  */
  HOST_WIDE_INT byte_relative_ebitpos
      = bit_offset + constructor_relative_ebitpos;

  /* From the start of a possibly ongoing outer byte buffer, offsets to
     the first bit of this element and to the first bit past the end of
     this element.  */
  HOST_WIDE_INT next_offset = byte_relative_ebitpos;
  HOST_WIDE_INT end_offset = byte_relative_ebitpos + ebitsize;

  local->last_relative_index = relative_index;

  if (local->val == NULL_TREE)
    local->val = integer_zero_node;

  while (TREE_CODE (local->val) == VIEW_CONVERT_EXPR
	 || TREE_CODE (local->val) == NON_LVALUE_EXPR)
    local->val = TREE_OPERAND (local->val, 0);

  if (TREE_CODE (local->val) != INTEGER_CST
      && TREE_CODE (local->val) != CONSTRUCTOR)
    {
      error ("invalid initial value for member %qE", DECL_NAME (local->field));
      return;
    }

  /* If this field does not start in this (or next) byte, skip some bytes.  */
  if (next_offset / BITS_PER_UNIT != local->total_bytes)
    {
      /* Output remnant of any bit field in previous bytes.  */
      if (local->byte_buffer_in_use)
	{
	  assemble_integer (GEN_INT (local->byte), 1, BITS_PER_UNIT, 1);
	  local->total_bytes++;
	  local->byte_buffer_in_use = false;
	}

      /* If still not at proper byte, advance to there.  */
      if (next_offset / BITS_PER_UNIT != local->total_bytes)
	{
	  gcc_assert (next_offset / BITS_PER_UNIT >= local->total_bytes);
	  assemble_zeros (next_offset / BITS_PER_UNIT - local->total_bytes);
	  local->total_bytes = next_offset / BITS_PER_UNIT;
	}
    }

  /* Set up the buffer if necessary.  */
  if (!local->byte_buffer_in_use)
    {
      local->byte = 0;
      if (ebitsize > 0)
	local->byte_buffer_in_use = true;
    }

  /* If this is nested constructor, recurse passing the bit offset and the
     pending data, then retrieve the new pending data afterwards.  */
  if (TREE_CODE (local->val) == CONSTRUCTOR)
    {
      oc_outer_state temp_state;
      temp_state.bit_offset = next_offset % BITS_PER_UNIT;
      temp_state.byte = local->byte;
      local->total_bytes
	  += output_constructor (local->val, 0, 0, &temp_state);
      local->byte = temp_state.byte;
      return;
    }

  /* Otherwise, we must split the element into pieces that fall within
     separate bytes, and combine each byte with previous or following
     bit-fields.  */
  while (next_offset < end_offset)
    {
      int this_time;
      int shift;
      HOST_WIDE_INT value;
      HOST_WIDE_INT next_byte = next_offset / BITS_PER_UNIT;
      HOST_WIDE_INT next_bit = next_offset % BITS_PER_UNIT;

      /* Advance from byte to byte within this element when necessary.  */
      while (next_byte != local->total_bytes)
	{
	  assemble_integer (GEN_INT (local->byte), 1, BITS_PER_UNIT, 1);
	  local->total_bytes++;
	  local->byte = 0;
	}

      /* Number of bits we can process at once (all part of the same byte).  */
      this_time = MIN (end_offset - next_offset, BITS_PER_UNIT - next_bit);
      if (BYTES_BIG_ENDIAN)
	{
	  /* On big-endian machine, take the most significant bits
	     first (of the bits that are significant)
	     and put them into bytes from the most significant end.  */
	  shift = end_offset - next_offset - this_time;

	  /* Don't try to take a bunch of bits that cross
	     the word boundary in the INTEGER_CST. We can
	     only select bits from the LOW or HIGH part
	     not from both.  */
	  if (shift < HOST_BITS_PER_WIDE_INT
	      && shift + this_time > HOST_BITS_PER_WIDE_INT)
	    {
	      this_time = shift + this_time - HOST_BITS_PER_WIDE_INT;
	      shift = HOST_BITS_PER_WIDE_INT;
	    }

	  /* Now get the bits from the appropriate constant word.  */
	  if (shift < HOST_BITS_PER_WIDE_INT)
	    value = TREE_INT_CST_LOW (local->val);
	  else
	    {
	      gcc_assert (shift < HOST_BITS_PER_DOUBLE_INT);
	      value = TREE_INT_CST_HIGH (local->val);
	      shift -= HOST_BITS_PER_WIDE_INT;
	    }

	  /* Get the result. This works only when:
	     1 <= this_time <= HOST_BITS_PER_WIDE_INT.  */
	  local->byte |= (((value >> shift)
			   & (((HOST_WIDE_INT) 2 << (this_time - 1)) - 1))
			  << (BITS_PER_UNIT - this_time - next_bit));
	}
      else
	{
	  /* On little-endian machines,
	     take first the least significant bits of the value
	     and pack them starting at the least significant
	     bits of the bytes.  */
	  shift = next_offset - byte_relative_ebitpos;

	  /* Don't try to take a bunch of bits that cross
	     the word boundary in the INTEGER_CST. We can
	     only select bits from the LOW or HIGH part
	     not from both.  */
	  if (shift < HOST_BITS_PER_WIDE_INT
	      && shift + this_time > HOST_BITS_PER_WIDE_INT)
	    this_time = (HOST_BITS_PER_WIDE_INT - shift);

	  /* Now get the bits from the appropriate constant word.  */
	  if (shift < HOST_BITS_PER_WIDE_INT)
	    value = TREE_INT_CST_LOW (local->val);
	  else
	    {
	      gcc_assert (shift < HOST_BITS_PER_DOUBLE_INT);
	      value = TREE_INT_CST_HIGH (local->val);
	      shift -= HOST_BITS_PER_WIDE_INT;
	    }

	  /* Get the result. This works only when:
	     1 <= this_time <= HOST_BITS_PER_WIDE_INT.  */
	  local->byte |= (((value >> shift)
			   & (((HOST_WIDE_INT) 2 << (this_time - 1)) - 1))
			  << next_bit);
	}

      next_offset += this_time;
      local->byte_buffer_in_use = true;
    }
}

/* Subroutine of output_constant, used for CONSTRUCTORs (aggregate constants).
   Generate at least SIZE bytes, padding if necessary.  OUTER designates the
   caller output state of relevance in recursive invocations.  */

static unsigned HOST_WIDE_INT
output_constructor (tree exp, unsigned HOST_WIDE_INT size,
		    unsigned int align, oc_outer_state *outer)
{
  unsigned HOST_WIDE_INT cnt;
  constructor_elt *ce;

  oc_local_state local;

  /* Setup our local state to communicate with helpers.  */
  local.exp = exp;
  local.type = TREE_TYPE (exp);
  local.size = size;
  local.align = align;
  if (TREE_CODE (local.type) == ARRAY_TYPE && TYPE_DOMAIN (local.type))
    local.min_index = TYPE_MIN_VALUE (TYPE_DOMAIN (local.type));
  else
    local.min_index = NULL_TREE;

  local.total_bytes = 0;
  local.byte_buffer_in_use = outer != NULL;
  local.byte = outer ? outer->byte : 0;

  local.last_relative_index = -1;

  gcc_assert (HOST_BITS_PER_WIDE_INT >= BITS_PER_UNIT);

  /* As CE goes through the elements of the constant, FIELD goes through the
     structure fields if the constant is a structure.  If the constant is a
     union, we override this by getting the field from the TREE_LIST element.
     But the constant could also be an array.  Then FIELD is zero.

     There is always a maximum of one element in the chain LINK for unions
     (even if the initializer in a source program incorrectly contains
     more one).  */

  if (TREE_CODE (local.type) == RECORD_TYPE)
    local.field = TYPE_FIELDS (local.type);
  else
    local.field = NULL_TREE;

  for (cnt = 0;
       vec_safe_iterate (CONSTRUCTOR_ELTS (exp), cnt, &ce);
       cnt++, local.field = local.field ? DECL_CHAIN (local.field) : 0)
    {
      local.val = ce->value;
      local.index = NULL_TREE;

      /* The element in a union constructor specifies the proper field
	 or index.  */
      if (RECORD_OR_UNION_TYPE_P (local.type) && ce->index != NULL_TREE)
	local.field = ce->index;

      else if (TREE_CODE (local.type) == ARRAY_TYPE)
	local.index = ce->index;

      if (local.field && flag_verbose_asm)
	fprintf (asm_out_file, "%s %s:\n",
		 ASM_COMMENT_START,
		 DECL_NAME (local.field)
		 ? IDENTIFIER_POINTER (DECL_NAME (local.field))
		 : "<anonymous>");

      /* Eliminate the marker that makes a cast not be an lvalue.  */
      if (local.val != NULL_TREE)
	STRIP_NOPS (local.val);

      /* Output the current element, using the appropriate helper ...  */

      /* For an array slice not part of an outer bitfield.  */
      if (!outer
	  && local.index != NULL_TREE
	  && TREE_CODE (local.index) == RANGE_EXPR)
	output_constructor_array_range (&local);

      /* For a field that is neither a true bitfield nor part of an outer one,
	 known to be at least byte aligned and multiple-of-bytes long.  */
      else if (!outer
	       && (local.field == NULL_TREE
		   || !CONSTRUCTOR_BITFIELD_P (local.field)))
	output_constructor_regular_field (&local);

      /* For a true bitfield or part of an outer one.  Only INTEGER_CSTs are
	 supported for scalar fields, so we may need to convert first.  */
      else
        {
	  if (TREE_CODE (local.val) == REAL_CST)
	    local.val
	      = fold_unary (VIEW_CONVERT_EXPR,
			    build_nonstandard_integer_type
			    (TYPE_PRECISION (TREE_TYPE (local.val)), 0),
			    local.val);
	  output_constructor_bitfield (&local, outer ? outer->bit_offset : 0);
	}
    }

  /* If we are not at toplevel, save the pending data for our caller.
     Otherwise output the pending data and padding zeros as needed. */
  if (outer)
    outer->byte = local.byte;
  else
    {
      if (local.byte_buffer_in_use)
	{
	  assemble_integer (GEN_INT (local.byte), 1, BITS_PER_UNIT, 1);
	  local.total_bytes++;
	}

      if ((unsigned HOST_WIDE_INT)local.total_bytes < local.size)
	{
	  assemble_zeros (local.size - local.total_bytes);
	  local.total_bytes = local.size;
	}
    }

  return local.total_bytes;
}

/* Mark DECL as weak.  */

static void
mark_weak (tree decl)
{
  DECL_WEAK (decl) = 1;

  if (DECL_RTL_SET_P (decl)
      && MEM_P (DECL_RTL (decl))
      && XEXP (DECL_RTL (decl), 0)
      && GET_CODE (XEXP (DECL_RTL (decl), 0)) == SYMBOL_REF)
    SYMBOL_REF_WEAK (XEXP (DECL_RTL (decl), 0)) = 1;
}

/* Merge weak status between NEWDECL and OLDDECL.  */

void
merge_weak (tree newdecl, tree olddecl)
{
  if (DECL_WEAK (newdecl) == DECL_WEAK (olddecl))
    {
      if (DECL_WEAK (newdecl) && TARGET_SUPPORTS_WEAK)
        {
          tree *pwd;
          /* We put the NEWDECL on the weak_decls list at some point
             and OLDDECL as well.  Keep just OLDDECL on the list.  */
	  for (pwd = &weak_decls; *pwd; pwd = &TREE_CHAIN (*pwd))
	    if (TREE_VALUE (*pwd) == newdecl)
	      {
	        *pwd = TREE_CHAIN (*pwd);
		break;
	      }
        }
      return;
    }

  if (DECL_WEAK (newdecl))
    {
      tree wd;

      /* NEWDECL is weak, but OLDDECL is not.  */

      /* If we already output the OLDDECL, we're in trouble; we can't
	 go back and make it weak.  This should never happen in
	 unit-at-a-time compilation.  */
      gcc_assert (!TREE_ASM_WRITTEN (olddecl));

      /* If we've already generated rtl referencing OLDDECL, we may
	 have done so in a way that will not function properly with
	 a weak symbol.  Again in unit-at-a-time this should be
	 impossible.  */
      gcc_assert (!TREE_USED (olddecl)
	          || !TREE_SYMBOL_REFERENCED (DECL_ASSEMBLER_NAME (olddecl)));

      if (TARGET_SUPPORTS_WEAK)
	{
	  /* We put the NEWDECL on the weak_decls list at some point.
	     Replace it with the OLDDECL.  */
	  for (wd = weak_decls; wd; wd = TREE_CHAIN (wd))
	    if (TREE_VALUE (wd) == newdecl)
	      {
		TREE_VALUE (wd) = olddecl;
		break;
	      }
	  /* We may not find the entry on the list.  If NEWDECL is a
	     weak alias, then we will have already called
	     globalize_decl to remove the entry; in that case, we do
	     not need to do anything.  */
	}

      /* Make the OLDDECL weak; it's OLDDECL that we'll be keeping.  */
      mark_weak (olddecl);
    }
  else
    /* OLDDECL was weak, but NEWDECL was not explicitly marked as
       weak.  Just update NEWDECL to indicate that it's weak too.  */
    mark_weak (newdecl);
}

/* Declare DECL to be a weak symbol.  */

void
declare_weak (tree decl)
{
  gcc_assert (TREE_CODE (decl) != FUNCTION_DECL || !TREE_ASM_WRITTEN (decl));
  if (! TREE_PUBLIC (decl))
    error ("weak declaration of %q+D must be public", decl);
  else if (!TARGET_SUPPORTS_WEAK)
    warning (0, "weak declaration of %q+D not supported", decl);

  mark_weak (decl);
  if (!lookup_attribute ("weak", DECL_ATTRIBUTES (decl)))
    DECL_ATTRIBUTES (decl)
      = tree_cons (get_identifier ("weak"), NULL, DECL_ATTRIBUTES (decl));
}

static void
weak_finish_1 (tree decl)
{
#if defined (ASM_WEAKEN_DECL) || defined (ASM_WEAKEN_LABEL)
  const char *const name = IDENTIFIER_POINTER (DECL_ASSEMBLER_NAME (decl));
#endif

  if (! TREE_USED (decl))
    return;

#ifdef ASM_WEAKEN_DECL
  ASM_WEAKEN_DECL (asm_out_file, decl, name, NULL);
#else
#ifdef ASM_WEAKEN_LABEL
  ASM_WEAKEN_LABEL (asm_out_file, name);
#else
#ifdef ASM_OUTPUT_WEAK_ALIAS
  {
    static bool warn_once = 0;
    if (! warn_once)
      {
	warning (0, "only weak aliases are supported in this configuration");
	warn_once = 1;
      }
    return;
  }
#endif
#endif
#endif
}

/* Fiven an assembly name, find the decl it is associated with.  */
static tree
find_decl (tree target)
{
  symtab_node node = symtab_node_for_asm (target);
  if (node)
    return node->symbol.decl;
  return NULL_TREE;
}

/* This TREE_LIST contains weakref targets.  */

static GTY(()) tree weakref_targets;

/* Emit any pending weak declarations.  */

void
weak_finish (void)
{
  tree t;

  for (t = weakref_targets; t; t = TREE_CHAIN (t))
    {
      tree alias_decl = TREE_PURPOSE (t);
      tree target = ultimate_transparent_alias_target (&TREE_VALUE (t));

      if (! TREE_SYMBOL_REFERENCED (DECL_ASSEMBLER_NAME (alias_decl)))
	/* Remove alias_decl from the weak list, but leave entries for
	   the target alone.  */
	target = NULL_TREE;
#ifndef ASM_OUTPUT_WEAKREF
      else if (! TREE_SYMBOL_REFERENCED (target))
	{
	  /* Use ASM_WEAKEN_LABEL only if ASM_WEAKEN_DECL is not
	     defined, otherwise we and weak_finish_1 would use
	     different macros.  */
# if defined ASM_WEAKEN_LABEL && ! defined ASM_WEAKEN_DECL
	  ASM_WEAKEN_LABEL (asm_out_file, IDENTIFIER_POINTER (target));
# else
	  tree decl = find_decl (target);

	  if (! decl)
	    {
	      decl = build_decl (DECL_SOURCE_LOCATION (alias_decl),
				 TREE_CODE (alias_decl), target,
				 TREE_TYPE (alias_decl));

	      DECL_EXTERNAL (decl) = 1;
	      TREE_PUBLIC (decl) = 1;
	      DECL_ARTIFICIAL (decl) = 1;
	      TREE_NOTHROW (decl) = TREE_NOTHROW (alias_decl);
	      TREE_USED (decl) = 1;
	    }

	  weak_finish_1 (decl);
# endif
	}
#endif

      {
	tree *p;
	tree t2;

	/* Remove the alias and the target from the pending weak list
	   so that we do not emit any .weak directives for the former,
	   nor multiple .weak directives for the latter.  */
	for (p = &weak_decls; (t2 = *p) ; )
	  {
	    if (TREE_VALUE (t2) == alias_decl
		|| target == DECL_ASSEMBLER_NAME (TREE_VALUE (t2)))
	      *p = TREE_CHAIN (t2);
	    else
	      p = &TREE_CHAIN (t2);
	  }

	/* Remove other weakrefs to the same target, to speed things up.  */
	for (p = &TREE_CHAIN (t); (t2 = *p) ; )
	  {
	    if (target == ultimate_transparent_alias_target (&TREE_VALUE (t2)))
	      *p = TREE_CHAIN (t2);
	    else
	      p = &TREE_CHAIN (t2);
	  }
      }
    }

  for (t = weak_decls; t; t = TREE_CHAIN (t))
    {
      tree decl = TREE_VALUE (t);

      weak_finish_1 (decl);
    }
}

/* Emit the assembly bits to indicate that DECL is globally visible.  */

static void
globalize_decl (tree decl)
{

#if defined (ASM_WEAKEN_LABEL) || defined (ASM_WEAKEN_DECL)
  if (DECL_WEAK (decl))
    {
      const char *name = XSTR (XEXP (DECL_RTL (decl), 0), 0);
      tree *p, t;

#ifdef ASM_WEAKEN_DECL
      ASM_WEAKEN_DECL (asm_out_file, decl, name, 0);
#else
      ASM_WEAKEN_LABEL (asm_out_file, name);
#endif

      /* Remove this function from the pending weak list so that
	 we do not emit multiple .weak directives for it.  */
      for (p = &weak_decls; (t = *p) ; )
	{
	  if (DECL_ASSEMBLER_NAME (decl) == DECL_ASSEMBLER_NAME (TREE_VALUE (t)))
	    *p = TREE_CHAIN (t);
	  else
	    p = &TREE_CHAIN (t);
	}

      /* Remove weakrefs to the same target from the pending weakref
	 list, for the same reason.  */
      for (p = &weakref_targets; (t = *p) ; )
	{
	  if (DECL_ASSEMBLER_NAME (decl)
	      == ultimate_transparent_alias_target (&TREE_VALUE (t)))
	    *p = TREE_CHAIN (t);
	  else
	    p = &TREE_CHAIN (t);
	}

      return;
    }
#endif

  targetm.asm_out.globalize_decl_name (asm_out_file, decl);
}

vec<alias_pair, va_gc> *alias_pairs;

/* Output the assembler code for a define (equate) using ASM_OUTPUT_DEF
   or ASM_OUTPUT_DEF_FROM_DECLS.  The function defines the symbol whose
   tree node is DECL to have the value of the tree node TARGET.  */

void
do_assemble_alias (tree decl, tree target)
{
  /* Emulated TLS had better not get this var.  */
  gcc_assert(!(!targetm.have_tls
	       && TREE_CODE (decl) == VAR_DECL
	       && DECL_THREAD_LOCAL_P (decl)));

  if (TREE_ASM_WRITTEN (decl))
    return;

  /* We must force creation of DECL_RTL for debug info generation, even though
     we don't use it here.  */
  make_decl_rtl (decl);

  TREE_ASM_WRITTEN (decl) = 1;
  TREE_ASM_WRITTEN (DECL_ASSEMBLER_NAME (decl)) = 1;

  if (lookup_attribute ("weakref", DECL_ATTRIBUTES (decl)))
    {
      ultimate_transparent_alias_target (&target);

      if (!TREE_SYMBOL_REFERENCED (target))
	weakref_targets = tree_cons (decl, target, weakref_targets);

#ifdef ASM_OUTPUT_WEAKREF
      ASM_OUTPUT_WEAKREF (asm_out_file, decl,
			  IDENTIFIER_POINTER (DECL_ASSEMBLER_NAME (decl)),
			  IDENTIFIER_POINTER (target));
#else
      if (!TARGET_SUPPORTS_WEAK)
	{
	  error_at (DECL_SOURCE_LOCATION (decl),
		    "weakref is not supported in this configuration");
	  return;
	}
#endif
      return;
    }

#ifdef ASM_OUTPUT_DEF
  /* Make name accessible from other files, if appropriate.  */

  if (TREE_PUBLIC (decl))
    {
      globalize_decl (decl);
      maybe_assemble_visibility (decl);
    }
  if (lookup_attribute ("ifunc", DECL_ATTRIBUTES (decl)))
    {
#if defined (ASM_OUTPUT_TYPE_DIRECTIVE)
      if (targetm.has_ifunc_p ())
	ASM_OUTPUT_TYPE_DIRECTIVE
	  (asm_out_file, IDENTIFIER_POINTER (DECL_ASSEMBLER_NAME (decl)),
	   IFUNC_ASM_TYPE);
      else
#endif
	error_at (DECL_SOURCE_LOCATION (decl),
		  "ifunc is not supported on this target");
    }

# ifdef ASM_OUTPUT_DEF_FROM_DECLS
  ASM_OUTPUT_DEF_FROM_DECLS (asm_out_file, decl, target);
# else
  ASM_OUTPUT_DEF (asm_out_file,
		  IDENTIFIER_POINTER (DECL_ASSEMBLER_NAME (decl)),
		  IDENTIFIER_POINTER (target));
# endif
#elif defined (ASM_OUTPUT_WEAK_ALIAS) || defined (ASM_WEAKEN_DECL)
  {
    const char *name;
    tree *p, t;

    name = IDENTIFIER_POINTER (DECL_ASSEMBLER_NAME (decl));
# ifdef ASM_WEAKEN_DECL
    ASM_WEAKEN_DECL (asm_out_file, decl, name, IDENTIFIER_POINTER (target));
# else
    ASM_OUTPUT_WEAK_ALIAS (asm_out_file, name, IDENTIFIER_POINTER (target));
# endif
    /* Remove this function from the pending weak list so that
       we do not emit multiple .weak directives for it.  */
    for (p = &weak_decls; (t = *p) ; )
      if (DECL_ASSEMBLER_NAME (decl) == DECL_ASSEMBLER_NAME (TREE_VALUE (t)))
	*p = TREE_CHAIN (t);
      else
	p = &TREE_CHAIN (t);

    /* Remove weakrefs to the same target from the pending weakref
       list, for the same reason.  */
    for (p = &weakref_targets; (t = *p) ; )
      {
	if (DECL_ASSEMBLER_NAME (decl)
	    == ultimate_transparent_alias_target (&TREE_VALUE (t)))
	  *p = TREE_CHAIN (t);
	else
	  p = &TREE_CHAIN (t);
      }
  }
#endif
}

/* Emit an assembler directive to make the symbol for DECL an alias to
   the symbol for TARGET.  */

void
assemble_alias (tree decl, tree target)
{
  tree target_decl;

  if (lookup_attribute ("weakref", DECL_ATTRIBUTES (decl)))
    {
      tree alias = DECL_ASSEMBLER_NAME (decl);

      ultimate_transparent_alias_target (&target);

      if (alias == target)
	error ("weakref %q+D ultimately targets itself", decl);
      if (TREE_PUBLIC (decl))
	error ("weakref %q+D must have static linkage", decl);
    }
  else
    {
#if !defined (ASM_OUTPUT_DEF)
# if !defined(ASM_OUTPUT_WEAK_ALIAS) && !defined (ASM_WEAKEN_DECL)
      error_at (DECL_SOURCE_LOCATION (decl),
		"alias definitions not supported in this configuration");
      return;
# else
      if (!DECL_WEAK (decl))
	{
	  if (lookup_attribute ("ifunc", DECL_ATTRIBUTES (decl)))
	    error_at (DECL_SOURCE_LOCATION (decl),
		      "ifunc is not supported in this configuration");
	  else
	    error_at (DECL_SOURCE_LOCATION (decl),
		      "only weak aliases are supported in this configuration");
	  return;
	}
# endif
#endif
    }
  TREE_USED (decl) = 1;

  /* Allow aliases to aliases.  */
  if (TREE_CODE (decl) == FUNCTION_DECL)
    cgraph_get_create_node (decl)->symbol.alias = true;
  else
    varpool_node_for_decl (decl)->symbol.alias = true;

  /* If the target has already been emitted, we don't have to queue the
     alias.  This saves a tad of memory.  */
  if (cgraph_global_info_ready)
    target_decl = find_decl (target);
  else
    target_decl= NULL;
  if ((target_decl && TREE_ASM_WRITTEN (target_decl))
      || cgraph_state >= CGRAPH_STATE_EXPANSION)
    do_assemble_alias (decl, target);
  else
    {
      alias_pair p = {decl, target};
      vec_safe_push (alias_pairs, p);
    }
}

/* Record and output a table of translations from original function
   to its transaction aware clone.  Note that tm_pure functions are
   considered to be their own clone.  */

static GTY((if_marked ("tree_map_marked_p"), param_is (struct tree_map)))
     htab_t tm_clone_hash;

void
record_tm_clone_pair (tree o, tree n)
{
  struct tree_map **slot, *h;

  if (tm_clone_hash == NULL)
    tm_clone_hash = htab_create_ggc (32, tree_map_hash, tree_map_eq, 0);

  h = ggc_alloc_tree_map ();
  h->hash = htab_hash_pointer (o);
  h->base.from = o;
  h->to = n;

  slot = (struct tree_map **)
    htab_find_slot_with_hash (tm_clone_hash, h, h->hash, INSERT);
  *slot = h;
}

tree
get_tm_clone_pair (tree o)
{
  if (tm_clone_hash)
    {
      struct tree_map *h, in;

      in.base.from = o;
      in.hash = htab_hash_pointer (o);
      h = (struct tree_map *) htab_find_with_hash (tm_clone_hash,
						   &in, in.hash);
      if (h)
	return h->to;
    }
  return NULL_TREE;
}

typedef struct tm_alias_pair
{
  unsigned int uid;
  tree from;
  tree to;
} tm_alias_pair;


/* Helper function for finish_tm_clone_pairs.  Dump a hash table entry
   into a VEC in INFO.  */

static int
dump_tm_clone_to_vec (void **slot, void *info)
{
  struct tree_map *map = (struct tree_map *) *slot;
  vec<tm_alias_pair> *tm_alias_pairs = (vec<tm_alias_pair> *) info;
  tm_alias_pair p = {DECL_UID (map->base.from), map->base.from, map->to};
  tm_alias_pairs->safe_push (p);
  return 1;
}

/* Dump the actual pairs to the .tm_clone_table section.  */

static void
dump_tm_clone_pairs (vec<tm_alias_pair> tm_alias_pairs)
{
  unsigned i;
  tm_alias_pair *p;
  bool switched = false;

  FOR_EACH_VEC_ELT (tm_alias_pairs, i, p)
    {
      tree src = p->from;
      tree dst = p->to;
      struct cgraph_node *src_n = cgraph_get_node (src);
      struct cgraph_node *dst_n = cgraph_get_node (dst);

      /* The function ipa_tm_create_version() marks the clone as needed if
	 the original function was needed.  But we also mark the clone as
	 needed if we ever called the clone indirectly through
	 TM_GETTMCLONE.  If neither of these are true, we didn't generate
	 a clone, and we didn't call it indirectly... no sense keeping it
	 in the clone table.  */
      if (!dst_n || !dst_n->symbol.definition)
	continue;

      /* This covers the case where we have optimized the original
	 function away, and only access the transactional clone.  */
      if (!src_n || !src_n->symbol.definition)
	continue;

      if (!switched)
	{
	  switch_to_section (targetm.asm_out.tm_clone_table_section ());
	  assemble_align (POINTER_SIZE);
	  switched = true;
	}

      assemble_integer (XEXP (DECL_RTL (src), 0),
			POINTER_SIZE / BITS_PER_UNIT, POINTER_SIZE, 1);
      assemble_integer (XEXP (DECL_RTL (dst), 0),
			POINTER_SIZE / BITS_PER_UNIT, POINTER_SIZE, 1);
    }
}

/* Provide a default for the tm_clone_table section.  */

section *
default_clone_table_section (void)
{
  return get_named_section (NULL, ".tm_clone_table", 3);
}

/* Helper comparison function for qsorting by the DECL_UID stored in
   alias_pair->emitted_diags.  */

static int
tm_alias_pair_cmp (const void *x, const void *y)
{
  const tm_alias_pair *p1 = (const tm_alias_pair *) x;
  const tm_alias_pair *p2 = (const tm_alias_pair *) y;
  if (p1->uid < p2->uid)
    return -1;
  if (p1->uid > p2->uid)
    return 1;
  return 0;
}

void
finish_tm_clone_pairs (void)
{
  vec<tm_alias_pair> tm_alias_pairs = vNULL;

  if (tm_clone_hash == NULL)
    return;

  /* We need a determenistic order for the .tm_clone_table, otherwise
     we will get bootstrap comparison failures, so dump the hash table
     to a vector, sort it, and dump the vector.  */

  /* Dump the hashtable to a vector.  */
  htab_traverse_noresize (tm_clone_hash, dump_tm_clone_to_vec,
			  (void *) &tm_alias_pairs);
  /* Sort it.  */
  tm_alias_pairs.qsort (tm_alias_pair_cmp);

  /* Dump it.  */
  dump_tm_clone_pairs (tm_alias_pairs);

  htab_delete (tm_clone_hash);
  tm_clone_hash = NULL;
  tm_alias_pairs.release ();
}


/* Emit an assembler directive to set symbol for DECL visibility to
   the visibility type VIS, which must not be VISIBILITY_DEFAULT.  */

void
default_assemble_visibility (tree decl ATTRIBUTE_UNUSED,
			     int vis ATTRIBUTE_UNUSED)
{
#ifdef HAVE_GAS_HIDDEN
  static const char * const visibility_types[] = {
    NULL, "protected", "hidden", "internal"
  };

  const char *name, *type;

  name = IDENTIFIER_POINTER (DECL_ASSEMBLER_NAME (decl));
  type = visibility_types[vis];

  fprintf (asm_out_file, "\t.%s\t", type);
  assemble_name (asm_out_file, name);
  fprintf (asm_out_file, "\n");
#else
  if (!DECL_ARTIFICIAL (decl))
    warning (OPT_Wattributes, "visibility attribute not supported "
	     "in this configuration; ignored");
#endif
}

/* A helper function to call assemble_visibility when needed for a decl.  */

int
maybe_assemble_visibility (tree decl)
{
  enum symbol_visibility vis = DECL_VISIBILITY (decl);

  if (vis != VISIBILITY_DEFAULT)
    {
      targetm.asm_out.assemble_visibility (decl, vis);
      return 1;
    }
  else
    return 0;
}

/* Returns 1 if the target configuration supports defining public symbols
   so that one of them will be chosen at link time instead of generating a
   multiply-defined symbol error, whether through the use of weak symbols or
   a target-specific mechanism for having duplicates discarded.  */

int
supports_one_only (void)
{
  if (SUPPORTS_ONE_ONLY)
    return 1;
  return TARGET_SUPPORTS_WEAK;
}

/* Set up DECL as a public symbol that can be defined in multiple
   translation units without generating a linker error.  */

void
make_decl_one_only (tree decl, tree comdat_group)
{
  gcc_assert (TREE_CODE (decl) == VAR_DECL
	      || TREE_CODE (decl) == FUNCTION_DECL);

  TREE_PUBLIC (decl) = 1;

  if (SUPPORTS_ONE_ONLY)
    {
#ifdef MAKE_DECL_ONE_ONLY
      MAKE_DECL_ONE_ONLY (decl);
#endif
      DECL_COMDAT_GROUP (decl) = comdat_group;
    }
  else if (TREE_CODE (decl) == VAR_DECL
      && (DECL_INITIAL (decl) == 0 || DECL_INITIAL (decl) == error_mark_node))
    DECL_COMMON (decl) = 1;
  else
    {
      gcc_assert (TARGET_SUPPORTS_WEAK);
      DECL_WEAK (decl) = 1;
    }
}

void
init_varasm_once (void)
{
  section_htab = htab_create_ggc (31, section_entry_hash,
				  section_entry_eq, NULL);
  object_block_htab = htab_create_ggc (31, object_block_entry_hash,
				       object_block_entry_eq, NULL);
  const_desc_htab = htab_create_ggc (1009, const_desc_hash,
				     const_desc_eq, NULL);

  const_alias_set = new_alias_set ();
  shared_constant_pool = create_constant_pool ();

#ifdef TEXT_SECTION_ASM_OP
  text_section = get_unnamed_section (SECTION_CODE, output_section_asm_op,
				      TEXT_SECTION_ASM_OP);
#endif

#ifdef DATA_SECTION_ASM_OP
  data_section = get_unnamed_section (SECTION_WRITE, output_section_asm_op,
				      DATA_SECTION_ASM_OP);
#endif

#ifdef SDATA_SECTION_ASM_OP
  sdata_section = get_unnamed_section (SECTION_WRITE, output_section_asm_op,
				       SDATA_SECTION_ASM_OP);
#endif

#ifdef READONLY_DATA_SECTION_ASM_OP
  readonly_data_section = get_unnamed_section (0, output_section_asm_op,
					       READONLY_DATA_SECTION_ASM_OP);
#endif

#ifdef CTORS_SECTION_ASM_OP
  ctors_section = get_unnamed_section (0, output_section_asm_op,
				       CTORS_SECTION_ASM_OP);
#endif

#ifdef DTORS_SECTION_ASM_OP
  dtors_section = get_unnamed_section (0, output_section_asm_op,
				       DTORS_SECTION_ASM_OP);
#endif

#ifdef BSS_SECTION_ASM_OP
  bss_section = get_unnamed_section (SECTION_WRITE | SECTION_BSS,
				     output_section_asm_op,
				     BSS_SECTION_ASM_OP);
#endif

#ifdef SBSS_SECTION_ASM_OP
  sbss_section = get_unnamed_section (SECTION_WRITE | SECTION_BSS,
				      output_section_asm_op,
				      SBSS_SECTION_ASM_OP);
#endif

  tls_comm_section = get_noswitch_section (SECTION_WRITE | SECTION_BSS
					   | SECTION_COMMON, emit_tls_common);
  lcomm_section = get_noswitch_section (SECTION_WRITE | SECTION_BSS
					| SECTION_COMMON, emit_local);
  comm_section = get_noswitch_section (SECTION_WRITE | SECTION_BSS
				       | SECTION_COMMON, emit_common);

#if defined ASM_OUTPUT_ALIGNED_BSS
  bss_noswitch_section = get_noswitch_section (SECTION_WRITE | SECTION_BSS,
					       emit_bss);
#endif

  targetm.asm_out.init_sections ();

  if (readonly_data_section == NULL)
    readonly_data_section = text_section;

#ifdef ASM_OUTPUT_EXTERNAL
  pending_assemble_externals_set = pointer_set_create ();
#endif
}

enum tls_model
decl_default_tls_model (const_tree decl)
{
  enum tls_model kind;
  bool is_local;

  is_local = targetm.binds_local_p (decl);
  if (!flag_shlib)
    {
      if (is_local)
	kind = TLS_MODEL_LOCAL_EXEC;
      else
	kind = TLS_MODEL_INITIAL_EXEC;
    }

  /* Local dynamic is inefficient when we're not combining the
     parts of the address.  */
  else if (optimize && is_local)
    kind = TLS_MODEL_LOCAL_DYNAMIC;
  else
    kind = TLS_MODEL_GLOBAL_DYNAMIC;
  if (kind < flag_tls_default)
    kind = flag_tls_default;

  return kind;
}

/* Select a set of attributes for section NAME based on the properties
   of DECL and whether or not RELOC indicates that DECL's initializer
   might contain runtime relocations.

   We make the section read-only and executable for a function decl,
   read-only for a const data decl, and writable for a non-const data decl.  */

unsigned int
default_section_type_flags (tree decl, const char *name, int reloc)
{
  unsigned int flags;

  if (decl && TREE_CODE (decl) == FUNCTION_DECL)
    flags = SECTION_CODE;
  else if (decl)
    {
      enum section_category category
	= categorize_decl_for_section (decl, reloc);
      if (decl_readonly_section_1 (category))
	flags = 0;
      else if (category == SECCAT_DATA_REL_RO
	       || category == SECCAT_DATA_REL_RO_LOCAL)
	flags = SECTION_WRITE | SECTION_RELRO;
      else
	flags = SECTION_WRITE;
    }
  else
    {
      flags = SECTION_WRITE;
      if (strcmp (name, ".data.rel.ro") == 0
	  || strcmp (name, ".data.rel.ro.local") == 0)
	flags |= SECTION_RELRO;
    }

  if (decl && DECL_P (decl) && DECL_ONE_ONLY (decl))
    flags |= SECTION_LINKONCE;

  if (strcmp (name, ".vtable_map_vars") == 0)
    flags |= SECTION_LINKONCE;

  if (decl && TREE_CODE (decl) == VAR_DECL && DECL_THREAD_LOCAL_P (decl))
    flags |= SECTION_TLS | SECTION_WRITE;

  if (strcmp (name, ".bss") == 0
      || strncmp (name, ".bss.", 5) == 0
      || strncmp (name, ".gnu.linkonce.b.", 16) == 0
      || strcmp (name, ".sbss") == 0
      || strncmp (name, ".sbss.", 6) == 0
      || strncmp (name, ".gnu.linkonce.sb.", 17) == 0)
    flags |= SECTION_BSS;

  if (strcmp (name, ".tdata") == 0
      || strncmp (name, ".tdata.", 7) == 0
      || strncmp (name, ".gnu.linkonce.td.", 17) == 0)
    flags |= SECTION_TLS;

  if (strcmp (name, ".tbss") == 0
      || strncmp (name, ".tbss.", 6) == 0
      || strncmp (name, ".gnu.linkonce.tb.", 17) == 0)
    flags |= SECTION_TLS | SECTION_BSS;

  /* These three sections have special ELF types.  They are neither
     SHT_PROGBITS nor SHT_NOBITS, so when changing sections we don't
     want to print a section type (@progbits or @nobits).  If someone
     is silly enough to emit code or TLS variables to one of these
     sections, then don't handle them specially.  */
  if (!(flags & (SECTION_CODE | SECTION_BSS | SECTION_TLS))
      && (strcmp (name, ".init_array") == 0
	  || strcmp (name, ".fini_array") == 0
	  || strcmp (name, ".preinit_array") == 0))
    flags |= SECTION_NOTYPE;

  return flags;
}

/* Return true if the target supports some form of global BSS,
   either through bss_noswitch_section, or by selecting a BSS
   section in TARGET_ASM_SELECT_SECTION.  */

bool
have_global_bss_p (void)
{
  return bss_noswitch_section || targetm.have_switchable_bss_sections;
}

/* Output assembly to switch to section NAME with attribute FLAGS.
   Four variants for common object file formats.  */

void
default_no_named_section (const char *name ATTRIBUTE_UNUSED,
			  unsigned int flags ATTRIBUTE_UNUSED,
			  tree decl ATTRIBUTE_UNUSED)
{
  /* Some object formats don't support named sections at all.  The
     front-end should already have flagged this as an error.  */
  gcc_unreachable ();
}

#ifndef TLS_SECTION_ASM_FLAG
#define TLS_SECTION_ASM_FLAG 'T'
#endif

void
default_elf_asm_named_section (const char *name, unsigned int flags,
			       tree decl ATTRIBUTE_UNUSED)
{
  char flagchars[10], *f = flagchars;

  /* If we have already declared this section, we can use an
     abbreviated form to switch back to it -- unless this section is
     part of a COMDAT groups, in which case GAS requires the full
     declaration every time.  */
  if (!(HAVE_COMDAT_GROUP && (flags & SECTION_LINKONCE))
      && (flags & SECTION_DECLARED))
    {
      fprintf (asm_out_file, "\t.section\t%s\n", name);
      return;
    }

  if (!(flags & SECTION_DEBUG))
    *f++ = 'a';
  if (flags & SECTION_EXCLUDE)
    *f++ = 'e';
  if (flags & SECTION_WRITE)
    *f++ = 'w';
  if (flags & SECTION_CODE)
    *f++ = 'x';
  if (flags & SECTION_SMALL)
    *f++ = 's';
  if (flags & SECTION_MERGE)
    *f++ = 'M';
  if (flags & SECTION_STRINGS)
    *f++ = 'S';
  if (flags & SECTION_TLS)
    *f++ = TLS_SECTION_ASM_FLAG;
  if (HAVE_COMDAT_GROUP && (flags & SECTION_LINKONCE))
    *f++ = 'G';
  *f = '\0';

  fprintf (asm_out_file, "\t.section\t%s,\"%s\"", name, flagchars);

  if (!(flags & SECTION_NOTYPE))
    {
      const char *type;
      const char *format;

      if (flags & SECTION_BSS)
	type = "nobits";
      else
	type = "progbits";

      format = ",@%s";
      /* On platforms that use "@" as the assembly comment character,
	 use "%" instead.  */
      if (strcmp (ASM_COMMENT_START, "@") == 0)
	format = ",%%%s";
      fprintf (asm_out_file, format, type);

      if (flags & SECTION_ENTSIZE)
	fprintf (asm_out_file, ",%d", flags & SECTION_ENTSIZE);
      if (HAVE_COMDAT_GROUP && (flags & SECTION_LINKONCE))
	{
	  if (TREE_CODE (decl) == IDENTIFIER_NODE)
	    fprintf (asm_out_file, ",%s,comdat", IDENTIFIER_POINTER (decl));
	  else
	    fprintf (asm_out_file, ",%s,comdat",
		     IDENTIFIER_POINTER (DECL_COMDAT_GROUP (decl)));
	}
    }

  putc ('\n', asm_out_file);
}

void
default_coff_asm_named_section (const char *name, unsigned int flags,
				tree decl ATTRIBUTE_UNUSED)
{
  char flagchars[8], *f = flagchars;

  if (flags & SECTION_WRITE)
    *f++ = 'w';
  if (flags & SECTION_CODE)
    *f++ = 'x';
  *f = '\0';

  fprintf (asm_out_file, "\t.section\t%s,\"%s\"\n", name, flagchars);
}

void
default_pe_asm_named_section (const char *name, unsigned int flags,
			      tree decl)
{
  default_coff_asm_named_section (name, flags, decl);

  if (flags & SECTION_LINKONCE)
    {
      /* Functions may have been compiled at various levels of
         optimization so we can't use `same_size' here.
         Instead, have the linker pick one.  */
      fprintf (asm_out_file, "\t.linkonce %s\n",
	       (flags & SECTION_CODE ? "discard" : "same_size"));
    }
}

/* The lame default section selector.  */

section *
default_select_section (tree decl, int reloc,
			unsigned HOST_WIDE_INT align ATTRIBUTE_UNUSED)
{
  if (DECL_P (decl))
    {
      if (decl_readonly_section (decl, reloc))
	return readonly_data_section;
    }
  else if (TREE_CODE (decl) == CONSTRUCTOR)
    {
      if (! ((flag_pic && reloc)
	     || !TREE_READONLY (decl)
	     || TREE_SIDE_EFFECTS (decl)
	     || !TREE_CONSTANT (decl)))
	return readonly_data_section;
    }
  else if (TREE_CODE (decl) == STRING_CST)
    return readonly_data_section;
  else if (! (flag_pic && reloc))
    return readonly_data_section;

  return data_section;
}

enum section_category
categorize_decl_for_section (const_tree decl, int reloc)
{
  enum section_category ret;

  if (TREE_CODE (decl) == FUNCTION_DECL)
    return SECCAT_TEXT;
  else if (TREE_CODE (decl) == STRING_CST)
    {
      if (flag_mudflap
	  || (flag_asan && asan_protect_global (CONST_CAST_TREE (decl))))
      /* or !flag_merge_constants */
        return SECCAT_RODATA;
      else
	return SECCAT_RODATA_MERGE_STR;
    }
  else if (TREE_CODE (decl) == VAR_DECL)
    {
      if (bss_initializer_p (decl))
	ret = SECCAT_BSS;
      else if (! TREE_READONLY (decl)
	       || TREE_SIDE_EFFECTS (decl)
	       || ! TREE_CONSTANT (DECL_INITIAL (decl)))
	{
	  /* Here the reloc_rw_mask is not testing whether the section should
	     be read-only or not, but whether the dynamic link will have to
	     do something.  If so, we wish to segregate the data in order to
	     minimize cache misses inside the dynamic linker.  */
	  if (reloc & targetm.asm_out.reloc_rw_mask ())
	    ret = reloc == 1 ? SECCAT_DATA_REL_LOCAL : SECCAT_DATA_REL;
	  else
	    ret = SECCAT_DATA;
	}
      else if (reloc & targetm.asm_out.reloc_rw_mask ())
	ret = reloc == 1 ? SECCAT_DATA_REL_RO_LOCAL : SECCAT_DATA_REL_RO;
      else if (reloc || flag_merge_constants < 2 || flag_mudflap
	       || (flag_asan && asan_protect_global (CONST_CAST_TREE (decl))))
	/* C and C++ don't allow different variables to share the same
	   location.  -fmerge-all-constants allows even that (at the
	   expense of not conforming).  */
	ret = SECCAT_RODATA;
      else if (TREE_CODE (DECL_INITIAL (decl)) == STRING_CST)
	ret = SECCAT_RODATA_MERGE_STR_INIT;
      else
	ret = SECCAT_RODATA_MERGE_CONST;
    }
  else if (TREE_CODE (decl) == CONSTRUCTOR)
    {
      if ((reloc & targetm.asm_out.reloc_rw_mask ())
	  || TREE_SIDE_EFFECTS (decl)
	  || ! TREE_CONSTANT (decl))
	ret = SECCAT_DATA;
      else
	ret = SECCAT_RODATA;
    }
  else
    ret = SECCAT_RODATA;

  /* There are no read-only thread-local sections.  */
  if (TREE_CODE (decl) == VAR_DECL && DECL_THREAD_LOCAL_P (decl))
    {
      /* Note that this would be *just* SECCAT_BSS, except that there's
	 no concept of a read-only thread-local-data section.  */
      if (ret == SECCAT_BSS
	       || (flag_zero_initialized_in_bss
		   && initializer_zerop (DECL_INITIAL (decl))))
	ret = SECCAT_TBSS;
      else
	ret = SECCAT_TDATA;
    }

  /* If the target uses small data sections, select it.  */
  else if (targetm.in_small_data_p (decl))
    {
      if (ret == SECCAT_BSS)
	ret = SECCAT_SBSS;
      else if (targetm.have_srodata_section && ret == SECCAT_RODATA)
	ret = SECCAT_SRODATA;
      else
	ret = SECCAT_SDATA;
    }

  return ret;
}

static bool
decl_readonly_section_1 (enum section_category category)
{
  switch (category)
    {
    case SECCAT_RODATA:
    case SECCAT_RODATA_MERGE_STR:
    case SECCAT_RODATA_MERGE_STR_INIT:
    case SECCAT_RODATA_MERGE_CONST:
    case SECCAT_SRODATA:
      return true;
    default:
      return false;
    }
}

bool
decl_readonly_section (const_tree decl, int reloc)
{
  return decl_readonly_section_1 (categorize_decl_for_section (decl, reloc));
}

/* Select a section based on the above categorization.  */

section *
default_elf_select_section (tree decl, int reloc,
			    unsigned HOST_WIDE_INT align)
{
  const char *sname;
  switch (categorize_decl_for_section (decl, reloc))
    {
    case SECCAT_TEXT:
      /* We're not supposed to be called on FUNCTION_DECLs.  */
      gcc_unreachable ();
    case SECCAT_RODATA:
      return readonly_data_section;
    case SECCAT_RODATA_MERGE_STR:
      return mergeable_string_section (decl, align, 0);
    case SECCAT_RODATA_MERGE_STR_INIT:
      return mergeable_string_section (DECL_INITIAL (decl), align, 0);
    case SECCAT_RODATA_MERGE_CONST:
      return mergeable_constant_section (DECL_MODE (decl), align, 0);
    case SECCAT_SRODATA:
      sname = ".sdata2";
      break;
    case SECCAT_DATA:
      return data_section;
    case SECCAT_DATA_REL:
      sname = ".data.rel";
      break;
    case SECCAT_DATA_REL_LOCAL:
      sname = ".data.rel.local";
      break;
    case SECCAT_DATA_REL_RO:
      sname = ".data.rel.ro";
      break;
    case SECCAT_DATA_REL_RO_LOCAL:
      sname = ".data.rel.ro.local";
      break;
    case SECCAT_SDATA:
      sname = ".sdata";
      break;
    case SECCAT_TDATA:
      sname = ".tdata";
      break;
    case SECCAT_BSS:
      if (bss_section)
	return bss_section;
      sname = ".bss";
      break;
    case SECCAT_SBSS:
      sname = ".sbss";
      break;
    case SECCAT_TBSS:
      sname = ".tbss";
      break;
    default:
      gcc_unreachable ();
    }

  return get_named_section (decl, sname, reloc);
}

/* Construct a unique section name based on the decl name and the
   categorization performed above.  */

void
default_unique_section (tree decl, int reloc)
{
  /* We only need to use .gnu.linkonce if we don't have COMDAT groups.  */
  bool one_only = DECL_ONE_ONLY (decl) && !HAVE_COMDAT_GROUP;
  const char *prefix, *name, *linkonce;
  char *string;

  switch (categorize_decl_for_section (decl, reloc))
    {
    case SECCAT_TEXT:
      prefix = one_only ? ".t" : ".text";
      break;
    case SECCAT_RODATA:
    case SECCAT_RODATA_MERGE_STR:
    case SECCAT_RODATA_MERGE_STR_INIT:
    case SECCAT_RODATA_MERGE_CONST:
      prefix = one_only ? ".r" : ".rodata";
      break;
    case SECCAT_SRODATA:
      prefix = one_only ? ".s2" : ".sdata2";
      break;
    case SECCAT_DATA:
      prefix = one_only ? ".d" : ".data";
      break;
    case SECCAT_DATA_REL:
      prefix = one_only ? ".d.rel" : ".data.rel";
      break;
    case SECCAT_DATA_REL_LOCAL:
      prefix = one_only ? ".d.rel.local" : ".data.rel.local";
      break;
    case SECCAT_DATA_REL_RO:
      prefix = one_only ? ".d.rel.ro" : ".data.rel.ro";
      break;
    case SECCAT_DATA_REL_RO_LOCAL:
      prefix = one_only ? ".d.rel.ro.local" : ".data.rel.ro.local";
      break;
    case SECCAT_SDATA:
      prefix = one_only ? ".s" : ".sdata";
      break;
    case SECCAT_BSS:
      prefix = one_only ? ".b" : ".bss";
      break;
    case SECCAT_SBSS:
      prefix = one_only ? ".sb" : ".sbss";
      break;
    case SECCAT_TDATA:
      prefix = one_only ? ".td" : ".tdata";
      break;
    case SECCAT_TBSS:
      prefix = one_only ? ".tb" : ".tbss";
      break;
    default:
      gcc_unreachable ();
    }

  name = IDENTIFIER_POINTER (DECL_ASSEMBLER_NAME (decl));
  name = targetm.strip_name_encoding (name);

  /* If we're using one_only, then there needs to be a .gnu.linkonce
     prefix to the section name.  */
  linkonce = one_only ? ".gnu.linkonce" : "";

  string = ACONCAT ((linkonce, prefix, ".", name, NULL));

  DECL_SECTION_NAME (decl) = build_string (strlen (string), string);
}

/* Like compute_reloc_for_constant, except for an RTX.  The return value
   is a mask for which bit 1 indicates a global relocation, and bit 0
   indicates a local relocation.  */

static int
compute_reloc_for_rtx_1 (rtx *xp, void *data)
{
  int *preloc = (int *) data;
  rtx x = *xp;

  switch (GET_CODE (x))
    {
    case SYMBOL_REF:
      *preloc |= SYMBOL_REF_LOCAL_P (x) ? 1 : 2;
      break;
    case LABEL_REF:
      *preloc |= 1;
      break;
    default:
      break;
    }

  return 0;
}

static int
compute_reloc_for_rtx (rtx x)
{
  int reloc;

  switch (GET_CODE (x))
    {
    case CONST:
    case SYMBOL_REF:
    case LABEL_REF:
      reloc = 0;
      for_each_rtx (&x, compute_reloc_for_rtx_1, &reloc);
      return reloc;

    default:
      return 0;
    }
}

section *
default_select_rtx_section (enum machine_mode mode ATTRIBUTE_UNUSED,
			    rtx x,
			    unsigned HOST_WIDE_INT align ATTRIBUTE_UNUSED)
{
  if (compute_reloc_for_rtx (x) & targetm.asm_out.reloc_rw_mask ())
    return data_section;
  else
    return readonly_data_section;
}

section *
default_elf_select_rtx_section (enum machine_mode mode, rtx x,
				unsigned HOST_WIDE_INT align)
{
  int reloc = compute_reloc_for_rtx (x);

  /* ??? Handle small data here somehow.  */

  if (reloc & targetm.asm_out.reloc_rw_mask ())
    {
      if (reloc == 1)
	return get_named_section (NULL, ".data.rel.ro.local", 1);
      else
	return get_named_section (NULL, ".data.rel.ro", 3);
    }

  return mergeable_constant_section (mode, align, 0);
}

/* Set the generally applicable flags on the SYMBOL_REF for EXP.  */

void
default_encode_section_info (tree decl, rtx rtl, int first ATTRIBUTE_UNUSED)
{
  rtx symbol;
  int flags;

  /* Careful not to prod global register variables.  */
  if (!MEM_P (rtl))
    return;
  symbol = XEXP (rtl, 0);
  if (GET_CODE (symbol) != SYMBOL_REF)
    return;

  flags = SYMBOL_REF_FLAGS (symbol) & SYMBOL_FLAG_HAS_BLOCK_INFO;
  if (TREE_CODE (decl) == FUNCTION_DECL)
    flags |= SYMBOL_FLAG_FUNCTION;
  if (targetm.binds_local_p (decl))
    flags |= SYMBOL_FLAG_LOCAL;
  if (TREE_CODE (decl) == VAR_DECL && DECL_THREAD_LOCAL_P (decl))
    flags |= DECL_TLS_MODEL (decl) << SYMBOL_FLAG_TLS_SHIFT;
  else if (targetm.in_small_data_p (decl))
    flags |= SYMBOL_FLAG_SMALL;
  /* ??? Why is DECL_EXTERNAL ever set for non-PUBLIC names?  Without
     being PUBLIC, the thing *must* be defined in this translation unit.
     Prevent this buglet from being propagated into rtl code as well.  */
  if (DECL_P (decl) && DECL_EXTERNAL (decl) && TREE_PUBLIC (decl))
    flags |= SYMBOL_FLAG_EXTERNAL;

  SYMBOL_REF_FLAGS (symbol) = flags;
}

/* By default, we do nothing for encode_section_info, so we need not
   do anything but discard the '*' marker.  */

const char *
default_strip_name_encoding (const char *str)
{
  return str + (*str == '*');
}

#ifdef ASM_OUTPUT_DEF
/* The default implementation of TARGET_ASM_OUTPUT_ANCHOR.  Define the
   anchor relative to ".", the current section position.  */

void
default_asm_output_anchor (rtx symbol)
{
  char buffer[100];

  sprintf (buffer, "*. + " HOST_WIDE_INT_PRINT_DEC,
	   SYMBOL_REF_BLOCK_OFFSET (symbol));
  ASM_OUTPUT_DEF (asm_out_file, XSTR (symbol, 0), buffer);
}
#endif

/* The default implementation of TARGET_USE_ANCHORS_FOR_SYMBOL_P.  */

bool
default_use_anchors_for_symbol_p (const_rtx symbol)
{
  section *sect;
  tree decl;

  /* Don't use anchors for mergeable sections.  The linker might move
     the objects around.  */
  sect = SYMBOL_REF_BLOCK (symbol)->sect;
  if (sect->common.flags & SECTION_MERGE)
    return false;

  /* Don't use anchors for small data sections.  The small data register
     acts as an anchor for such sections.  */
  if (sect->common.flags & SECTION_SMALL)
    return false;

  decl = SYMBOL_REF_DECL (symbol);
  if (decl && DECL_P (decl))
    {
      /* Don't use section anchors for decls that might be defined or
	 usurped by other modules.  */
      if (TREE_PUBLIC (decl) && !decl_binds_to_current_def_p (decl))
	return false;

      /* Don't use section anchors for decls that will be placed in a
	 small data section.  */
      /* ??? Ideally, this check would be redundant with the SECTION_SMALL
	 one above.  The problem is that we only use SECTION_SMALL for
	 sections that should be marked as small in the section directive.  */
      if (targetm.in_small_data_p (decl))
	return false;
    }
  return true;
}

/* Return true when RESOLUTION indicate that symbol will be bound to the
   definition provided by current .o file.  */

static bool
resolution_to_local_definition_p (enum ld_plugin_symbol_resolution resolution)
{
  return (resolution == LDPR_PREVAILING_DEF
	  || resolution == LDPR_PREVAILING_DEF_IRONLY_EXP
	  || resolution == LDPR_PREVAILING_DEF_IRONLY);
}

/* Return true when RESOLUTION indicate that symbol will be bound locally
   within current executable or DSO.  */

static bool
resolution_local_p (enum ld_plugin_symbol_resolution resolution)
{
  return (resolution == LDPR_PREVAILING_DEF
	  || resolution == LDPR_PREVAILING_DEF_IRONLY
	  || resolution == LDPR_PREVAILING_DEF_IRONLY_EXP
	  || resolution == LDPR_PREEMPTED_REG
	  || resolution == LDPR_PREEMPTED_IR
	  || resolution == LDPR_RESOLVED_IR
	  || resolution == LDPR_RESOLVED_EXEC);
}

/* Assume ELF-ish defaults, since that's pretty much the most liberal
   wrt cross-module name binding.  */

bool
default_binds_local_p (const_tree exp)
{
  return default_binds_local_p_1 (exp, flag_shlib);
}

bool
default_binds_local_p_1 (const_tree exp, int shlib)
{
  bool local_p;
  bool resolved_locally = false;
  bool resolved_to_local_def = false;

  /* With resolution file in hands, take look into resolutions.
     We can't just return true for resolved_locally symbols,
     because dynamic linking might overwrite symbols
     in shared libraries.  */
  if (TREE_CODE (exp) == VAR_DECL && TREE_PUBLIC (exp)
      && (TREE_STATIC (exp) || DECL_EXTERNAL (exp)))
    {
      struct varpool_node *vnode = varpool_get_node (exp);
      if (vnode && resolution_local_p (vnode->symbol.resolution))
	resolved_locally = true;
      if (vnode
	  && resolution_to_local_definition_p (vnode->symbol.resolution))
	resolved_to_local_def = true;
    }
  else if (TREE_CODE (exp) == FUNCTION_DECL && TREE_PUBLIC (exp))
    {
      struct cgraph_node *node = cgraph_get_node (exp);
      if (node
	  && resolution_local_p (node->symbol.resolution))
	resolved_locally = true;
      if (node
	  && resolution_to_local_definition_p (node->symbol.resolution))
	resolved_to_local_def = true;
    }

  /* A non-decl is an entry in the constant pool.  */
  if (!DECL_P (exp))
    local_p = true;
  /* Weakrefs may not bind locally, even though the weakref itself is always
     static and therefore local.  Similarly, the resolver for ifunc functions
     might resolve to a non-local function.
     FIXME: We can resolve the weakref case more curefuly by looking at the
     weakref alias.  */
  else if (lookup_attribute ("weakref", DECL_ATTRIBUTES (exp))
	   || (TREE_CODE (exp) == FUNCTION_DECL
	       && lookup_attribute ("ifunc", DECL_ATTRIBUTES (exp))))
    local_p = false;
  /* Static variables are always local.  */
  else if (! TREE_PUBLIC (exp))
    local_p = true;
  /* A variable is local if the user has said explicitly that it will
     be.  */
  else if ((DECL_VISIBILITY_SPECIFIED (exp)
	    || resolved_to_local_def)
	   && DECL_VISIBILITY (exp) != VISIBILITY_DEFAULT)
    local_p = true;
  /* Variables defined outside this object might not be local.  */
  else if (DECL_EXTERNAL (exp) && !resolved_locally)
    local_p = false;
  /* If defined in this object and visibility is not default, must be
     local.  */
  else if (DECL_VISIBILITY (exp) != VISIBILITY_DEFAULT)
    local_p = true;
  /* Default visibility weak data can be overridden by a strong symbol
     in another module and so are not local.  */
  else if (DECL_WEAK (exp)
	   && !resolved_locally)
    local_p = false;
  /* If PIC, then assume that any global name can be overridden by
     symbols resolved from other modules.  */
  else if (shlib)
    local_p = false;
  /* Uninitialized COMMON variable may be unified with symbols
     resolved from other modules.  */
  else if (DECL_COMMON (exp)
	   && !resolved_locally
	   && (DECL_INITIAL (exp) == NULL
	       || DECL_INITIAL (exp) == error_mark_node))
    local_p = false;
  /* Otherwise we're left with initialized (or non-common) global data
     which is of necessity defined locally.  */
  else
    local_p = true;

  return local_p;
}

/* Return true when references to DECL must bind to current definition in
   final executable.

   The condition is usually equivalent to whether the function binds to the
   current module (shared library or executable), that is to binds_local_p.
   We use this fact to avoid need for another target hook and implement
   the logic using binds_local_p and just special cases where
   decl_binds_to_current_def_p is stronger than binds_local_p.  In particular
   the weak definitions (that can be overwritten at linktime by other
   definition from different object file) and when resolution info is available
   we simply use the knowledge passed to us by linker plugin.  */
bool
decl_binds_to_current_def_p (tree decl)
{
  gcc_assert (DECL_P (decl));
  if (!targetm.binds_local_p (decl))
    return false;
  if (!TREE_PUBLIC (decl))
    return true;
  /* When resolution is available, just use it.  */
  if (TREE_CODE (decl) == VAR_DECL
      && (TREE_STATIC (decl) || DECL_EXTERNAL (decl)))
    {
      struct varpool_node *vnode = varpool_get_node (decl);
      if (vnode
	  && vnode->symbol.resolution != LDPR_UNKNOWN)
	return resolution_to_local_definition_p (vnode->symbol.resolution);
    }
  else if (TREE_CODE (decl) == FUNCTION_DECL)
    {
      struct cgraph_node *node = cgraph_get_node (decl);
      if (node
	  && node->symbol.resolution != LDPR_UNKNOWN)
	return resolution_to_local_definition_p (node->symbol.resolution);
    }
  /* Otherwise we have to assume the worst for DECL_WEAK (hidden weaks
     binds locally but still can be overwritten), DECL_COMMON (can be merged
     with a non-common definition somewhere in the same module) or
     DECL_EXTERNAL.
     This rely on fact that binds_local_p behave as decl_replaceable_p
     for all other declaration types.  */
  if (DECL_WEAK (decl))
    return false;
  if (DECL_COMMON (decl)
      && (DECL_INITIAL (decl) == NULL
	  || DECL_INITIAL (decl) == error_mark_node))
    return false;
  if (DECL_EXTERNAL (decl))
    return false;
  return true;
}

/* A replaceable function or variable is one which may be replaced
   at link-time with an entirely different definition, provided that the
   replacement has the same type.  For example, functions declared
   with __attribute__((weak)) on most systems are replaceable.

   COMDAT functions are not replaceable, since all definitions of the
   function must be equivalent.  It is important that COMDAT functions
   not be treated as replaceable so that use of C++ template
   instantiations is not penalized.  */

bool
decl_replaceable_p (tree decl)
{
  gcc_assert (DECL_P (decl));
  if (!TREE_PUBLIC (decl) || DECL_COMDAT (decl))
    return false;
  return !decl_binds_to_current_def_p (decl);
}

/* Default function to output code that will globalize a label.  A
   target must define GLOBAL_ASM_OP or provide its own function to
   globalize a label.  */
#ifdef GLOBAL_ASM_OP
void
default_globalize_label (FILE * stream, const char *name)
{
  fputs (GLOBAL_ASM_OP, stream);
  assemble_name (stream, name);
  putc ('\n', stream);
}
#endif /* GLOBAL_ASM_OP */

/* Default function to output code that will globalize a declaration.  */
void
default_globalize_decl_name (FILE * stream, tree decl)
{
  const char *name = XSTR (XEXP (DECL_RTL (decl), 0), 0);
  targetm.asm_out.globalize_label (stream, name);
}

/* Default function to output a label for unwind information.  The
   default is to do nothing.  A target that needs nonlocal labels for
   unwind information must provide its own function to do this.  */
void
default_emit_unwind_label (FILE * stream ATTRIBUTE_UNUSED,
			   tree decl ATTRIBUTE_UNUSED,
			   int for_eh ATTRIBUTE_UNUSED,
			   int empty ATTRIBUTE_UNUSED)
{
}

/* Default function to output a label to divide up the exception table.
   The default is to do nothing.  A target that needs/wants to divide
   up the table must provide it's own function to do this.  */
void
default_emit_except_table_label (FILE * stream ATTRIBUTE_UNUSED)
{
}

/* This is how to output an internal numbered label where PREFIX is
   the class of label and LABELNO is the number within the class.  */

void
default_generate_internal_label (char *buf, const char *prefix,
				 unsigned long labelno)
{
  ASM_GENERATE_INTERNAL_LABEL (buf, prefix, labelno);
}

/* This is how to output an internal numbered label where PREFIX is
   the class of label and LABELNO is the number within the class.  */

void
default_internal_label (FILE *stream, const char *prefix,
			unsigned long labelno)
{
  char *const buf = (char *) alloca (40 + strlen (prefix));
  ASM_GENERATE_INTERNAL_LABEL (buf, prefix, labelno);
  ASM_OUTPUT_INTERNAL_LABEL (stream, buf);
}


/* The default implementation of ASM_DECLARE_CONSTANT_NAME.  */

void
default_asm_declare_constant_name (FILE *file, const char *name,
				   const_tree exp ATTRIBUTE_UNUSED,
				   HOST_WIDE_INT size ATTRIBUTE_UNUSED)
{
  assemble_label (file, name);
}

/* This is the default behavior at the beginning of a file.  It's
   controlled by two other target-hook toggles.  */
void
default_file_start (void)
{
  if (targetm.asm_file_start_app_off
      && !(flag_verbose_asm || flag_debug_asm || flag_dump_rtl_in_asm))
    fputs (ASM_APP_OFF, asm_out_file);

  if (targetm.asm_file_start_file_directive)
    output_file_directive (asm_out_file, main_input_filename);
}

/* This is a generic routine suitable for use as TARGET_ASM_FILE_END
   which emits a special section directive used to indicate whether or
   not this object file needs an executable stack.  This is primarily
   a GNU extension to ELF but could be used on other targets.  */

int trampolines_created;

void
file_end_indicate_exec_stack (void)
{
  unsigned int flags = SECTION_DEBUG;
  if (trampolines_created)
    flags |= SECTION_CODE;

  switch_to_section (get_section (".note.GNU-stack", flags, NULL));
}

/* Emit a special section directive to indicate that this object file
   was compiled with -fsplit-stack.  This is used to let the linker
   detect calls between split-stack code and non-split-stack code, so
   that it can modify the split-stack code to allocate a sufficiently
   large stack.  We emit another special section if there are any
   functions in this file which have the no_split_stack attribute, to
   prevent the linker from warning about being unable to convert the
   functions if they call non-split-stack code.  */

void
file_end_indicate_split_stack (void)
{
  if (flag_split_stack)
    {
      switch_to_section (get_section (".note.GNU-split-stack", SECTION_DEBUG,
				      NULL));
      if (saw_no_split_stack)
	switch_to_section (get_section (".note.GNU-no-split-stack",
					SECTION_DEBUG, NULL));
    }
}

/* Output DIRECTIVE (a C string) followed by a newline.  This is used as
   a get_unnamed_section callback.  */

void
output_section_asm_op (const void *directive)
{
  fprintf (asm_out_file, "%s\n", (const char *) directive);
}

/* Emit assembly code to switch to section NEW_SECTION.  Do nothing if
   the current section is NEW_SECTION.  */

void
switch_to_section (section *new_section)
{
  if (in_section == new_section)
    return;

  if (new_section->common.flags & SECTION_FORGET)
    in_section = NULL;
  else
    in_section = new_section;

  switch (SECTION_STYLE (new_section))
    {
    case SECTION_NAMED:
      targetm.asm_out.named_section (new_section->named.name,
				     new_section->named.common.flags,
				     new_section->named.decl);
      break;

    case SECTION_UNNAMED:
      new_section->unnamed.callback (new_section->unnamed.data);
      break;

    case SECTION_NOSWITCH:
      gcc_unreachable ();
      break;
    }

  new_section->common.flags |= SECTION_DECLARED;
}

/* If block symbol SYMBOL has not yet been assigned an offset, place
   it at the end of its block.  */

void
place_block_symbol (rtx symbol)
{
  unsigned HOST_WIDE_INT size, mask, offset;
  struct constant_descriptor_rtx *desc;
  unsigned int alignment;
  struct object_block *block;
  tree decl;

  gcc_assert (SYMBOL_REF_BLOCK (symbol));
  if (SYMBOL_REF_BLOCK_OFFSET (symbol) >= 0)
    return;

  /* Work out the symbol's size and alignment.  */
  if (CONSTANT_POOL_ADDRESS_P (symbol))
    {
      desc = SYMBOL_REF_CONSTANT (symbol);
      alignment = desc->align;
      size = GET_MODE_SIZE (desc->mode);
    }
  else if (TREE_CONSTANT_POOL_ADDRESS_P (symbol))
    {
      decl = SYMBOL_REF_DECL (symbol);
      alignment = DECL_ALIGN (decl);
      size = get_constant_size (DECL_INITIAL (decl));
      if (flag_asan
	  && TREE_CODE (DECL_INITIAL (decl)) == STRING_CST
	  && asan_protect_global (DECL_INITIAL (decl)))
	size += asan_red_zone_size (size);
    }
  else
    {
      decl = SYMBOL_REF_DECL (symbol);
      alignment = get_variable_align (decl);
      size = tree_low_cst (DECL_SIZE_UNIT (decl), 1);
      if (flag_asan && asan_protect_global (decl))
	{
	  size += asan_red_zone_size (size);
	  alignment = MAX (alignment,
			   ASAN_RED_ZONE_SIZE * BITS_PER_UNIT);
	}
    }

  /* Calculate the object's offset from the start of the block.  */
  block = SYMBOL_REF_BLOCK (symbol);
  mask = alignment / BITS_PER_UNIT - 1;
  offset = (block->size + mask) & ~mask;
  SYMBOL_REF_BLOCK_OFFSET (symbol) = offset;

  /* Record the block's new alignment and size.  */
  block->alignment = MAX (block->alignment, alignment);
  block->size = offset + size;

  vec_safe_push (block->objects, symbol);
}

/* Return the anchor that should be used to address byte offset OFFSET
   from the first object in BLOCK.  MODEL is the TLS model used
   to access it.  */

rtx
get_section_anchor (struct object_block *block, HOST_WIDE_INT offset,
		    enum tls_model model)
{
  char label[100];
  unsigned int begin, middle, end;
  unsigned HOST_WIDE_INT min_offset, max_offset, range, bias, delta;
  rtx anchor;

  /* Work out the anchor's offset.  Use an offset of 0 for the first
     anchor so that we don't pessimize the case where we take the address
     of a variable at the beginning of the block.  This is particularly
     useful when a block has only one variable assigned to it.

     We try to place anchors RANGE bytes apart, so there can then be
     anchors at +/-RANGE, +/-2 * RANGE, and so on, up to the limits of
     a ptr_mode offset.  With some target settings, the lowest such
     anchor might be out of range for the lowest ptr_mode offset;
     likewise the highest anchor for the highest offset.  Use anchors
     at the extreme ends of the ptr_mode range in such cases.

     All arithmetic uses unsigned integers in order to avoid
     signed overflow.  */
  max_offset = (unsigned HOST_WIDE_INT) targetm.max_anchor_offset;
  min_offset = (unsigned HOST_WIDE_INT) targetm.min_anchor_offset;
  range = max_offset - min_offset + 1;
  if (range == 0)
    offset = 0;
  else
    {
      bias = 1 << (GET_MODE_BITSIZE (ptr_mode) - 1);
      if (offset < 0)
	{
	  delta = -(unsigned HOST_WIDE_INT) offset + max_offset;
	  delta -= delta % range;
	  if (delta > bias)
	    delta = bias;
	  offset = (HOST_WIDE_INT) (-delta);
	}
      else
	{
	  delta = (unsigned HOST_WIDE_INT) offset - min_offset;
	  delta -= delta % range;
	  if (delta > bias - 1)
	    delta = bias - 1;
	  offset = (HOST_WIDE_INT) delta;
	}
    }

  /* Do a binary search to see if there's already an anchor we can use.
     Set BEGIN to the new anchor's index if not.  */
  begin = 0;
  end = vec_safe_length (block->anchors);
  while (begin != end)
    {
      middle = (end + begin) / 2;
      anchor = (*block->anchors)[middle];
      if (SYMBOL_REF_BLOCK_OFFSET (anchor) > offset)
	end = middle;
      else if (SYMBOL_REF_BLOCK_OFFSET (anchor) < offset)
	begin = middle + 1;
      else if (SYMBOL_REF_TLS_MODEL (anchor) > model)
	end = middle;
      else if (SYMBOL_REF_TLS_MODEL (anchor) < model)
	begin = middle + 1;
      else
	return anchor;
    }

  /* Create a new anchor with a unique label.  */
  ASM_GENERATE_INTERNAL_LABEL (label, "LANCHOR", anchor_labelno++);
  anchor = create_block_symbol (ggc_strdup (label), block, offset);
  SYMBOL_REF_FLAGS (anchor) |= SYMBOL_FLAG_LOCAL | SYMBOL_FLAG_ANCHOR;
  SYMBOL_REF_FLAGS (anchor) |= model << SYMBOL_FLAG_TLS_SHIFT;

  /* Insert it at index BEGIN.  */
  vec_safe_insert (block->anchors, begin, anchor);
  return anchor;
}

/* Output the objects in BLOCK.  */

static void
output_object_block (struct object_block *block)
{
  struct constant_descriptor_rtx *desc;
  unsigned int i;
  HOST_WIDE_INT offset;
  tree decl;
  rtx symbol;

  if (!block->objects)
    return;

  /* Switch to the section and make sure that the first byte is
     suitably aligned.  */
  switch_to_section (block->sect);
  assemble_align (block->alignment);

  /* Define the values of all anchors relative to the current section
     position.  */
  FOR_EACH_VEC_SAFE_ELT (block->anchors, i, symbol)
    targetm.asm_out.output_anchor (symbol);

  /* Output the objects themselves.  */
  offset = 0;
  FOR_EACH_VEC_ELT (*block->objects, i, symbol)
    {
      /* Move to the object's offset, padding with zeros if necessary.  */
      assemble_zeros (SYMBOL_REF_BLOCK_OFFSET (symbol) - offset);
      offset = SYMBOL_REF_BLOCK_OFFSET (symbol);
      if (CONSTANT_POOL_ADDRESS_P (symbol))
	{
	  desc = SYMBOL_REF_CONSTANT (symbol);
	  output_constant_pool_1 (desc, 1);
	  offset += GET_MODE_SIZE (desc->mode);
	}
      else if (TREE_CONSTANT_POOL_ADDRESS_P (symbol))
	{
	  HOST_WIDE_INT size;
	  decl = SYMBOL_REF_DECL (symbol);
	  assemble_constant_contents (DECL_INITIAL (decl), XSTR (symbol, 0),
				      DECL_ALIGN (decl));
	  size = get_constant_size (DECL_INITIAL (decl));
	  offset += size;
	  if (flag_asan
	      && TREE_CODE (DECL_INITIAL (decl)) == STRING_CST
	      && asan_protect_global (DECL_INITIAL (decl)))
	    {
	      size = asan_red_zone_size (size);
	      assemble_zeros (size);
	      offset += size;
	    }
	}
      else
	{
	  HOST_WIDE_INT size;
	  decl = SYMBOL_REF_DECL (symbol);
	  assemble_variable_contents (decl, XSTR (symbol, 0), false);
	  size = tree_low_cst (DECL_SIZE_UNIT (decl), 1);
	  offset += size;
	  if (flag_asan && asan_protect_global (decl))
	    {
	      size = asan_red_zone_size (size);
	      assemble_zeros (size);
	      offset += size;
	    }
	}
    }
}

/* A htab_traverse callback used to call output_object_block for
   each member of object_block_htab.  */

static int
output_object_block_htab (void **slot, void *data ATTRIBUTE_UNUSED)
{
  output_object_block ((struct object_block *) (*slot));
  return 1;
}

/* Output the definitions of all object_blocks.  */

void
output_object_blocks (void)
{
  htab_traverse (object_block_htab, output_object_block_htab, NULL);
}

/* This function provides a possible implementation of the
   TARGET_ASM_RECORD_GCC_SWITCHES target hook for ELF targets.  When triggered
   by -frecord-gcc-switches it creates a new mergeable, string section in the
   assembler output file called TARGET_ASM_RECORD_GCC_SWITCHES_SECTION which
   contains the switches in ASCII format.

   FIXME: This code does not correctly handle double quote characters
   that appear inside strings, (it strips them rather than preserving them).
   FIXME: ASM_OUTPUT_ASCII, as defined in config/elfos.h will not emit NUL
   characters - instead it treats them as sub-string separators.  Since
   we want to emit NUL strings terminators into the object file we have to use
   ASM_OUTPUT_SKIP.  */

int
elf_record_gcc_switches (print_switch_type type, const char * name)
{
  switch (type)
    {
    case SWITCH_TYPE_PASSED:
      ASM_OUTPUT_ASCII (asm_out_file, name, strlen (name));
      ASM_OUTPUT_SKIP (asm_out_file, (unsigned HOST_WIDE_INT) 1);
      break;

    case SWITCH_TYPE_DESCRIPTIVE:
      if (name == NULL)
	{
	  /* Distinguish between invocations where name is NULL.  */
	  static bool started = false;

	  if (!started)
	    {
	      section * sec;

	      sec = get_section (targetm.asm_out.record_gcc_switches_section,
				 SECTION_DEBUG
				 | SECTION_MERGE
				 | SECTION_STRINGS
				 | (SECTION_ENTSIZE & 1),
				 NULL);
	      switch_to_section (sec);
	      started = true;
	    }
	}

    default:
      break;
    }

  /* The return value is currently ignored by the caller, but must be 0.
     For -fverbose-asm the return value would be the number of characters
     emitted into the assembler file.  */
  return 0;
}

/* Emit text to declare externally defined symbols. It is needed to
   properly support non-default visibility.  */
void
default_elf_asm_output_external (FILE *file ATTRIBUTE_UNUSED,
				 tree decl,
				 const char *name ATTRIBUTE_UNUSED)
{
  /* We output the name if and only if TREE_SYMBOL_REFERENCED is
     set in order to avoid putting out names that are never really
     used. */
  if (TREE_SYMBOL_REFERENCED (DECL_ASSEMBLER_NAME (decl))
      && targetm.binds_local_p (decl))
    maybe_assemble_visibility (decl);
}

/* The default hook for TARGET_ASM_OUTPUT_SOURCE_FILENAME.  */

void
default_asm_output_source_filename (FILE *file, const char *name)
{
#ifdef ASM_OUTPUT_SOURCE_FILENAME
  ASM_OUTPUT_SOURCE_FILENAME (file, name);
#else
  fprintf (file, "\t.file\t");
  output_quoted_string (file, name);
  putc ('\n', file);
#endif
}

/* Output a file name in the form wanted by System V.  */

void
output_file_directive (FILE *asm_file, const char *input_name)
{
  int len;
  const char *na;

  if (input_name == NULL)
    input_name = "<stdin>";
  else
    input_name = remap_debug_filename (input_name);

  len = strlen (input_name);
  na = input_name + len;

  /* NA gets INPUT_NAME sans directory names.  */
  while (na > input_name)
    {
      if (IS_DIR_SEPARATOR (na[-1]))
	break;
      na--;
    }

  targetm.asm_out.output_source_filename (asm_file, na);
}

/* Create a DEBUG_EXPR_DECL / DEBUG_EXPR pair from RTL expression
   EXP.  */
rtx
make_debug_expr_from_rtl (const_rtx exp)
{
  tree ddecl = make_node (DEBUG_EXPR_DECL), type;
  enum machine_mode mode = GET_MODE (exp);
  rtx dval;

  DECL_ARTIFICIAL (ddecl) = 1;
  if (REG_P (exp) && REG_EXPR (exp))
    type = TREE_TYPE (REG_EXPR (exp));
  else if (MEM_P (exp) && MEM_EXPR (exp))
    type = TREE_TYPE (MEM_EXPR (exp));
  else
    type = NULL_TREE;
  if (type && TYPE_MODE (type) == mode)
    TREE_TYPE (ddecl) = type;
  else
    TREE_TYPE (ddecl) = lang_hooks.types.type_for_mode (mode, 1);
  DECL_MODE (ddecl) = mode;
  dval = gen_rtx_DEBUG_EXPR (mode);
  DEBUG_EXPR_TREE_DECL (dval) = ddecl;
  SET_DECL_RTL (ddecl, dval);
  return dval;
}

#ifdef ELF_ASCII_ESCAPES
/* Default ASM_OUTPUT_LIMITED_STRING for ELF targets.  */

void
default_elf_asm_output_limited_string (FILE *f, const char *s)
{
  int escape;
  unsigned char c;

  fputs (STRING_ASM_OP, f);
  putc ('"', f);
  while (*s != '\0')
    {
      c = *s;
      escape = ELF_ASCII_ESCAPES[c];
      switch (escape)
	{
	case 0:
	  putc (c, f);
	  break;
	case 1:
	  /* TODO: Print in hex with fast function, important for -flto. */
	  fprintf (f, "\\%03o", c);
	  break;
	default:
	  putc ('\\', f);
	  putc (escape, f);
	  break;
	}
      s++;
    }
  putc ('\"', f);
  putc ('\n', f);
}

/* Default ASM_OUTPUT_ASCII for ELF targets.  */

void
default_elf_asm_output_ascii (FILE *f, const char *s, unsigned int len)
{
  const char *limit = s + len;
  const char *last_null = NULL;
  unsigned bytes_in_chunk = 0;
  unsigned char c;
  int escape;

  for (; s < limit; s++)
    {
      const char *p;

      if (bytes_in_chunk >= 60)
	{
	  putc ('\"', f);
	  putc ('\n', f);
	  bytes_in_chunk = 0;
	}

      if (s > last_null)
	{
	  for (p = s; p < limit && *p != '\0'; p++)
	    continue;
	  last_null = p;
	}
      else
	p = last_null;

      if (p < limit && (p - s) <= (long) ELF_STRING_LIMIT)
	{
	  if (bytes_in_chunk > 0)
	    {
	      putc ('\"', f);
	      putc ('\n', f);
	      bytes_in_chunk = 0;
	    }

	  default_elf_asm_output_limited_string (f, s);
	  s = p;
	}
      else
	{
	  if (bytes_in_chunk == 0)
	    fputs (ASCII_DATA_ASM_OP "\"", f);

	  c = *s;
	  escape = ELF_ASCII_ESCAPES[c];
	  switch (escape)
	    {
	    case 0:
	      putc (c, f);
	      bytes_in_chunk++;
	      break;
	    case 1:
	      /* TODO: Print in hex with fast function, important for -flto. */
	      fprintf (f, "\\%03o", c);
	      bytes_in_chunk += 4;
	      break;
	    default:
	      putc ('\\', f);
	      putc (escape, f);
	      bytes_in_chunk += 2;
	      break;
	    }

	}
    }

  if (bytes_in_chunk > 0)
    {
      putc ('\"', f);
      putc ('\n', f);
    }
}
#endif

static GTY(()) section *elf_init_array_section;
static GTY(()) section *elf_fini_array_section;

static section *
get_elf_initfini_array_priority_section (int priority,
					 bool constructor_p)
{
  section *sec;
  if (priority != DEFAULT_INIT_PRIORITY)
    {
      char buf[18];
      sprintf (buf, "%s.%.5u", 
	       constructor_p ? ".init_array" : ".fini_array",
	       priority);
      sec = get_section (buf, SECTION_WRITE | SECTION_NOTYPE, NULL_TREE);
    }
  else
    {
      if (constructor_p)
	{
	  if (elf_init_array_section == NULL)
	    elf_init_array_section
	      = get_section (".init_array",
			     SECTION_WRITE | SECTION_NOTYPE, NULL_TREE);
	  sec = elf_init_array_section;
	}
      else
	{
	  if (elf_fini_array_section == NULL)
	    elf_fini_array_section
	      = get_section (".fini_array",
			     SECTION_WRITE | SECTION_NOTYPE, NULL_TREE);
	  sec = elf_fini_array_section;
	}
    }
  return sec;
}

/* Use .init_array section for constructors. */

void
default_elf_init_array_asm_out_constructor (rtx symbol, int priority)
{
  section *sec = get_elf_initfini_array_priority_section (priority,
							  true);
  assemble_addr_to_section (symbol, sec);
}

/* Use .fini_array section for destructors. */

void
default_elf_fini_array_asm_out_destructor (rtx symbol, int priority)
{
  section *sec = get_elf_initfini_array_priority_section (priority,
							  false);
  assemble_addr_to_section (symbol, sec);
}

/* Default TARGET_ASM_OUTPUT_IDENT hook.

   This is a bit of a cheat.  The real default is a no-op, but this
   hook is the default for all targets with a .ident directive.  */

void
default_asm_output_ident_directive (const char *ident_str)
{
  const char *ident_asm_op = "\t.ident\t";

  /* If we are still in the front end, do not write out the string
     to asm_out_file.  Instead, add a fake top-level asm statement.
     This allows the front ends to use this hook without actually
     writing to asm_out_file, to handle #ident or Pragma Ident.  */
  if (cgraph_state == CGRAPH_STATE_PARSING)
    {
      char *buf = ACONCAT ((ident_asm_op, "\"", ident_str, "\"\n", NULL));
      add_asm_node (build_string (strlen (buf), buf));
    }
  else
    fprintf (asm_out_file, "%s\"%s\"\n", ident_asm_op, ident_str);
}

#include "gt-varasm.h"<|MERGE_RESOLUTION|>--- conflicted
+++ resolved
@@ -2116,7 +2116,16 @@
     assemble_noswitch_variable (decl, name, sect, align);
   else
     {
-<<<<<<< HEAD
+      /* The following bit of code ensures that vtable_map 
+         variables are not only in the comdat section, but that
+         each variable has its own unique comdat name.  If this
+         code is removed, the variables end up in the same section
+         with a single comdat name.
+
+         FIXME:  resolve_unique_section needs to deal better with
+         decls with both DECL_SECTION_NAME and DECL_ONE_ONLY.  Once
+         that is fixed, this if-else statement can be replaced with
+         a single call to "switch_to_section (sect)".  */
       if (sect->named.name
 	  && (strcmp (sect->named.name, ".vtable_map_vars") == 0))
 	{
@@ -2131,14 +2140,9 @@
 #endif
         }
       else
-        switch_to_section (sect);
-      if (DECL_ALIGN (decl) > BITS_PER_UNIT)
-	ASM_OUTPUT_ALIGN (asm_out_file, floor_log2 (DECL_ALIGN_UNIT (decl)));
-=======
-      switch_to_section (sect);
+	switch_to_section (sect);
       if (align > BITS_PER_UNIT)
 	ASM_OUTPUT_ALIGN (asm_out_file, floor_log2 (align / BITS_PER_UNIT));
->>>>>>> 8a46ed36
       assemble_variable_contents (decl, name, dont_output_data);
       if (asan_protected)
 	{
