--- conflicted
+++ resolved
@@ -1,10 +1,6 @@
 /* Gimple IR definitions.
 
-<<<<<<< HEAD
-   Copyright 2007, 2008, 2009, 2010 Free Software Foundation, Inc.
-=======
    Copyright 2007, 2008, 2009, 2010, 2011 Free Software Foundation, Inc.
->>>>>>> 3082eeb7
    Contributed by Aldy Hernandez <aldyh@redhat.com>
 
 This file is part of GCC.
@@ -34,26 +30,11 @@
 #include "basic-block.h"
 #include "tree-ssa-operands.h"
 #include "tree-ssa-alias.h"
-<<<<<<< HEAD
-
-DEF_VEC_P(gimple);
-DEF_VEC_ALLOC_P(gimple,heap);
-DEF_VEC_ALLOC_P(gimple,gc);
-
-typedef gimple *gimple_p;
-DEF_VEC_P(gimple_p);
-DEF_VEC_ALLOC_P(gimple_p,heap);
-
-DEF_VEC_P(gimple_seq);
-DEF_VEC_ALLOC_P(gimple_seq,gc);
-DEF_VEC_ALLOC_P(gimple_seq,heap);
-=======
 #include "internal-fn.h"
 
 struct gimple_seq_node_d;
 typedef struct gimple_seq_node_d *gimple_seq_node;
 typedef const struct gimple_seq_node_d *const_gimple_seq_node;
->>>>>>> 3082eeb7
 
 /* For each block, the PHI nodes that need to be rewritten are stored into
    these vectors.  */
@@ -122,12 +103,9 @@
     GF_CALL_TAILCALL		= 1 << 3,
     GF_CALL_VA_ARG_PACK		= 1 << 4,
     GF_CALL_NOTHROW		= 1 << 5,
-<<<<<<< HEAD
-    GF_CALL_NOINLINE		= 1 << 6,
-=======
     GF_CALL_ALLOCA_FOR_VAR	= 1 << 6,
     GF_CALL_INTERNAL		= 1 << 7,
->>>>>>> 3082eeb7
+    GF_CALL_NOINLINE		= 1 << 8,
     GF_OMP_PARALLEL_COMBINED	= 1 << 0,
 
     /* True on an GIMPLE_OMP_RETURN statement if the return does not require
@@ -141,21 +119,13 @@
     GF_PREDICT_TAKEN		= 1 << 15
 };
 
-<<<<<<< HEAD
-/* Currently, there's only one type of gimple debug stmt.  Others are
-=======
 /* Currently, there are only two types of gimple debug stmt.  Others are
->>>>>>> 3082eeb7
    envisioned, for example, to enable the generation of is_stmt notes
    in line number information, to mark sequence points, etc.  This
    subcode is to be used to tell them apart.  */
 enum gimple_debug_subcode {
-<<<<<<< HEAD
-  GIMPLE_DEBUG_BIND = 0
-=======
   GIMPLE_DEBUG_BIND = 0,
   GIMPLE_DEBUG_SOURCE_BIND = 1
->>>>>>> 3082eeb7
 };
 
 /* Masks for selecting a pass local flag (PLF) to work on.  These
@@ -441,9 +411,6 @@
   struct pt_solution call_used;
   struct pt_solution call_clobbered;
 
-<<<<<<< HEAD
-  /* [ WORD 13 ]
-=======
   /* [ WORD 13 ]  */
   union GTY ((desc ("%1.membase.opbase.gsbase.subcode & GF_CALL_INTERNAL"))) {
     tree GTY ((tag ("0"))) fntype;
@@ -451,7 +418,6 @@
   } u;
 
   /* [ WORD 14 ]
->>>>>>> 3082eeb7
      Operand vector.  NOTE!  This must always be the last field
      of this structure.  In particular, this means that this
      structure cannot be embedded inside another one.  */
@@ -542,16 +508,6 @@
   tree fndecl;
 };
 
-/* GIMPLE_EH_MUST_NOT_THROW */
-
-struct GTY(()) gimple_statement_eh_mnt {
-  /* [ WORD 1-4 ]  */
-  struct gimple_statement_base gsbase;
-
-  /* [ WORD 5 ] Abort function decl.  */
-  tree fndecl;
-};
-
 /* GIMPLE_PHI */
 
 struct GTY(()) gimple_statement_phi {
@@ -811,7 +767,6 @@
   tree val;
 };
 
-<<<<<<< HEAD
 /* GIMPLE_TRANSACTION.  */
 
 /* Bits to be stored in the GIMPLE_TRANSACTION subcode.  */
@@ -848,8 +803,6 @@
   tree label;
 };
 
-=======
->>>>>>> 3082eeb7
 #define DEFGSSTRUCT(SYM, STRUCT, HAS_TREE_OP)	SYM,
 enum gimple_statement_structure_enum {
 #include "gsstruct.def"
@@ -861,11 +814,7 @@
 /* Define the overall contents of a gimple tuple.  It may be any of the
    structures declared above for various types of tuples.  */
 
-<<<<<<< HEAD
-union GTY ((desc ("gimple_statement_structure (&%h)"))) gimple_statement_d {
-=======
 union GTY ((desc ("gimple_statement_structure (&%h)"), variable_size)) gimple_statement_d {
->>>>>>> 3082eeb7
   struct gimple_statement_base GTY ((tag ("GSS_BASE"))) gsbase;
   struct gimple_statement_with_ops GTY ((tag ("GSS_WITH_OPS"))) gsops;
   struct gimple_statement_with_memory_ops_base GTY ((tag ("GSS_WITH_MEM_OPS_BASE"))) gsmembase;
@@ -876,10 +825,7 @@
   struct gimple_statement_catch GTY ((tag ("GSS_CATCH"))) gimple_catch;
   struct gimple_statement_eh_filter GTY ((tag ("GSS_EH_FILTER"))) gimple_eh_filter;
   struct gimple_statement_eh_mnt GTY ((tag ("GSS_EH_MNT"))) gimple_eh_mnt;
-<<<<<<< HEAD
   struct gimple_statement_eh_else GTY ((tag ("GSS_EH_ELSE"))) gimple_eh_else;
-=======
->>>>>>> 3082eeb7
   struct gimple_statement_phi GTY ((tag ("GSS_PHI"))) gimple_phi;
   struct gimple_statement_eh_ctrl GTY ((tag ("GSS_EH_CTRL"))) gimple_eh_ctrl;
   struct gimple_statement_try GTY ((tag ("GSS_TRY"))) gimple_try;
@@ -931,10 +877,6 @@
 #define gimple_build_debug_source_bind(var,val,stmt)			\
   gimple_build_debug_source_bind_stat ((var), (val), (stmt) MEM_STAT_INFO)
 
-gimple gimple_build_debug_bind_stat (tree, tree, gimple MEM_STAT_DECL);
-#define gimple_build_debug_bind(var,val,stmt)			\
-  gimple_build_debug_bind_stat ((var), (val), (stmt) MEM_STAT_INFO)
-
 gimple gimple_build_call_vec (tree, VEC(tree, heap) *);
 gimple gimple_build_call (tree, unsigned, ...);
 gimple gimple_build_call_internal (enum internal_fn, unsigned, ...);
@@ -951,10 +893,7 @@
 gimple gimple_build_catch (tree, gimple_seq);
 gimple gimple_build_eh_filter (tree, gimple_seq);
 gimple gimple_build_eh_must_not_throw (tree);
-<<<<<<< HEAD
 gimple gimple_build_eh_else (gimple_seq, gimple_seq);
-=======
->>>>>>> 3082eeb7
 gimple gimple_build_try (gimple_seq, gimple_seq, enum gimple_try_flags);
 gimple gimple_build_wce (gimple_seq);
 gimple gimple_build_resx (int);
@@ -990,11 +929,8 @@
 gimple_seq gimple_seq_copy (gimple_seq);
 bool gimple_call_same_target_p (const_gimple, const_gimple);
 int gimple_call_flags (const_gimple);
-<<<<<<< HEAD
-=======
 int gimple_call_return_flags (const_gimple);
 int gimple_call_arg_flags (const_gimple, unsigned);
->>>>>>> 3082eeb7
 void gimple_call_reset_alias_info (gimple);
 bool gimple_assign_copy_p (gimple);
 bool gimple_assign_ssa_name_copy_p (gimple);
@@ -1022,15 +958,10 @@
 #define gimple_alloc(c, n) gimple_alloc_stat (c, n MEM_STAT_INFO)
 gimple gimple_alloc_stat (enum gimple_code, unsigned MEM_STAT_DECL);
 const char *gimple_decl_printable_name (tree, int);
-<<<<<<< HEAD
-tree gimple_fold_obj_type_ref (tree, tree);
-
-=======
 bool gimple_fold_call (gimple_stmt_iterator *gsi, bool inplace);
 tree gimple_get_virt_method_for_binfo (HOST_WIDE_INT, tree);
 void gimple_adjust_this_by_delta (gimple_stmt_iterator *, tree);
 tree gimple_extract_devirt_binfo_from_cst (tree);
->>>>>>> 3082eeb7
 /* Returns true iff T is a valid GIMPLE statement.  */
 extern bool is_gimple_stmt (tree);
 
@@ -1086,14 +1017,9 @@
 extern tree get_call_expr_in (tree t);
 
 extern void recalculate_side_effects (tree);
-<<<<<<< HEAD
-extern bool compare_field_offset (tree, tree);
-extern tree gimple_register_type (tree);
-=======
 extern bool gimple_compare_field_offset (tree, tree);
 extern tree gimple_register_type (tree);
 extern tree gimple_register_canonical_type (tree);
->>>>>>> 3082eeb7
 extern void print_gimple_types_stats (void);
 extern void free_gimple_type_tables (void);
 extern tree gimple_unsigned_type (tree);
@@ -1109,12 +1035,9 @@
 				      bool (*)(gimple, tree, void *),
 				      bool (*)(gimple, tree, void *));
 extern bool gimple_ior_addresses_taken (bitmap, gimple);
-<<<<<<< HEAD
 extern const_tree strip_invariant_refs (const_tree);
-=======
 extern bool gimple_call_builtin_p (gimple, enum built_in_function);
 extern bool gimple_asm_clobbers_memory_p (const_gimple);
->>>>>>> 3082eeb7
 
 /* In gimplify.c  */
 extern tree create_tmp_var_raw (tree, const char *);
@@ -1240,13 +1163,7 @@
 static inline enum gimple_statement_structure_enum
 gss_for_code (enum gimple_code code)
 {
-<<<<<<< HEAD
-#ifdef ENABLE_CHECKING
-  gcc_assert ((unsigned int)code < LAST_AND_UNUSED_GIMPLE_CODE);
-#endif
-=======
   gcc_gimple_checking_assert ((unsigned int)code < LAST_AND_UNUSED_GIMPLE_CODE);
->>>>>>> 3082eeb7
   return gss_for_code_[code];
 }
 
@@ -1590,11 +1507,7 @@
 static inline void
 gimple_set_vuse (gimple g, tree vuse)
 {
-<<<<<<< HEAD
-  gcc_assert (gimple_has_mem_ops (g));
-=======
   gcc_gimple_checking_assert (gimple_has_mem_ops (g));
->>>>>>> 3082eeb7
   g->gsmembase.vuse = vuse;
 }
 
@@ -1603,11 +1516,7 @@
 static inline void
 gimple_set_vdef (gimple g, tree vdef)
 {
-<<<<<<< HEAD
-  gcc_assert (gimple_has_mem_ops (g));
-=======
   gcc_gimple_checking_assert (gimple_has_mem_ops (g));
->>>>>>> 3082eeb7
   g->gsmembase.vdef = vdef;
 }
 
@@ -1834,11 +1743,7 @@
      of the structure.  Note that those structures that do not
      have an operand vector have a zero offset.  */
   off = gimple_ops_offset_[gimple_statement_structure (gs)];
-<<<<<<< HEAD
-  gcc_assert (off != 0);
-=======
   gcc_gimple_checking_assert (off != 0);
->>>>>>> 3082eeb7
 
   return (tree *) ((char *) gs + off);
 }
@@ -1851,13 +1756,7 @@
 {
   if (gimple_has_ops (gs))
     {
-<<<<<<< HEAD
-#ifdef ENABLE_CHECKING
-      gcc_assert (i < gimple_num_ops (gs));
-#endif
-=======
       gcc_gimple_checking_assert (i < gimple_num_ops (gs));
->>>>>>> 3082eeb7
       return gimple_ops (CONST_CAST_GIMPLE (gs))[i];
     }
   else
@@ -1871,13 +1770,7 @@
 {
   if (gimple_has_ops (gs))
     {
-<<<<<<< HEAD
-#ifdef ENABLE_CHECKING
-      gcc_assert (i < gimple_num_ops (gs));
-#endif
-=======
       gcc_gimple_checking_assert (i < gimple_num_ops (gs));
->>>>>>> 3082eeb7
       return gimple_ops (CONST_CAST_GIMPLE (gs)) + i;
     }
   else
@@ -2274,10 +2167,7 @@
 gimple_call_set_fn (gimple gs, tree fn)
 {
   GIMPLE_CHECK (gs, GIMPLE_CALL);
-<<<<<<< HEAD
-=======
   gcc_gimple_checking_assert (!gimple_call_internal_p (gs));
->>>>>>> 3082eeb7
   gimple_set_op (gs, 1, fn);
 }
 
@@ -2288,10 +2178,7 @@
 gimple_call_set_fndecl (gimple gs, tree decl)
 {
   GIMPLE_CHECK (gs, GIMPLE_CALL);
-<<<<<<< HEAD
-=======
   gcc_gimple_checking_assert (!gimple_call_internal_p (gs));
->>>>>>> 3082eeb7
   gimple_set_op (gs, 1, build_fold_addr_expr_loc (gimple_location (gs), decl));
 }
 
@@ -2333,14 +2220,7 @@
 static inline tree
 gimple_call_fndecl (const_gimple gs)
 {
-<<<<<<< HEAD
-  tree addr = gimple_call_fn (gs);
-  if (TREE_CODE (addr) == ADDR_EXPR)
-    return TREE_OPERAND (addr, 0);
-  return NULL_TREE;
-=======
   return gimple_call_addr_fndecl (gimple_call_fn (gs));
->>>>>>> 3082eeb7
 }
 
 
@@ -2349,22 +2229,12 @@
 static inline tree
 gimple_call_return_type (const_gimple gs)
 {
-<<<<<<< HEAD
-  tree fn = gimple_call_fn (gs);
-  tree type = TREE_TYPE (fn);
-
-  /* See through the pointer.  */
-  type = TREE_TYPE (type);
-
-  /* The type returned by a FUNCTION_DECL is the type of its
-=======
   tree type = gimple_call_fntype (gs);
 
   if (type == NULL_TREE)
     return TREE_TYPE (gimple_call_lhs (gs));
 
   /* The type returned by a function is the type of its
->>>>>>> 3082eeb7
      function type.  */
   return TREE_TYPE (type);
 }
@@ -2597,31 +2467,6 @@
   return (gimple_call_flags (s) & ECF_NOTHROW) != 0;
 }
 
-<<<<<<< HEAD
-/* Set S to be a nothrow call.  */
-
-static inline void
-gimple_call_set_nothrow_p (gimple s)
-{
-  GIMPLE_CHECK (s, GIMPLE_CALL);
-  s->gsbase.subcode |= GF_CALL_NOTHROW;
-}
-
-/* Return true if S is a noinline call.  */
-
-static inline bool
-gimple_call_noinline_p (gimple s)
-{
-  GIMPLE_CHECK (s, GIMPLE_CALL);
-  return (s->gsbase.subcode & GF_CALL_NOINLINE) != 0;
-}
-
-static inline void
-gimple_call_set_noinline_p (gimple s)
-{
-  GIMPLE_CHECK (s, GIMPLE_CALL);
-  s->gsbase.subcode |= GF_CALL_NOINLINE;
-=======
 /* If FOR_VAR is true, GIMPLE_CALL S is a call to builtin_alloca that
    is known to be emitted for VLA objects.  Those are wrapped by
    stack_save/stack_restore calls and hence can't lead to unbounded
@@ -2644,7 +2489,22 @@
 {
   GIMPLE_CHECK (s, GIMPLE_CALL);
   return (s->gsbase.subcode & GF_CALL_ALLOCA_FOR_VAR) != 0;
->>>>>>> 3082eeb7
+}
+
+/* Return true if S is a noinline call.  */
+
+static inline bool
+gimple_call_noinline_p (gimple s)
+{
+  GIMPLE_CHECK (s, GIMPLE_CALL);
+  return (s->gsbase.subcode & GF_CALL_NOINLINE) != 0;
+}
+
+static inline void
+gimple_call_set_noinline_p (gimple s)
+{
+  GIMPLE_CHECK (s, GIMPLE_CALL);
+  s->gsbase.subcode |= GF_CALL_NOINLINE;
 }
 
 /* Copy all the GF_CALL_* flags from ORIG_CALL to DEST_CALL.  */
@@ -3185,11 +3045,7 @@
 gimple_asm_label_op (const_gimple gs, unsigned index)
 {
   GIMPLE_CHECK (gs, GIMPLE_ASM);
-<<<<<<< HEAD
-  gcc_assert (index <= gs->gimple_asm.nl);
-=======
   gcc_gimple_checking_assert (index <= gs->gimple_asm.nl);
->>>>>>> 3082eeb7
   return gimple_op (gs, index + gs->gimple_asm.ni + gs->gimple_asm.nc);
 }
 
@@ -3199,13 +3055,8 @@
 gimple_asm_set_label_op (gimple gs, unsigned index, tree label_op)
 {
   GIMPLE_CHECK (gs, GIMPLE_ASM);
-<<<<<<< HEAD
-  gcc_assert (index <= gs->gimple_asm.nl);
-  gcc_assert (TREE_CODE (label_op) == TREE_LIST);
-=======
   gcc_gimple_checking_assert (index <= gs->gimple_asm.nl
 			      && TREE_CODE (label_op) == TREE_LIST);
->>>>>>> 3082eeb7
   gimple_set_op (gs, index + gs->gimple_asm.ni + gs->gimple_asm.nc, label_op);
 }
 
@@ -3381,7 +3232,6 @@
 }
 
 /* Get the function decl to be called by the MUST_NOT_THROW region.  */
-<<<<<<< HEAD
 
 static inline tree
 gimple_eh_must_not_throw_fndecl (gimple gs)
@@ -3420,23 +3270,6 @@
 {
   GIMPLE_CHECK (gs, GIMPLE_EH_ELSE);
   gs->gimple_eh_else.n_body = seq;
-=======
-
-static inline tree
-gimple_eh_must_not_throw_fndecl (gimple gs)
-{
-  GIMPLE_CHECK (gs, GIMPLE_EH_MUST_NOT_THROW);
-  return gs->gimple_eh_mnt.fndecl;
-}
-
-/* Set the function decl to be called by GS to DECL.  */
-
-static inline void
-gimple_eh_must_not_throw_set_fndecl (gimple gs, tree decl)
-{
-  GIMPLE_CHECK (gs, GIMPLE_EH_MUST_NOT_THROW);
-  gs->gimple_eh_mnt.fndecl = decl;
->>>>>>> 3082eeb7
 }
 
 static inline void
@@ -3666,7 +3499,6 @@
 {
   GIMPLE_CHECK (gs, GIMPLE_RESX);
   gs->gimple_eh_ctrl.region = region;
-<<<<<<< HEAD
 }
 
 /* Return the region number for GIMPLE_EH_DISPATCH GS.  */
@@ -3678,19 +3510,6 @@
   return gs->gimple_eh_ctrl.region;
 }
 
-=======
-}
-
-/* Return the region number for GIMPLE_EH_DISPATCH GS.  */
-
-static inline int
-gimple_eh_dispatch_region (const_gimple gs)
-{
-  GIMPLE_CHECK (gs, GIMPLE_EH_DISPATCH);
-  return gs->gimple_eh_ctrl.region;
-}
-
->>>>>>> 3082eeb7
 /* Set REGION to be the region number for GIMPLE_EH_DISPATCH GS.  */
 
 static inline void
@@ -3818,13 +3637,7 @@
 gimple_debug_bind_get_var (gimple dbg)
 {
   GIMPLE_CHECK (dbg, GIMPLE_DEBUG);
-<<<<<<< HEAD
-#ifdef ENABLE_CHECKING
-  gcc_assert (gimple_debug_bind_p (dbg));
-#endif
-=======
   gcc_gimple_checking_assert (gimple_debug_bind_p (dbg));
->>>>>>> 3082eeb7
   return gimple_op (dbg, 0);
 }
 
@@ -3835,13 +3648,7 @@
 gimple_debug_bind_get_value (gimple dbg)
 {
   GIMPLE_CHECK (dbg, GIMPLE_DEBUG);
-<<<<<<< HEAD
-#ifdef ENABLE_CHECKING
-  gcc_assert (gimple_debug_bind_p (dbg));
-#endif
-=======
   gcc_gimple_checking_assert (gimple_debug_bind_p (dbg));
->>>>>>> 3082eeb7
   return gimple_op (dbg, 1);
 }
 
@@ -3852,13 +3659,7 @@
 gimple_debug_bind_get_value_ptr (gimple dbg)
 {
   GIMPLE_CHECK (dbg, GIMPLE_DEBUG);
-<<<<<<< HEAD
-#ifdef ENABLE_CHECKING
-  gcc_assert (gimple_debug_bind_p (dbg));
-#endif
-=======
   gcc_gimple_checking_assert (gimple_debug_bind_p (dbg));
->>>>>>> 3082eeb7
   return gimple_op_ptr (dbg, 1);
 }
 
@@ -3868,13 +3669,7 @@
 gimple_debug_bind_set_var (gimple dbg, tree var)
 {
   GIMPLE_CHECK (dbg, GIMPLE_DEBUG);
-<<<<<<< HEAD
-#ifdef ENABLE_CHECKING
-  gcc_assert (gimple_debug_bind_p (dbg));
-#endif
-=======
   gcc_gimple_checking_assert (gimple_debug_bind_p (dbg));
->>>>>>> 3082eeb7
   gimple_set_op (dbg, 0, var);
 }
 
@@ -3885,13 +3680,7 @@
 gimple_debug_bind_set_value (gimple dbg, tree value)
 {
   GIMPLE_CHECK (dbg, GIMPLE_DEBUG);
-<<<<<<< HEAD
-#ifdef ENABLE_CHECKING
-  gcc_assert (gimple_debug_bind_p (dbg));
-#endif
-=======
   gcc_gimple_checking_assert (gimple_debug_bind_p (dbg));
->>>>>>> 3082eeb7
   gimple_set_op (dbg, 1, value);
 }
 
@@ -3906,13 +3695,7 @@
 gimple_debug_bind_reset_value (gimple dbg)
 {
   GIMPLE_CHECK (dbg, GIMPLE_DEBUG);
-<<<<<<< HEAD
-#ifdef ENABLE_CHECKING
-  gcc_assert (gimple_debug_bind_p (dbg));
-#endif
-=======
   gcc_gimple_checking_assert (gimple_debug_bind_p (dbg));
->>>>>>> 3082eeb7
   gimple_set_op (dbg, 1, GIMPLE_DEBUG_BIND_NOVALUE);
 }
 
@@ -3923,19 +3706,11 @@
 gimple_debug_bind_has_value_p (gimple dbg)
 {
   GIMPLE_CHECK (dbg, GIMPLE_DEBUG);
-<<<<<<< HEAD
-#ifdef ENABLE_CHECKING
-  gcc_assert (gimple_debug_bind_p (dbg));
-#endif
-=======
   gcc_gimple_checking_assert (gimple_debug_bind_p (dbg));
->>>>>>> 3082eeb7
   return gimple_op (dbg, 1) != GIMPLE_DEBUG_BIND_NOVALUE;
 }
 
 #undef GIMPLE_DEBUG_BIND_NOVALUE
-<<<<<<< HEAD
-=======
 
 /* Return true if S is a GIMPLE_DEBUG SOURCE BIND statement.  */
 
@@ -4000,7 +3775,6 @@
   gcc_gimple_checking_assert (gimple_debug_source_bind_p (dbg));
   gimple_set_op (dbg, 1, value);
 }
->>>>>>> 3082eeb7
 
 /* Return the body for the OMP statement GS.  */
 
@@ -4887,59 +4661,92 @@
 static inline gimple_seq 
 gimple_transaction_body (gimple gs)
 {
-<<<<<<< HEAD
   GIMPLE_CHECK (gs, GIMPLE_TRANSACTION);
   return gs->gimple_transaction.body;
-=======
+}
+
+/* Return the label associated with a GIMPLE_TRANSACTION.  */
+
+static inline tree
+gimple_transaction_label (const_gimple gs)
+{
+  GIMPLE_CHECK (gs, GIMPLE_TRANSACTION);
+  return gs->gimple_transaction.label;
+}
+
+static inline tree *
+gimple_transaction_label_ptr (gimple gs)
+{
+  GIMPLE_CHECK (gs, GIMPLE_TRANSACTION);
+  return &gs->gimple_transaction.label;
+}
+
+/* Return the subcode associated with a GIMPLE_TRANSACTION.  */
+
+static inline unsigned int
+gimple_transaction_subcode (const_gimple gs)
+{
+  GIMPLE_CHECK (gs, GIMPLE_TRANSACTION);
+  return gs->gsbase.subcode;
+}
+
+/* Set BODY to be the body for the GIMPLE_TRANSACTION statement GS.  */
+
+static inline void
+gimple_transaction_set_body (gimple gs, gimple_seq body)
+{
+  GIMPLE_CHECK (gs, GIMPLE_TRANSACTION);
+  gs->gimple_transaction.body = body;
+}
+
+/* Set the label associated with a GIMPLE_TRANSACTION.  */
+
+static inline void
+gimple_transaction_set_label (gimple gs, tree label)
+{
+  GIMPLE_CHECK (gs, GIMPLE_TRANSACTION);
+  gs->gimple_transaction.label = label;
+}
+
+/* Set the subcode associated with a GIMPLE_TRANSACTION.  */
+
+static inline void
+gimple_transaction_set_subcode (gimple gs, unsigned int subcode)
+{
+  GIMPLE_CHECK (gs, GIMPLE_TRANSACTION);
+  gs->gsbase.subcode = subcode;
+}
+
+
+/* Return a pointer to the return value for GIMPLE_RETURN GS.  */
+
+static inline tree *
+gimple_return_retval_ptr (const_gimple gs)
+{
   GIMPLE_CHECK (gs, GIMPLE_RETURN);
   return gimple_op_ptr (gs, 0);
->>>>>>> 3082eeb7
-}
-
-/* Return the label associated with a GIMPLE_TRANSACTION.  */
-
-static inline tree
-gimple_transaction_label (const_gimple gs)
-{
-<<<<<<< HEAD
-  GIMPLE_CHECK (gs, GIMPLE_TRANSACTION);
-  return gs->gimple_transaction.label;
-=======
+}
+
+/* Return the return value for GIMPLE_RETURN GS.  */
+
+static inline tree
+gimple_return_retval (const_gimple gs)
+{
   GIMPLE_CHECK (gs, GIMPLE_RETURN);
   return gimple_op (gs, 0);
->>>>>>> 3082eeb7
-}
-
-static inline tree *
-gimple_transaction_label_ptr (gimple gs)
-{
-  GIMPLE_CHECK (gs, GIMPLE_TRANSACTION);
-  return &gs->gimple_transaction.label;
-}
-
-/* Return the subcode associated with a GIMPLE_TRANSACTION.  */
-
-static inline unsigned int
-gimple_transaction_subcode (const_gimple gs)
-{
-<<<<<<< HEAD
-  GIMPLE_CHECK (gs, GIMPLE_TRANSACTION);
-  return gs->gsbase.subcode;
-=======
+}
+
+
+/* Set RETVAL to be the return value for GIMPLE_RETURN GS.  */
+
+static inline void
+gimple_return_set_retval (gimple gs, tree retval)
+{
   GIMPLE_CHECK (gs, GIMPLE_RETURN);
   gimple_set_op (gs, 0, retval);
->>>>>>> 3082eeb7
-}
-
-/* Set BODY to be the body for the GIMPLE_TRANSACTION statement GS.  */
-
-<<<<<<< HEAD
-static inline void
-gimple_transaction_set_body (gimple gs, gimple_seq body)
-{
-  GIMPLE_CHECK (gs, GIMPLE_TRANSACTION);
-  gs->gimple_transaction.body = body;
-=======
+}
+
+
 /* Returns true when the gimple statment STMT is any of the OpenMP types.  */
 
 #define CASE_GIMPLE_OMP				\
@@ -4968,86 +4775,6 @@
     default:
       return false;
     }
->>>>>>> 3082eeb7
-}
-
-/* Set the label associated with a GIMPLE_TRANSACTION.  */
-
-static inline void
-gimple_transaction_set_label (gimple gs, tree label)
-{
-  GIMPLE_CHECK (gs, GIMPLE_TRANSACTION);
-  gs->gimple_transaction.label = label;
-}
-
-/* Set the subcode associated with a GIMPLE_TRANSACTION.  */
-
-static inline void
-gimple_transaction_set_subcode (gimple gs, unsigned int subcode)
-{
-  GIMPLE_CHECK (gs, GIMPLE_TRANSACTION);
-  gs->gsbase.subcode = subcode;
-}
-
-
-<<<<<<< HEAD
-/* Return a pointer to the return value for GIMPLE_RETURN GS.  */
-
-static inline tree *
-gimple_return_retval_ptr (const_gimple gs)
-{
-  GIMPLE_CHECK (gs, GIMPLE_RETURN);
-  return gimple_op_ptr (gs, 0);
-}
-
-/* Return the return value for GIMPLE_RETURN GS.  */
-
-static inline tree
-gimple_return_retval (const_gimple gs)
-{
-  GIMPLE_CHECK (gs, GIMPLE_RETURN);
-  return gimple_op (gs, 0);
-}
-
-
-/* Set RETVAL to be the return value for GIMPLE_RETURN GS.  */
-
-static inline void
-gimple_return_set_retval (gimple gs, tree retval)
-{
-  GIMPLE_CHECK (gs, GIMPLE_RETURN);
-  gimple_set_op (gs, 0, retval);
-}
-
-
-/* Returns true when the gimple statment STMT is any of the OpenMP types.  */
-
-#define CASE_GIMPLE_OMP				\
-    case GIMPLE_OMP_PARALLEL:			\
-    case GIMPLE_OMP_TASK:			\
-    case GIMPLE_OMP_FOR:			\
-    case GIMPLE_OMP_SECTIONS:			\
-    case GIMPLE_OMP_SECTIONS_SWITCH:		\
-    case GIMPLE_OMP_SINGLE:			\
-    case GIMPLE_OMP_SECTION:			\
-    case GIMPLE_OMP_MASTER:			\
-    case GIMPLE_OMP_ORDERED:			\
-    case GIMPLE_OMP_CRITICAL:			\
-    case GIMPLE_OMP_RETURN:			\
-    case GIMPLE_OMP_ATOMIC_LOAD:		\
-    case GIMPLE_OMP_ATOMIC_STORE:		\
-    case GIMPLE_OMP_CONTINUE
-
-static inline bool
-is_gimple_omp (const_gimple stmt)
-{
-  switch (gimple_code (stmt))
-    {
-    CASE_GIMPLE_OMP:
-      return true;
-    default:
-      return false;
-    }
 }
 
 
@@ -5060,8 +4787,6 @@
 }
 
 
-=======
->>>>>>> 3082eeb7
 /* Return true if GS is a GIMPLE_RESX.  */
 
 static inline bool
