--- conflicted
+++ resolved
@@ -37,6 +37,7 @@
 #include "optabs.h"
 #include "libfuncs.h"
 #include "recog.h"
+#include "diagnostic-core.h"
 #include "toplev.h"
 #include "reload.h"
 #include "ggc.h"
@@ -169,14 +170,11 @@
 static bool iq2000_can_eliminate      (const int, const int);
 static void iq2000_asm_trampoline_template (FILE *);
 static void iq2000_trampoline_init    (rtx, tree, rtx);
-<<<<<<< HEAD
 static rtx iq2000_function_value      (const_tree, const_tree, bool);
 static rtx iq2000_libcall_value       (enum machine_mode, const_rtx);
 static void iq2000_print_operand      (FILE *, rtx, int);
 static void iq2000_print_operand_address (FILE *, rtx);
 static bool iq2000_print_operand_punct_valid_p (unsigned char code);
-=======
->>>>>>> e33a1692
 
 #undef  TARGET_INIT_BUILTINS
 #define TARGET_INIT_BUILTINS 		iq2000_init_builtins
@@ -201,7 +199,6 @@
 #undef  TARGET_HAVE_SWITCHABLE_BSS_SECTIONS
 #define TARGET_HAVE_SWITCHABLE_BSS_SECTIONS false
 
-<<<<<<< HEAD
 #undef  TARGET_PRINT_OPERAND
 #define TARGET_PRINT_OPERAND		iq2000_print_operand
 #undef  TARGET_PRINT_OPERAND_ADDRESS
@@ -209,8 +206,6 @@
 #undef  TARGET_PRINT_OPERAND_PUNCT_VALID_P
 #define TARGET_PRINT_OPERAND_PUNCT_VALID_P iq2000_print_operand_punct_valid_p
 
-=======
->>>>>>> e33a1692
 #undef  TARGET_PROMOTE_FUNCTION_MODE
 #define TARGET_PROMOTE_FUNCTION_MODE	default_promote_function_mode_always_promote
 #undef  TARGET_PROMOTE_PROTOTYPES
@@ -1291,7 +1286,7 @@
 	{
 	  tree field;
 
-	  for (field = TYPE_FIELDS (type); field; field = TREE_CHAIN (field))
+	  for (field = TYPE_FIELDS (type); field; field = DECL_CHAIN (field))
 	    if (TREE_CODE (field) == FIELD_DECL
 		&& TREE_CODE (TREE_TYPE (field)) == REAL_TYPE
 		&& TYPE_PRECISION (TREE_TYPE (field)) == BITS_PER_WORD
@@ -1328,7 +1323,7 @@
 		{
 		  rtx reg;
 
-		  for (; field; field = TREE_CHAIN (field))
+		  for (; field; field = DECL_CHAIN (field))
 		    if (TREE_CODE (field) == FIELD_DECL
 			&& int_bit_position (field) >= bitpos)
 		      break;
@@ -1415,15 +1410,7 @@
 static struct machine_function *
 iq2000_init_machine_status (void)
 {
-<<<<<<< HEAD
   return ggc_alloc_cleared_machine_function ();
-=======
-  struct machine_function *f;
-
-  f = GGC_CNEW (struct machine_function);
-
-  return f;
->>>>>>> e33a1692
 }
 
 /* Implement TARGET_HANDLE_OPTION.  */
@@ -1934,7 +1921,7 @@
 					      PARM_DECL, NULL_TREE, type);
 
       DECL_ARG_TYPE (function_result_decl) = type;
-      TREE_CHAIN (function_result_decl) = fnargs;
+      DECL_CHAIN (function_result_decl) = fnargs;
       fnargs = function_result_decl;
     }
 
@@ -1963,7 +1950,7 @@
       entry_parm = FUNCTION_ARG (args_so_far, passed_mode, passed_type, 1);
 
       FUNCTION_ARG_ADVANCE (args_so_far, passed_mode, passed_type, 1);
-      next_arg = TREE_CHAIN (cur_arg);
+      next_arg = DECL_CHAIN (cur_arg);
 
       if (entry_parm && store_args_on_stack)
 	{
@@ -2029,9 +2016,7 @@
   /* If this function is a varargs function, store any registers that
      would normally hold arguments ($4 - $7) on the stack.  */
   if (store_args_on_stack
-      && ((TYPE_ARG_TYPES (fntype) != 0
-	   && (TREE_VALUE (tree_last (TYPE_ARG_TYPES (fntype)))
-	       != void_type_node))
+      && (stdarg_p (fntype)
 	  || last_arg_is_vararg_marker))
     {
       int offset = (regno - GP_ARG_FIRST) * UNITS_PER_WORD;
@@ -2258,28 +2243,20 @@
 /* Return register to use for a function return value with VALTYPE for function
    FUNC.  */
 
-<<<<<<< HEAD
 static rtx
 iq2000_function_value (const_tree valtype,
 		       const_tree fn_decl_or_type,
 		       bool outgoing ATTRIBUTE_UNUSED)
-=======
-rtx
-iq2000_function_value (const_tree valtype, const_tree func)
->>>>>>> e33a1692
 {
   int reg = GP_RETURN;
   enum machine_mode mode = TYPE_MODE (valtype);
   int unsignedp = TYPE_UNSIGNED (valtype);
   tree func = fn_decl_or_type;
 
-<<<<<<< HEAD
   if (fn_decl_or_type
       && !DECL_P (fn_decl_or_type))
     fn_decl_or_type = NULL;
 
-=======
->>>>>>> e33a1692
   /* Since we promote return types, we must promote the mode here too.  */
   mode = promote_function_mode (valtype, mode, &unsignedp, func, 1);
 
@@ -3300,6 +3277,11 @@
     output_addr_const (file, op);
 }
 
+static bool
+iq2000_print_operand_punct_valid_p (unsigned char code)
+{
+  return iq2000_print_operand_punct[code];
+}
 
 /* For the IQ2000, transform:
 
@@ -3368,81 +3350,6 @@
 
 
 static bool
-<<<<<<< HEAD
-iq2000_print_operand_punct_valid_p (unsigned char code)
-{
-  return iq2000_print_operand_punct[code];
-}
-
-/* For the IQ2000, transform:
-
-        memory(X + <large int>)
-   into:
-        Y = <large int> & ~0x7fff;
-        Z = X + Y
-        memory (Z + (<large int> & 0x7fff));
-*/
-
-rtx
-iq2000_legitimize_address (rtx xinsn, rtx old_x ATTRIBUTE_UNUSED,
-			   enum machine_mode mode)
-{
-  if (TARGET_DEBUG_B_MODE)
-    {
-      GO_PRINTF ("\n========== LEGITIMIZE_ADDRESS\n");
-      GO_DEBUG_RTX (xinsn);
-    }
-
-  if (iq2000_check_split (xinsn, mode))
-    {
-      return gen_rtx_LO_SUM (Pmode,
-                             copy_to_mode_reg (Pmode,
-                                               gen_rtx_HIGH (Pmode, xinsn)),
-                             xinsn);
-    }
-
-  if (GET_CODE (xinsn) == PLUS)
-    {
-      rtx xplus0 = XEXP (xinsn, 0);
-      rtx xplus1 = XEXP (xinsn, 1);
-      enum rtx_code code0 = GET_CODE (xplus0);
-      enum rtx_code code1 = GET_CODE (xplus1);
-
-      if (code0 != REG && code1 == REG)
-        {
-          xplus0 = XEXP (xinsn, 1);
-          xplus1 = XEXP (xinsn, 0);
-          code0 = GET_CODE (xplus0);
-          code1 = GET_CODE (xplus1);
-        }
-
-      if (code0 == REG && REG_MODE_OK_FOR_BASE_P (xplus0, mode)
-          && code1 == CONST_INT && !SMALL_INT (xplus1))
-        {
-          rtx int_reg = gen_reg_rtx (Pmode);
-          rtx ptr_reg = gen_reg_rtx (Pmode);
-
-          emit_move_insn (int_reg,
-                          GEN_INT (INTVAL (xplus1) & ~ 0x7fff));
-
-          emit_insn (gen_rtx_SET (VOIDmode,
-                                  ptr_reg,
-                                  gen_rtx_PLUS (Pmode, xplus0, int_reg)));
-
-          return plus_constant (ptr_reg, INTVAL (xplus1) & 0x7fff);
-        }
-    }
-
-  if (TARGET_DEBUG_B_MODE)
-    GO_PRINTF ("LEGITIMIZE_ADDRESS could not fix.\n");
-
-  return xinsn;
-}
-
-
-static bool
-=======
->>>>>>> e33a1692
 iq2000_rtx_costs (rtx x, int code, int outer_code ATTRIBUTE_UNUSED, int * total,
 		  bool speed ATTRIBUTE_UNUSED)
 {
