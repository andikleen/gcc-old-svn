--- conflicted
+++ resolved
@@ -1,10 +1,6 @@
 /* Subroutines used for code generation on the DEC Alpha.
    Copyright (C) 1992, 1993, 1994, 1995, 1996, 1997, 1998, 1999, 2000, 2001,
-<<<<<<< HEAD
    2002, 2003, 2004, 2005, 2006, 2007, 2008, 2009, 2010
-=======
-   2002, 2003, 2004, 2005, 2006, 2007, 2008, 2009
->>>>>>> e33a1692
    Free Software Foundation, Inc.
    Contributed by Richard Kenner (kenner@vlsi1.ultra.nyu.edu)
 
@@ -45,6 +41,7 @@
 #include "obstack.h"
 #include "except.h"
 #include "function.h"
+#include "diagnostic-core.h"
 #include "toplev.h"
 #include "ggc.h"
 #include "integrate.h"
@@ -219,6 +216,11 @@
 {
   switch (code)
     {
+    case OPT_G:
+      g_switch_value = value;
+      g_switch_set = true;
+      break;
+
     case OPT_mfp_regs:
       if (value == 0)
 	target_flags |= MASK_SOFT_FP;
@@ -392,11 +394,7 @@
 	    break;
 	  }
       if (i == ct_size)
-<<<<<<< HEAD
 	error ("bad value %qs for -mtune switch", alpha_tune_string);
-=======
-	error ("bad value %qs for -mcpu switch", alpha_tune_string);
->>>>>>> e33a1692
     }
 
   /* Do some sanity checks on the above options.  */
@@ -1582,13 +1580,8 @@
    RCLASS requires an extra scratch or immediate register.  Return the class
    needed for the immediate register.  */
 
-<<<<<<< HEAD
 static reg_class_t
 alpha_secondary_reload (bool in_p, rtx x, reg_class_t rclass_i,
-=======
-static enum reg_class
-alpha_secondary_reload (bool in_p, rtx x, enum reg_class rclass,
->>>>>>> e33a1692
 			enum machine_mode mode, secondary_reload_info *sri)
 {
   enum reg_class rclass = (enum reg_class) rclass_i;
@@ -1602,10 +1595,10 @@
 	  if (in_p)
 	    {
 	      if (!aligned_memory_operand (x, mode))
-		sri->icode = reload_in_optab[mode];
+		sri->icode = direct_optab_handler (reload_in_optab, mode);
 	    }
 	  else
-	    sri->icode = reload_out_optab[mode];
+	    sri->icode = direct_optab_handler (reload_out_optab, mode);
 	  return NO_REGS;
 	}
     }
@@ -2704,15 +2697,9 @@
       op1 = const0_rtx;
       cmp_mode = DImode;
     }
-<<<<<<< HEAD
 
   gcc_assert (cmp_mode == DFmode || cmp_mode == DImode);
 
-=======
-
-  gcc_assert (cmp_mode == DFmode || cmp_mode == DImode);
-
->>>>>>> e33a1692
   if (FLOAT_MODE_P (cmp_mode) != FLOAT_MODE_P (mode))
     {
       enum rtx_code cmp_code;
@@ -4898,63 +4885,6 @@
   alpha_expand_builtin_establish_vms_condition_handler (target, const0_rtx);
 }
 
-/* Support for frame based VMS condition handlers.  */
-
-/* A VMS condition handler may be established for a function with a call to
-   __builtin_establish_vms_condition_handler, and cancelled with a call to
-   __builtin_revert_vms_condition_handler.
-
-   The VMS Condition Handling Facility knows about the existence of a handler
-   from the procedure descriptor .handler field.  As the VMS native compilers,
-   we store the user specified handler's address at a fixed location in the
-   stack frame and point the procedure descriptor at a common wrapper which
-   fetches the real handler's address and issues an indirect call.
-
-   The indirection wrapper is "__gcc_shell_handler", provided by libgcc.
-
-   We force the procedure kind to PT_STACK, and the fixed frame location is
-   fp+8, just before the register save area. We use the handler_data field in
-   the procedure descriptor to state the fp offset at which the installed
-   handler address can be found.  */
-
-#define VMS_COND_HANDLER_FP_OFFSET 8
-
-/* Expand code to store the currently installed user VMS condition handler
-   into TARGET and install HANDLER as the new condition handler.  */
-
-void
-alpha_expand_builtin_establish_vms_condition_handler (rtx target, rtx handler)
-{
-  rtx handler_slot_address
-    = plus_constant (hard_frame_pointer_rtx, VMS_COND_HANDLER_FP_OFFSET);
-
-  rtx handler_slot
-    = gen_rtx_MEM (DImode, handler_slot_address);
-
-  emit_move_insn (target, handler_slot);
-  emit_move_insn (handler_slot, handler);
-
-  /* Notify the start/prologue/epilogue emitters that the condition handler
-     slot is needed.  In addition to reserving the slot space, this will force
-     the procedure kind to PT_STACK so ensure that the hard_frame_pointer_rtx
-     use above is correct.  */
-  cfun->machine->uses_condition_handler = true;
-}
-
-/* Expand code to store the current VMS condition handler into TARGET and
-   nullify it.  */
-
-void
-alpha_expand_builtin_revert_vms_condition_handler (rtx target)
-{
-  /* We implement this by establishing a null condition handler, with the tiny
-     side effect of setting uses_condition_handler.  This is a little bit
-     pessimistic if no actual builtin_establish call is ever issued, which is
-     not a real problem and expected never to happen anyway.  */
-
-  alpha_expand_builtin_establish_vms_condition_handler (target, const0_rtx);
-}
-
 /* Functions to save and restore alpha_return_addr_rtx.  */
 
 /* Start the ball rolling with RETURN_ADDR_RTX.  */
@@ -5944,11 +5874,7 @@
 function_value (const_tree valtype, const_tree func ATTRIBUTE_UNUSED,
 		enum machine_mode mode)
 {
-<<<<<<< HEAD
   unsigned int regnum, dummy ATTRIBUTE_UNUSED;
-=======
-  unsigned int regnum, dummy;
->>>>>>> e33a1692
   enum mode_class mclass;
 
   gcc_assert (!valtype || !alpha_return_in_memory (valtype, func));
@@ -6037,13 +5963,17 @@
 		    FIELD_DECL, get_identifier ("__offset"),
 		    integer_type_node);
   DECL_FIELD_CONTEXT (ofs) = record;
-  TREE_CHAIN (ofs) = space;
+  DECL_CHAIN (ofs) = space;
+  /* ??? This is a hack, __offset is marked volatile to prevent
+     DCE that confuses stdarg optimization and results in
+     gcc.c-torture/execute/stdarg-1.c failure.  See PR 41089.  */
+  TREE_THIS_VOLATILE (ofs) = 1;
 
   base = build_decl (BUILTINS_LOCATION,
 		     FIELD_DECL, get_identifier ("__base"),
 		     ptr_type_node);
   DECL_FIELD_CONTEXT (base) = record;
-  TREE_CHAIN (base) = ofs;
+  DECL_CHAIN (base) = ofs;
 
   TYPE_FIELDS (record) = base;
   layout_type (record);
@@ -6111,19 +6041,11 @@
   tree base, offset, rhs;
   int offset_arg = 1;
   gimple base_stmt;
-<<<<<<< HEAD
 
   if (get_gimple_rhs_class (gimple_assign_rhs_code (stmt))
       != GIMPLE_SINGLE_RHS)
     return false;
 
-=======
-
-  if (get_gimple_rhs_class (gimple_assign_rhs_code (stmt))
-      != GIMPLE_SINGLE_RHS)
-    return false;
-
->>>>>>> e33a1692
   rhs = gimple_assign_rhs1 (stmt);
   while (handled_component_p (rhs))
     rhs = TREE_OPERAND (rhs, 0);
@@ -6186,7 +6108,6 @@
 	  enum tree_code code1, code2;
 
 	  if (gimple_phi_num_args (offset_stmt) != 2)
-<<<<<<< HEAD
 	    goto escapes;
 
 	  arg1_stmt
@@ -6238,59 +6159,6 @@
 	  if (arg1 != arg2)
 	    goto escapes;
 
-=======
-	    goto escapes;
-
-	  arg1_stmt
-	    = va_list_skip_additions (gimple_phi_arg_def (offset_stmt, 0));
-	  arg2_stmt
-	    = va_list_skip_additions (gimple_phi_arg_def (offset_stmt, 1));
-	  if (arg1_stmt == NULL
-	      || !is_gimple_assign (arg1_stmt)
-	      || arg2_stmt == NULL
-	      || !is_gimple_assign (arg2_stmt))
-	    goto escapes;
-
-	  code1 = gimple_assign_rhs_code (arg1_stmt);
-	  code2 = gimple_assign_rhs_code (arg2_stmt);
-	  if (code1 == COMPONENT_REF
-	      && (code2 == MINUS_EXPR || code2 == PLUS_EXPR))
-	    /* Do nothing.  */;
-	  else if (code2 == COMPONENT_REF
-		   && (code1 == MINUS_EXPR || code1 == PLUS_EXPR))
-	    {
-	      gimple tem = arg1_stmt;
-	      code2 = code1;
-	      arg1_stmt = arg2_stmt;
-	      arg2_stmt = tem;
-	    }
-	  else
-	    goto escapes;
-
-	  if (!host_integerp (gimple_assign_rhs2 (arg2_stmt), 0))
-	    goto escapes;
-
-	  sub = tree_low_cst (gimple_assign_rhs2 (arg2_stmt), 0);
-	  if (code2 == MINUS_EXPR)
-	    sub = -sub;
-	  if (sub < -48 || sub > -32)
-	    goto escapes;
-
-	  arg1 = gimple_assign_rhs1 (arg1_stmt);
-	  arg2 = gimple_assign_rhs1 (arg2_stmt);
-	  if (TREE_CODE (arg2) == SSA_NAME)
-	    {
-	      arg2_stmt = va_list_skip_additions (arg2);
-	      if (arg2_stmt == NULL
-		  || !is_gimple_assign (arg2_stmt)
-		  || gimple_assign_rhs_code (arg2_stmt) != COMPONENT_REF)
-		goto escapes;
-	      arg2 = gimple_assign_rhs1 (arg2_stmt);
-	    }
-	  if (arg1 != arg2)
-	    goto escapes;
-
->>>>>>> e33a1692
 	  if (TREE_CODE (arg1) != COMPONENT_REF
 	      || TREE_OPERAND (arg1, 1) != va_list_gpr_counter_field
 	      || get_base_address (arg1) != base)
@@ -6459,7 +6327,7 @@
   else
     {
       base_field = TYPE_FIELDS (TREE_TYPE (valist));
-      offset_field = TREE_CHAIN (base_field);
+      offset_field = DECL_CHAIN (base_field);
 
       base_field = build3 (COMPONENT_REF, TREE_TYPE (base_field),
 			   valist, base_field, NULL_TREE);
@@ -6563,7 +6431,7 @@
     return std_gimplify_va_arg_expr (valist, type, pre_p, post_p);
 
   base_field = TYPE_FIELDS (va_list_type_node);
-  offset_field = TREE_CHAIN (base_field);
+  offset_field = DECL_CHAIN (base_field);
   base_field = build3 (COMPONENT_REF, TREE_TYPE (base_field),
 		       valist, base_field, NULL_TREE);
   offset_field = build3 (COMPONENT_REF, TREE_TYPE (offset_field),
@@ -7736,7 +7604,6 @@
 }
 
 #define COMMON_OBJECT "common_object"
-<<<<<<< HEAD
 
 static tree
 common_object_handler (tree *node, tree name ATTRIBUTE_UNUSED,
@@ -7750,21 +7617,6 @@
   return NULL_TREE;
 }
 
-=======
-
-static tree
-common_object_handler (tree *node, tree name ATTRIBUTE_UNUSED,
-		       tree args ATTRIBUTE_UNUSED, int flags ATTRIBUTE_UNUSED,
-		       bool *no_add_attrs ATTRIBUTE_UNUSED)
-{
-  tree decl = *node;
-  gcc_assert (DECL_P (decl));
-
-  DECL_COMMON (decl) = 1;
-  return NULL_TREE;
-}
-
->>>>>>> e33a1692
 static const struct attribute_spec vms_attribute_table[] =
 {
   /* { name, min_len, max_len, decl_req, type_req, fn_type_req, handler } */
