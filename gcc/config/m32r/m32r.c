/* Subroutines used for code generation on the Renesas M32R cpu.
   Copyright (C) 1996, 1997, 1998, 1999, 2000, 2001, 2002, 2003, 2004,
<<<<<<< HEAD
   2005, 2007, 2008, 2009 Free Software Foundation, Inc.
=======
   2005, 2007, 2008, 2009, 2010 Free Software Foundation, Inc.
>>>>>>> b56a5220

   This file is part of GCC.

   GCC is free software; you can redistribute it and/or modify it
   under the terms of the GNU General Public License as published
   by the Free Software Foundation; either version 3, or (at your
   option) any later version.

   GCC is distributed in the hope that it will be useful, but WITHOUT
   ANY WARRANTY; without even the implied warranty of MERCHANTABILITY
   or FITNESS FOR A PARTICULAR PURPOSE.  See the GNU General Public
   License for more details.

   You should have received a copy of the GNU General Public License
   along with GCC; see the file COPYING3.  If not see
   <http://www.gnu.org/licenses/>.  */

#include "config.h"
#include "system.h"
#include "coretypes.h"
#include "tm.h"
#include "tree.h"
#include "rtl.h"
#include "regs.h"
#include "hard-reg-set.h"
#include "insn-config.h"
#include "conditions.h"
#include "output.h"
#include "insn-attr.h"
#include "flags.h"
#include "expr.h"
#include "function.h"
#include "recog.h"
#include "diagnostic-core.h"
#include "ggc.h"
#include "integrate.h"
#include "df.h"
#include "tm_p.h"
#include "target.h"
#include "target-def.h"
#include "tm-constrs.h"

/* Array of valid operand punctuation characters.  */
static char m32r_punct_chars[256];

/* Selected code model.  */
enum m32r_model m32r_model = M32R_MODEL_DEFAULT;

/* Selected SDA support.  */
enum m32r_sdata m32r_sdata = M32R_SDATA_DEFAULT;

/* Machine-specific symbol_ref flags.  */
#define SYMBOL_FLAG_MODEL_SHIFT		SYMBOL_FLAG_MACH_DEP_SHIFT
#define SYMBOL_REF_MODEL(X) \
  ((enum m32r_model) ((SYMBOL_REF_FLAGS (X) >> SYMBOL_FLAG_MODEL_SHIFT) & 3))

/* For string literals, etc.  */
#define LIT_NAME_P(NAME) ((NAME)[0] == '*' && (NAME)[1] == '.')

/* Forward declaration.  */
static bool  m32r_handle_option (size_t, const char *, int);
static void  m32r_option_override (void);
static void  init_reg_tables (void);
static void  block_move_call (rtx, rtx, rtx);
static int   m32r_is_insn (rtx);
static rtx   m32r_legitimize_address (rtx, rtx, enum machine_mode);
<<<<<<< HEAD
=======
static bool  m32r_mode_dependent_address_p (const_rtx);
>>>>>>> b56a5220
static tree  m32r_handle_model_attribute (tree *, tree, tree, int, bool *);
static void  m32r_print_operand (FILE *, rtx, int);
static void  m32r_print_operand_address (FILE *, rtx);
static bool  m32r_print_operand_punct_valid_p (unsigned char code);
static void  m32r_output_function_prologue (FILE *, HOST_WIDE_INT);
static void  m32r_output_function_epilogue (FILE *, HOST_WIDE_INT);

static void  m32r_file_start (void);

static int    m32r_adjust_priority (rtx, int);
static int    m32r_issue_rate (void);

static void m32r_encode_section_info (tree, rtx, int);
static bool m32r_in_small_data_p (const_tree);
static bool m32r_return_in_memory (const_tree, const_tree);
static rtx m32r_function_value (const_tree, const_tree, bool);
static rtx m32r_libcall_value (enum machine_mode, const_rtx);
static bool m32r_function_value_regno_p (const unsigned int);
static void m32r_setup_incoming_varargs (CUMULATIVE_ARGS *, enum machine_mode,
					 tree, int *, int);
static void init_idents (void);
static bool m32r_rtx_costs (rtx, int, int, int *, bool speed);
static int m32r_memory_move_cost (enum machine_mode, reg_class_t, bool);
static bool m32r_pass_by_reference (CUMULATIVE_ARGS *, enum machine_mode,
				    const_tree, bool);
static int m32r_arg_partial_bytes (CUMULATIVE_ARGS *, enum machine_mode,
				   tree, bool);
<<<<<<< HEAD
static bool m32r_can_eliminate (const int, const int);
=======
static rtx m32r_function_arg (CUMULATIVE_ARGS *, enum machine_mode,
			      const_tree, bool);
static void m32r_function_arg_advance (CUMULATIVE_ARGS *, enum machine_mode,
				       const_tree, bool);
static bool m32r_can_eliminate (const int, const int);
static void m32r_conditional_register_usage (void);
>>>>>>> b56a5220
static void m32r_trampoline_init (rtx, tree, rtx);

/* M32R specific attributes.  */

static const struct attribute_spec m32r_attribute_table[] =
{
  /* { name, min_len, max_len, decl_req, type_req, fn_type_req, handler } */
  { "interrupt", 0, 0, true,  false, false, NULL },
  { "model",     1, 1, true,  false, false, m32r_handle_model_attribute },
  { NULL,        0, 0, false, false, false, NULL }
};
<<<<<<< HEAD
=======

static const struct default_options m32r_option_optimization_table[] =
  {
    { OPT_LEVELS_1_PLUS, OPT_fomit_frame_pointer, NULL, 1 },
    { OPT_LEVELS_1_PLUS, OPT_fregmove, NULL, 1 },
    { OPT_LEVELS_NONE, 0, NULL, 0 }
  };
>>>>>>> b56a5220

/* Initialize the GCC target structure.  */
#undef  TARGET_ATTRIBUTE_TABLE
#define TARGET_ATTRIBUTE_TABLE m32r_attribute_table

#undef TARGET_LEGITIMIZE_ADDRESS
#define TARGET_LEGITIMIZE_ADDRESS m32r_legitimize_address
<<<<<<< HEAD
=======
#undef TARGET_MODE_DEPENDENT_ADDRESS_P
#define TARGET_MODE_DEPENDENT_ADDRESS_P m32r_mode_dependent_address_p
>>>>>>> b56a5220

#undef  TARGET_ASM_ALIGNED_HI_OP
#define TARGET_ASM_ALIGNED_HI_OP "\t.hword\t"
#undef  TARGET_ASM_ALIGNED_SI_OP
#define TARGET_ASM_ALIGNED_SI_OP "\t.word\t"

#undef  TARGET_PRINT_OPERAND
#define TARGET_PRINT_OPERAND m32r_print_operand
#undef  TARGET_PRINT_OPERAND_ADDRESS
#define TARGET_PRINT_OPERAND_ADDRESS m32r_print_operand_address
#undef  TARGET_PRINT_OPERAND_PUNCT_VALID_P
#define TARGET_PRINT_OPERAND_PUNCT_VALID_P m32r_print_operand_punct_valid_p

#undef  TARGET_ASM_FUNCTION_PROLOGUE
#define TARGET_ASM_FUNCTION_PROLOGUE m32r_output_function_prologue
#undef  TARGET_ASM_FUNCTION_EPILOGUE
#define TARGET_ASM_FUNCTION_EPILOGUE m32r_output_function_epilogue

#undef  TARGET_ASM_FILE_START
#define TARGET_ASM_FILE_START m32r_file_start

#undef  TARGET_SCHED_ADJUST_PRIORITY
#define TARGET_SCHED_ADJUST_PRIORITY m32r_adjust_priority
#undef  TARGET_SCHED_ISSUE_RATE
#define TARGET_SCHED_ISSUE_RATE m32r_issue_rate

#undef  TARGET_DEFAULT_TARGET_FLAGS
#define TARGET_DEFAULT_TARGET_FLAGS TARGET_CPU_DEFAULT
#undef  TARGET_HANDLE_OPTION
#define TARGET_HANDLE_OPTION m32r_handle_option
#undef  TARGET_OPTION_OVERRIDE
#define TARGET_OPTION_OVERRIDE m32r_option_override
#undef  TARGET_OPTION_OPTIMIZATION_TABLE
#define TARGET_OPTION_OPTIMIZATION_TABLE m32r_option_optimization_table

#undef  TARGET_ENCODE_SECTION_INFO
#define TARGET_ENCODE_SECTION_INFO m32r_encode_section_info
#undef  TARGET_IN_SMALL_DATA_P
#define TARGET_IN_SMALL_DATA_P m32r_in_small_data_p


#undef  TARGET_MEMORY_MOVE_COST
#define TARGET_MEMORY_MOVE_COST m32r_memory_move_cost
#undef  TARGET_RTX_COSTS
#define TARGET_RTX_COSTS m32r_rtx_costs
#undef  TARGET_ADDRESS_COST
#define TARGET_ADDRESS_COST hook_int_rtx_bool_0

#undef  TARGET_PROMOTE_PROTOTYPES
#define TARGET_PROMOTE_PROTOTYPES hook_bool_const_tree_true
#undef  TARGET_RETURN_IN_MEMORY
#define TARGET_RETURN_IN_MEMORY m32r_return_in_memory

#undef TARGET_FUNCTION_VALUE
#define TARGET_FUNCTION_VALUE m32r_function_value
#undef TARGET_LIBCALL_VALUE
#define TARGET_LIBCALL_VALUE m32r_libcall_value
#undef TARGET_FUNCTION_VALUE_REGNO_P
#define TARGET_FUNCTION_VALUE_REGNO_P m32r_function_value_regno_p

#undef  TARGET_SETUP_INCOMING_VARARGS
#define TARGET_SETUP_INCOMING_VARARGS m32r_setup_incoming_varargs
#undef  TARGET_MUST_PASS_IN_STACK
#define TARGET_MUST_PASS_IN_STACK must_pass_in_stack_var_size
#undef  TARGET_PASS_BY_REFERENCE
#define TARGET_PASS_BY_REFERENCE m32r_pass_by_reference
#undef  TARGET_ARG_PARTIAL_BYTES
#define TARGET_ARG_PARTIAL_BYTES m32r_arg_partial_bytes
#undef  TARGET_FUNCTION_ARG
#define TARGET_FUNCTION_ARG m32r_function_arg
#undef  TARGET_FUNCTION_ARG_ADVANCE
#define TARGET_FUNCTION_ARG_ADVANCE m32r_function_arg_advance

#undef TARGET_CAN_ELIMINATE
#define TARGET_CAN_ELIMINATE m32r_can_eliminate

#undef TARGET_CONDITIONAL_REGISTER_USAGE
#define TARGET_CONDITIONAL_REGISTER_USAGE m32r_conditional_register_usage

#undef TARGET_TRAMPOLINE_INIT
#define TARGET_TRAMPOLINE_INIT m32r_trampoline_init

#undef TARGET_CAN_ELIMINATE
#define TARGET_CAN_ELIMINATE m32r_can_eliminate

#undef TARGET_TRAMPOLINE_INIT
#define TARGET_TRAMPOLINE_INIT m32r_trampoline_init

struct gcc_target targetm = TARGET_INITIALIZER;

/* Implement TARGET_HANDLE_OPTION.  */

static bool
m32r_handle_option (size_t code, const char *arg, int value)
{
  switch (code)
    {
    case OPT_m32r:
      target_flags &= ~(MASK_M32R2 | MASK_M32RX);
      return true;

    case OPT_mmodel_:
      if (strcmp (arg, "small") == 0)
	m32r_model = M32R_MODEL_SMALL;
      else if (strcmp (arg, "medium") == 0)
	m32r_model = M32R_MODEL_MEDIUM;
      else if (strcmp (arg, "large") == 0)
	m32r_model = M32R_MODEL_LARGE;
      else
	return false;
      return true;

    case OPT_msdata_:
      if (strcmp (arg, "none") == 0)
	m32r_sdata = M32R_SDATA_NONE;
      else if (strcmp (arg, "sdata") == 0)
	m32r_sdata = M32R_SDATA_SDATA;
      else if (strcmp (arg, "use") == 0)
	m32r_sdata = M32R_SDATA_USE;
      else
	return false;
      return true;

    case OPT_mno_flush_func:
      m32r_cache_flush_func = NULL;
      return true;

    case OPT_mflush_trap_:
      return value <= 15;

    case OPT_mno_flush_trap:
      m32r_cache_flush_trap = -1;
      return true;

    default:
      return true;
    }
}

/* Called by m32r_option_override to initialize various things.  */

void
m32r_init (void)
{
  init_reg_tables ();

  /* Initialize array for TARGET_PRINT_OPERAND_PUNCT_VALID_P.  */
  memset (m32r_punct_chars, 0, sizeof (m32r_punct_chars));
  m32r_punct_chars['#'] = 1;
  m32r_punct_chars['@'] = 1; /* ??? no longer used */

  /* Provide default value if not specified.  */
  if (!global_options_set.x_g_switch_value)
    g_switch_value = SDATA_DEFAULT_SIZE;
}

static void
m32r_option_override (void)
{
  /* These need to be done at start up.
     It's convenient to do them here.  */
  m32r_init ();
  SUBTARGET_OVERRIDE_OPTIONS;
}

/* Vectors to keep interesting information about registers where it can easily
   be got.  We use to use the actual mode value as the bit number, but there
   is (or may be) more than 32 modes now.  Instead we use two tables: one
   indexed by hard register number, and one indexed by mode.  */

/* The purpose of m32r_mode_class is to shrink the range of modes so that
   they all fit (as bit numbers) in a 32-bit word (again).  Each real mode is
   mapped into one m32r_mode_class mode.  */

enum m32r_mode_class
{
  C_MODE,
  S_MODE, D_MODE, T_MODE, O_MODE,
  SF_MODE, DF_MODE, TF_MODE, OF_MODE, A_MODE
};

/* Modes for condition codes.  */
#define C_MODES (1 << (int) C_MODE)

/* Modes for single-word and smaller quantities.  */
#define S_MODES ((1 << (int) S_MODE) | (1 << (int) SF_MODE))

/* Modes for double-word and smaller quantities.  */
#define D_MODES (S_MODES | (1 << (int) D_MODE) | (1 << DF_MODE))

/* Modes for quad-word and smaller quantities.  */
#define T_MODES (D_MODES | (1 << (int) T_MODE) | (1 << (int) TF_MODE))

/* Modes for accumulators.  */
#define A_MODES (1 << (int) A_MODE)

/* Value is 1 if register/mode pair is acceptable on arc.  */

const unsigned int m32r_hard_regno_mode_ok[FIRST_PSEUDO_REGISTER] =
{
  T_MODES, T_MODES, T_MODES, T_MODES, T_MODES, T_MODES, T_MODES, T_MODES,
  T_MODES, T_MODES, T_MODES, T_MODES, T_MODES, S_MODES, S_MODES, S_MODES,
  S_MODES, C_MODES, A_MODES, A_MODES
};

unsigned int m32r_mode_class [NUM_MACHINE_MODES];

enum reg_class m32r_regno_reg_class[FIRST_PSEUDO_REGISTER];

static void
init_reg_tables (void)
{
  int i;

  for (i = 0; i < NUM_MACHINE_MODES; i++)
    {
      switch (GET_MODE_CLASS (i))
	{
	case MODE_INT:
	case MODE_PARTIAL_INT:
	case MODE_COMPLEX_INT:
	  if (GET_MODE_SIZE (i) <= 4)
	    m32r_mode_class[i] = 1 << (int) S_MODE;
	  else if (GET_MODE_SIZE (i) == 8)
	    m32r_mode_class[i] = 1 << (int) D_MODE;
	  else if (GET_MODE_SIZE (i) == 16)
	    m32r_mode_class[i] = 1 << (int) T_MODE;
	  else if (GET_MODE_SIZE (i) == 32)
	    m32r_mode_class[i] = 1 << (int) O_MODE;
	  else
	    m32r_mode_class[i] = 0;
	  break;
	case MODE_FLOAT:
	case MODE_COMPLEX_FLOAT:
	  if (GET_MODE_SIZE (i) <= 4)
	    m32r_mode_class[i] = 1 << (int) SF_MODE;
	  else if (GET_MODE_SIZE (i) == 8)
	    m32r_mode_class[i] = 1 << (int) DF_MODE;
	  else if (GET_MODE_SIZE (i) == 16)
	    m32r_mode_class[i] = 1 << (int) TF_MODE;
	  else if (GET_MODE_SIZE (i) == 32)
	    m32r_mode_class[i] = 1 << (int) OF_MODE;
	  else
	    m32r_mode_class[i] = 0;
	  break;
	case MODE_CC:
	  m32r_mode_class[i] = 1 << (int) C_MODE;
	  break;
	default:
	  m32r_mode_class[i] = 0;
	  break;
	}
    }

  for (i = 0; i < FIRST_PSEUDO_REGISTER; i++)
    {
      if (GPR_P (i))
	m32r_regno_reg_class[i] = GENERAL_REGS;
      else if (i == ARG_POINTER_REGNUM)
	m32r_regno_reg_class[i] = GENERAL_REGS;
      else
	m32r_regno_reg_class[i] = NO_REGS;
    }
}

/* M32R specific attribute support.

   interrupt - for interrupt functions

   model - select code model used to access object

	small: addresses use 24 bits, use bl to make calls
	medium: addresses use 32 bits, use bl to make calls
	large: addresses use 32 bits, use seth/add3/jl to make calls

	Grep for MODEL in m32r.h for more info.  */

static tree small_ident1;
static tree small_ident2;
static tree medium_ident1;
static tree medium_ident2;
static tree large_ident1;
static tree large_ident2;

static void
init_idents (void)
{
  if (small_ident1 == 0)
    {
      small_ident1 = get_identifier ("small");
      small_ident2 = get_identifier ("__small__");
      medium_ident1 = get_identifier ("medium");
      medium_ident2 = get_identifier ("__medium__");
      large_ident1 = get_identifier ("large");
      large_ident2 = get_identifier ("__large__");
    }
}

/* Handle an "model" attribute; arguments as in
   struct attribute_spec.handler.  */
static tree
m32r_handle_model_attribute (tree *node ATTRIBUTE_UNUSED, tree name,
			     tree args, int flags ATTRIBUTE_UNUSED,
			     bool *no_add_attrs)
{
  tree arg;

  init_idents ();
  arg = TREE_VALUE (args);

  if (arg != small_ident1
      && arg != small_ident2
      && arg != medium_ident1
      && arg != medium_ident2
      && arg != large_ident1
      && arg != large_ident2)
    {
      warning (OPT_Wattributes, "invalid argument of %qs attribute",
	       IDENTIFIER_POINTER (name));
      *no_add_attrs = true;
    }

  return NULL_TREE;
}

/* Encode section information of DECL, which is either a VAR_DECL,
   FUNCTION_DECL, STRING_CST, CONSTRUCTOR, or ???.

   For the M32R we want to record:

   - whether the object lives in .sdata/.sbss.
   - what code model should be used to access the object
*/

static void
m32r_encode_section_info (tree decl, rtx rtl, int first)
{
  int extra_flags = 0;
  tree model_attr;
  enum m32r_model model;

  default_encode_section_info (decl, rtl, first);

  if (!DECL_P (decl))
    return;

  model_attr = lookup_attribute ("model", DECL_ATTRIBUTES (decl));
  if (model_attr)
    {
      tree id;

      init_idents ();

      id = TREE_VALUE (TREE_VALUE (model_attr));

      if (id == small_ident1 || id == small_ident2)
	model = M32R_MODEL_SMALL;
      else if (id == medium_ident1 || id == medium_ident2)
	model = M32R_MODEL_MEDIUM;
      else if (id == large_ident1 || id == large_ident2)
	model = M32R_MODEL_LARGE;
      else
	gcc_unreachable (); /* shouldn't happen */
    }
  else
    {
      if (TARGET_MODEL_SMALL)
	model = M32R_MODEL_SMALL;
      else if (TARGET_MODEL_MEDIUM)
	model = M32R_MODEL_MEDIUM;
      else if (TARGET_MODEL_LARGE)
	model = M32R_MODEL_LARGE;
      else
	gcc_unreachable (); /* shouldn't happen */
    }
  extra_flags |= model << SYMBOL_FLAG_MODEL_SHIFT;

  if (extra_flags)
    SYMBOL_REF_FLAGS (XEXP (rtl, 0)) |= extra_flags;
}

/* Only mark the object as being small data area addressable if
   it hasn't been explicitly marked with a code model.

   The user can explicitly put an object in the small data area with the
   section attribute.  If the object is in sdata/sbss and marked with a
   code model do both [put the object in .sdata and mark it as being
   addressed with a specific code model - don't mark it as being addressed
   with an SDA reloc though].  This is ok and might be useful at times.  If
   the object doesn't fit the linker will give an error.  */

static bool
m32r_in_small_data_p (const_tree decl)
{
  const_tree section;

  if (TREE_CODE (decl) != VAR_DECL)
    return false;

  if (lookup_attribute ("model", DECL_ATTRIBUTES (decl)))
    return false;

  section = DECL_SECTION_NAME (decl);
  if (section)
    {
      const char *const name = TREE_STRING_POINTER (section);
      if (strcmp (name, ".sdata") == 0 || strcmp (name, ".sbss") == 0)
	return true;
    }
  else
    {
      if (! TREE_READONLY (decl) && ! TARGET_SDATA_NONE)
	{
	  int size = int_size_in_bytes (TREE_TYPE (decl));

	  if (size > 0 && size <= g_switch_value)
	    return true;
	}
    }

  return false;
}

/* Do anything needed before RTL is emitted for each function.  */

void
m32r_init_expanders (void)
{
  /* ??? At one point there was code here.  The function is left in
     to make it easy to experiment.  */
}

int
call_operand (rtx op, enum machine_mode mode)
{
  if (!MEM_P (op))
    return 0;
  op = XEXP (op, 0);
  return call_address_operand (op, mode);
}

/* Return 1 if OP is a reference to an object in .sdata/.sbss.  */

int
small_data_operand (rtx op, enum machine_mode mode ATTRIBUTE_UNUSED)
{
  if (! TARGET_SDATA_USE)
    return 0;

  if (GET_CODE (op) == SYMBOL_REF)
    return SYMBOL_REF_SMALL_P (op);

  if (GET_CODE (op) == CONST
      && GET_CODE (XEXP (op, 0)) == PLUS
      && GET_CODE (XEXP (XEXP (op, 0), 0)) == SYMBOL_REF
      && satisfies_constraint_J (XEXP (XEXP (op, 0), 1)))
    return SYMBOL_REF_SMALL_P (XEXP (XEXP (op, 0), 0));

  return 0;
}

/* Return 1 if OP is a symbol that can use 24-bit addressing.  */

int
addr24_operand (rtx op, enum machine_mode mode ATTRIBUTE_UNUSED)
{
  rtx sym;

  if (flag_pic)
    return 0;

  if (GET_CODE (op) == LABEL_REF)
    return TARGET_ADDR24;

  if (GET_CODE (op) == SYMBOL_REF)
    sym = op;
  else if (GET_CODE (op) == CONST
	   && GET_CODE (XEXP (op, 0)) == PLUS
	   && GET_CODE (XEXP (XEXP (op, 0), 0)) == SYMBOL_REF
	   && satisfies_constraint_M (XEXP (XEXP (op, 0), 1)))
    sym = XEXP (XEXP (op, 0), 0);
  else
    return 0;

  if (SYMBOL_REF_MODEL (sym) == M32R_MODEL_SMALL)
    return 1;

  if (TARGET_ADDR24
      && (CONSTANT_POOL_ADDRESS_P (sym)
	  || LIT_NAME_P (XSTR (sym, 0))))
    return 1;

  return 0;
}

/* Return 1 if OP is a symbol that needs 32-bit addressing.  */

int
addr32_operand (rtx op, enum machine_mode mode)
{
  rtx sym;

  if (GET_CODE (op) == LABEL_REF)
    return TARGET_ADDR32;

  if (GET_CODE (op) == SYMBOL_REF)
    sym = op;
  else if (GET_CODE (op) == CONST
	   && GET_CODE (XEXP (op, 0)) == PLUS
	   && GET_CODE (XEXP (XEXP (op, 0), 0)) == SYMBOL_REF
	   && CONST_INT_P (XEXP (XEXP (op, 0), 1))
	   && ! flag_pic)
    sym = XEXP (XEXP (op, 0), 0);
  else
    return 0;

  return (! addr24_operand (sym, mode)
	  && ! small_data_operand (sym, mode));
}

/* Return 1 if OP is a function that can be called with the `bl' insn.  */

int
call26_operand (rtx op, enum machine_mode mode ATTRIBUTE_UNUSED)
{
  if (flag_pic)
    return 1;

  if (GET_CODE (op) == SYMBOL_REF)
    return SYMBOL_REF_MODEL (op) != M32R_MODEL_LARGE;

  return TARGET_CALL26;
}

/* Return 1 if OP is a DImode const we want to handle inline.
   This must match the code in the movdi pattern.
   It is used by the 'G' CONST_DOUBLE_OK_FOR_LETTER.  */

int
easy_di_const (rtx op)
{
  rtx high_rtx, low_rtx;
  HOST_WIDE_INT high, low;

  split_double (op, &high_rtx, &low_rtx);
  high = INTVAL (high_rtx);
  low = INTVAL (low_rtx);
  /* Pick constants loadable with 2 16-bit `ldi' insns.  */
  if (high >= -128 && high <= 127
      && low >= -128 && low <= 127)
    return 1;
  return 0;
}

/* Return 1 if OP is a DFmode const we want to handle inline.
   This must match the code in the movdf pattern.
   It is used by the 'H' CONST_DOUBLE_OK_FOR_LETTER.  */

int
easy_df_const (rtx op)
{
  REAL_VALUE_TYPE r;
  long l[2];

  REAL_VALUE_FROM_CONST_DOUBLE (r, op);
  REAL_VALUE_TO_TARGET_DOUBLE (r, l);
  if (l[0] == 0 && l[1] == 0)
    return 1;
  if ((l[0] & 0xffff) == 0 && l[1] == 0)
    return 1;
  return 0;
}

/* Return 1 if OP is (mem (reg ...)).
   This is used in insn length calcs.  */

int
memreg_operand (rtx op, enum machine_mode mode ATTRIBUTE_UNUSED)
{
  return MEM_P (op) && REG_P (XEXP (op, 0));
}

/* Return nonzero if TYPE must be passed by indirect reference.  */

static bool
m32r_pass_by_reference (CUMULATIVE_ARGS *ca ATTRIBUTE_UNUSED,
			enum machine_mode mode, const_tree type,
			bool named ATTRIBUTE_UNUSED)
{
  int size;

  if (type)
    size = int_size_in_bytes (type);
  else
    size = GET_MODE_SIZE (mode);

  return (size < 0 || size > 8);
}

/* Comparisons.  */

/* X and Y are two things to compare using CODE.  Emit the compare insn and
   return the rtx for compare [arg0 of the if_then_else].
   If need_compare is true then the comparison insn must be generated, rather
   than being subsumed into the following branch instruction.  */

rtx
gen_compare (enum rtx_code code, rtx x, rtx y, int need_compare)
{
  enum rtx_code compare_code;
  enum rtx_code branch_code;
  rtx cc_reg = gen_rtx_REG (CCmode, CARRY_REGNUM);
  int must_swap = 0;

  switch (code)
    {
    case EQ:  compare_code = EQ;  branch_code = NE; break;
    case NE:  compare_code = EQ;  branch_code = EQ; break;
    case LT:  compare_code = LT;  branch_code = NE; break;
    case LE:  compare_code = LT;  branch_code = EQ; must_swap = 1; break;
    case GT:  compare_code = LT;  branch_code = NE; must_swap = 1; break;
    case GE:  compare_code = LT;  branch_code = EQ; break;
    case LTU: compare_code = LTU; branch_code = NE; break;
    case LEU: compare_code = LTU; branch_code = EQ; must_swap = 1; break;
    case GTU: compare_code = LTU; branch_code = NE; must_swap = 1; break;
    case GEU: compare_code = LTU; branch_code = EQ; break;

    default:
      gcc_unreachable ();
    }

  if (need_compare)
    {
      switch (compare_code)
	{
	case EQ:
	  if (satisfies_constraint_P (y)		/* Reg equal to small const.  */
	      && y != const0_rtx)
	    {
	      rtx tmp = gen_reg_rtx (SImode);

	      emit_insn (gen_addsi3 (tmp, x, GEN_INT (-INTVAL (y))));
	      x = tmp;
	      y = const0_rtx;
	    }
	  else if (CONSTANT_P (y))			/* Reg equal to const.  */
	    {
	      rtx tmp = force_reg (GET_MODE (x), y);
	      y = tmp;
	    }

	  if (register_operand (y, SImode) 		/* Reg equal to reg.  */
	      || y == const0_rtx) 	   		/* Reg equal to zero.  */
	    {
	      emit_insn (gen_cmp_eqsi_insn (x, y));

	      return gen_rtx_fmt_ee (code, CCmode, cc_reg, const0_rtx);
	    }
	  break;

	case LT:
	  if (register_operand (y, SImode)
	      || satisfies_constraint_P (y))
	    {
	      rtx tmp = gen_reg_rtx (SImode);	      /* Reg compared to reg.  */

	      switch (code)
		{
		case LT:
		  emit_insn (gen_cmp_ltsi_insn (x, y));
		  code = EQ;
		  break;
		case LE:
		  if (y == const0_rtx)
		    tmp = const1_rtx;
		  else
		    emit_insn (gen_addsi3 (tmp, y, constm1_rtx));
		  emit_insn (gen_cmp_ltsi_insn (x, tmp));
		  code = EQ;
		  break;
		case GT:
		  if (CONST_INT_P (y))
		    tmp = gen_rtx_PLUS (SImode, y, const1_rtx);
		  else
		    emit_insn (gen_addsi3 (tmp, y, constm1_rtx));
		  emit_insn (gen_cmp_ltsi_insn (x, tmp));
		  code = NE;
		  break;
		case GE:
		  emit_insn (gen_cmp_ltsi_insn (x, y));
		  code = NE;
		  break;
		default:
		  gcc_unreachable ();
		}

	      return gen_rtx_fmt_ee (code, CCmode, cc_reg, const0_rtx);
	    }
	  break;

	case LTU:
	  if (register_operand (y, SImode)
	      || satisfies_constraint_P (y))
	    {
	      rtx tmp = gen_reg_rtx (SImode);	      /* Reg (unsigned) compared to reg.  */

	      switch (code)
		{
		case LTU:
		  emit_insn (gen_cmp_ltusi_insn (x, y));
		  code = EQ;
		  break;
		case LEU:
		  if (y == const0_rtx)
		    tmp = const1_rtx;
		  else
		    emit_insn (gen_addsi3 (tmp, y, constm1_rtx));
		  emit_insn (gen_cmp_ltusi_insn (x, tmp));
		  code = EQ;
		  break;
		case GTU:
		  if (CONST_INT_P (y))
		    tmp = gen_rtx_PLUS (SImode, y, const1_rtx);
		  else
		    emit_insn (gen_addsi3 (tmp, y, constm1_rtx));
		  emit_insn (gen_cmp_ltusi_insn (x, tmp));
		  code = NE;
		  break;
		case GEU:
		  emit_insn (gen_cmp_ltusi_insn (x, y));
		  code = NE;
		  break;
		default:
		  gcc_unreachable ();
		}

	      return gen_rtx_fmt_ee (code, CCmode, cc_reg, const0_rtx);
	    }
	  break;

	default:
	  gcc_unreachable ();
	}
    }
  else
    {
      /* Reg/reg equal comparison.  */
      if (compare_code == EQ
	  && register_operand (y, SImode))
	return gen_rtx_fmt_ee (code, CCmode, x, y);

      /* Reg/zero signed comparison.  */
      if ((compare_code == EQ || compare_code == LT)
	  && y == const0_rtx)
	return gen_rtx_fmt_ee (code, CCmode, x, y);

      /* Reg/smallconst equal comparison.  */
      if (compare_code == EQ
	  && satisfies_constraint_P (y))
	{
	  rtx tmp = gen_reg_rtx (SImode);

	  emit_insn (gen_addsi3 (tmp, x, GEN_INT (-INTVAL (y))));
	  return gen_rtx_fmt_ee (code, CCmode, tmp, const0_rtx);
	}

      /* Reg/const equal comparison.  */
      if (compare_code == EQ
	  && CONSTANT_P (y))
	{
	  rtx tmp = force_reg (GET_MODE (x), y);

	  return gen_rtx_fmt_ee (code, CCmode, x, tmp);
	}
    }

  if (CONSTANT_P (y))
    {
      if (must_swap)
	y = force_reg (GET_MODE (x), y);
      else
	{
	  int ok_const = reg_or_int16_operand (y, GET_MODE (y));

	  if (! ok_const)
	    y = force_reg (GET_MODE (x), y);
	}
    }

  switch (compare_code)
    {
    case EQ :
      emit_insn (gen_cmp_eqsi_insn (must_swap ? y : x, must_swap ? x : y));
      break;
    case LT :
      emit_insn (gen_cmp_ltsi_insn (must_swap ? y : x, must_swap ? x : y));
      break;
    case LTU :
      emit_insn (gen_cmp_ltusi_insn (must_swap ? y : x, must_swap ? x : y));
      break;

    default:
      gcc_unreachable ();
    }

  return gen_rtx_fmt_ee (branch_code, VOIDmode, cc_reg, CONST0_RTX (CCmode));
}

bool
gen_cond_store (enum rtx_code code, rtx op0, rtx op1, rtx op2)
{
  enum machine_mode mode = GET_MODE (op0);

  gcc_assert (mode == SImode);
  switch (code)
    {
    case EQ:
      if (!register_operand (op1, mode))
	op1 = force_reg (mode, op1);

      if (TARGET_M32RX || TARGET_M32R2)
	{
	  if (!reg_or_zero_operand (op2, mode))
	    op2 = force_reg (mode, op2);

	  emit_insn (gen_seq_insn_m32rx (op0, op1, op2));
	  return true;
	}
      if (CONST_INT_P (op2) && INTVAL (op2) == 0)
	{
	  emit_insn (gen_seq_zero_insn (op0, op1));
	  return true;
	}

      if (!reg_or_eq_int16_operand (op2, mode))
	op2 = force_reg (mode, op2);

      emit_insn (gen_seq_insn (op0, op1, op2));
      return true;

    case NE:
      if (!CONST_INT_P (op2)
	  || (INTVAL (op2) != 0 && satisfies_constraint_K (op2)))
	{
	  rtx reg;

	  if (reload_completed || reload_in_progress)
	    return false;

	  reg = gen_reg_rtx (SImode);
	  emit_insn (gen_xorsi3 (reg, op1, op2));
	  op1 = reg;

	  if (!register_operand (op1, mode))
	    op1 = force_reg (mode, op1);

	  emit_insn (gen_sne_zero_insn (op0, op1));
	  return true;
	}
      return false;

    case LT:
    case GT:
      if (code == GT)
	{
	  rtx tmp = op2;
	  op2 = op1;
	  op1 = tmp;
	  code = LT;
	}

      if (!register_operand (op1, mode))
	op1 = force_reg (mode, op1);

      if (!reg_or_int16_operand (op2, mode))
	op2 = force_reg (mode, op2);

      emit_insn (gen_slt_insn (op0, op1, op2));
      return true;

    case LTU:
    case GTU:
      if (code == GTU)
	{
	  rtx tmp = op2;
	  op2 = op1;
	  op1 = tmp;
	  code = LTU;
	}

      if (!register_operand (op1, mode))
	op1 = force_reg (mode, op1);

      if (!reg_or_int16_operand (op2, mode))
	op2 = force_reg (mode, op2);

      emit_insn (gen_sltu_insn (op0, op1, op2));
      return true;

    case GE:
    case GEU:
      if (!register_operand (op1, mode))
	op1 = force_reg (mode, op1);

      if (!reg_or_int16_operand (op2, mode))
	op2 = force_reg (mode, op2);

      if (code == GE)
	emit_insn (gen_sge_insn (op0, op1, op2));
      else
	emit_insn (gen_sgeu_insn (op0, op1, op2));
      return true;

    case LE:
    case LEU:
      if (!register_operand (op1, mode))
	op1 = force_reg (mode, op1);

      if (CONST_INT_P (op2))
	{
	  HOST_WIDE_INT value = INTVAL (op2);
	  if (value >= 2147483647)
	    {
	      emit_move_insn (op0, const1_rtx);
	      return true;
	    }

	  op2 = GEN_INT (value + 1);
	  if (value < -32768 || value >= 32767)
	    op2 = force_reg (mode, op2);

          if (code == LEU)
	    emit_insn (gen_sltu_insn (op0, op1, op2));
	  else
	    emit_insn (gen_slt_insn (op0, op1, op2));
	  return true;
	}

      if (!register_operand (op2, mode))
	op2 = force_reg (mode, op2);

      if (code == LEU)
        emit_insn (gen_sleu_insn (op0, op1, op2));
      else
        emit_insn (gen_sle_insn (op0, op1, op2));
      return true;

    default:
      gcc_unreachable ();
    }
}


/* Split a 2 word move (DI or DF) into component parts.  */

rtx
gen_split_move_double (rtx operands[])
{
  enum machine_mode mode = GET_MODE (operands[0]);
  rtx dest = operands[0];
  rtx src  = operands[1];
  rtx val;

  /* We might have (SUBREG (MEM)) here, so just get rid of the
     subregs to make this code simpler.  It is safe to call
     alter_subreg any time after reload.  */
  if (GET_CODE (dest) == SUBREG)
    alter_subreg (&dest);
  if (GET_CODE (src) == SUBREG)
    alter_subreg (&src);

  start_sequence ();
  if (REG_P (dest))
    {
      int dregno = REGNO (dest);

      /* Reg = reg.  */
      if (REG_P (src))
	{
	  int sregno = REGNO (src);

	  int reverse = (dregno == sregno + 1);

	  /* We normally copy the low-numbered register first.  However, if
	     the first register operand 0 is the same as the second register of
	     operand 1, we must copy in the opposite order.  */
	  emit_insn (gen_rtx_SET (VOIDmode,
				  operand_subword (dest, reverse, TRUE, mode),
				  operand_subword (src,  reverse, TRUE, mode)));

	  emit_insn (gen_rtx_SET (VOIDmode,
				  operand_subword (dest, !reverse, TRUE, mode),
				  operand_subword (src,  !reverse, TRUE, mode)));
	}

      /* Reg = constant.  */
      else if (CONST_INT_P (src) || GET_CODE (src) == CONST_DOUBLE)
	{
	  rtx words[2];
	  split_double (src, &words[0], &words[1]);
	  emit_insn (gen_rtx_SET (VOIDmode,
				  operand_subword (dest, 0, TRUE, mode),
				  words[0]));

	  emit_insn (gen_rtx_SET (VOIDmode,
				  operand_subword (dest, 1, TRUE, mode),
				  words[1]));
	}

      /* Reg = mem.  */
      else if (MEM_P (src))
	{
	  /* If the high-address word is used in the address, we must load it
	     last.  Otherwise, load it first.  */
	  int reverse
	    = (refers_to_regno_p (dregno, dregno + 1, XEXP (src, 0), 0) != 0);

	  /* We used to optimize loads from single registers as

		ld r1,r3+; ld r2,r3

	     if r3 were not used subsequently.  However, the REG_NOTES aren't
	     propagated correctly by the reload phase, and it can cause bad
	     code to be generated.  We could still try:

		ld r1,r3+; ld r2,r3; addi r3,-4

	     which saves 2 bytes and doesn't force longword alignment.  */
	  emit_insn (gen_rtx_SET (VOIDmode,
				  operand_subword (dest, reverse, TRUE, mode),
				  adjust_address (src, SImode,
						  reverse * UNITS_PER_WORD)));

	  emit_insn (gen_rtx_SET (VOIDmode,
				  operand_subword (dest, !reverse, TRUE, mode),
				  adjust_address (src, SImode,
						  !reverse * UNITS_PER_WORD)));
	}
      else
	gcc_unreachable ();
    }

  /* Mem = reg.  */
  /* We used to optimize loads from single registers as

	st r1,r3; st r2,+r3

     if r3 were not used subsequently.  However, the REG_NOTES aren't
     propagated correctly by the reload phase, and it can cause bad
     code to be generated.  We could still try:

	st r1,r3; st r2,+r3; addi r3,-4

     which saves 2 bytes and doesn't force longword alignment.  */
  else if (MEM_P (dest) && REG_P (src))
    {
      emit_insn (gen_rtx_SET (VOIDmode,
			      adjust_address (dest, SImode, 0),
			      operand_subword (src, 0, TRUE, mode)));

      emit_insn (gen_rtx_SET (VOIDmode,
			      adjust_address (dest, SImode, UNITS_PER_WORD),
			      operand_subword (src, 1, TRUE, mode)));
    }

  else
    gcc_unreachable ();

  val = get_insns ();
  end_sequence ();
  return val;
}


static int
m32r_arg_partial_bytes (CUMULATIVE_ARGS *cum, enum machine_mode mode,
			tree type, bool named ATTRIBUTE_UNUSED)
{
  int words;
  unsigned int size =
    (((mode == BLKmode && type)
      ? (unsigned int) int_size_in_bytes (type)
      : GET_MODE_SIZE (mode)) + UNITS_PER_WORD - 1)
    / UNITS_PER_WORD;

  if (*cum >= M32R_MAX_PARM_REGS)
    words = 0;
  else if (*cum + size > M32R_MAX_PARM_REGS)
    words = (*cum + size) - M32R_MAX_PARM_REGS;
  else
    words = 0;

  return words * UNITS_PER_WORD;
}

/* The ROUND_ADVANCE* macros are local to this file.  */
/* Round SIZE up to a word boundary.  */
#define ROUND_ADVANCE(SIZE) \
  (((SIZE) + UNITS_PER_WORD - 1) / UNITS_PER_WORD)

/* Round arg MODE/TYPE up to the next word boundary.  */
#define ROUND_ADVANCE_ARG(MODE, TYPE) \
  ((MODE) == BLKmode				\
   ? ROUND_ADVANCE ((unsigned int) int_size_in_bytes (TYPE))	\
   : ROUND_ADVANCE ((unsigned int) GET_MODE_SIZE (MODE)))

/* Round CUM up to the necessary point for argument MODE/TYPE.  */
#define ROUND_ADVANCE_CUM(CUM, MODE, TYPE) (CUM)

/* Return boolean indicating arg of type TYPE and mode MODE will be passed in
   a reg.  This includes arguments that have to be passed by reference as the
   pointer to them is passed in a reg if one is available (and that is what
   we're given).
   This macro is only used in this file.  */
#define PASS_IN_REG_P(CUM, MODE, TYPE) \
  (ROUND_ADVANCE_CUM ((CUM), (MODE), (TYPE)) < M32R_MAX_PARM_REGS)

/* Determine where to put an argument to a function.
   Value is zero to push the argument on the stack,
   or a hard register in which to store the argument.

   MODE is the argument's machine mode.
   TYPE is the data type of the argument (as a tree).
    This is null for libcalls where that information may
    not be available.
   CUM is a variable of type CUMULATIVE_ARGS which gives info about
    the preceding args and about the function being called.
   NAMED is nonzero if this argument is a named parameter
    (otherwise it is an extra parameter matching an ellipsis).  */
/* On the M32R the first M32R_MAX_PARM_REGS args are normally in registers
   and the rest are pushed.  */

static rtx
m32r_function_arg (CUMULATIVE_ARGS *cum, enum machine_mode mode,
		   const_tree type ATTRIBUTE_UNUSED,
		   bool named ATTRIBUTE_UNUSED)
{
  return (PASS_IN_REG_P (*cum, mode, type)
	  ? gen_rtx_REG (mode, ROUND_ADVANCE_CUM (*cum, mode, type))
	  : NULL_RTX);
}

/* Update the data in CUM to advance over an argument
   of mode MODE and data type TYPE.
   (TYPE is null for libcalls where that information may not be available.)  */

static void
m32r_function_arg_advance (CUMULATIVE_ARGS *cum, enum machine_mode mode,
			   const_tree type, bool named ATTRIBUTE_UNUSED)
{
  *cum = (ROUND_ADVANCE_CUM (*cum, mode, type)
	  + ROUND_ADVANCE_ARG (mode, type));
}

/* Worker function for TARGET_RETURN_IN_MEMORY.  */

static bool
m32r_return_in_memory (const_tree type, const_tree fntype ATTRIBUTE_UNUSED)
{
  return m32r_pass_by_reference (NULL, TYPE_MODE (type), type, false);
}

/* Worker function for TARGET_FUNCTION_VALUE.  */

static rtx
m32r_function_value (const_tree valtype,
		const_tree fn_decl_or_type ATTRIBUTE_UNUSED,
		bool outgoing ATTRIBUTE_UNUSED)
{
  return gen_rtx_REG (TYPE_MODE (valtype), 0);
}

/* Worker function for TARGET_LIBCALL_VALUE.  */

static rtx
m32r_libcall_value (enum machine_mode mode,
		const_rtx fun ATTRIBUTE_UNUSED)
{
  return gen_rtx_REG (mode, 0);
}

/* Worker function for TARGET_FUNCTION_VALUE_REGNO_P.

  ??? What about r1 in DI/DF values.  */

static bool
m32r_function_value_regno_p (const unsigned int regno)
{
  return (regno == 0);
}

/* Do any needed setup for a variadic function.  For the M32R, we must
   create a register parameter block, and then copy any anonymous arguments
   in registers to memory.

   CUM has not been updated for the last named argument which has type TYPE
   and mode MODE, and we rely on this fact.  */

static void
m32r_setup_incoming_varargs (CUMULATIVE_ARGS *cum, enum machine_mode mode,
			     tree type, int *pretend_size, int no_rtl)
{
  int first_anon_arg;

  if (no_rtl)
    return;

  /* All BLKmode values are passed by reference.  */
  gcc_assert (mode != BLKmode);

  first_anon_arg = (ROUND_ADVANCE_CUM (*cum, mode, type)
		    + ROUND_ADVANCE_ARG (mode, type));

  if (first_anon_arg < M32R_MAX_PARM_REGS)
    {
      /* Note that first_reg_offset < M32R_MAX_PARM_REGS.  */
      int first_reg_offset = first_anon_arg;
      /* Size in words to "pretend" allocate.  */
      int size = M32R_MAX_PARM_REGS - first_reg_offset;
      rtx regblock;

      regblock = gen_frame_mem (BLKmode,
				plus_constant (arg_pointer_rtx,
					       FIRST_PARM_OFFSET (0)));
      set_mem_alias_set (regblock, get_varargs_alias_set ());
      move_block_from_reg (first_reg_offset, regblock, size);

      *pretend_size = (size * UNITS_PER_WORD);
    }
}


/* Return true if INSN is real instruction bearing insn.  */

static int
m32r_is_insn (rtx insn)
{
  return (NONDEBUG_INSN_P (insn)
	  && GET_CODE (PATTERN (insn)) != USE
	  && GET_CODE (PATTERN (insn)) != CLOBBER
	  && GET_CODE (PATTERN (insn)) != ADDR_VEC);
}

/* Increase the priority of long instructions so that the
   short instructions are scheduled ahead of the long ones.  */

static int
m32r_adjust_priority (rtx insn, int priority)
{
  if (m32r_is_insn (insn)
      && get_attr_insn_size (insn) != INSN_SIZE_SHORT)
    priority <<= 3;

  return priority;
}


/* Indicate how many instructions can be issued at the same time.
   This is sort of a lie.  The m32r can issue only 1 long insn at
   once, but it can issue 2 short insns.  The default therefore is
   set at 2, but this can be overridden by the command line option
   -missue-rate=1.  */

static int
m32r_issue_rate (void)
{
  return ((TARGET_LOW_ISSUE_RATE) ? 1 : 2);
}

/* Cost functions.  */

/* Implement TARGET_HANDLE_OPTION.

   Memory is 3 times as expensive as registers.
   ??? Is that the right way to look at it?  */

static int
m32r_memory_move_cost (enum machine_mode mode,
		       reg_class_t rclass ATTRIBUTE_UNUSED,
		       bool in ATTRIBUTE_UNUSED)
{
  if (GET_MODE_SIZE (mode) <= UNITS_PER_WORD)
    return 6;
  else
    return 12;
}

static bool
m32r_rtx_costs (rtx x, int code, int outer_code ATTRIBUTE_UNUSED, int *total,
		bool speed ATTRIBUTE_UNUSED)
{
  switch (code)
    {
      /* Small integers are as cheap as registers.  4 byte values can be
         fetched as immediate constants - let's give that the cost of an
         extra insn.  */
    case CONST_INT:
      if (INT16_P (INTVAL (x)))
	{
	  *total = 0;
	  return true;
	}
      /* FALLTHRU */

    case CONST:
    case LABEL_REF:
    case SYMBOL_REF:
      *total = COSTS_N_INSNS (1);
      return true;

    case CONST_DOUBLE:
      {
	rtx high, low;

	split_double (x, &high, &low);
	*total = COSTS_N_INSNS (!INT16_P (INTVAL (high))
			        + !INT16_P (INTVAL (low)));
	return true;
      }

    case MULT:
      *total = COSTS_N_INSNS (3);
      return true;

    case DIV:
    case UDIV:
    case MOD:
    case UMOD:
      *total = COSTS_N_INSNS (10);
      return true;

    default:
      return false;
    }
}

/* Type of function DECL.

   The result is cached.  To reset the cache at the end of a function,
   call with DECL = NULL_TREE.  */

enum m32r_function_type
m32r_compute_function_type (tree decl)
{
  /* Cached value.  */
  static enum m32r_function_type fn_type = M32R_FUNCTION_UNKNOWN;
  /* Last function we were called for.  */
  static tree last_fn = NULL_TREE;

  /* Resetting the cached value?  */
  if (decl == NULL_TREE)
    {
      fn_type = M32R_FUNCTION_UNKNOWN;
      last_fn = NULL_TREE;
      return fn_type;
    }

  if (decl == last_fn && fn_type != M32R_FUNCTION_UNKNOWN)
    return fn_type;

  /* Compute function type.  */
  fn_type = (lookup_attribute ("interrupt", DECL_ATTRIBUTES (current_function_decl)) != NULL_TREE
	     ? M32R_FUNCTION_INTERRUPT
	     : M32R_FUNCTION_NORMAL);

  last_fn = decl;
  return fn_type;
}
/* Function prologue/epilogue handlers.  */

/* M32R stack frames look like:

             Before call                       After call
        +-----------------------+       +-----------------------+
        |                       |       |                       |
   high |  local variables,     |       |  local variables,     |
   mem  |  reg save area, etc.  |       |  reg save area, etc.  |
        |                       |       |                       |
        +-----------------------+       +-----------------------+
        |                       |       |                       |
        |  arguments on stack.  |       |  arguments on stack.  |
        |                       |       |                       |
  SP+0->+-----------------------+       +-----------------------+
                                        |  reg parm save area,  |
                                        |  only created for     |
                                        |  variable argument    |
                                        |  functions            |
					+-----------------------+
                                        |   previous frame ptr  |
                                        +-----------------------+
                                        |                       |
                                        |  register save area   |
                                        |                       |
					+-----------------------+
                                        |    return address     |
                                        +-----------------------+
                                        |                       |
                                        |  local variables      |
                                        |                       |
                                        +-----------------------+
                                        |                       |
                                        |  alloca allocations   |
                                        |                       |
                                        +-----------------------+
                                        |                       |
   low                                  |  arguments on stack   |
   memory                               |                       |
                                  SP+0->+-----------------------+

Notes:
1) The "reg parm save area" does not exist for non variable argument fns.
2) The "reg parm save area" can be eliminated completely if we saved regs
   containing anonymous args separately but that complicates things too
   much (so it's not done).
3) The return address is saved after the register save area so as to have as
   many insns as possible between the restoration of `lr' and the `jmp lr'.  */

/* Structure to be filled in by m32r_compute_frame_size with register
   save masks, and offsets for the current function.  */
struct m32r_frame_info
{
  unsigned int total_size;	/* # bytes that the entire frame takes up.  */
  unsigned int extra_size;	/* # bytes of extra stuff.  */
  unsigned int pretend_size;	/* # bytes we push and pretend caller did.  */
  unsigned int args_size;	/* # bytes that outgoing arguments take up.  */
  unsigned int reg_size;	/* # bytes needed to store regs.  */
  unsigned int var_size;	/* # bytes that variables take up.  */
  unsigned int gmask;		/* Mask of saved gp registers.  */
  unsigned int save_fp;		/* Nonzero if fp must be saved.  */
  unsigned int save_lr;		/* Nonzero if lr (return addr) must be saved.  */
  int          initialized;	/* Nonzero if frame size already calculated.  */
};

/* Current frame information calculated by m32r_compute_frame_size.  */
static struct m32r_frame_info current_frame_info;

/* Zero structure to initialize current_frame_info.  */
static struct m32r_frame_info zero_frame_info;

#define FRAME_POINTER_MASK (1 << (FRAME_POINTER_REGNUM))
#define RETURN_ADDR_MASK   (1 << (RETURN_ADDR_REGNUM))

/* Tell prologue and epilogue if register REGNO should be saved / restored.
   The return address and frame pointer are treated separately.
   Don't consider them here.  */
#define MUST_SAVE_REGISTER(regno, interrupt_p) \
  ((regno) != RETURN_ADDR_REGNUM && (regno) != FRAME_POINTER_REGNUM \
   && (df_regs_ever_live_p (regno) && (!call_really_used_regs[regno] || interrupt_p)))

#define MUST_SAVE_FRAME_POINTER (df_regs_ever_live_p (FRAME_POINTER_REGNUM))
#define MUST_SAVE_RETURN_ADDR   (df_regs_ever_live_p (RETURN_ADDR_REGNUM) || crtl->profile)

#define SHORT_INSN_SIZE 2	/* Size of small instructions.  */
#define LONG_INSN_SIZE 4	/* Size of long instructions.  */

/* Return the bytes needed to compute the frame pointer from the current
   stack pointer.

   SIZE is the size needed for local variables.  */

unsigned int
m32r_compute_frame_size (int size)	/* # of var. bytes allocated.  */
{
  unsigned int regno;
  unsigned int total_size, var_size, args_size, pretend_size, extra_size;
  unsigned int reg_size;
  unsigned int gmask;
  enum m32r_function_type fn_type;
  int interrupt_p;
  int pic_reg_used = flag_pic && (crtl->uses_pic_offset_table
                                  | crtl->profile);

  var_size	= M32R_STACK_ALIGN (size);
  args_size	= M32R_STACK_ALIGN (crtl->outgoing_args_size);
  pretend_size	= crtl->args.pretend_args_size;
  extra_size	= FIRST_PARM_OFFSET (0);
  total_size	= extra_size + pretend_size + args_size + var_size;
  reg_size	= 0;
  gmask		= 0;

  /* See if this is an interrupt handler.  Call used registers must be saved
     for them too.  */
  fn_type = m32r_compute_function_type (current_function_decl);
  interrupt_p = M32R_INTERRUPT_P (fn_type);

  /* Calculate space needed for registers.  */
  for (regno = 0; regno < M32R_MAX_INT_REGS; regno++)
    {
      if (MUST_SAVE_REGISTER (regno, interrupt_p)
          || (regno == PIC_OFFSET_TABLE_REGNUM && pic_reg_used))
	{
	  reg_size += UNITS_PER_WORD;
	  gmask |= 1 << regno;
	}
    }

  current_frame_info.save_fp = MUST_SAVE_FRAME_POINTER;
  current_frame_info.save_lr = MUST_SAVE_RETURN_ADDR || pic_reg_used;

  reg_size += ((current_frame_info.save_fp + current_frame_info.save_lr)
	       * UNITS_PER_WORD);
  total_size += reg_size;

  /* ??? Not sure this is necessary, and I don't think the epilogue
     handler will do the right thing if this changes total_size.  */
  total_size = M32R_STACK_ALIGN (total_size);

  /* frame_size = total_size - (pretend_size + reg_size); */

  /* Save computed information.  */
  current_frame_info.total_size   = total_size;
  current_frame_info.extra_size   = extra_size;
  current_frame_info.pretend_size = pretend_size;
  current_frame_info.var_size     = var_size;
  current_frame_info.args_size    = args_size;
  current_frame_info.reg_size	  = reg_size;
  current_frame_info.gmask	  = gmask;
  current_frame_info.initialized  = reload_completed;

  /* Ok, we're done.  */
  return total_size;
}

/* Worker function for TARGET_CAN_ELIMINATE.  */

bool
m32r_can_eliminate (const int from, const int to)
{
  return (from == ARG_POINTER_REGNUM && to == STACK_POINTER_REGNUM
          ? ! frame_pointer_needed
          : true);
}


/* The table we use to reference PIC data.  */
static rtx global_offset_table;

static void
m32r_reload_lr (rtx sp, int size)
{
  rtx lr = gen_rtx_REG (Pmode, RETURN_ADDR_REGNUM);

  if (size == 0)
    emit_insn (gen_movsi (lr, gen_frame_mem (Pmode, sp)));
  else if (size < 32768)
    emit_insn (gen_movsi (lr, gen_frame_mem (Pmode,
					     gen_rtx_PLUS (Pmode, sp,
							   GEN_INT (size)))));
  else
    {
      rtx tmp = gen_rtx_REG (Pmode, PROLOGUE_TMP_REGNUM);

      emit_insn (gen_movsi (tmp, GEN_INT (size)));
      emit_insn (gen_addsi3 (tmp, tmp, sp));
      emit_insn (gen_movsi (lr, gen_frame_mem (Pmode, tmp)));
    }

  emit_use (lr);
}

void
m32r_load_pic_register (void)
{
  global_offset_table = gen_rtx_SYMBOL_REF (Pmode, "_GLOBAL_OFFSET_TABLE_");
  emit_insn (gen_get_pc (pic_offset_table_rtx, global_offset_table,
                         GEN_INT (TARGET_MODEL_SMALL)));

  /* Need to emit this whether or not we obey regdecls,
     since setjmp/longjmp can cause life info to screw up.  */
  emit_use (pic_offset_table_rtx);
}

/* Expand the m32r prologue as a series of insns.  */

void
m32r_expand_prologue (void)
{
  int regno;
  int frame_size;
  unsigned int gmask;
  int pic_reg_used = flag_pic && (crtl->uses_pic_offset_table
                                  | crtl->profile);

  if (! current_frame_info.initialized)
    m32r_compute_frame_size (get_frame_size ());

  gmask = current_frame_info.gmask;

  /* These cases shouldn't happen.  Catch them now.  */
  gcc_assert (current_frame_info.total_size || !gmask);

  /* Allocate space for register arguments if this is a variadic function.  */
  if (current_frame_info.pretend_size != 0)
    {
      /* Use a HOST_WIDE_INT temporary, since negating an unsigned int gives
	 the wrong result on a 64-bit host.  */
      HOST_WIDE_INT pretend_size = current_frame_info.pretend_size;
      emit_insn (gen_addsi3 (stack_pointer_rtx,
			     stack_pointer_rtx,
			     GEN_INT (-pretend_size)));
    }

  /* Save any registers we need to and set up fp.  */
  if (current_frame_info.save_fp)
    emit_insn (gen_movsi_push (stack_pointer_rtx, frame_pointer_rtx));

  gmask &= ~(FRAME_POINTER_MASK | RETURN_ADDR_MASK);

  /* Save any needed call-saved regs (and call-used if this is an
     interrupt handler).  */
  for (regno = 0; regno <= M32R_MAX_INT_REGS; ++regno)
    {
      if ((gmask & (1 << regno)) != 0)
	emit_insn (gen_movsi_push (stack_pointer_rtx,
				   gen_rtx_REG (Pmode, regno)));
    }

  if (current_frame_info.save_lr)
    emit_insn (gen_movsi_push (stack_pointer_rtx,
			       gen_rtx_REG (Pmode, RETURN_ADDR_REGNUM)));

  /* Allocate the stack frame.  */
  frame_size = (current_frame_info.total_size
		- (current_frame_info.pretend_size
		   + current_frame_info.reg_size));

  if (frame_size == 0)
    ; /* Nothing to do.  */
  else if (frame_size <= 32768)
    emit_insn (gen_addsi3 (stack_pointer_rtx, stack_pointer_rtx,
			   GEN_INT (-frame_size)));
  else
    {
      rtx tmp = gen_rtx_REG (Pmode, PROLOGUE_TMP_REGNUM);

      emit_insn (gen_movsi (tmp, GEN_INT (frame_size)));
      emit_insn (gen_subsi3 (stack_pointer_rtx, stack_pointer_rtx, tmp));
    }

  if (frame_pointer_needed)
    emit_insn (gen_movsi (frame_pointer_rtx, stack_pointer_rtx));

  if (crtl->profile)
    /* Push lr for mcount (form_pc, x).  */
    emit_insn (gen_movsi_push (stack_pointer_rtx,
                               gen_rtx_REG (Pmode, RETURN_ADDR_REGNUM)));

  if (pic_reg_used)
    {
      m32r_load_pic_register ();
      m32r_reload_lr (stack_pointer_rtx,
                      (crtl->profile ? 0 : frame_size));
    }

  if (crtl->profile && !pic_reg_used)
    emit_insn (gen_blockage ());
}


/* Set up the stack and frame pointer (if desired) for the function.
   Note, if this is changed, you need to mirror the changes in
   m32r_compute_frame_size which calculates the prolog size.  */

static void
m32r_output_function_prologue (FILE * file, HOST_WIDE_INT size)
{
  enum m32r_function_type fn_type = m32r_compute_function_type (current_function_decl);

  /* If this is an interrupt handler, mark it as such.  */
  if (M32R_INTERRUPT_P (fn_type))
    fprintf (file, "\t%s interrupt handler\n", ASM_COMMENT_START);

  if (! current_frame_info.initialized)
    m32r_compute_frame_size (size);

  /* This is only for the human reader.  */
  fprintf (file,
	   "\t%s PROLOGUE, vars= %d, regs= %d, args= %d, extra= %d\n",
	   ASM_COMMENT_START,
	   current_frame_info.var_size,
	   current_frame_info.reg_size / 4,
	   current_frame_info.args_size,
	   current_frame_info.extra_size);
}

/* Output RTL to pop register REGNO from the stack.  */

static void
pop (int regno)
{
  rtx x;

  x = emit_insn (gen_movsi_pop (gen_rtx_REG (Pmode, regno),
				stack_pointer_rtx));
  add_reg_note (x, REG_INC, stack_pointer_rtx);
}

/* Expand the m32r epilogue as a series of insns.  */

void
m32r_expand_epilogue (void)
{
  int regno;
  int noepilogue = FALSE;
  int total_size;

  gcc_assert (current_frame_info.initialized);
  total_size = current_frame_info.total_size;

  if (total_size == 0)
    {
      rtx insn = get_last_insn ();

      /* If the last insn was a BARRIER, we don't have to write any code
	 because a jump (aka return) was put there.  */
      if (insn && NOTE_P (insn))
	insn = prev_nonnote_insn (insn);
      if (insn && BARRIER_P (insn))
	noepilogue = TRUE;
    }

  if (!noepilogue)
    {
      unsigned int var_size = current_frame_info.var_size;
      unsigned int args_size = current_frame_info.args_size;
      unsigned int gmask = current_frame_info.gmask;
      int can_trust_sp_p = !cfun->calls_alloca;

      if (flag_exceptions)
        emit_insn (gen_blockage ());

      /* The first thing to do is point the sp at the bottom of the register
	 save area.  */
      if (can_trust_sp_p)
	{
	  unsigned int reg_offset = var_size + args_size;

	  if (reg_offset == 0)
	    ; /* Nothing to do.  */
	  else if (reg_offset < 32768)
	    emit_insn (gen_addsi3 (stack_pointer_rtx, stack_pointer_rtx,
			   GEN_INT (reg_offset)));
	  else
	    {
	      rtx tmp = gen_rtx_REG (Pmode, PROLOGUE_TMP_REGNUM);

	      emit_insn (gen_movsi (tmp, GEN_INT (reg_offset)));
	      emit_insn (gen_addsi3 (stack_pointer_rtx, stack_pointer_rtx,
				     tmp));
	    }
	}
      else if (frame_pointer_needed)
	{
	  unsigned int reg_offset = var_size + args_size;

	  if (reg_offset == 0)
	    emit_insn (gen_movsi (stack_pointer_rtx, frame_pointer_rtx));
	  else if (reg_offset < 32768)
	    emit_insn (gen_addsi3 (stack_pointer_rtx, frame_pointer_rtx,
			   GEN_INT (reg_offset)));
	  else
	    {
	      rtx tmp = gen_rtx_REG (Pmode, PROLOGUE_TMP_REGNUM);

	      emit_insn (gen_movsi (tmp, GEN_INT (reg_offset)));
	      emit_insn (gen_movsi (stack_pointer_rtx, frame_pointer_rtx));
	      emit_insn (gen_addsi3 (stack_pointer_rtx, stack_pointer_rtx,
				     tmp));
	    }
	}
      else
	gcc_unreachable ();

      if (current_frame_info.save_lr)
	pop (RETURN_ADDR_REGNUM);

      /* Restore any saved registers, in reverse order of course.  */
      gmask &= ~(FRAME_POINTER_MASK | RETURN_ADDR_MASK);
      for (regno = M32R_MAX_INT_REGS - 1; regno >= 0; --regno)
	{
	  if ((gmask & (1L << regno)) != 0)
	    pop (regno);
	}

      if (current_frame_info.save_fp)
	pop (FRAME_POINTER_REGNUM);

      /* Remove varargs area if present.  */
      if (current_frame_info.pretend_size != 0)
	emit_insn (gen_addsi3 (stack_pointer_rtx, stack_pointer_rtx,
			       GEN_INT (current_frame_info.pretend_size)));

      emit_insn (gen_blockage ());
    }
}

/* Do any necessary cleanup after a function to restore stack, frame,
   and regs.  */

static void
m32r_output_function_epilogue (FILE * file ATTRIBUTE_UNUSED,
			       HOST_WIDE_INT size ATTRIBUTE_UNUSED)
{
  /* Reset state info for each function.  */
  current_frame_info = zero_frame_info;
  m32r_compute_function_type (NULL_TREE);
}

/* Return nonzero if this function is known to have a null or 1 instruction
   epilogue.  */

int
direct_return (void)
{
  if (!reload_completed)
    return FALSE;

  if (M32R_INTERRUPT_P (m32r_compute_function_type (current_function_decl)))
    return FALSE;

  if (! current_frame_info.initialized)
    m32r_compute_frame_size (get_frame_size ());

  return current_frame_info.total_size == 0;
}


/* PIC.  */

int
m32r_legitimate_pic_operand_p (rtx x)
{
  if (GET_CODE (x) == SYMBOL_REF || GET_CODE (x) == LABEL_REF)
    return 0;

  if (GET_CODE (x) == CONST
      && GET_CODE (XEXP (x, 0)) == PLUS
      && (GET_CODE (XEXP (XEXP (x, 0), 0)) == SYMBOL_REF
          || GET_CODE (XEXP (XEXP (x, 0), 0)) == LABEL_REF)
      && (CONST_INT_P (XEXP (XEXP (x, 0), 1))))
    return 0;

  return 1;
}

rtx
m32r_legitimize_pic_address (rtx orig, rtx reg)
{
#ifdef DEBUG_PIC
  printf("m32r_legitimize_pic_address()\n");
#endif

  if (GET_CODE (orig) == SYMBOL_REF || GET_CODE (orig) == LABEL_REF)
    {
      rtx pic_ref, address;
      int subregs = 0;

      if (reg == 0)
        {
          gcc_assert (!reload_in_progress && !reload_completed);
	  reg = gen_reg_rtx (Pmode);

          subregs = 1;
        }

      if (subregs)
        address = gen_reg_rtx (Pmode);
      else
        address = reg;

      crtl->uses_pic_offset_table = 1;

      if (GET_CODE (orig) == LABEL_REF
          || (GET_CODE (orig) == SYMBOL_REF && SYMBOL_REF_LOCAL_P (orig)))
        {
          emit_insn (gen_gotoff_load_addr (reg, orig));
          emit_insn (gen_addsi3 (reg, reg, pic_offset_table_rtx));
          return reg;
        }

      emit_insn (gen_pic_load_addr (address, orig));

      emit_insn (gen_addsi3 (address, address, pic_offset_table_rtx));
      pic_ref = gen_const_mem (Pmode, address);
      emit_move_insn (reg, pic_ref);
      return reg;
    }
  else if (GET_CODE (orig) == CONST)
    {
      rtx base, offset;

      if (GET_CODE (XEXP (orig, 0)) == PLUS
          && XEXP (XEXP (orig, 0), 1) == pic_offset_table_rtx)
        return orig;

      if (reg == 0)
        {
          gcc_assert (!reload_in_progress && !reload_completed);
	  reg = gen_reg_rtx (Pmode);
        }

      if (GET_CODE (XEXP (orig, 0)) == PLUS)
        {
          base = m32r_legitimize_pic_address (XEXP (XEXP (orig, 0), 0), reg);
          if (base == reg)
            offset = m32r_legitimize_pic_address (XEXP (XEXP (orig, 0), 1), NULL_RTX);
          else
            offset = m32r_legitimize_pic_address (XEXP (XEXP (orig, 0), 1), reg);
        }
      else
        return orig;

      if (CONST_INT_P (offset))
        {
          if (INT16_P (INTVAL (offset)))
            return plus_constant (base, INTVAL (offset));
          else
	    {
	      gcc_assert (! reload_in_progress && ! reload_completed);
	      offset = force_reg (Pmode, offset);
	    }
        }

      return gen_rtx_PLUS (Pmode, base, offset);
    }

  return orig;
}

static rtx
m32r_legitimize_address (rtx x, rtx orig_x ATTRIBUTE_UNUSED,
			 enum machine_mode mode ATTRIBUTE_UNUSED)
{
  if (flag_pic)
    return m32r_legitimize_pic_address (x, NULL_RTX);
  else
    return x;
}
<<<<<<< HEAD
=======

/* Worker function for TARGET_MODE_DEPENDENT_ADDRESS_P.  */

static bool
m32r_mode_dependent_address_p (const_rtx addr)
{
  if (GET_CODE (addr) == LO_SUM)
    return true;

  return false;
}
>>>>>>> b56a5220

/* Nested function support.  */

/* Emit RTL insns to initialize the variable parts of a trampoline.
   FNADDR is an RTX for the address of the function's pure code.
   CXT is an RTX for the static chain value for the function.  */

void
m32r_initialize_trampoline (rtx tramp ATTRIBUTE_UNUSED,
			    rtx fnaddr ATTRIBUTE_UNUSED,
			    rtx cxt ATTRIBUTE_UNUSED)
{
}

static void
m32r_file_start (void)
{
  default_file_start ();

  if (flag_verbose_asm)
    fprintf (asm_out_file,
	     "%s M32R/D special options: -G %d\n",
	     ASM_COMMENT_START, g_switch_value);

  if (TARGET_LITTLE_ENDIAN)
    fprintf (asm_out_file, "\t.little\n");
}

/* Print operand X (an rtx) in assembler syntax to file FILE.
   CODE is a letter or dot (`z' in `%z0') or 0 if no letter was specified.
   For `%' followed by punctuation, CODE is the punctuation and X is null.  */

static void
m32r_print_operand (FILE * file, rtx x, int code)
{
  rtx addr;

  switch (code)
    {
      /* The 's' and 'p' codes are used by output_block_move() to
	 indicate post-increment 's'tores and 'p're-increment loads.  */
    case 's':
      if (REG_P (x))
	fprintf (file, "@+%s", reg_names [REGNO (x)]);
      else
	output_operand_lossage ("invalid operand to %%s code");
      return;

    case 'p':
      if (REG_P (x))
	fprintf (file, "@%s+", reg_names [REGNO (x)]);
      else
	output_operand_lossage ("invalid operand to %%p code");
      return;

    case 'R' :
      /* Write second word of DImode or DFmode reference,
	 register or memory.  */
      if (REG_P (x))
	fputs (reg_names[REGNO (x)+1], file);
      else if (MEM_P (x))
	{
	  fprintf (file, "@(");
	  /* Handle possible auto-increment.  Since it is pre-increment and
	     we have already done it, we can just use an offset of four.  */
	  /* ??? This is taken from rs6000.c I think.  I don't think it is
	     currently necessary, but keep it around.  */
	  if (GET_CODE (XEXP (x, 0)) == PRE_INC
	      || GET_CODE (XEXP (x, 0)) == PRE_DEC)
	    output_address (plus_constant (XEXP (XEXP (x, 0), 0), 4));
	  else
	    output_address (plus_constant (XEXP (x, 0), 4));
	  fputc (')', file);
	}
      else
	output_operand_lossage ("invalid operand to %%R code");
      return;

    case 'H' : /* High word.  */
    case 'L' : /* Low word.  */
      if (REG_P (x))
	{
	  /* L = least significant word, H = most significant word.  */
	  if ((WORDS_BIG_ENDIAN != 0) ^ (code == 'L'))
	    fputs (reg_names[REGNO (x)], file);
	  else
	    fputs (reg_names[REGNO (x)+1], file);
	}
      else if (CONST_INT_P (x)
	       || GET_CODE (x) == CONST_DOUBLE)
	{
	  rtx first, second;

	  split_double (x, &first, &second);
	  fprintf (file, HOST_WIDE_INT_PRINT_HEX,
		   code == 'L' ? INTVAL (first) : INTVAL (second));
	}
      else
	output_operand_lossage ("invalid operand to %%H/%%L code");
      return;

    case 'A' :
      {
	char str[30];

	if (GET_CODE (x) != CONST_DOUBLE
	    || GET_MODE_CLASS (GET_MODE (x)) != MODE_FLOAT)
	  fatal_insn ("bad insn for 'A'", x);

	real_to_decimal (str, CONST_DOUBLE_REAL_VALUE (x), sizeof (str), 0, 1);
	fprintf (file, "%s", str);
	return;
      }

    case 'B' : /* Bottom half.  */
    case 'T' : /* Top half.  */
      /* Output the argument to a `seth' insn (sets the Top half-word).
	 For constants output arguments to a seth/or3 pair to set Top and
	 Bottom halves.  For symbols output arguments to a seth/add3 pair to
	 set Top and Bottom halves.  The difference exists because for
	 constants seth/or3 is more readable but for symbols we need to use
	 the same scheme as `ld' and `st' insns (16-bit addend is signed).  */
      switch (GET_CODE (x))
	{
	case CONST_INT :
	case CONST_DOUBLE :
	  {
	    rtx first, second;

	    split_double (x, &first, &second);
	    x = WORDS_BIG_ENDIAN ? second : first;
	    fprintf (file, HOST_WIDE_INT_PRINT_HEX,
		     (code == 'B'
		      ? INTVAL (x) & 0xffff
		      : (INTVAL (x) >> 16) & 0xffff));
	  }
	  return;
	case CONST :
	case SYMBOL_REF :
	  if (code == 'B'
	      && small_data_operand (x, VOIDmode))
	    {
	      fputs ("sda(", file);
	      output_addr_const (file, x);
	      fputc (')', file);
	      return;
	    }
	  /* fall through */
	case LABEL_REF :
	  fputs (code == 'T' ? "shigh(" : "low(", file);
	  output_addr_const (file, x);
	  fputc (')', file);
	  return;
	default :
	  output_operand_lossage ("invalid operand to %%T/%%B code");
	  return;
	}
      break;

    case 'U' :
      /* ??? wip */
      /* Output a load/store with update indicator if appropriate.  */
      if (MEM_P (x))
	{
	  if (GET_CODE (XEXP (x, 0)) == PRE_INC
	      || GET_CODE (XEXP (x, 0)) == PRE_DEC)
	    fputs (".a", file);
	}
      else
	output_operand_lossage ("invalid operand to %%U code");
      return;

    case 'N' :
      /* Print a constant value negated.  */
      if (CONST_INT_P (x))
	output_addr_const (file, GEN_INT (- INTVAL (x)));
      else
	output_operand_lossage ("invalid operand to %%N code");
      return;

    case 'X' :
      /* Print a const_int in hex.  Used in comments.  */
      if (CONST_INT_P (x))
	fprintf (file, HOST_WIDE_INT_PRINT_HEX, INTVAL (x));
      return;

    case '#' :
      fputs (IMMEDIATE_PREFIX, file);
      return;

    case 0 :
      /* Do nothing special.  */
      break;

    default :
      /* Unknown flag.  */
      output_operand_lossage ("invalid operand output code");
    }

  switch (GET_CODE (x))
    {
    case REG :
      fputs (reg_names[REGNO (x)], file);
      break;

    case MEM :
      addr = XEXP (x, 0);
      if (GET_CODE (addr) == PRE_INC)
	{
	  if (!REG_P (XEXP (addr, 0)))
	    fatal_insn ("pre-increment address is not a register", x);

	  fprintf (file, "@+%s", reg_names[REGNO (XEXP (addr, 0))]);
	}
      else if (GET_CODE (addr) == PRE_DEC)
	{
	  if (!REG_P (XEXP (addr, 0)))
	    fatal_insn ("pre-decrement address is not a register", x);

	  fprintf (file, "@-%s", reg_names[REGNO (XEXP (addr, 0))]);
	}
      else if (GET_CODE (addr) == POST_INC)
	{
	  if (!REG_P (XEXP (addr, 0)))
	    fatal_insn ("post-increment address is not a register", x);

	  fprintf (file, "@%s+", reg_names[REGNO (XEXP (addr, 0))]);
	}
      else
	{
	  fputs ("@(", file);
	  output_address (XEXP (x, 0));
	  fputc (')', file);
	}
      break;

    case CONST_DOUBLE :
      /* We handle SFmode constants here as output_addr_const doesn't.  */
      if (GET_MODE (x) == SFmode)
	{
	  REAL_VALUE_TYPE d;
	  long l;

	  REAL_VALUE_FROM_CONST_DOUBLE (d, x);
	  REAL_VALUE_TO_TARGET_SINGLE (d, l);
	  fprintf (file, "0x%08lx", l);
	  break;
	}

      /* Fall through.  Let output_addr_const deal with it.  */

    default :
      output_addr_const (file, x);
      break;
    }
}

/* Print a memory address as an operand to reference that memory location.  */

static void
m32r_print_operand_address (FILE * file, rtx addr)
{
  rtx base;
  rtx index = 0;
  int offset = 0;

  switch (GET_CODE (addr))
    {
    case REG :
      fputs (reg_names[REGNO (addr)], file);
      break;

    case PLUS :
      if (CONST_INT_P (XEXP (addr, 0)))
	offset = INTVAL (XEXP (addr, 0)), base = XEXP (addr, 1);
      else if (CONST_INT_P (XEXP (addr, 1)))
	offset = INTVAL (XEXP (addr, 1)), base = XEXP (addr, 0);
      else
	base = XEXP (addr, 0), index = XEXP (addr, 1);
      if (REG_P (base))
	{
	  /* Print the offset first (if present) to conform to the manual.  */
	  if (index == 0)
	    {
	      if (offset != 0)
		fprintf (file, "%d,", offset);
	      fputs (reg_names[REGNO (base)], file);
	    }
	  /* The chip doesn't support this, but left in for generality.  */
	  else if (REG_P (index))
	    fprintf (file, "%s,%s",
		     reg_names[REGNO (base)], reg_names[REGNO (index)]);
	  /* Not sure this can happen, but leave in for now.  */
	  else if (GET_CODE (index) == SYMBOL_REF)
	    {
	      output_addr_const (file, index);
	      fputc (',', file);
	      fputs (reg_names[REGNO (base)], file);
	    }
	  else
	    fatal_insn ("bad address", addr);
	}
      else if (GET_CODE (base) == LO_SUM)
	{
	  gcc_assert (!index && REG_P (XEXP (base, 0)));
	  if (small_data_operand (XEXP (base, 1), VOIDmode))
	    fputs ("sda(", file);
	  else
	    fputs ("low(", file);
	  output_addr_const (file, plus_constant (XEXP (base, 1), offset));
	  fputs ("),", file);
	  fputs (reg_names[REGNO (XEXP (base, 0))], file);
	}
      else
	fatal_insn ("bad address", addr);
      break;

    case LO_SUM :
      if (!REG_P (XEXP (addr, 0)))
	fatal_insn ("lo_sum not of register", addr);
      if (small_data_operand (XEXP (addr, 1), VOIDmode))
	fputs ("sda(", file);
      else
	fputs ("low(", file);
      output_addr_const (file, XEXP (addr, 1));
      fputs ("),", file);
      fputs (reg_names[REGNO (XEXP (addr, 0))], file);
      break;

    case PRE_INC :	/* Assume SImode.  */
      fprintf (file, "+%s", reg_names[REGNO (XEXP (addr, 0))]);
      break;

    case PRE_DEC :	/* Assume SImode.  */
      fprintf (file, "-%s", reg_names[REGNO (XEXP (addr, 0))]);
      break;

    case POST_INC :	/* Assume SImode.  */
      fprintf (file, "%s+", reg_names[REGNO (XEXP (addr, 0))]);
      break;

    default :
      output_addr_const (file, addr);
      break;
    }
}

static bool
m32r_print_operand_punct_valid_p (unsigned char code)
{
  return m32r_punct_chars[code];
}

/* Return true if the operands are the constants 0 and 1.  */

int
zero_and_one (rtx operand1, rtx operand2)
{
  return
       CONST_INT_P (operand1)
    && CONST_INT_P (operand2)
    && (  ((INTVAL (operand1) == 0) && (INTVAL (operand2) == 1))
	||((INTVAL (operand1) == 1) && (INTVAL (operand2) == 0)));
}

/* Generate the correct assembler code to handle the conditional loading of a
   value into a register.  It is known that the operands satisfy the
   conditional_move_operand() function above.  The destination is operand[0].
   The condition is operand [1].  The 'true' value is operand [2] and the
   'false' value is operand [3].  */

char *
emit_cond_move (rtx * operands, rtx insn ATTRIBUTE_UNUSED)
{
  static char buffer [100];
  const char * dest = reg_names [REGNO (operands [0])];

  buffer [0] = 0;

  /* Destination must be a register.  */
  gcc_assert (REG_P (operands [0]));
  gcc_assert (conditional_move_operand (operands [2], SImode));
  gcc_assert (conditional_move_operand (operands [3], SImode));

  /* Check to see if the test is reversed.  */
  if (GET_CODE (operands [1]) == NE)
    {
      rtx tmp = operands [2];
      operands [2] = operands [3];
      operands [3] = tmp;
    }

  sprintf (buffer, "mvfc %s, cbr", dest);

  /* If the true value was '0' then we need to invert the results of the move.  */
  if (INTVAL (operands [2]) == 0)
    sprintf (buffer + strlen (buffer), "\n\txor3 %s, %s, #1",
	     dest, dest);

  return buffer;
}

/* Returns true if the registers contained in the two
   rtl expressions are different.  */

int
m32r_not_same_reg (rtx a, rtx b)
{
  int reg_a = -1;
  int reg_b = -2;

  while (GET_CODE (a) == SUBREG)
    a = SUBREG_REG (a);

  if (REG_P (a))
    reg_a = REGNO (a);

  while (GET_CODE (b) == SUBREG)
    b = SUBREG_REG (b);

  if (REG_P (b))
    reg_b = REGNO (b);

  return reg_a != reg_b;
}


rtx
m32r_function_symbol (const char *name)
{
  int extra_flags = 0;
  enum m32r_model model;
  rtx sym = gen_rtx_SYMBOL_REF (Pmode, name);

  if (TARGET_MODEL_SMALL)
    model = M32R_MODEL_SMALL;
  else if (TARGET_MODEL_MEDIUM)
    model = M32R_MODEL_MEDIUM;
  else if (TARGET_MODEL_LARGE)
    model = M32R_MODEL_LARGE;
  else
    gcc_unreachable (); /* Shouldn't happen.  */
  extra_flags |= model << SYMBOL_FLAG_MODEL_SHIFT;

  if (extra_flags)
    SYMBOL_REF_FLAGS (sym) |= extra_flags;

  return sym;
}

/* Use a library function to move some bytes.  */

static void
block_move_call (rtx dest_reg, rtx src_reg, rtx bytes_rtx)
{
  /* We want to pass the size as Pmode, which will normally be SImode
     but will be DImode if we are using 64-bit longs and pointers.  */
  if (GET_MODE (bytes_rtx) != VOIDmode
      && GET_MODE (bytes_rtx) != Pmode)
    bytes_rtx = convert_to_mode (Pmode, bytes_rtx, 1);

  emit_library_call (m32r_function_symbol ("memcpy"), LCT_NORMAL,
		     VOIDmode, 3, dest_reg, Pmode, src_reg, Pmode,
		     convert_to_mode (TYPE_MODE (sizetype), bytes_rtx,
				      TYPE_UNSIGNED (sizetype)),
		     TYPE_MODE (sizetype));
}

/* Expand string/block move operations.

   operands[0] is the pointer to the destination.
   operands[1] is the pointer to the source.
   operands[2] is the number of bytes to move.
   operands[3] is the alignment.

   Returns 1 upon success, 0 otherwise.  */

int
m32r_expand_block_move (rtx operands[])
{
  rtx           orig_dst  = operands[0];
  rtx           orig_src  = operands[1];
  rtx           bytes_rtx = operands[2];
  rtx           align_rtx = operands[3];
  int           constp    = CONST_INT_P (bytes_rtx);
  HOST_WIDE_INT bytes     = constp ? INTVAL (bytes_rtx) : 0;
  int           align     = INTVAL (align_rtx);
  int           leftover;
  rtx           src_reg;
  rtx           dst_reg;

  if (constp && bytes <= 0)
    return 1;

  /* Move the address into scratch registers.  */
  dst_reg = copy_addr_to_reg (XEXP (orig_dst, 0));
  src_reg = copy_addr_to_reg (XEXP (orig_src, 0));

  if (align > UNITS_PER_WORD)
    align = UNITS_PER_WORD;

  /* If we prefer size over speed, always use a function call.
     If we do not know the size, use a function call.
     If the blocks are not word aligned, use a function call.  */
  if (optimize_size || ! constp || align != UNITS_PER_WORD)
    {
      block_move_call (dst_reg, src_reg, bytes_rtx);
      return 0;
    }

  leftover = bytes % MAX_MOVE_BYTES;
  bytes   -= leftover;

  /* If necessary, generate a loop to handle the bulk of the copy.  */
  if (bytes)
    {
      rtx label = NULL_RTX;
      rtx final_src = NULL_RTX;
      rtx at_a_time = GEN_INT (MAX_MOVE_BYTES);
      rtx rounded_total = GEN_INT (bytes);
      rtx new_dst_reg = gen_reg_rtx (SImode);
      rtx new_src_reg = gen_reg_rtx (SImode);

      /* If we are going to have to perform this loop more than
	 once, then generate a label and compute the address the
	 source register will contain upon completion of the final
	 iteration.  */
      if (bytes > MAX_MOVE_BYTES)
	{
	  final_src = gen_reg_rtx (Pmode);

	  if (INT16_P(bytes))
	    emit_insn (gen_addsi3 (final_src, src_reg, rounded_total));
	  else
	    {
	      emit_insn (gen_movsi (final_src, rounded_total));
	      emit_insn (gen_addsi3 (final_src, final_src, src_reg));
	    }

	  label = gen_label_rtx ();
	  emit_label (label);
	}

      /* It is known that output_block_move() will update src_reg to point
	 to the word after the end of the source block, and dst_reg to point
	 to the last word of the destination block, provided that the block
	 is MAX_MOVE_BYTES long.  */
      emit_insn (gen_movmemsi_internal (dst_reg, src_reg, at_a_time,
					new_dst_reg, new_src_reg));
      emit_move_insn (dst_reg, new_dst_reg);
      emit_move_insn (src_reg, new_src_reg);
      emit_insn (gen_addsi3 (dst_reg, dst_reg, GEN_INT (4)));

      if (bytes > MAX_MOVE_BYTES)
	{
	  rtx test = gen_rtx_NE (VOIDmode, src_reg, final_src);
	  emit_jump_insn (gen_cbranchsi4 (test, src_reg, final_src, label));
	}
    }

  if (leftover)
    emit_insn (gen_movmemsi_internal (dst_reg, src_reg, GEN_INT (leftover),
				      gen_reg_rtx (SImode),
				      gen_reg_rtx (SImode)));
  return 1;
}


/* Emit load/stores for a small constant word aligned block_move.

   operands[0] is the memory address of the destination.
   operands[1] is the memory address of the source.
   operands[2] is the number of bytes to move.
   operands[3] is a temp register.
   operands[4] is a temp register.  */

void
m32r_output_block_move (rtx insn ATTRIBUTE_UNUSED, rtx operands[])
{
  HOST_WIDE_INT bytes = INTVAL (operands[2]);
  int		first_time;
  int		got_extra = 0;

  gcc_assert (bytes >= 1 && bytes <= MAX_MOVE_BYTES);

  /* We do not have a post-increment store available, so the first set of
     stores are done without any increment, then the remaining ones can use
     the pre-increment addressing mode.

     Note: expand_block_move() also relies upon this behavior when building
     loops to copy large blocks.  */
  first_time = 1;

  while (bytes > 0)
    {
      if (bytes >= 8)
	{
	  if (first_time)
	    {
	      output_asm_insn ("ld\t%5, %p1", operands);
	      output_asm_insn ("ld\t%6, %p1", operands);
	      output_asm_insn ("st\t%5, @%0", operands);
	      output_asm_insn ("st\t%6, %s0", operands);
	    }
	  else
	    {
	      output_asm_insn ("ld\t%5, %p1", operands);
	      output_asm_insn ("ld\t%6, %p1", operands);
	      output_asm_insn ("st\t%5, %s0", operands);
	      output_asm_insn ("st\t%6, %s0", operands);
	    }

	  bytes -= 8;
	}
      else if (bytes >= 4)
	{
	  if (bytes > 4)
	    got_extra = 1;

	  output_asm_insn ("ld\t%5, %p1", operands);

	  if (got_extra)
	    output_asm_insn ("ld\t%6, %p1", operands);

	  if (first_time)
	    output_asm_insn ("st\t%5, @%0", operands);
	  else
	    output_asm_insn ("st\t%5, %s0", operands);

	  bytes -= 4;
	}
      else
	{
	  /* Get the entire next word, even though we do not want all of it.
	     The saves us from doing several smaller loads, and we assume that
	     we cannot cause a page fault when at least part of the word is in
	     valid memory [since we don't get called if things aren't properly
	     aligned].  */
	  int dst_offset = first_time ? 0 : 4;
	  /* The amount of increment we have to make to the
	     destination pointer.  */
	  int dst_inc_amount = dst_offset + bytes - 4;
	  /* The same for the source pointer.  */
	  int src_inc_amount = bytes;
	  int last_shift;
	  rtx my_operands[3];

	  /* If got_extra is true then we have already loaded
	     the next word as part of loading and storing the previous word.  */
	  if (! got_extra)
	    output_asm_insn ("ld\t%6, @%1", operands);

	  if (bytes >= 2)
	    {
	      bytes -= 2;

	      output_asm_insn ("sra3\t%5, %6, #16", operands);
	      my_operands[0] = operands[5];
	      my_operands[1] = GEN_INT (dst_offset);
	      my_operands[2] = operands[0];
	      output_asm_insn ("sth\t%0, @(%1,%2)", my_operands);

	      /* If there is a byte left to store then increment the
		 destination address and shift the contents of the source
		 register down by 8 bits.  We could not do the address
		 increment in the store half word instruction, because it does
		 not have an auto increment mode.  */
	      if (bytes > 0)  /* assert (bytes == 1) */
		{
		  dst_offset += 2;
		  last_shift = 8;
		}
	    }
	  else
	    last_shift = 24;

	  if (bytes > 0)
	    {
	      my_operands[0] = operands[6];
	      my_operands[1] = GEN_INT (last_shift);
	      output_asm_insn ("srai\t%0, #%1", my_operands);
	      my_operands[0] = operands[6];
	      my_operands[1] = GEN_INT (dst_offset);
	      my_operands[2] = operands[0];
	      output_asm_insn ("stb\t%0, @(%1,%2)", my_operands);
	    }

	  /* Update the destination pointer if needed.  We have to do
	     this so that the patterns matches what we output in this
	     function.  */
	  if (dst_inc_amount
	      && !find_reg_note (insn, REG_UNUSED, operands[0]))
	    {
	      my_operands[0] = operands[0];
	      my_operands[1] = GEN_INT (dst_inc_amount);
	      output_asm_insn ("addi\t%0, #%1", my_operands);
	    }

	  /* Update the source pointer if needed.  We have to do this
	     so that the patterns matches what we output in this
	     function.  */
	  if (src_inc_amount
	      && !find_reg_note (insn, REG_UNUSED, operands[1]))
	    {
	      my_operands[0] = operands[1];
	      my_operands[1] = GEN_INT (src_inc_amount);
	      output_asm_insn ("addi\t%0, #%1", my_operands);
	    }

	  bytes = 0;
	}

      first_time = 0;
    }
}

/* Return true if using NEW_REG in place of OLD_REG is ok.  */

int
m32r_hard_regno_rename_ok (unsigned int old_reg ATTRIBUTE_UNUSED,
			   unsigned int new_reg)
{
  /* Interrupt routines can't clobber any register that isn't already used.  */
  if (lookup_attribute ("interrupt", DECL_ATTRIBUTES (current_function_decl))
      && !df_regs_ever_live_p (new_reg))
    return 0;

  return 1;
}

rtx
m32r_return_addr (int count)
{
  if (count != 0)
    return const0_rtx;

  return get_hard_reg_initial_val (Pmode, RETURN_ADDR_REGNUM);
}

static void
m32r_trampoline_init (rtx m_tramp, tree fndecl, rtx chain_value)
{
  emit_move_insn (adjust_address (m_tramp, SImode, 0),
		  gen_int_mode (TARGET_LITTLE_ENDIAN ?
				0x017e8e17 : 0x178e7e01, SImode));
  emit_move_insn (adjust_address (m_tramp, SImode, 4),
		  gen_int_mode (TARGET_LITTLE_ENDIAN ?
				0x0c00ae86 : 0x86ae000c, SImode));
  emit_move_insn (adjust_address (m_tramp, SImode, 8),
		  gen_int_mode (TARGET_LITTLE_ENDIAN ?
				0xe627871e : 0x1e8727e6, SImode));
  emit_move_insn (adjust_address (m_tramp, SImode, 12),
		  gen_int_mode (TARGET_LITTLE_ENDIAN ?
				0xc616c626 : 0x26c61fc6, SImode));
  emit_move_insn (adjust_address (m_tramp, SImode, 16),
		  chain_value);
  emit_move_insn (adjust_address (m_tramp, SImode, 20),
		  XEXP (DECL_RTL (fndecl), 0));

  if (m32r_cache_flush_trap >= 0)
    emit_insn (gen_flush_icache
	       (validize_mem (adjust_address (m_tramp, SImode, 0)),
		gen_int_mode (m32r_cache_flush_trap, SImode)));
  else if (m32r_cache_flush_func && m32r_cache_flush_func[0])
    emit_library_call (m32r_function_symbol (m32r_cache_flush_func),
		       LCT_NORMAL, VOIDmode, 3, XEXP (m_tramp, 0), Pmode,
		       gen_int_mode (TRAMPOLINE_SIZE, SImode), SImode,
		       GEN_INT (3), SImode);
<<<<<<< HEAD
=======
}

static void
m32r_conditional_register_usage (void)
{
  if (flag_pic)
    {
      fixed_regs[PIC_OFFSET_TABLE_REGNUM] = 1;
      call_used_regs[PIC_OFFSET_TABLE_REGNUM] = 1;
    }
>>>>>>> b56a5220
}<|MERGE_RESOLUTION|>--- conflicted
+++ resolved
@@ -1,10 +1,6 @@
 /* Subroutines used for code generation on the Renesas M32R cpu.
    Copyright (C) 1996, 1997, 1998, 1999, 2000, 2001, 2002, 2003, 2004,
-<<<<<<< HEAD
-   2005, 2007, 2008, 2009 Free Software Foundation, Inc.
-=======
    2005, 2007, 2008, 2009, 2010 Free Software Foundation, Inc.
->>>>>>> b56a5220
 
    This file is part of GCC.
 
@@ -71,10 +67,7 @@
 static void  block_move_call (rtx, rtx, rtx);
 static int   m32r_is_insn (rtx);
 static rtx   m32r_legitimize_address (rtx, rtx, enum machine_mode);
-<<<<<<< HEAD
-=======
 static bool  m32r_mode_dependent_address_p (const_rtx);
->>>>>>> b56a5220
 static tree  m32r_handle_model_attribute (tree *, tree, tree, int, bool *);
 static void  m32r_print_operand (FILE *, rtx, int);
 static void  m32r_print_operand_address (FILE *, rtx);
@@ -102,16 +95,12 @@
 				    const_tree, bool);
 static int m32r_arg_partial_bytes (CUMULATIVE_ARGS *, enum machine_mode,
 				   tree, bool);
-<<<<<<< HEAD
-static bool m32r_can_eliminate (const int, const int);
-=======
 static rtx m32r_function_arg (CUMULATIVE_ARGS *, enum machine_mode,
 			      const_tree, bool);
 static void m32r_function_arg_advance (CUMULATIVE_ARGS *, enum machine_mode,
 				       const_tree, bool);
 static bool m32r_can_eliminate (const int, const int);
 static void m32r_conditional_register_usage (void);
->>>>>>> b56a5220
 static void m32r_trampoline_init (rtx, tree, rtx);
  
@@ -124,8 +113,6 @@
   { "model",     1, 1, true,  false, false, m32r_handle_model_attribute },
   { NULL,        0, 0, false, false, false, NULL }
 };
-<<<<<<< HEAD
-=======
 
 static const struct default_options m32r_option_optimization_table[] =
   {
@@ -133,7 +120,6 @@
     { OPT_LEVELS_1_PLUS, OPT_fregmove, NULL, 1 },
     { OPT_LEVELS_NONE, 0, NULL, 0 }
   };
->>>>>>> b56a5220
  
 /* Initialize the GCC target structure.  */
@@ -142,11 +128,8 @@
 
 #undef TARGET_LEGITIMIZE_ADDRESS
 #define TARGET_LEGITIMIZE_ADDRESS m32r_legitimize_address
-<<<<<<< HEAD
-=======
 #undef TARGET_MODE_DEPENDENT_ADDRESS_P
 #define TARGET_MODE_DEPENDENT_ADDRESS_P m32r_mode_dependent_address_p
->>>>>>> b56a5220
 
 #undef  TARGET_ASM_ALIGNED_HI_OP
 #define TARGET_ASM_ALIGNED_HI_OP "\t.hword\t"
@@ -225,12 +208,6 @@
 
 #undef TARGET_CONDITIONAL_REGISTER_USAGE
 #define TARGET_CONDITIONAL_REGISTER_USAGE m32r_conditional_register_usage
-
-#undef TARGET_TRAMPOLINE_INIT
-#define TARGET_TRAMPOLINE_INIT m32r_trampoline_init
-
-#undef TARGET_CAN_ELIMINATE
-#define TARGET_CAN_ELIMINATE m32r_can_eliminate
 
 #undef TARGET_TRAMPOLINE_INIT
 #define TARGET_TRAMPOLINE_INIT m32r_trampoline_init
@@ -2102,8 +2079,6 @@
   else
     return x;
 }
-<<<<<<< HEAD
-=======
 
 /* Worker function for TARGET_MODE_DEPENDENT_ADDRESS_P.  */
 
@@ -2115,7 +2090,6 @@
 
   return false;
 }
->>>>>>> b56a5220
  
 /* Nested function support.  */
@@ -2889,8 +2863,6 @@
 		       LCT_NORMAL, VOIDmode, 3, XEXP (m_tramp, 0), Pmode,
 		       gen_int_mode (TRAMPOLINE_SIZE, SImode), SImode,
 		       GEN_INT (3), SImode);
-<<<<<<< HEAD
-=======
 }
 
 static void
@@ -2901,5 +2873,4 @@
       fixed_regs[PIC_OFFSET_TABLE_REGNUM] = 1;
       call_used_regs[PIC_OFFSET_TABLE_REGNUM] = 1;
     }
->>>>>>> b56a5220
 }