/* Subroutines for insn-output.c for Matsushita MN10300 series
   Copyright (C) 1996, 1997, 1998, 1999, 2000, 2001, 2002, 2003, 2004,
<<<<<<< HEAD
   2005, 2006, 2007, 2008, 2009, 2010 Free Software Foundation, Inc.
=======
   2005, 2006, 2007, 2008, 2009, 2010, 2011 Free Software Foundation, Inc.
>>>>>>> 3082eeb7
   Contributed by Jeff Law (law@cygnus.com).

   This file is part of GCC.

   GCC is free software; you can redistribute it and/or modify
   it under the terms of the GNU General Public License as published by
   the Free Software Foundation; either version 3, or (at your option)
   any later version.

   GCC is distributed in the hope that it will be useful,
   but WITHOUT ANY WARRANTY; without even the implied warranty of
   MERCHANTABILITY or FITNESS FOR A PARTICULAR PURPOSE.  See the
   GNU General Public License for more details.

   You should have received a copy of the GNU General Public License
   along with GCC; see the file COPYING3.  If not see
   <http://www.gnu.org/licenses/>.  */

#include "config.h"
#include "system.h"
#include "coretypes.h"
#include "tm.h"
#include "rtl.h"
#include "tree.h"
#include "regs.h"
#include "hard-reg-set.h"
#include "insn-config.h"
#include "conditions.h"
#include "output.h"
#include "insn-attr.h"
#include "flags.h"
#include "recog.h"
#include "reload.h"
#include "expr.h"
#include "optabs.h"
#include "function.h"
#include "obstack.h"
#include "diagnostic-core.h"
#include "tm_p.h"
#include "tm-constrs.h"
#include "target.h"
#include "target-def.h"
#include "df.h"
#include "opts.h"
#include "cfgloop.h"

/* This is used in the am33_2.0-linux-gnu port, in which global symbol
   names are not prefixed by underscores, to tell whether to prefix a
   label with a plus sign or not, so that the assembler can tell
   symbol names from register names.  */
int mn10300_protect_label;

/* Selected processor type for tuning.  */
enum processor_type mn10300_tune_cpu = PROCESSOR_DEFAULT;

/* The size of the callee register save area.  Right now we save everything
   on entry since it costs us nothing in code size.  It does cost us from a
   speed standpoint, so we want to optimize this sooner or later.  */
<<<<<<< HEAD
#define REG_SAVE_BYTES (4 * df_regs_ever_live_p (2)	\
			+ 4 * df_regs_ever_live_p (3)	\
		        + 4 * df_regs_ever_live_p (6)	\
			+ 4 * df_regs_ever_live_p (7)			\
			+ 16 * (df_regs_ever_live_p (14) || df_regs_ever_live_p (15) \
				|| df_regs_ever_live_p (16) || df_regs_ever_live_p (17)))


static bool mn10300_handle_option (size_t, const char *, int);
static bool mn10300_legitimate_address_p (enum machine_mode, rtx, bool);
static int mn10300_address_cost_1 (rtx, int *);
static int mn10300_address_cost (rtx, bool);
static bool mn10300_rtx_costs (rtx, int, int, int *, bool);
static void mn10300_file_start (void);
static bool mn10300_return_in_memory (const_tree, const_tree);
static rtx mn10300_builtin_saveregs (void);
static void mn10300_va_start (tree, rtx);
static rtx mn10300_legitimize_address (rtx, rtx, enum machine_mode);
static bool mn10300_pass_by_reference (CUMULATIVE_ARGS *, enum machine_mode,
				       const_tree, bool);
static int mn10300_arg_partial_bytes (CUMULATIVE_ARGS *, enum machine_mode,
				      tree, bool);
static unsigned int mn10300_case_values_threshold (void);
static void mn10300_encode_section_info (tree, rtx, int);
static void mn10300_asm_trampoline_template (FILE *);
static void mn10300_trampoline_init (rtx, tree, rtx);
static rtx mn10300_function_value (const_tree, const_tree, bool);
static rtx mn10300_libcall_value (enum machine_mode, const_rtx);
static void mn10300_asm_output_mi_thunk (FILE *, tree, HOST_WIDE_INT, HOST_WIDE_INT, tree);
static bool mn10300_can_output_mi_thunk (const_tree, HOST_WIDE_INT, HOST_WIDE_INT, const_tree);

/* Initialize the GCC target structure.  */
#undef TARGET_ASM_ALIGNED_HI_OP
#define TARGET_ASM_ALIGNED_HI_OP "\t.hword\t"

#undef TARGET_LEGITIMIZE_ADDRESS
#define TARGET_LEGITIMIZE_ADDRESS mn10300_legitimize_address

#undef TARGET_RTX_COSTS
#define TARGET_RTX_COSTS mn10300_rtx_costs
#undef TARGET_ADDRESS_COST
#define TARGET_ADDRESS_COST mn10300_address_cost

#undef TARGET_ASM_FILE_START
#define TARGET_ASM_FILE_START mn10300_file_start
#undef TARGET_ASM_FILE_START_FILE_DIRECTIVE
#define TARGET_ASM_FILE_START_FILE_DIRECTIVE true

#undef TARGET_DEFAULT_TARGET_FLAGS
#define TARGET_DEFAULT_TARGET_FLAGS MASK_MULT_BUG | MASK_PTR_A0D0
#undef TARGET_HANDLE_OPTION
#define TARGET_HANDLE_OPTION mn10300_handle_option

#undef  TARGET_ENCODE_SECTION_INFO
#define TARGET_ENCODE_SECTION_INFO mn10300_encode_section_info

#undef TARGET_PROMOTE_PROTOTYPES
#define TARGET_PROMOTE_PROTOTYPES hook_bool_const_tree_true
#undef TARGET_RETURN_IN_MEMORY
#define TARGET_RETURN_IN_MEMORY mn10300_return_in_memory
#undef TARGET_PASS_BY_REFERENCE
#define TARGET_PASS_BY_REFERENCE mn10300_pass_by_reference
#undef TARGET_CALLEE_COPIES
#define TARGET_CALLEE_COPIES hook_bool_CUMULATIVE_ARGS_mode_tree_bool_true
#undef TARGET_ARG_PARTIAL_BYTES
#define TARGET_ARG_PARTIAL_BYTES mn10300_arg_partial_bytes

#undef TARGET_EXPAND_BUILTIN_SAVEREGS
#define TARGET_EXPAND_BUILTIN_SAVEREGS mn10300_builtin_saveregs
#undef TARGET_EXPAND_BUILTIN_VA_START
#define TARGET_EXPAND_BUILTIN_VA_START mn10300_va_start

#undef TARGET_CASE_VALUES_THRESHOLD
#define TARGET_CASE_VALUES_THRESHOLD mn10300_case_values_threshold

#undef TARGET_LEGITIMATE_ADDRESS_P
#define TARGET_LEGITIMATE_ADDRESS_P	mn10300_legitimate_address_p

#undef TARGET_ASM_TRAMPOLINE_TEMPLATE
#define TARGET_ASM_TRAMPOLINE_TEMPLATE mn10300_asm_trampoline_template
#undef TARGET_TRAMPOLINE_INIT
#define TARGET_TRAMPOLINE_INIT mn10300_trampoline_init

#undef TARGET_FUNCTION_VALUE
#define TARGET_FUNCTION_VALUE mn10300_function_value
#undef TARGET_LIBCALL_VALUE
#define TARGET_LIBCALL_VALUE mn10300_libcall_value

#undef  TARGET_ASM_OUTPUT_MI_THUNK
#define TARGET_ASM_OUTPUT_MI_THUNK      mn10300_asm_output_mi_thunk
#undef  TARGET_ASM_CAN_OUTPUT_MI_THUNK
#define TARGET_ASM_CAN_OUTPUT_MI_THUNK  mn10300_can_output_mi_thunk

struct gcc_target targetm = TARGET_INITIALIZER;
=======
#define REG_SAVE_BYTES (4 * df_regs_ever_live_p (2)		\
			+ 4 * df_regs_ever_live_p (3)		\
		        + 4 * df_regs_ever_live_p (6)		\
			+ 4 * df_regs_ever_live_p (7)		\
			+ 16 * (df_regs_ever_live_p (14)	\
				|| df_regs_ever_live_p (15)	\
				|| df_regs_ever_live_p (16)	\
				|| df_regs_ever_live_p (17)))

#define CC_FLAG_Z	1
#define CC_FLAG_N	2
#define CC_FLAG_C	4
#define CC_FLAG_V	8

static int cc_flags_for_mode(enum machine_mode);
static int cc_flags_for_code(enum rtx_code);
>>>>>>> 3082eeb7

/* Implement TARGET_OPTION_OVERRIDE.  */

static void
mn10300_option_override (void)
{
  if (TARGET_AM33)
    target_flags &= ~MASK_MULT_BUG;
  else
    {
      /* Disable scheduling for the MN10300 as we do
	 not have timing information available for it.  */
      flag_schedule_insns = 0;
      flag_schedule_insns_after_reload = 0;

      /* Force enable splitting of wide types, as otherwise it is trivial
	 to run out of registers.  Indeed, this works so well that register
	 allocation problems are now more common *without* optimization,
	 when this flag is not enabled by default.  */
      flag_split_wide_types = 1;
    }

  if (mn10300_tune_string)
    {
      if (strcasecmp (mn10300_tune_string, "mn10300") == 0)
	mn10300_tune_cpu = PROCESSOR_MN10300;
      else if (strcasecmp (mn10300_tune_string, "am33") == 0)
	mn10300_tune_cpu = PROCESSOR_AM33;
      else if (strcasecmp (mn10300_tune_string, "am33-2") == 0)
	mn10300_tune_cpu = PROCESSOR_AM33_2;
      else if (strcasecmp (mn10300_tune_string, "am34") == 0)
	mn10300_tune_cpu = PROCESSOR_AM34;
      else
	error ("-mtune= expects mn10300, am33, am33-2, or am34");
    }
}

static void
mn10300_file_start (void)
{
  default_file_start ();

  if (TARGET_AM33_2)
    fprintf (asm_out_file, "\t.am33_2\n");
  else if (TARGET_AM33)
    fprintf (asm_out_file, "\t.am33\n");
}

/* Note: This list must match the liw_op attribute in mn10300.md.  */

static const char *liw_op_names[] =
{
  "add", "cmp", "sub", "mov",
  "and", "or", "xor",
  "asr", "lsr", "asl",
  "none", "max"
};

/* Print operand X using operand code CODE to assembly language output file
   FILE.  */

void
mn10300_print_operand (FILE *file, rtx x, int code)
{
  switch (code)
    {
    case 'W':
      {
	unsigned int liw_op = UINTVAL (x);

	gcc_assert (TARGET_ALLOW_LIW);
	gcc_assert (liw_op < LIW_OP_MAX);
	fputs (liw_op_names[liw_op], file);
	break;
      }

    case 'b':
    case 'B':
      {
	enum rtx_code cmp = GET_CODE (x);
	enum machine_mode mode = GET_MODE (XEXP (x, 0));
	const char *str;
	int have_flags;

	if (code == 'B')
	  cmp = reverse_condition (cmp);
	have_flags = cc_flags_for_mode (mode);

	switch (cmp)
	  {
	  case NE:
	    str = "ne";
	    break;
	  case EQ:
	    str = "eq";
	    break;
	  case GE:
	    /* bge is smaller than bnc.  */
	    str = (have_flags & CC_FLAG_V ? "ge" : "nc");
	    break;
	  case LT:
	    str = (have_flags & CC_FLAG_V ? "lt" : "ns");
	    break;
	  case GT:
	    str = "gt";
	    break;
	  case LE:
	    str = "le";
	    break;
	  case GEU:
	    str = "cc";
	    break;
	  case GTU:
	    str = "hi";
	    break;
	  case LEU:
	    str = "ls";
	    break;
	  case LTU:
	    str = "cs";
	    break;
	  case ORDERED:
	    str = "lge";
	    break;
	  case UNORDERED:
	    str = "uo";
	    break;
	  case LTGT:
	    str = "lg";
	    break;
	  case UNEQ:
	    str = "ue";
	    break;
	  case UNGE:
	    str = "uge";
	    break;
	  case UNGT:
	    str = "ug";
	    break;
	  case UNLE:
	    str = "ule";
	    break;
	  case UNLT:
	    str = "ul";
	    break;
	  default:
	    gcc_unreachable ();
	  }

	gcc_checking_assert ((cc_flags_for_code (cmp) & ~have_flags) == 0);
	fputs (str, file);
      }
      break;

    case 'C':
      /* This is used for the operand to a call instruction;
	 if it's a REG, enclose it in parens, else output
	 the operand normally.  */
      if (REG_P (x))
	{
	  fputc ('(', file);
	  mn10300_print_operand (file, x, 0);
	  fputc (')', file);
	}
      else
	mn10300_print_operand (file, x, 0);
      break;

    case 'D':
      switch (GET_CODE (x))
	{
	case MEM:
	  fputc ('(', file);
	  output_address (XEXP (x, 0));
	  fputc (')', file);
	  break;

	case REG:
	  fprintf (file, "fd%d", REGNO (x) - 18);
	  break;

	default:
	  gcc_unreachable ();
	}
      break;

      /* These are the least significant word in a 64bit value.  */
    case 'L':
      switch (GET_CODE (x))
	{
	case MEM:
	  fputc ('(', file);
	  output_address (XEXP (x, 0));
	  fputc (')', file);
	  break;

	case REG:
	  fprintf (file, "%s", reg_names[REGNO (x)]);
	  break;

	case SUBREG:
	  fprintf (file, "%s", reg_names[subreg_regno (x)]);
	  break;

	case CONST_DOUBLE:
	  {
	    long val[2];
	    REAL_VALUE_TYPE rv;

	    switch (GET_MODE (x))
	      {
	      case DFmode:
		REAL_VALUE_FROM_CONST_DOUBLE (rv, x);
		REAL_VALUE_TO_TARGET_DOUBLE (rv, val);
		fprintf (file, "0x%lx", val[0]);
		break;;
	      case SFmode:
		REAL_VALUE_FROM_CONST_DOUBLE (rv, x);
		REAL_VALUE_TO_TARGET_SINGLE (rv, val[0]);
		fprintf (file, "0x%lx", val[0]);
		break;;
	      case VOIDmode:
	      case DImode:
		mn10300_print_operand_address (file,
					       GEN_INT (CONST_DOUBLE_LOW (x)));
		break;
	      default:
		break;
	      }
	    break;
	  }

	case CONST_INT:
	  {
	    rtx low, high;
	    split_double (x, &low, &high);
	    fprintf (file, "%ld", (long)INTVAL (low));
	    break;
	    }

	default:
	  gcc_unreachable ();
	}
      break;

      /* Similarly, but for the most significant word.  */
    case 'H':
      switch (GET_CODE (x))
	{
	case MEM:
	  fputc ('(', file);
	  x = adjust_address (x, SImode, 4);
	  output_address (XEXP (x, 0));
	  fputc (')', file);
	  break;

	case REG:
	  fprintf (file, "%s", reg_names[REGNO (x) + 1]);
	  break;

	case SUBREG:
	  fprintf (file, "%s", reg_names[subreg_regno (x) + 1]);
	  break;

	case CONST_DOUBLE:
	  {
	    long val[2];
	    REAL_VALUE_TYPE rv;

	    switch (GET_MODE (x))
	      {
	      case DFmode:
		REAL_VALUE_FROM_CONST_DOUBLE (rv, x);
		REAL_VALUE_TO_TARGET_DOUBLE (rv, val);
		fprintf (file, "0x%lx", val[1]);
		break;;
	      case SFmode:
		gcc_unreachable ();
	      case VOIDmode:
	      case DImode:
		mn10300_print_operand_address (file,
					       GEN_INT (CONST_DOUBLE_HIGH (x)));
		break;
	      default:
		break;
	      }
	    break;
	  }

	case CONST_INT:
	  {
	    rtx low, high;
	    split_double (x, &low, &high);
	    fprintf (file, "%ld", (long)INTVAL (high));
	    break;
	  }

	default:
	  gcc_unreachable ();
	}
      break;

    case 'A':
      fputc ('(', file);
      if (REG_P (XEXP (x, 0)))
	output_address (gen_rtx_PLUS (SImode, XEXP (x, 0), const0_rtx));
      else
	output_address (XEXP (x, 0));
      fputc (')', file);
      break;

    case 'N':
      gcc_assert (INTVAL (x) >= -128 && INTVAL (x) <= 255);
      fprintf (file, "%d", (int)((~INTVAL (x)) & 0xff));
      break;

    case 'U':
      gcc_assert (INTVAL (x) >= -128 && INTVAL (x) <= 255);
      fprintf (file, "%d", (int)(INTVAL (x) & 0xff));
      break;

      /* For shift counts.  The hardware ignores the upper bits of
	 any immediate, but the assembler will flag an out of range
	 shift count as an error.  So we mask off the high bits
	 of the immediate here.  */
    case 'S':
      if (CONST_INT_P (x))
	{
	  fprintf (file, "%d", (int)(INTVAL (x) & 0x1f));
	  break;
	}
      /* FALL THROUGH */

    default:
      switch (GET_CODE (x))
	{
	case MEM:
	  fputc ('(', file);
	  output_address (XEXP (x, 0));
	  fputc (')', file);
	  break;

	case PLUS:
	  output_address (x);
	  break;

	case REG:
	  fprintf (file, "%s", reg_names[REGNO (x)]);
	  break;

	case SUBREG:
	  fprintf (file, "%s", reg_names[subreg_regno (x)]);
	  break;

	  /* This will only be single precision....  */
	case CONST_DOUBLE:
	  {
	    unsigned long val;
	    REAL_VALUE_TYPE rv;

	    REAL_VALUE_FROM_CONST_DOUBLE (rv, x);
	    REAL_VALUE_TO_TARGET_SINGLE (rv, val);
	    fprintf (file, "0x%lx", val);
	    break;
	  }

	case CONST_INT:
	case SYMBOL_REF:
	case CONST:
	case LABEL_REF:
	case CODE_LABEL:
	case UNSPEC:
	  mn10300_print_operand_address (file, x);
	  break;
	default:
	  gcc_unreachable ();
	}
      break;
    }
}

/* Output assembly language output for the address ADDR to FILE.  */

void
mn10300_print_operand_address (FILE *file, rtx addr)
{
  switch (GET_CODE (addr))
    {
    case POST_INC:
      mn10300_print_operand (file, XEXP (addr, 0), 0);
      fputc ('+', file);
      break;

    case POST_MODIFY:
      mn10300_print_operand (file, XEXP (addr, 0), 0);
      fputc ('+', file);
      fputc (',', file);
      mn10300_print_operand (file, XEXP (addr, 1), 0);
      break;

    case REG:
      mn10300_print_operand (file, addr, 0);
      break;
    case PLUS:
      {
	rtx base = XEXP (addr, 0);
	rtx index = XEXP (addr, 1);
	
	if (REG_P (index) && !REG_OK_FOR_INDEX_P (index))
	  {
	    rtx x = base;
	    base = index;
	    index = x;

	    gcc_assert (REG_P (index) && REG_OK_FOR_INDEX_P (index));
	  }
	gcc_assert (REG_OK_FOR_BASE_P (base));

	mn10300_print_operand (file, index, 0);
	fputc (',', file);
	mn10300_print_operand (file, base, 0);
	break;
      }
    case SYMBOL_REF:
      output_addr_const (file, addr);
      break;
    default:
      output_addr_const (file, addr);
      break;
    }
}

/* Implement TARGET_ASM_OUTPUT_ADDR_CONST_EXTRA.

   Used for PIC-specific UNSPECs.  */

static bool
mn10300_asm_output_addr_const_extra (FILE *file, rtx x)
{
  if (GET_CODE (x) == UNSPEC)
    {
      switch (XINT (x, 1))
	{
	case UNSPEC_PIC:
	  /* GLOBAL_OFFSET_TABLE or local symbols, no suffix.  */
	  output_addr_const (file, XVECEXP (x, 0, 0));
	  break;
	case UNSPEC_GOT:
	  output_addr_const (file, XVECEXP (x, 0, 0));
	  fputs ("@GOT", file);
	  break;
	case UNSPEC_GOTOFF:
	  output_addr_const (file, XVECEXP (x, 0, 0));
	  fputs ("@GOTOFF", file);
	  break;
	case UNSPEC_PLT:
	  output_addr_const (file, XVECEXP (x, 0, 0));
	  fputs ("@PLT", file);
	  break;
	case UNSPEC_GOTSYM_OFF:
	  assemble_name (file, GOT_SYMBOL_NAME);
	  fputs ("-(", file);
	  output_addr_const (file, XVECEXP (x, 0, 0));
	  fputs ("-.)", file);
	  break;
	default:
	  return false;
	}
      return true;
    }
  else
    return false;
}

/* Count the number of FP registers that have to be saved.  */
static int
fp_regs_to_save (void)
{
  int i, n = 0;

  if (! TARGET_AM33_2)
    return 0;

  for (i = FIRST_FP_REGNUM; i <= LAST_FP_REGNUM; ++i)
    if (df_regs_ever_live_p (i) && ! call_really_used_regs[i])
      ++n;

  return n;
}

/* Print a set of registers in the format required by "movm" and "ret".
   Register K is saved if bit K of MASK is set.  The data and address
   registers can be stored individually, but the extended registers cannot.
   We assume that the mask already takes that into account.  For instance,
   bits 14 to 17 must have the same value.  */

void
mn10300_print_reg_list (FILE *file, int mask)
{
  int need_comma;
  int i;

  need_comma = 0;
  fputc ('[', file);

  for (i = 0; i < FIRST_EXTENDED_REGNUM; i++)
    if ((mask & (1 << i)) != 0)
      {
	if (need_comma)
	  fputc (',', file);
	fputs (reg_names [i], file);
	need_comma = 1;
      }

  if ((mask & 0x3c000) != 0)
    {
      gcc_assert ((mask & 0x3c000) == 0x3c000);
      if (need_comma)
	fputc (',', file);
      fputs ("exreg1", file);
      need_comma = 1;
    }

  fputc (']', file);
}

/* If the MDR register is never clobbered, we can use the RETF instruction
   which takes the address from the MDR register.  This is 3 cycles faster
   than having to load the address from the stack.  */

bool
mn10300_can_use_retf_insn (void)
{
  /* Don't bother if we're not optimizing.  In this case we won't
     have proper access to df_regs_ever_live_p.  */
  if (!optimize)
    return false;

  /* EH returns alter the saved return address; MDR is not current.  */
  if (crtl->calls_eh_return)
    return false;

  /* Obviously not if MDR is ever clobbered.  */
  if (df_regs_ever_live_p (MDR_REG))
    return false;

  /* ??? Careful not to use this during expand_epilogue etc.  */
  gcc_assert (!in_sequence_p ());
  return leaf_function_p ();
}

bool
mn10300_can_use_rets_insn (void)
{
  return !mn10300_initial_offset (ARG_POINTER_REGNUM, STACK_POINTER_REGNUM);
}

/* Returns the set of live, callee-saved registers as a bitmask.  The
   callee-saved extended registers cannot be stored individually, so
   all of them will be included in the mask if any one of them is used.  */

int
mn10300_get_live_callee_saved_regs (void)
{
  int mask;
  int i;

  mask = 0;
  for (i = 0; i <= LAST_EXTENDED_REGNUM; i++)
    if (df_regs_ever_live_p (i) && ! call_really_used_regs[i])
      mask |= (1 << i);
  if ((mask & 0x3c000) != 0)
    mask |= 0x3c000;

  return mask;
}

static rtx
F (rtx r)
{
  RTX_FRAME_RELATED_P (r) = 1;
  return r;
}

/* Generate an instruction that pushes several registers onto the stack.
   Register K will be saved if bit K in MASK is set.  The function does
   nothing if MASK is zero.

   To be compatible with the "movm" instruction, the lowest-numbered
   register must be stored in the lowest slot.  If MASK is the set
   { R1,...,RN }, where R1...RN are ordered least first, the generated
   instruction will have the form:

       (parallel
         (set (reg:SI 9) (plus:SI (reg:SI 9) (const_int -N*4)))
	 (set (mem:SI (plus:SI (reg:SI 9)
	                       (const_int -1*4)))
	      (reg:SI RN))
	 ...
	 (set (mem:SI (plus:SI (reg:SI 9)
	                       (const_int -N*4)))
	      (reg:SI R1))) */

static void
mn10300_gen_multiple_store (unsigned int mask)
{
  /* The order in which registers are stored, from SP-4 through SP-N*4.  */
  static const unsigned int store_order[8] = {
    /* e2, e3: never saved */
    FIRST_EXTENDED_REGNUM + 4,
    FIRST_EXTENDED_REGNUM + 5,
    FIRST_EXTENDED_REGNUM + 6,
    FIRST_EXTENDED_REGNUM + 7,
    /* e0, e1, mdrq, mcrh, mcrl, mcvf: never saved. */
    FIRST_DATA_REGNUM + 2,
    FIRST_DATA_REGNUM + 3,
    FIRST_ADDRESS_REGNUM + 2,
    FIRST_ADDRESS_REGNUM + 3,
    /* d0, d1, a0, a1, mdr, lir, lar: never saved.  */
  };

  rtx x, elts[9];
  unsigned int i;
  int count;

  if (mask == 0)
    return;

  for (i = count = 0; i < ARRAY_SIZE(store_order); ++i)
    {
      unsigned regno = store_order[i];

      if (((mask >> regno) & 1) == 0)
	continue;

      ++count;
      x = plus_constant (stack_pointer_rtx, count * -4);
      x = gen_frame_mem (SImode, x);
      x = gen_rtx_SET (VOIDmode, x, gen_rtx_REG (SImode, regno));
      elts[count] = F(x);

      /* Remove the register from the mask so that... */
      mask &= ~(1u << regno);
    }

  /* ... we can make sure that we didn't try to use a register
     not listed in the store order.  */
  gcc_assert (mask == 0);

  /* Create the instruction that updates the stack pointer.  */
  x = plus_constant (stack_pointer_rtx, count * -4);
  x = gen_rtx_SET (VOIDmode, stack_pointer_rtx, x);
  elts[0] = F(x);

  /* We need one PARALLEL element to update the stack pointer and
     an additional element for each register that is stored.  */
  x = gen_rtx_PARALLEL (VOIDmode, gen_rtvec_v (count + 1, elts));
  F (emit_insn (x));
}

void
mn10300_expand_prologue (void)
{
  HOST_WIDE_INT size = mn10300_frame_size ();

  /* If we use any of the callee-saved registers, save them now.  */
  mn10300_gen_multiple_store (mn10300_get_live_callee_saved_regs ());

  if (TARGET_AM33_2 && fp_regs_to_save ())
    {
      int num_regs_to_save = fp_regs_to_save (), i;
      HOST_WIDE_INT xsize;
      enum
      {
	save_sp_merge,
	save_sp_no_merge,
	save_sp_partial_merge,
	save_a0_merge,
	save_a0_no_merge
      } strategy;
      unsigned int strategy_size = (unsigned)-1, this_strategy_size;
      rtx reg;

      /* We have several different strategies to save FP registers.
	 We can store them using SP offsets, which is beneficial if
	 there are just a few registers to save, or we can use `a0' in
	 post-increment mode (`a0' is the only call-clobbered address
	 register that is never used to pass information to a
	 function).  Furthermore, if we don't need a frame pointer, we
	 can merge the two SP adds into a single one, but this isn't
	 always beneficial; sometimes we can just split the two adds
	 so that we don't exceed a 16-bit constant size.  The code
	 below will select which strategy to use, so as to generate
	 smallest code.  Ties are broken in favor or shorter sequences
	 (in terms of number of instructions).  */

#define SIZE_ADD_AX(S) ((((S) >= (1 << 15)) || ((S) < -(1 << 15))) ? 6 \
			: (((S) >= (1 << 7)) || ((S) < -(1 << 7))) ? 4 : 2)
#define SIZE_ADD_SP(S) ((((S) >= (1 << 15)) || ((S) < -(1 << 15))) ? 6 \
			: (((S) >= (1 << 7)) || ((S) < -(1 << 7))) ? 4 : 3)

/* We add 0 * (S) in two places to promote to the type of S,
   so that all arms of the conditional have the same type.  */
#define SIZE_FMOV_LIMIT(S,N,L,SIZE1,SIZE2,ELSE) \
  (((S) >= (L)) ? 0 * (S) + (SIZE1) * (N) \
   : ((S) + 4 * (N) >= (L)) ? (((L) - (S)) / 4 * (SIZE2) \
			       + ((S) + 4 * (N) - (L)) / 4 * (SIZE1)) \
   : 0 * (S) + (ELSE))
#define SIZE_FMOV_SP_(S,N) \
  (SIZE_FMOV_LIMIT ((S), (N), (1 << 24), 7, 6, \
                   SIZE_FMOV_LIMIT ((S), (N), (1 << 8), 6, 4, \
				    (S) ? 4 * (N) : 3 + 4 * ((N) - 1))))
#define SIZE_FMOV_SP(S,N) (SIZE_FMOV_SP_ ((unsigned HOST_WIDE_INT)(S), (N)))

      /* Consider alternative save_sp_merge only if we don't need the
	 frame pointer and size is nonzero.  */
      if (! frame_pointer_needed && size)
	{
	  /* Insn: add -(size + 4 * num_regs_to_save), sp.  */
	  this_strategy_size = SIZE_ADD_SP (-(size + 4 * num_regs_to_save));
	  /* Insn: fmov fs#, (##, sp), for each fs# to be saved.  */
	  this_strategy_size += SIZE_FMOV_SP (size, num_regs_to_save);

	  if (this_strategy_size < strategy_size)
	    {
	      strategy = save_sp_merge;
	      strategy_size = this_strategy_size;
	    }
	}

      /* Consider alternative save_sp_no_merge unconditionally.  */
      /* Insn: add -4 * num_regs_to_save, sp.  */
      this_strategy_size = SIZE_ADD_SP (-4 * num_regs_to_save);
      /* Insn: fmov fs#, (##, sp), for each fs# to be saved.  */
      this_strategy_size += SIZE_FMOV_SP (0, num_regs_to_save);
      if (size)
	{
	  /* Insn: add -size, sp.  */
	  this_strategy_size += SIZE_ADD_SP (-size);
	}

      if (this_strategy_size < strategy_size)
	{
	  strategy = save_sp_no_merge;
	  strategy_size = this_strategy_size;
	}

      /* Consider alternative save_sp_partial_merge only if we don't
	 need a frame pointer and size is reasonably large.  */
      if (! frame_pointer_needed && size + 4 * num_regs_to_save > 128)
	{
	  /* Insn: add -128, sp.  */
	  this_strategy_size = SIZE_ADD_SP (-128);
	  /* Insn: fmov fs#, (##, sp), for each fs# to be saved.  */
	  this_strategy_size += SIZE_FMOV_SP (128 - 4 * num_regs_to_save,
					      num_regs_to_save);
	  if (size)
	    {
	      /* Insn: add 128-size, sp.  */
	      this_strategy_size += SIZE_ADD_SP (128 - size);
	    }

	  if (this_strategy_size < strategy_size)
	    {
	      strategy = save_sp_partial_merge;
	      strategy_size = this_strategy_size;
	    }
	}

      /* Consider alternative save_a0_merge only if we don't need a
	 frame pointer, size is nonzero and the user hasn't
	 changed the calling conventions of a0.  */
      if (! frame_pointer_needed && size
	  && call_really_used_regs [FIRST_ADDRESS_REGNUM]
	  && ! fixed_regs[FIRST_ADDRESS_REGNUM])
	{
	  /* Insn: add -(size + 4 * num_regs_to_save), sp.  */
	  this_strategy_size = SIZE_ADD_SP (-(size + 4 * num_regs_to_save));
	  /* Insn: mov sp, a0.  */
	  this_strategy_size++;
	  if (size)
	    {
	      /* Insn: add size, a0.  */
	      this_strategy_size += SIZE_ADD_AX (size);
	    }
	  /* Insn: fmov fs#, (a0+), for each fs# to be saved.  */
	  this_strategy_size += 3 * num_regs_to_save;

	  if (this_strategy_size < strategy_size)
	    {
	      strategy = save_a0_merge;
	      strategy_size = this_strategy_size;
	    }
	}

      /* Consider alternative save_a0_no_merge if the user hasn't
	 changed the calling conventions of a0.  */
      if (call_really_used_regs [FIRST_ADDRESS_REGNUM]
	  && ! fixed_regs[FIRST_ADDRESS_REGNUM])
	{
	  /* Insn: add -4 * num_regs_to_save, sp.  */
	  this_strategy_size = SIZE_ADD_SP (-4 * num_regs_to_save);
	  /* Insn: mov sp, a0.  */
	  this_strategy_size++;
	  /* Insn: fmov fs#, (a0+), for each fs# to be saved.  */
	  this_strategy_size += 3 * num_regs_to_save;
	  if (size)
	    {
	      /* Insn: add -size, sp.  */
	      this_strategy_size += SIZE_ADD_SP (-size);
	    }

	  if (this_strategy_size < strategy_size)
	    {
	      strategy = save_a0_no_merge;
	      strategy_size = this_strategy_size;
	    }
	}

      /* Emit the initial SP add, common to all strategies.  */
      switch (strategy)
	{
	case save_sp_no_merge:
	case save_a0_no_merge:
	  F (emit_insn (gen_addsi3 (stack_pointer_rtx,
				    stack_pointer_rtx,
				    GEN_INT (-4 * num_regs_to_save))));
	  xsize = 0;
	  break;

	case save_sp_partial_merge:
	  F (emit_insn (gen_addsi3 (stack_pointer_rtx,
				    stack_pointer_rtx,
				    GEN_INT (-128))));
	  xsize = 128 - 4 * num_regs_to_save;
	  size -= xsize;
	  break;

	case save_sp_merge:
	case save_a0_merge:
	  F (emit_insn (gen_addsi3 (stack_pointer_rtx,
				    stack_pointer_rtx,
				    GEN_INT (-(size + 4 * num_regs_to_save)))));
	  /* We'll have to adjust FP register saves according to the
	     frame size.  */
	  xsize = size;
	  /* Since we've already created the stack frame, don't do it
	     again at the end of the function.  */
	  size = 0;
	  break;

	default:
	  gcc_unreachable ();
	}

      /* Now prepare register a0, if we have decided to use it.  */
      switch (strategy)
	{
	case save_sp_merge:
	case save_sp_no_merge:
	case save_sp_partial_merge:
	  reg = 0;
	  break;

	case save_a0_merge:
	case save_a0_no_merge:
	  reg = gen_rtx_REG (SImode, FIRST_ADDRESS_REGNUM);
	  F (emit_insn (gen_movsi (reg, stack_pointer_rtx)));
	  if (xsize)
	    F (emit_insn (gen_addsi3 (reg, reg, GEN_INT (xsize))));
	  reg = gen_rtx_POST_INC (SImode, reg);
	  break;

	default:
	  gcc_unreachable ();
	}

      /* Now actually save the FP registers.  */
      for (i = FIRST_FP_REGNUM; i <= LAST_FP_REGNUM; ++i)
	if (df_regs_ever_live_p (i) && ! call_really_used_regs [i])
	  {
	    rtx addr;

	    if (reg)
	      addr = reg;
	    else
	      {
		/* If we aren't using `a0', use an SP offset.  */
		if (xsize)
		  {
		    addr = gen_rtx_PLUS (SImode,
					 stack_pointer_rtx,
					 GEN_INT (xsize));
		  }
		else
		  addr = stack_pointer_rtx;

		xsize += 4;
	      }

	    F (emit_insn (gen_movsf (gen_rtx_MEM (SFmode, addr),
				     gen_rtx_REG (SFmode, i))));
	  }
    }

  /* Now put the frame pointer into the frame pointer register.  */
  if (frame_pointer_needed)
    F (emit_move_insn (frame_pointer_rtx, stack_pointer_rtx));

  /* Allocate stack for this frame.  */
  if (size)
    F (emit_insn (gen_addsi3 (stack_pointer_rtx,
			      stack_pointer_rtx,
			      GEN_INT (-size))));

  if (flag_pic && df_regs_ever_live_p (PIC_OFFSET_TABLE_REGNUM))
    emit_insn (gen_load_pic ());
}

void
mn10300_expand_epilogue (void)
{
  HOST_WIDE_INT size = mn10300_frame_size ();
  int reg_save_bytes = REG_SAVE_BYTES;
  
  if (TARGET_AM33_2 && fp_regs_to_save ())
    {
      int num_regs_to_save = fp_regs_to_save (), i;
      rtx reg = 0;

      /* We have several options to restore FP registers.  We could
	 load them from SP offsets, but, if there are enough FP
	 registers to restore, we win if we use a post-increment
	 addressing mode.  */

      /* If we have a frame pointer, it's the best option, because we
	 already know it has the value we want.  */
      if (frame_pointer_needed)
	reg = gen_rtx_REG (SImode, FRAME_POINTER_REGNUM);
      /* Otherwise, we may use `a1', since it's call-clobbered and
	 it's never used for return values.  But only do so if it's
	 smaller than using SP offsets.  */
      else
	{
	  enum { restore_sp_post_adjust,
		 restore_sp_pre_adjust,
		 restore_sp_partial_adjust,
		 restore_a1 } strategy;
	  unsigned int this_strategy_size, strategy_size = (unsigned)-1;

	  /* Consider using sp offsets before adjusting sp.  */
	  /* Insn: fmov (##,sp),fs#, for each fs# to be restored.  */
	  this_strategy_size = SIZE_FMOV_SP (size, num_regs_to_save);
	  /* If size is too large, we'll have to adjust SP with an
		 add.  */
	  if (size + 4 * num_regs_to_save + reg_save_bytes > 255)
	    {
	      /* Insn: add size + 4 * num_regs_to_save, sp.  */
	      this_strategy_size += SIZE_ADD_SP (size + 4 * num_regs_to_save);
	    }
	  /* If we don't have to restore any non-FP registers,
		 we'll be able to save one byte by using rets.  */
	  if (! reg_save_bytes)
	    this_strategy_size--;

	  if (this_strategy_size < strategy_size)
	    {
	      strategy = restore_sp_post_adjust;
	      strategy_size = this_strategy_size;
	    }

	  /* Consider using sp offsets after adjusting sp.  */
	  /* Insn: add size, sp.  */
	  this_strategy_size = SIZE_ADD_SP (size);
	  /* Insn: fmov (##,sp),fs#, for each fs# to be restored.  */
	  this_strategy_size += SIZE_FMOV_SP (0, num_regs_to_save);
	  /* We're going to use ret to release the FP registers
		 save area, so, no savings.  */

	  if (this_strategy_size < strategy_size)
	    {
	      strategy = restore_sp_pre_adjust;
	      strategy_size = this_strategy_size;
	    }

	  /* Consider using sp offsets after partially adjusting sp.
	     When size is close to 32Kb, we may be able to adjust SP
	     with an imm16 add instruction while still using fmov
	     (d8,sp).  */
	  if (size + 4 * num_regs_to_save + reg_save_bytes > 255)
	    {
	      /* Insn: add size + 4 * num_regs_to_save
				+ reg_save_bytes - 252,sp.  */
	      this_strategy_size = SIZE_ADD_SP (size + 4 * num_regs_to_save
						+ reg_save_bytes - 252);
	      /* Insn: fmov (##,sp),fs#, fo each fs# to be restored.  */
	      this_strategy_size += SIZE_FMOV_SP (252 - reg_save_bytes
						  - 4 * num_regs_to_save,
						  num_regs_to_save);
	      /* We're going to use ret to release the FP registers
		 save area, so, no savings.  */

	      if (this_strategy_size < strategy_size)
		{
		  strategy = restore_sp_partial_adjust;
		  strategy_size = this_strategy_size;
		}
	    }

	  /* Consider using a1 in post-increment mode, as long as the
	     user hasn't changed the calling conventions of a1.  */
	  if (call_really_used_regs [FIRST_ADDRESS_REGNUM + 1]
	      && ! fixed_regs[FIRST_ADDRESS_REGNUM+1])
	    {
	      /* Insn: mov sp,a1.  */
	      this_strategy_size = 1;
	      if (size)
		{
		  /* Insn: add size,a1.  */
		  this_strategy_size += SIZE_ADD_AX (size);
		}
	      /* Insn: fmov (a1+),fs#, for each fs# to be restored.  */
	      this_strategy_size += 3 * num_regs_to_save;
	      /* If size is large enough, we may be able to save a
		 couple of bytes.  */
	      if (size + 4 * num_regs_to_save + reg_save_bytes > 255)
		{
		  /* Insn: mov a1,sp.  */
		  this_strategy_size += 2;
		}
	      /* If we don't have to restore any non-FP registers,
		 we'll be able to save one byte by using rets.  */
	      if (! reg_save_bytes)
		this_strategy_size--;

	      if (this_strategy_size < strategy_size)
		{
		  strategy = restore_a1;
		  strategy_size = this_strategy_size;
		}
	    }

	  switch (strategy)
	    {
	    case restore_sp_post_adjust:
	      break;

	    case restore_sp_pre_adjust:
	      emit_insn (gen_addsi3 (stack_pointer_rtx,
				     stack_pointer_rtx,
				     GEN_INT (size)));
	      size = 0;
	      break;

	    case restore_sp_partial_adjust:
	      emit_insn (gen_addsi3 (stack_pointer_rtx,
				     stack_pointer_rtx,
				     GEN_INT (size + 4 * num_regs_to_save
					      + reg_save_bytes - 252)));
	      size = 252 - reg_save_bytes - 4 * num_regs_to_save;
	      break;

	    case restore_a1:
	      reg = gen_rtx_REG (SImode, FIRST_ADDRESS_REGNUM + 1);
	      emit_insn (gen_movsi (reg, stack_pointer_rtx));
	      if (size)
		emit_insn (gen_addsi3 (reg, reg, GEN_INT (size)));
	      break;

	    default:
	      gcc_unreachable ();
	    }
	}

      /* Adjust the selected register, if any, for post-increment.  */
      if (reg)
	reg = gen_rtx_POST_INC (SImode, reg);

      for (i = FIRST_FP_REGNUM; i <= LAST_FP_REGNUM; ++i)
	if (df_regs_ever_live_p (i) && ! call_really_used_regs [i])
	  {
	    rtx addr;

	    if (reg)
	      addr = reg;
	    else if (size)
	      {
		/* If we aren't using a post-increment register, use an
		   SP offset.  */
		addr = gen_rtx_PLUS (SImode,
				     stack_pointer_rtx,
				     GEN_INT (size));
	      }
	    else
	      addr = stack_pointer_rtx;

	    size += 4;

	    emit_insn (gen_movsf (gen_rtx_REG (SFmode, i),
				  gen_rtx_MEM (SFmode, addr)));
	  }

      /* If we were using the restore_a1 strategy and the number of
	 bytes to be released won't fit in the `ret' byte, copy `a1'
	 to `sp', to avoid having to use `add' to adjust it.  */
      if (! frame_pointer_needed && reg && size + reg_save_bytes > 255)
	{
	  emit_move_insn (stack_pointer_rtx, XEXP (reg, 0));
	  size = 0;
	}
    }

  /* Maybe cut back the stack, except for the register save area.

     If the frame pointer exists, then use the frame pointer to
     cut back the stack.

     If the stack size + register save area is more than 255 bytes,
     then the stack must be cut back here since the size + register
     save size is too big for a ret/retf instruction.

     Else leave it alone, it will be cut back as part of the
     ret/retf instruction, or there wasn't any stack to begin with.

     Under no circumstances should the register save area be
     deallocated here, that would leave a window where an interrupt
     could occur and trash the register save area.  */
  if (frame_pointer_needed)
    {
      emit_move_insn (stack_pointer_rtx, frame_pointer_rtx);
      size = 0;
    }
  else if (size + reg_save_bytes > 255)
    {
      emit_insn (gen_addsi3 (stack_pointer_rtx,
			     stack_pointer_rtx,
			     GEN_INT (size)));
      size = 0;
    }

  /* Adjust the stack and restore callee-saved registers, if any.  */
  if (mn10300_can_use_rets_insn ())
    emit_jump_insn (ret_rtx);
  else
    emit_jump_insn (gen_return_ret (GEN_INT (size + REG_SAVE_BYTES)));
}

/* Recognize the PARALLEL rtx generated by mn10300_gen_multiple_store().
   This function is for MATCH_PARALLEL and so assumes OP is known to be
   parallel.  If OP is a multiple store, return a mask indicating which
   registers it saves.  Return 0 otherwise.  */

int
mn10300_store_multiple_operation (rtx op,
				  enum machine_mode mode ATTRIBUTE_UNUSED)
{
  int count;
  int mask;
  int i;
  unsigned int last;
  rtx elt;

  count = XVECLEN (op, 0);
  if (count < 2)
    return 0;

  /* Check that first instruction has the form (set (sp) (plus A B)) */
  elt = XVECEXP (op, 0, 0);
  if (GET_CODE (elt) != SET
      || (! REG_P (SET_DEST (elt)))
      || REGNO (SET_DEST (elt)) != STACK_POINTER_REGNUM
      || GET_CODE (SET_SRC (elt)) != PLUS)
    return 0;

  /* Check that A is the stack pointer and B is the expected stack size.
     For OP to match, each subsequent instruction should push a word onto
     the stack.  We therefore expect the first instruction to create
     COUNT-1 stack slots.  */
  elt = SET_SRC (elt);
  if ((! REG_P (XEXP (elt, 0)))
      || REGNO (XEXP (elt, 0)) != STACK_POINTER_REGNUM
      || (! CONST_INT_P (XEXP (elt, 1)))
      || INTVAL (XEXP (elt, 1)) != -(count - 1) * 4)
    return 0;

  mask = 0;
  for (i = 1; i < count; i++)
    {
      /* Check that element i is a (set (mem M) R).  */
      /* ??? Validate the register order a-la mn10300_gen_multiple_store.
	 Remember: the ordering is *not* monotonic.  */
      elt = XVECEXP (op, 0, i);
      if (GET_CODE (elt) != SET
	  || (! MEM_P (SET_DEST (elt)))
	  || (! REG_P (SET_SRC (elt))))
	return 0;

      /* Remember which registers are to be saved.  */
      last = REGNO (SET_SRC (elt));
      mask |= (1 << last);

      /* Check that M has the form (plus (sp) (const_int -I*4)) */
      elt = XEXP (SET_DEST (elt), 0);
      if (GET_CODE (elt) != PLUS
	  || (! REG_P (XEXP (elt, 0)))
	  || REGNO (XEXP (elt, 0)) != STACK_POINTER_REGNUM
	  || (! CONST_INT_P (XEXP (elt, 1)))
	  || INTVAL (XEXP (elt, 1)) != -i * 4)
	return 0;
    }

  /* All or none of the callee-saved extended registers must be in the set.  */
  if ((mask & 0x3c000) != 0
      && (mask & 0x3c000) != 0x3c000)
    return 0;

  return mask;
}

/* Implement TARGET_PREFERRED_RELOAD_CLASS.  */

static reg_class_t
mn10300_preferred_reload_class (rtx x, reg_class_t rclass)
{
  if (x == stack_pointer_rtx && rclass != SP_REGS)
    return (TARGET_AM33 ? GENERAL_REGS : ADDRESS_REGS);
  else if (MEM_P (x)
	   || (REG_P (x) 
	       && !HARD_REGISTER_P (x))
	   || (GET_CODE (x) == SUBREG
	       && REG_P (SUBREG_REG (x))
	       && !HARD_REGISTER_P (SUBREG_REG (x))))
    return LIMIT_RELOAD_CLASS (GET_MODE (x), rclass);
  else
    return rclass;
}

/* Implement TARGET_PREFERRED_OUTPUT_RELOAD_CLASS.  */

static reg_class_t
mn10300_preferred_output_reload_class (rtx x, reg_class_t rclass)
{
  if (x == stack_pointer_rtx && rclass != SP_REGS)
    return (TARGET_AM33 ? GENERAL_REGS : ADDRESS_REGS);
  return rclass;
}

/* Implement TARGET_SECONDARY_RELOAD.  */

static reg_class_t
mn10300_secondary_reload (bool in_p, rtx x, reg_class_t rclass_i,
			  enum machine_mode mode, secondary_reload_info *sri)
{
  enum reg_class rclass = (enum reg_class) rclass_i;
  enum reg_class xclass = NO_REGS;
  unsigned int xregno = INVALID_REGNUM;

  if (REG_P (x))
    {
      xregno = REGNO (x);
      if (xregno >= FIRST_PSEUDO_REGISTER)
	xregno = true_regnum (x);
      if (xregno != INVALID_REGNUM)
	xclass = REGNO_REG_CLASS (xregno);
    }

  if (!TARGET_AM33)
    {
      /* Memory load/stores less than a full word wide can't have an
         address or stack pointer destination.  They must use a data
         register as an intermediate register.  */
      if (rclass != DATA_REGS
	  && (mode == QImode || mode == HImode)
	  && xclass == NO_REGS)
	return DATA_REGS;

      /* We can only move SP to/from an address register.  */
      if (in_p
	  && rclass == SP_REGS
	  && xclass != ADDRESS_REGS)
	return ADDRESS_REGS;
      if (!in_p
	  && xclass == SP_REGS
	  && rclass != ADDRESS_REGS
	  && rclass != SP_OR_ADDRESS_REGS)
	return ADDRESS_REGS;
    }

  /* We can't directly load sp + const_int into a register;
     we must use an address register as an scratch.  */
  if (in_p
      && rclass != SP_REGS
      && rclass != SP_OR_ADDRESS_REGS
      && rclass != SP_OR_GENERAL_REGS
      && GET_CODE (x) == PLUS
      && (XEXP (x, 0) == stack_pointer_rtx
	  || XEXP (x, 1) == stack_pointer_rtx))
    {
      sri->icode = CODE_FOR_reload_plus_sp_const;
      return NO_REGS;
    }

  /* We can only move MDR to/from a data register.  */
  if (rclass == MDR_REGS && xclass != DATA_REGS)
    return DATA_REGS;
  if (xclass == MDR_REGS && rclass != DATA_REGS)
    return DATA_REGS;

  /* We can't load/store an FP register from a constant address.  */
  if (TARGET_AM33_2
      && (rclass == FP_REGS || xclass == FP_REGS)
      && (xclass == NO_REGS || rclass == NO_REGS))
    {
      rtx addr = NULL;

      if (xregno >= FIRST_PSEUDO_REGISTER && xregno != INVALID_REGNUM)
	{
	  addr = reg_equiv_mem (xregno);
	  if (addr)
	    addr = XEXP (addr, 0);
	}
      else if (MEM_P (x))
	addr = XEXP (x, 0);

      if (addr && CONSTANT_ADDRESS_P (addr))
	return GENERAL_REGS;
    }

  /* Otherwise assume no secondary reloads are needed.  */
  return NO_REGS;
}

int
mn10300_frame_size (void)
{
  /* size includes the fixed stack space needed for function calls.  */
  int size = get_frame_size () + crtl->outgoing_args_size;

  /* And space for the return pointer.  */
  size += crtl->outgoing_args_size ? 4 : 0;

  return size;
}

int
mn10300_initial_offset (int from, int to)
{
  int diff = 0;

  gcc_assert (from == ARG_POINTER_REGNUM || from == FRAME_POINTER_REGNUM);
  gcc_assert (to == FRAME_POINTER_REGNUM || to == STACK_POINTER_REGNUM);

  if (to == STACK_POINTER_REGNUM)
    diff = mn10300_frame_size ();

  /* The difference between the argument pointer and the frame pointer
     is the size of the callee register save area.  */
  if (from == ARG_POINTER_REGNUM)
    {
      diff += REG_SAVE_BYTES;
      diff += 4 * fp_regs_to_save ();
    }

  return diff;
}

/* Worker function for TARGET_RETURN_IN_MEMORY.  */

static bool
mn10300_return_in_memory (const_tree type, const_tree fntype ATTRIBUTE_UNUSED)
{
  /* Return values > 8 bytes in length in memory.  */
  return (int_size_in_bytes (type) > 8
	  || int_size_in_bytes (type) == 0
	  || TYPE_MODE (type) == BLKmode);
}

/* Flush the argument registers to the stack for a stdarg function;
   return the new argument pointer.  */
static rtx
mn10300_builtin_saveregs (void)
{
  rtx offset, mem;
  tree fntype = TREE_TYPE (current_function_decl);
  int argadj = ((!stdarg_p (fntype))
                ? UNITS_PER_WORD : 0);
  alias_set_type set = get_varargs_alias_set ();

  if (argadj)
    offset = plus_constant (crtl->args.arg_offset_rtx, argadj);
  else
    offset = crtl->args.arg_offset_rtx;

  mem = gen_rtx_MEM (SImode, crtl->args.internal_arg_pointer);
  set_mem_alias_set (mem, set);
  emit_move_insn (mem, gen_rtx_REG (SImode, 0));

  mem = gen_rtx_MEM (SImode,
		     plus_constant (crtl->args.internal_arg_pointer, 4));
  set_mem_alias_set (mem, set);
  emit_move_insn (mem, gen_rtx_REG (SImode, 1));

  return copy_to_reg (expand_binop (Pmode, add_optab,
				    crtl->args.internal_arg_pointer,
				    offset, 0, 0, OPTAB_LIB_WIDEN));
}

static void
mn10300_va_start (tree valist, rtx nextarg)
{
  nextarg = expand_builtin_saveregs ();
  std_expand_builtin_va_start (valist, nextarg);
}

/* Return true when a parameter should be passed by reference.  */

static bool
mn10300_pass_by_reference (cumulative_args_t cum ATTRIBUTE_UNUSED,
			   enum machine_mode mode, const_tree type,
			   bool named ATTRIBUTE_UNUSED)
{
  unsigned HOST_WIDE_INT size;

  if (type)
    size = int_size_in_bytes (type);
  else
    size = GET_MODE_SIZE (mode);

  return (size > 8 || size == 0);
}

/* Return an RTX to represent where a value with mode MODE will be returned
   from a function.  If the result is NULL_RTX, the argument is pushed.  */

static rtx
mn10300_function_arg (cumulative_args_t cum_v, enum machine_mode mode,
		      const_tree type, bool named ATTRIBUTE_UNUSED)
{
<<<<<<< HEAD
  rtx result = NULL_RTX;
  int size, align;
=======
  CUMULATIVE_ARGS *cum = get_cumulative_args (cum_v);
  rtx result = NULL_RTX;
  int size;
>>>>>>> 3082eeb7

  /* We only support using 2 data registers as argument registers.  */
  int nregs = 2;

  /* Figure out the size of the object to be passed.  */
  if (mode == BLKmode)
    size = int_size_in_bytes (type);
  else
    size = GET_MODE_SIZE (mode);

  cum->nbytes = (cum->nbytes + 3) & ~3;

  /* Don't pass this arg via a register if all the argument registers
     are used up.  */
  if (cum->nbytes > nregs * UNITS_PER_WORD)
    return result;

  /* Don't pass this arg via a register if it would be split between
     registers and memory.  */
  if (type == NULL_TREE
      && cum->nbytes + size > nregs * UNITS_PER_WORD)
    return result;

  switch (cum->nbytes / UNITS_PER_WORD)
    {
    case 0:
      result = gen_rtx_REG (mode, FIRST_ARGUMENT_REGNUM);
      break;
    case 1:
      result = gen_rtx_REG (mode, FIRST_ARGUMENT_REGNUM + 1);
      break;
    default:
      break;
    }

  return result;
}

/* Update the data in CUM to advance over an argument
   of mode MODE and data type TYPE.
   (TYPE is null for libcalls where that information may not be available.)  */

static void
mn10300_function_arg_advance (cumulative_args_t cum_v, enum machine_mode mode,
			      const_tree type, bool named ATTRIBUTE_UNUSED)
{
  CUMULATIVE_ARGS *cum = get_cumulative_args (cum_v);

  cum->nbytes += (mode != BLKmode
		  ? (GET_MODE_SIZE (mode) + 3) & ~3
		  : (int_size_in_bytes (type) + 3) & ~3);
}

/* Return the number of bytes of registers to use for an argument passed
   partially in registers and partially in memory.  */

static int
mn10300_arg_partial_bytes (cumulative_args_t cum_v, enum machine_mode mode,
			   tree type, bool named ATTRIBUTE_UNUSED)
{
  CUMULATIVE_ARGS *cum = get_cumulative_args (cum_v);
  int size;

  /* We only support using 2 data registers as argument registers.  */
  int nregs = 2;

  /* Figure out the size of the object to be passed.  */
  if (mode == BLKmode)
    size = int_size_in_bytes (type);
  else
    size = GET_MODE_SIZE (mode);

  cum->nbytes = (cum->nbytes + 3) & ~3;

  /* Don't pass this arg via a register if all the argument registers
     are used up.  */
  if (cum->nbytes > nregs * UNITS_PER_WORD)
    return 0;

  if (cum->nbytes + size <= nregs * UNITS_PER_WORD)
    return 0;

  /* Don't pass this arg via a register if it would be split between
     registers and memory.  */
  if (type == NULL_TREE
      && cum->nbytes + size > nregs * UNITS_PER_WORD)
    return 0;

  return nregs * UNITS_PER_WORD - cum->nbytes;
}

/* Return the location of the function's value.  This will be either
   $d0 for integer functions, $a0 for pointers, or a PARALLEL of both
   $d0 and $a0 if the -mreturn-pointer-on-do flag is set.  Note that
   we only return the PARALLEL for outgoing values; we do not want
   callers relying on this extra copy.  */

static rtx
mn10300_function_value (const_tree valtype,
			const_tree fn_decl_or_type ATTRIBUTE_UNUSED,
			bool outgoing)
{
  rtx rv;
  enum machine_mode mode = TYPE_MODE (valtype);

  if (! POINTER_TYPE_P (valtype))
    return gen_rtx_REG (mode, FIRST_DATA_REGNUM);
  else if (! TARGET_PTR_A0D0 || ! outgoing
	   || cfun->returns_struct)
    return gen_rtx_REG (mode, FIRST_ADDRESS_REGNUM);

  rv = gen_rtx_PARALLEL (mode, rtvec_alloc (2));
  XVECEXP (rv, 0, 0)
    = gen_rtx_EXPR_LIST (VOIDmode,
			 gen_rtx_REG (mode, FIRST_ADDRESS_REGNUM),
			 GEN_INT (0));

  XVECEXP (rv, 0, 1)
    = gen_rtx_EXPR_LIST (VOIDmode,
			 gen_rtx_REG (mode, FIRST_DATA_REGNUM),
			 GEN_INT (0));
  return rv;
}

/* Implements TARGET_LIBCALL_VALUE.  */

static rtx
mn10300_libcall_value (enum machine_mode mode,
		       const_rtx fun ATTRIBUTE_UNUSED)
<<<<<<< HEAD
{
  return gen_rtx_REG (mode, FIRST_DATA_REGNUM);
}

/* Implements FUNCTION_VALUE_REGNO_P.  */

bool
mn10300_function_value_regno_p (const unsigned int regno)
{
 return (regno == FIRST_DATA_REGNUM || regno == FIRST_ADDRESS_REGNUM);
}

/* Output a tst insn.  */
const char *
output_tst (rtx operand, rtx insn)
=======
>>>>>>> 3082eeb7
{
  return gen_rtx_REG (mode, FIRST_DATA_REGNUM);
}

/* Implements FUNCTION_VALUE_REGNO_P.  */

bool
mn10300_function_value_regno_p (const unsigned int regno)
{
 return (regno == FIRST_DATA_REGNUM || regno == FIRST_ADDRESS_REGNUM);
}

/* Output an addition operation.  */

const char *
mn10300_output_add (rtx operands[3], bool need_flags)
{
  rtx dest, src1, src2;
  unsigned int dest_regnum, src1_regnum, src2_regnum;
  enum reg_class src1_class, src2_class, dest_class;

<<<<<<< HEAD
      /* Are we setting a data register to zero (this does not win for
	 address registers)?

	 If it's a call clobbered register, have we past a call?

	 Make sure the register we find isn't the same as ourself;
	 the mn10300 can't encode that.

	 ??? reg_set_between_p return nonzero anytime we pass a CALL_INSN
	 so the code to detect calls here isn't doing anything useful.  */
      if (REG_P (SET_DEST (set))
	  && SET_SRC (set) == CONST0_RTX (GET_MODE (SET_DEST (set)))
	  && !reg_set_between_p (SET_DEST (set), temp, insn)
	  && (REGNO_REG_CLASS (REGNO (SET_DEST (set)))
	      == REGNO_REG_CLASS (REGNO (operand)))
	  && REGNO_REG_CLASS (REGNO (SET_DEST (set))) != EXTENDED_REGS
	  && REGNO (SET_DEST (set)) != REGNO (operand)
	  && (!past_call
	      || ! call_really_used_regs [REGNO (SET_DEST (set))]))
	{
	  rtx xoperands[2];
	  xoperands[0] = operand;
	  xoperands[1] = SET_DEST (set);
=======
  dest = operands[0];
  src1 = operands[1];
  src2 = operands[2];
>>>>>>> 3082eeb7

  dest_regnum = true_regnum (dest);
  src1_regnum = true_regnum (src1);

<<<<<<< HEAD
      if (REGNO_REG_CLASS (REGNO (operand)) == EXTENDED_REGS
	  && REG_P (SET_DEST (set))
	  && SET_SRC (set) == CONST0_RTX (GET_MODE (SET_DEST (set)))
	  && !reg_set_between_p (SET_DEST (set), temp, insn)
	  && (REGNO_REG_CLASS (REGNO (SET_DEST (set)))
	      != REGNO_REG_CLASS (REGNO (operand)))
	  && REGNO_REG_CLASS (REGNO (SET_DEST (set))) == EXTENDED_REGS
	  && REGNO (SET_DEST (set)) != REGNO (operand)
	  && (!past_call
	      || ! call_really_used_regs [REGNO (SET_DEST (set))]))
	{
	  rtx xoperands[2];
	  xoperands[0] = operand;
	  xoperands[1] = SET_DEST (set);
=======
  dest_class = REGNO_REG_CLASS (dest_regnum);
  src1_class = REGNO_REG_CLASS (src1_regnum);
>>>>>>> 3082eeb7

  if (CONST_INT_P (src2))
    {
      gcc_assert (dest_regnum == src1_regnum);

      if (src2 == const1_rtx && !need_flags)
	return "inc %0";
      if (INTVAL (src2) == 4 && !need_flags && dest_class != DATA_REGS)
        return "inc4 %0";

      gcc_assert (!need_flags || dest_class != SP_REGS);
      return "add %2,%0";
    }
  else if (CONSTANT_P (src2))
    return "add %2,%0";

  src2_regnum = true_regnum (src2);
  src2_class = REGNO_REG_CLASS (src2_regnum);
      
  if (dest_regnum == src1_regnum)
    return "add %2,%0";
  if (dest_regnum == src2_regnum)
    return "add %1,%0";

  /* The rest of the cases are reg = reg+reg.  For AM33, we can implement
     this directly, as below, but when optimizing for space we can sometimes
     do better by using a mov+add.  For MN103, we claimed that we could
     implement a three-operand add because the various move and add insns
     change sizes across register classes, and we can often do better than
     reload in choosing which operand to move.  */
  if (TARGET_AM33 && optimize_insn_for_speed_p ())
    return "add %2,%1,%0";

  /* Catch cases where no extended register was used.  */
  if (src1_class != EXTENDED_REGS
      && src2_class != EXTENDED_REGS
      && dest_class != EXTENDED_REGS)
    {
      /* We have to copy one of the sources into the destination, then
         add the other source to the destination.

         Carefully select which source to copy to the destination; a
         naive implementation will waste a byte when the source classes
         are different and the destination is an address register.
         Selecting the lowest cost register copy will optimize this
         sequence.  */
      if (src1_class == dest_class)
        return "mov %1,%0\n\tadd %2,%0";
      else
	return "mov %2,%0\n\tadd %1,%0";
    }

  /* At least one register is an extended register.  */

  /* The three operand add instruction on the am33 is a win iff the
     output register is an extended register, or if both source
     registers are extended registers.  */
  if (dest_class == EXTENDED_REGS || src1_class == src2_class)
    return "add %2,%1,%0";

  /* It is better to copy one of the sources to the destination, then
     perform a 2 address add.  The destination in this case must be
     an address or data register and one of the sources must be an
     extended register and the remaining source must not be an extended
     register.

     The best code for this case is to copy the extended reg to the
     destination, then emit a two address add.  */
  if (src1_class == EXTENDED_REGS)
    return "mov %1,%0\n\tadd %2,%0";
  else
    return "mov %2,%0\n\tadd %1,%0";
}

/* Return 1 if X contains a symbolic expression.  We know these
   expressions will have one of a few well defined forms, so
   we need only check those forms.  */

int
mn10300_symbolic_operand (rtx op,
			  enum machine_mode mode ATTRIBUTE_UNUSED)
{
  switch (GET_CODE (op))
    {
    case SYMBOL_REF:
    case LABEL_REF:
      return 1;
    case CONST:
      op = XEXP (op, 0);
      return ((GET_CODE (XEXP (op, 0)) == SYMBOL_REF
               || GET_CODE (XEXP (op, 0)) == LABEL_REF)
              && CONST_INT_P (XEXP (op, 1)));
    default:
      return 0;
    }
}

/* Try machine dependent ways of modifying an illegitimate address
   to be legitimate.  If we find one, return the new valid address.
   This macro is used in only one place: `memory_address' in explow.c.

   OLDX is the address as it was before break_out_memory_refs was called.
   In some cases it is useful to look at this to decide what needs to be done.

   Normally it is always safe for this macro to do nothing.  It exists to
   recognize opportunities to optimize the output.

   But on a few ports with segmented architectures and indexed addressing
   (mn10300, hppa) it is used to rewrite certain problematical addresses.  */
<<<<<<< HEAD
rtx
=======

static rtx
>>>>>>> 3082eeb7
mn10300_legitimize_address (rtx x, rtx oldx ATTRIBUTE_UNUSED,
			    enum machine_mode mode ATTRIBUTE_UNUSED)
{
  if (flag_pic && ! mn10300_legitimate_pic_operand_p (x))
    x = mn10300_legitimize_pic_address (oldx, NULL_RTX);

  /* Uh-oh.  We might have an address for x[n-100000].  This needs
     special handling to avoid creating an indexed memory address
     with x-100000 as the base.  */
  if (GET_CODE (x) == PLUS
      && mn10300_symbolic_operand (XEXP (x, 1), VOIDmode))
    {
      /* Ugly.  We modify things here so that the address offset specified
         by the index expression is computed first, then added to x to form
         the entire address.  */

      rtx regx1, regy1, regy2, y;

      /* Strip off any CONST.  */
      y = XEXP (x, 1);
      if (GET_CODE (y) == CONST)
        y = XEXP (y, 0);

      if (GET_CODE (y) == PLUS || GET_CODE (y) == MINUS)
	{
	  regx1 = force_reg (Pmode, force_operand (XEXP (x, 0), 0));
	  regy1 = force_reg (Pmode, force_operand (XEXP (y, 0), 0));
	  regy2 = force_reg (Pmode, force_operand (XEXP (y, 1), 0));
	  regx1 = force_reg (Pmode,
			     gen_rtx_fmt_ee (GET_CODE (y), Pmode, regx1,
					     regy2));
	  return force_reg (Pmode, gen_rtx_PLUS (Pmode, regx1, regy1));
	}
    }
  return x;
}

/* Convert a non-PIC address in `orig' to a PIC address using @GOT or
   @GOTOFF in `reg'.  */

rtx
mn10300_legitimize_pic_address (rtx orig, rtx reg)
{
  rtx x;

  if (GET_CODE (orig) == LABEL_REF
      || (GET_CODE (orig) == SYMBOL_REF
	  && (CONSTANT_POOL_ADDRESS_P (orig)
	      || ! MN10300_GLOBAL_P (orig))))
    {
      if (reg == NULL)
	reg = gen_reg_rtx (Pmode);

      x = gen_rtx_UNSPEC (SImode, gen_rtvec (1, orig), UNSPEC_GOTOFF);
      x = gen_rtx_CONST (SImode, x);
      emit_move_insn (reg, x);

      x = emit_insn (gen_addsi3 (reg, reg, pic_offset_table_rtx));
    }
  else if (GET_CODE (orig) == SYMBOL_REF)
    {
      if (reg == NULL)
	reg = gen_reg_rtx (Pmode);

      x = gen_rtx_UNSPEC (SImode, gen_rtvec (1, orig), UNSPEC_GOT);
      x = gen_rtx_CONST (SImode, x);
      x = gen_rtx_PLUS (SImode, pic_offset_table_rtx, x);
      x = gen_const_mem (SImode, x);

      x = emit_move_insn (reg, x);
    }
  else
    return orig;

  set_unique_reg_note (x, REG_EQUAL, orig);
  return reg;
}

/* Return zero if X references a SYMBOL_REF or LABEL_REF whose symbol
   isn't protected by a PIC unspec; nonzero otherwise.  */

int
mn10300_legitimate_pic_operand_p (rtx x)
{
  const char *fmt;
  int i;

  if (GET_CODE (x) == SYMBOL_REF || GET_CODE (x) == LABEL_REF)
    return 0;

  if (GET_CODE (x) == UNSPEC
      && (XINT (x, 1) == UNSPEC_PIC
	  || XINT (x, 1) == UNSPEC_GOT
	  || XINT (x, 1) == UNSPEC_GOTOFF
	  || XINT (x, 1) == UNSPEC_PLT
	  || XINT (x, 1) == UNSPEC_GOTSYM_OFF))
      return 1;

  fmt = GET_RTX_FORMAT (GET_CODE (x));
  for (i = GET_RTX_LENGTH (GET_CODE (x)) - 1; i >= 0; i--)
    {
      if (fmt[i] == 'E')
	{
	  int j;

	  for (j = XVECLEN (x, i) - 1; j >= 0; j--)
	    if (! mn10300_legitimate_pic_operand_p (XVECEXP (x, i, j)))
	      return 0;
	}
      else if (fmt[i] == 'e'
	       && ! mn10300_legitimate_pic_operand_p (XEXP (x, i)))
	return 0;
    }

  return 1;
}

/* Return TRUE if the address X, taken from a (MEM:MODE X) rtx, is
   legitimate, and FALSE otherwise.
<<<<<<< HEAD

   On the mn10300, the value in the address register must be
   in the same memory space/segment as the effective address.

   This is problematical for reload since it does not understand
   that base+index != index+base in a memory reference.

   Note it is still possible to use reg+reg addressing modes,
   it's just much more difficult.  For a discussion of a possible
   workaround and solution, see the comments in pa.c before the
   function record_unscaled_index_insn_codes.  */

bool
mn10300_legitimate_address_p (enum machine_mode mode, rtx x, bool strict)
{
  if (CONSTANT_ADDRESS_P (x)
      && (! flag_pic || legitimate_pic_operand_p (x)))
    return TRUE;

  if (RTX_OK_FOR_BASE_P (x, strict))
    return TRUE;

  if (TARGET_AM33
      && GET_CODE (x) == POST_INC
      && RTX_OK_FOR_BASE_P (XEXP (x, 0), strict)
      && (mode == SImode || mode == SFmode || mode == HImode))
    return TRUE;

  if (GET_CODE (x) == PLUS)
    {
      rtx base = 0, index = 0;

      if (REG_P (XEXP (x, 0))
	  && REGNO_STRICT_OK_FOR_BASE_P (REGNO (XEXP (x, 0)), strict))
	{
	  base = XEXP (x, 0);
	  index = XEXP (x, 1);
	}
=======
>>>>>>> 3082eeb7

   On the mn10300, the value in the address register must be
   in the same memory space/segment as the effective address.

   This is problematical for reload since it does not understand
   that base+index != index+base in a memory reference.

   Note it is still possible to use reg+reg addressing modes,
   it's just much more difficult.  For a discussion of a possible
   workaround and solution, see the comments in pa.c before the
   function record_unscaled_index_insn_codes.  */

static bool
mn10300_legitimate_address_p (enum machine_mode mode, rtx x, bool strict)
{
  rtx base, index;

  if (CONSTANT_ADDRESS_P (x))
    return !flag_pic || mn10300_legitimate_pic_operand_p (x);

  if (RTX_OK_FOR_BASE_P (x, strict))
    return true;

  if (TARGET_AM33 && (mode == SImode || mode == SFmode || mode == HImode))
    {
      if (GET_CODE (x) == POST_INC)
	return RTX_OK_FOR_BASE_P (XEXP (x, 0), strict);
      if (GET_CODE (x) == POST_MODIFY)
	return (RTX_OK_FOR_BASE_P (XEXP (x, 0), strict)
		&& CONSTANT_ADDRESS_P (XEXP (x, 1)));
    }

  if (GET_CODE (x) != PLUS)
    return false;

  base = XEXP (x, 0);
  index = XEXP (x, 1);

  if (!REG_P (base))
    return false;
  if (REG_P (index))
    {
      /* ??? Without AM33 generalized (Ri,Rn) addressing, reg+reg
	 addressing is hard to satisfy.  */
      if (!TARGET_AM33)
	return false;

      return (REGNO_GENERAL_P (REGNO (base), strict)
	      && REGNO_GENERAL_P (REGNO (index), strict));
    }

  if (!REGNO_STRICT_OK_FOR_BASE_P (REGNO (base), strict))
    return false;

  if (CONST_INT_P (index))
    return IN_RANGE (INTVAL (index), -1 - 0x7fffffff, 0x7fffffff);

  if (CONSTANT_ADDRESS_P (index))
    return !flag_pic || mn10300_legitimate_pic_operand_p (index);

  return false;
}

bool
mn10300_regno_in_class_p (unsigned regno, int rclass, bool strict)
{
  if (regno >= FIRST_PSEUDO_REGISTER)
    {
      if (!strict)
	return true;
      if (!reg_renumber)
	return false;
      regno = reg_renumber[regno];
      if (regno == INVALID_REGNUM)
	return false;
    }
  return TEST_HARD_REG_BIT (reg_class_contents[rclass], regno);
}

rtx
mn10300_legitimize_reload_address (rtx x,
				   enum machine_mode mode ATTRIBUTE_UNUSED,
				   int opnum, int type,
				   int ind_levels ATTRIBUTE_UNUSED)
{
<<<<<<< HEAD
  switch (code)
    {
    case CONST_INT:
      /* Zeros are extremely cheap.  */
      if (INTVAL (x) == 0 && (outer_code == SET || outer_code == COMPARE))
	*total = 0;
      /* If it fits in 8 bits, then it's still relatively cheap.  */
      else if (INT_8_BITS (INTVAL (x)))
	*total = 1;
      /* This is the "base" cost, includes constants where either the
	 upper or lower 16bits are all zeros.  */
      else if (INT_16_BITS (INTVAL (x))
	       || (INTVAL (x) & 0xffff) == 0
	       || (INTVAL (x) & 0xffff0000) == 0)
	*total = 2;
      else
	*total = 4;
      return true;

    case CONST:
    case LABEL_REF:
    case SYMBOL_REF:
      /* These are more costly than a CONST_INT, but we can relax them,
	 so they're less costly than a CONST_DOUBLE.  */
      *total = 6;
      return true;
=======
  bool any_change = false;
>>>>>>> 3082eeb7

  /* See above re disabling reg+reg addressing for MN103.  */
  if (!TARGET_AM33)
    return NULL_RTX;

<<<<<<< HEAD
    case ZERO_EXTRACT:
      /* This is cheap, we can use btst.  */
      if (outer_code == COMPARE)
	*total = 0;
      return false;

   /* ??? This probably needs more work.  */
    case MOD:
    case DIV:
    case MULT:
      *total = 8;
      return true;
=======
  if (GET_CODE (x) != PLUS)
    return NULL_RTX;
>>>>>>> 3082eeb7

  if (XEXP (x, 0) == stack_pointer_rtx)
    {
      push_reload (XEXP (x, 0), NULL_RTX, &XEXP (x, 0), NULL,
		   GENERAL_REGS, GET_MODE (x), VOIDmode, 0, 0,
		   opnum, (enum reload_type) type);
      any_change = true;
    }
  if (XEXP (x, 1) == stack_pointer_rtx)
    {
      push_reload (XEXP (x, 1), NULL_RTX, &XEXP (x, 1), NULL,
		   GENERAL_REGS, GET_MODE (x), VOIDmode, 0, 0,
		   opnum, (enum reload_type) type);
      any_change = true;
    }

  return any_change ? x : NULL_RTX;
}

/* Implement TARGET_LEGITIMATE_CONSTANT_P.  Returns TRUE if X is a valid
   constant.  Note that some "constants" aren't valid, such as TLS
   symbols and unconverted GOT-based references, so we eliminate
   those here.  */

static bool
mn10300_legitimate_constant_p (enum machine_mode mode ATTRIBUTE_UNUSED, rtx x)
{
  switch (GET_CODE (x))
    {
    case CONST:
      x = XEXP (x, 0);

      if (GET_CODE (x) == PLUS)
	{
	  if (! CONST_INT_P (XEXP (x, 1)))
	    return false;
	  x = XEXP (x, 0);
	}

      /* Only some unspecs are valid as "constants".  */
      if (GET_CODE (x) == UNSPEC)
	{
	  switch (XINT (x, 1))
	    {
	    case UNSPEC_PIC:
	    case UNSPEC_GOT:
	    case UNSPEC_GOTOFF:
	    case UNSPEC_PLT:
	      return true;
	    default:
	      return false;
	    }
	}

      /* We must have drilled down to a symbol.  */
      if (! mn10300_symbolic_operand (x, Pmode))
	return false;
      break;

    default:
      break;
    }

  return true;
}

/* Undo pic address legitimization for the benefit of debug info.  */

static rtx
mn10300_delegitimize_address (rtx orig_x)
{
  rtx x = orig_x, ret, addend = NULL;
  bool need_mem;

  if (MEM_P (x))
    x = XEXP (x, 0);
  if (GET_CODE (x) != PLUS || GET_MODE (x) != Pmode)
    return orig_x;

  if (XEXP (x, 0) == pic_offset_table_rtx)
    ;
  /* With the REG+REG addressing of AM33, var-tracking can re-assemble
     some odd-looking "addresses" that were never valid in the first place.
     We need to look harder to avoid warnings being emitted.  */
  else if (GET_CODE (XEXP (x, 0)) == PLUS)
    {
      rtx x0 = XEXP (x, 0);
      rtx x00 = XEXP (x0, 0);
      rtx x01 = XEXP (x0, 1);

      if (x00 == pic_offset_table_rtx)
	addend = x01;
      else if (x01 == pic_offset_table_rtx)
	addend = x00;
      else
	return orig_x;

    }
  else
    return orig_x;
  x = XEXP (x, 1);

  if (GET_CODE (x) != CONST)
    return orig_x;
  x = XEXP (x, 0);
  if (GET_CODE (x) != UNSPEC)
    return orig_x;

  ret = XVECEXP (x, 0, 0);
  if (XINT (x, 1) == UNSPEC_GOTOFF)
    need_mem = false;
  else if (XINT (x, 1) == UNSPEC_GOT)
    need_mem = true;
  else
    return orig_x;

  gcc_assert (GET_CODE (ret) == SYMBOL_REF);
  if (need_mem != MEM_P (orig_x))
    return orig_x;
  if (need_mem && addend)
    return orig_x;
  if (addend)
    ret = gen_rtx_PLUS (Pmode, addend, ret);
  return ret;
}

/* For addresses, costs are relative to "MOV (Rm),Rn".  For AM33 this is
   the 3-byte fully general instruction; for MN103 this is the 2-byte form
   with an address register.  */

static int
mn10300_address_cost (rtx x, bool speed)
{
  HOST_WIDE_INT i;
  rtx base, index;

  switch (GET_CODE (x))
    {
    case CONST:
    case SYMBOL_REF:
    case LABEL_REF:
      /* We assume all of these require a 32-bit constant, even though
	 some symbol and label references can be relaxed.  */
      return speed ? 1 : 4;

    case REG:
    case SUBREG:
    case POST_INC:
      return 0;

    case POST_MODIFY:
      /* Assume any symbolic offset is a 32-bit constant.  */
      i = (CONST_INT_P (XEXP (x, 1)) ? INTVAL (XEXP (x, 1)) : 0x12345678);
      if (IN_RANGE (i, -128, 127))
	return speed ? 0 : 1;
      if (speed)
	return 1;
      if (IN_RANGE (i, -0x800000, 0x7fffff))
	return 3;
      return 4;

    case PLUS:
      base = XEXP (x, 0);
      index = XEXP (x, 1);
      if (register_operand (index, SImode))
	{
	  /* Attempt to minimize the number of registers in the address.
	     This is similar to what other ports do.  */
	  if (register_operand (base, SImode))
	    return 1;

	  base = XEXP (x, 1);
	  index = XEXP (x, 0);
	}

      /* Assume any symbolic offset is a 32-bit constant.  */
      i = (CONST_INT_P (XEXP (x, 1)) ? INTVAL (XEXP (x, 1)) : 0x12345678);
      if (IN_RANGE (i, -128, 127))
	return speed ? 0 : 1;
      if (IN_RANGE (i, -32768, 32767))
	return speed ? 0 : 2;
      return speed ? 2 : 6;

    default:
      return rtx_cost (x, MEM, 0, speed);
    }
}

/* Implement the TARGET_REGISTER_MOVE_COST hook.

   Recall that the base value of 2 is required by assumptions elsewhere
   in the body of the compiler, and that cost 2 is special-cased as an
   early exit from reload meaning no work is required.  */

static int
mn10300_register_move_cost (enum machine_mode mode ATTRIBUTE_UNUSED,
			    reg_class_t ifrom, reg_class_t ito)
{
  enum reg_class from = (enum reg_class) ifrom;
  enum reg_class to = (enum reg_class) ito;
  enum reg_class scratch, test;

  /* Simplify the following code by unifying the fp register classes.  */
  if (to == FP_ACC_REGS)
    to = FP_REGS;
  if (from == FP_ACC_REGS)
    from = FP_REGS;

  /* Diagnose invalid moves by costing them as two moves.  */

  scratch = NO_REGS;
  test = from;
  if (to == SP_REGS)
    scratch = (TARGET_AM33 ? GENERAL_REGS : ADDRESS_REGS);
  else if (to == MDR_REGS)
    scratch = DATA_REGS;
  else if (to == FP_REGS && to != from)
    scratch = GENERAL_REGS;
  else
    {
      test = to;
      if (from == SP_REGS)
	scratch = (TARGET_AM33 ? GENERAL_REGS : ADDRESS_REGS);
      else if (from == MDR_REGS)
	scratch = DATA_REGS;
      else if (from == FP_REGS && to != from)
	scratch = GENERAL_REGS;
    }
  if (scratch != NO_REGS && !reg_class_subset_p (test, scratch))
    return (mn10300_register_move_cost (VOIDmode, from, scratch)
	    + mn10300_register_move_cost (VOIDmode, scratch, to));

  /* From here on, all we need consider are legal combinations.  */

  if (optimize_size)
    {
      /* The scale here is bytes * 2.  */

      if (from == to && (to == ADDRESS_REGS || to == DATA_REGS))
	return 2;

      if (from == SP_REGS)
	return (to == ADDRESS_REGS ? 2 : 6);

      /* For MN103, all remaining legal moves are two bytes.  */
      if (TARGET_AM33)
	return 4;

      if (to == SP_REGS)
	return (from == ADDRESS_REGS ? 4 : 6);

      if ((from == ADDRESS_REGS || from == DATA_REGS)
	   && (to == ADDRESS_REGS || to == DATA_REGS))
	return 4;

      if (to == EXTENDED_REGS)
	return (to == from ? 6 : 4);

      /* What's left are SP_REGS, FP_REGS, or combinations of the above.  */
      return 6;
    }
  else
    {
      /* The scale here is cycles * 2.  */

      if (to == FP_REGS)
	return 8;
      if (from == FP_REGS)
	return 4;

      /* All legal moves between integral registers are single cycle.  */
      return 2;
    }
}

/* Implement the TARGET_MEMORY_MOVE_COST hook.

   Given lack of the form of the address, this must be speed-relative,
   though we should never be less expensive than a size-relative register
   move cost above.  This is not a problem.  */

static int
mn10300_memory_move_cost (enum machine_mode mode ATTRIBUTE_UNUSED, 
			  reg_class_t iclass, bool in ATTRIBUTE_UNUSED)
{
  enum reg_class rclass = (enum reg_class) iclass;

  if (rclass == FP_REGS)
    return 8;
  return 6;
}

/* Implement the TARGET_RTX_COSTS hook.

   Speed-relative costs are relative to COSTS_N_INSNS, which is intended
   to represent cycles.  Size-relative costs are in bytes.  */

static bool
mn10300_rtx_costs (rtx x, int code, int outer_code, int opno ATTRIBUTE_UNUSED,
		   int *ptotal, bool speed)
{
  /* This value is used for SYMBOL_REF etc where we want to pretend
     we have a full 32-bit constant.  */
  HOST_WIDE_INT i = 0x12345678;
  int total;

  switch (code)
    {
    case CONST_INT:
      i = INTVAL (x);
    do_int_costs:
      if (speed)
	{
	  if (outer_code == SET)
	    {
	      /* 16-bit integer loads have latency 1, 32-bit loads 2.  */
	      if (IN_RANGE (i, -32768, 32767))
		total = COSTS_N_INSNS (1);
	      else
		total = COSTS_N_INSNS (2);
	    }
	  else
	    {
	      /* 16-bit integer operands don't affect latency;
		 24-bit and 32-bit operands add a cycle.  */
	      if (IN_RANGE (i, -32768, 32767))
		total = 0;
	      else
		total = COSTS_N_INSNS (1);
	    }
	}
      else
	{
	  if (outer_code == SET)
	    {
	      if (i == 0)
		total = 1;
	      else if (IN_RANGE (i, -128, 127))
		total = 2;
	      else if (IN_RANGE (i, -32768, 32767))
		total = 3;
	      else
		total = 6;
	    }
	  else
	    {
	      /* Reference here is ADD An,Dn, vs ADD imm,Dn.  */
	      if (IN_RANGE (i, -128, 127))
		total = 0;
	      else if (IN_RANGE (i, -32768, 32767))
		total = 2;
	      else if (TARGET_AM33 && IN_RANGE (i, -0x01000000, 0x00ffffff))
		total = 3;
	      else
		total = 4;
	    }
	}
      goto alldone;

    case CONST:
    case LABEL_REF:
    case SYMBOL_REF:
    case CONST_DOUBLE:
      /* We assume all of these require a 32-bit constant, even though
	 some symbol and label references can be relaxed.  */
      goto do_int_costs;

    case UNSPEC:
      switch (XINT (x, 1))
	{
	case UNSPEC_PIC:
	case UNSPEC_GOT:
	case UNSPEC_GOTOFF:
	case UNSPEC_PLT:
	case UNSPEC_GOTSYM_OFF:
	  /* The PIC unspecs also resolve to a 32-bit constant.  */
	  goto do_int_costs;

	default:
	  /* Assume any non-listed unspec is some sort of arithmetic.  */
	  goto do_arith_costs;
	}

    case PLUS:
      /* Notice the size difference of INC and INC4.  */
      if (!speed && outer_code == SET && CONST_INT_P (XEXP (x, 1)))
	{
	  i = INTVAL (XEXP (x, 1));
	  if (i == 1 || i == 4)
	    {
	      total = 1 + rtx_cost (XEXP (x, 0), PLUS, 0, speed);
	      goto alldone;
	    }
	}
      goto do_arith_costs;
	
    case MINUS:
    case AND:
    case IOR:
    case XOR:
    case NOT:
    case NEG:
    case ZERO_EXTEND:
    case SIGN_EXTEND:
    case COMPARE:
    case BSWAP:
    case CLZ:
    do_arith_costs:
      total = (speed ? COSTS_N_INSNS (1) : 2);
      break;

    case ASHIFT:
      /* Notice the size difference of ASL2 and variants.  */
      if (!speed && CONST_INT_P (XEXP (x, 1)))
	switch (INTVAL (XEXP (x, 1)))
	  {
	  case 1:
	  case 2:
	    total = 1;
	    goto alldone;
	  case 3:
	  case 4:
	    total = 2;
	    goto alldone;
	  }
      /* FALLTHRU */

    case ASHIFTRT:
    case LSHIFTRT:
      total = (speed ? COSTS_N_INSNS (1) : 3);
      goto alldone;

    case MULT:
      total = (speed ? COSTS_N_INSNS (3) : 2);
      break;

    case DIV:
    case UDIV:
    case MOD:
    case UMOD:
      total = (speed ? COSTS_N_INSNS (39)
		/* Include space to load+retrieve MDR.  */
		: code == MOD || code == UMOD ? 6 : 4);
      break;

    case MEM:
      total = mn10300_address_cost (XEXP (x, 0), speed);
      if (speed)
	total = COSTS_N_INSNS (2 + total);
      goto alldone;

    default:
      /* Probably not implemented.  Assume external call.  */
      total = (speed ? COSTS_N_INSNS (10) : 7);
      break;
    }

  *ptotal = total;
  return false;

 alldone:
  *ptotal = total;
  return true;
}

/* If using PIC, mark a SYMBOL_REF for a non-global symbol so that we
   may access it using GOTOFF instead of GOT.  */

static void
mn10300_encode_section_info (tree decl, rtx rtl, int first ATTRIBUTE_UNUSED)
{
  rtx symbol;

  if (! MEM_P (rtl))
    return;
  symbol = XEXP (rtl, 0);
  if (GET_CODE (symbol) != SYMBOL_REF)
    return;

  if (flag_pic)
    SYMBOL_REF_FLAG (symbol) = (*targetm.binds_local_p) (decl);
}

/* Dispatch tables on the mn10300 are extremely expensive in terms of code
   and readonly data size.  So we crank up the case threshold value to
   encourage a series of if/else comparisons to implement many small switch
   statements.  In theory, this value could be increased much more if we
   were solely optimizing for space, but we keep it "reasonable" to avoid
   serious code efficiency lossage.  */

<<<<<<< HEAD
unsigned int mn10300_case_values_threshold (void)
=======
static unsigned int
mn10300_case_values_threshold (void)
>>>>>>> 3082eeb7
{
  return 6;
}

<<<<<<< HEAD
/* Worker function for TARGET_ASM_TRAMPOLINE_TEMPLATE.  */

static void
mn10300_asm_trampoline_template (FILE *f)
{
  fprintf (f, "\tadd -4,sp\n");
  fprintf (f, "\t.long 0x0004fffa\n");
  fprintf (f, "\tmov (0,sp),a0\n");
  fprintf (f, "\tadd 4,sp\n");
  fprintf (f, "\tmov (13,a0),a1\n");	
  fprintf (f, "\tmov (17,a0),a0\n");
  fprintf (f, "\tjmp (a0)\n");
  fprintf (f, "\t.long 0\n");
  fprintf (f, "\t.long 0\n");
}

=======
>>>>>>> 3082eeb7
/* Worker function for TARGET_TRAMPOLINE_INIT.  */

static void
mn10300_trampoline_init (rtx m_tramp, tree fndecl, rtx chain_value)
{
<<<<<<< HEAD
  rtx fnaddr = XEXP (DECL_RTL (fndecl), 0);
  rtx mem;

  emit_block_move (m_tramp, assemble_trampoline_template (),
		   GEN_INT (TRAMPOLINE_SIZE), BLOCK_OP_NORMAL);

  mem = adjust_address (m_tramp, SImode, 0x14);
  emit_move_insn (mem, chain_value);
  mem = adjust_address (m_tramp, SImode, 0x18);
  emit_move_insn (mem, fnaddr);
=======
  rtx mem, disp, fnaddr = XEXP (DECL_RTL (fndecl), 0);

  /* This is a strict alignment target, which means that we play
     some games to make sure that the locations at which we need
     to store <chain> and <disp> wind up at aligned addresses.

	0x28 0x00			add 0,d0
	          0xfc 0xdd		mov chain,a1
        <chain>
	0xf8 0xed 0x00			btst 0,d1
	               0xdc		jmp fnaddr
	<disp>

     Note that the two extra insns are effectively nops; they 
     clobber the flags but do not affect the contents of D0 or D1.  */

  disp = expand_binop (SImode, sub_optab, fnaddr,
		       plus_constant (XEXP (m_tramp, 0), 11),
		       NULL_RTX, 1, OPTAB_DIRECT);

  mem = adjust_address (m_tramp, SImode, 0);
  emit_move_insn (mem, gen_int_mode (0xddfc0028, SImode));
  mem = adjust_address (m_tramp, SImode, 4);
  emit_move_insn (mem, chain_value);
  mem = adjust_address (m_tramp, SImode, 8);
  emit_move_insn (mem, gen_int_mode (0xdc00edf8, SImode));
  mem = adjust_address (m_tramp, SImode, 12);
  emit_move_insn (mem, disp);
>>>>>>> 3082eeb7
}

/* Output the assembler code for a C++ thunk function.
   THUNK_DECL is the declaration for the thunk function itself, FUNCTION
   is the decl for the target function.  DELTA is an immediate constant
   offset to be added to the THIS parameter.  If VCALL_OFFSET is nonzero
   the word at the adjusted address *(*THIS' + VCALL_OFFSET) should be
   additionally added to THIS.  Finally jump to the entry point of
   FUNCTION.  */

static void
mn10300_asm_output_mi_thunk (FILE *        file,
			     tree          thunk_fndecl ATTRIBUTE_UNUSED,
			     HOST_WIDE_INT delta,
			     HOST_WIDE_INT vcall_offset,
			     tree          function)
{
  const char * _this;

  /* Get the register holding the THIS parameter.  Handle the case
     where there is a hidden first argument for a returned structure.  */
  if (aggregate_value_p (TREE_TYPE (TREE_TYPE (function)), function))
    _this = reg_names [FIRST_ARGUMENT_REGNUM + 1];
  else
    _this = reg_names [FIRST_ARGUMENT_REGNUM];

  fprintf (file, "\t%s Thunk Entry Point:\n", ASM_COMMENT_START);

  if (delta)
    fprintf (file, "\tadd %d, %s\n", (int) delta, _this);

  if (vcall_offset)
    {
      const char * scratch = reg_names [FIRST_ADDRESS_REGNUM + 1];

      fprintf (file, "\tmov %s, %s\n", _this, scratch);
      fprintf (file, "\tmov (%s), %s\n", scratch, scratch);
      fprintf (file, "\tadd %d, %s\n", (int) vcall_offset, scratch);
      fprintf (file, "\tmov (%s), %s\n", scratch, scratch);
      fprintf (file, "\tadd %s, %s\n", scratch, _this);
    }

  fputs ("\tjmp ", file);
  assemble_name (file, XSTR (XEXP (DECL_RTL (function), 0), 0));
  putc ('\n', file);
}

/* Return true if mn10300_output_mi_thunk would be able to output the
   assembler code for the thunk function specified by the arguments
   it is passed, and false otherwise.  */

static bool
mn10300_can_output_mi_thunk (const_tree    thunk_fndecl ATTRIBUTE_UNUSED,
			     HOST_WIDE_INT delta        ATTRIBUTE_UNUSED,
			     HOST_WIDE_INT vcall_offset ATTRIBUTE_UNUSED,
			     const_tree    function     ATTRIBUTE_UNUSED)
{
  return true;
<<<<<<< HEAD
}
=======
}

bool
mn10300_hard_regno_mode_ok (unsigned int regno, enum machine_mode mode)
{
  if (REGNO_REG_CLASS (regno) == FP_REGS
      || REGNO_REG_CLASS (regno) == FP_ACC_REGS)
    /* Do not store integer values in FP registers.  */
    return GET_MODE_CLASS (mode) == MODE_FLOAT && ((regno & 1) == 0);
  
  if (((regno) & 1) == 0 || GET_MODE_SIZE (mode) == 4)
    return true;

  if (REGNO_REG_CLASS (regno) == DATA_REGS
      || (TARGET_AM33 && REGNO_REG_CLASS (regno) == ADDRESS_REGS)
      || REGNO_REG_CLASS (regno) == EXTENDED_REGS)
    return GET_MODE_SIZE (mode) <= 4;
  
  return false;
}

bool
mn10300_modes_tieable (enum machine_mode mode1, enum machine_mode mode2)
{
  if (GET_MODE_CLASS (mode1) == MODE_FLOAT
      && GET_MODE_CLASS (mode2) != MODE_FLOAT)
    return false;

  if (GET_MODE_CLASS (mode2) == MODE_FLOAT
      && GET_MODE_CLASS (mode1) != MODE_FLOAT)
    return false;

  if (TARGET_AM33
      || mode1 == mode2
      || (GET_MODE_SIZE (mode1) <= 4 && GET_MODE_SIZE (mode2) <= 4))
    return true;

  return false;
}

static int
cc_flags_for_mode (enum machine_mode mode)
{
  switch (mode)
    {
    case CCmode:
      return CC_FLAG_Z | CC_FLAG_N | CC_FLAG_C | CC_FLAG_V;
    case CCZNCmode:
      return CC_FLAG_Z | CC_FLAG_N | CC_FLAG_C;
    case CCZNmode:
      return CC_FLAG_Z | CC_FLAG_N;
    case CC_FLOATmode:
      return -1;
    default:
      gcc_unreachable ();
    }
}

static int
cc_flags_for_code (enum rtx_code code)
{
  switch (code)
    {
    case EQ:	/* Z */
    case NE:	/* ~Z */
      return CC_FLAG_Z;

    case LT:	/* N */
    case GE:	/* ~N */
      return CC_FLAG_N;
      break;

    case GT:    /* ~(Z|(N^V)) */
    case LE:    /* Z|(N^V) */
      return CC_FLAG_Z | CC_FLAG_N | CC_FLAG_V;

    case GEU:	/* ~C */
    case LTU:	/* C */
      return CC_FLAG_C;

    case GTU:	/* ~(C | Z) */
    case LEU:	/* C | Z */
      return CC_FLAG_Z | CC_FLAG_C;

    case ORDERED:
    case UNORDERED:
    case LTGT:
    case UNEQ:
    case UNGE:
    case UNGT:
    case UNLE:
    case UNLT:
      return -1;

    default:
      gcc_unreachable ();
    }
}

enum machine_mode
mn10300_select_cc_mode (enum rtx_code code, rtx x, rtx y ATTRIBUTE_UNUSED)
{
  int req;

  if (GET_MODE_CLASS (GET_MODE (x)) == MODE_FLOAT)
    return CC_FLOATmode;

  req = cc_flags_for_code (code);

  if (req & CC_FLAG_V)
    return CCmode;
  if (req & CC_FLAG_C)
    return CCZNCmode;
  return CCZNmode;
}

static inline bool
is_load_insn (rtx insn)
{
  if (GET_CODE (PATTERN (insn)) != SET)
    return false;

  return MEM_P (SET_SRC (PATTERN (insn)));
}

static inline bool
is_store_insn (rtx insn)
{
  if (GET_CODE (PATTERN (insn)) != SET)
    return false;

  return MEM_P (SET_DEST (PATTERN (insn)));
}

/* Update scheduling costs for situations that cannot be
   described using the attributes and DFA machinery.
   DEP is the insn being scheduled.
   INSN is the previous insn.
   COST is the current cycle cost for DEP.  */

static int
mn10300_adjust_sched_cost (rtx insn, rtx link, rtx dep, int cost)
{
  int timings = get_attr_timings (insn);

  if (!TARGET_AM33)
    return 1;

  if (GET_CODE (insn) == PARALLEL)
    insn = XVECEXP (insn, 0, 0);

  if (GET_CODE (dep) == PARALLEL)
    dep = XVECEXP (dep, 0, 0);

  /* For the AM34 a load instruction that follows a
     store instruction incurs an extra cycle of delay.  */
  if (mn10300_tune_cpu == PROCESSOR_AM34
      && is_load_insn (dep)
      && is_store_insn (insn))
    cost += 1;

  /* For the AM34 a non-store, non-branch FPU insn that follows
     another FPU insn incurs a one cycle throughput increase.  */
  else if (mn10300_tune_cpu == PROCESSOR_AM34
      && ! is_store_insn (insn)
      && ! JUMP_P (insn)
      && GET_CODE (PATTERN (dep)) == SET
      && GET_CODE (PATTERN (insn)) == SET
      && GET_MODE_CLASS (GET_MODE (SET_SRC (PATTERN (dep)))) == MODE_FLOAT
      && GET_MODE_CLASS (GET_MODE (SET_SRC (PATTERN (insn)))) == MODE_FLOAT)
    cost += 1;

  /*  Resolve the conflict described in section 1-7-4 of
      Chapter 3 of the MN103E Series Instruction Manual
      where it says:

        "When the preceeding instruction is a CPU load or
	 store instruction, a following FPU instruction
	 cannot be executed until the CPU completes the
	 latency period even though there are no register
	 or flag dependencies between them."  */

  /* Only the AM33-2 (and later) CPUs have FPU instructions.  */
  if (! TARGET_AM33_2)
    return cost;

  /* If a data dependence already exists then the cost is correct.  */
  if (REG_NOTE_KIND (link) == 0)
    return cost;

  /* Check that the instruction about to scheduled is an FPU instruction.  */
  if (GET_CODE (PATTERN (dep)) != SET)
    return cost;

  if (GET_MODE_CLASS (GET_MODE (SET_SRC (PATTERN (dep)))) != MODE_FLOAT)
    return cost;

  /* Now check to see if the previous instruction is a load or store.  */
  if (! is_load_insn (insn) && ! is_store_insn (insn))
    return cost;

  /* XXX: Verify: The text of 1-7-4 implies that the restriction
     only applies when an INTEGER load/store preceeds an FPU
     instruction, but is this true ?  For now we assume that it is.  */
  if (GET_MODE_CLASS (GET_MODE (SET_SRC (PATTERN (insn)))) != MODE_INT)
    return cost;

  /* Extract the latency value from the timings attribute.  */
  return timings < 100 ? (timings % 10) : (timings % 100);
}

static void
mn10300_conditional_register_usage (void)
{
  unsigned int i;

  if (!TARGET_AM33)
    {
      for (i = FIRST_EXTENDED_REGNUM;
	   i <= LAST_EXTENDED_REGNUM; i++)
	fixed_regs[i] = call_used_regs[i] = 1;
    }
  if (!TARGET_AM33_2)
    {
      for (i = FIRST_FP_REGNUM;
	   i <= LAST_FP_REGNUM; i++)
	fixed_regs[i] = call_used_regs[i] = 1;
    }
  if (flag_pic)
    fixed_regs[PIC_OFFSET_TABLE_REGNUM] =
    call_used_regs[PIC_OFFSET_TABLE_REGNUM] = 1;
}

/* Worker function for TARGET_MD_ASM_CLOBBERS.
   We do this in the mn10300 backend to maintain source compatibility
   with the old cc0-based compiler.  */

static tree
mn10300_md_asm_clobbers (tree outputs ATTRIBUTE_UNUSED,
                         tree inputs ATTRIBUTE_UNUSED,
                         tree clobbers)
{
  clobbers = tree_cons (NULL_TREE, build_string (5, "EPSW"),
                        clobbers);
  return clobbers;
}

/* A helper function for splitting cbranch patterns after reload.  */

void
mn10300_split_cbranch (enum machine_mode cmp_mode, rtx cmp_op, rtx label_ref)
{
  rtx flags, x;

  flags = gen_rtx_REG (cmp_mode, CC_REG);
  x = gen_rtx_COMPARE (cmp_mode, XEXP (cmp_op, 0), XEXP (cmp_op, 1));
  x = gen_rtx_SET (VOIDmode, flags, x);
  emit_insn (x);

  x = gen_rtx_fmt_ee (GET_CODE (cmp_op), VOIDmode, flags, const0_rtx);
  x = gen_rtx_IF_THEN_ELSE (VOIDmode, x, label_ref, pc_rtx);
  x = gen_rtx_SET (VOIDmode, pc_rtx, x);
  emit_jump_insn (x);
}

/* A helper function for matching parallels that set the flags.  */

bool
mn10300_match_ccmode (rtx insn, enum machine_mode cc_mode)
{
  rtx op1, flags;
  enum machine_mode flags_mode;

  gcc_checking_assert (XVECLEN (PATTERN (insn), 0) == 2);

  op1 = XVECEXP (PATTERN (insn), 0, 1);
  gcc_checking_assert (GET_CODE (SET_SRC (op1)) == COMPARE);

  flags = SET_DEST (op1);
  flags_mode = GET_MODE (flags);

  if (GET_MODE (SET_SRC (op1)) != flags_mode)
    return false;
  if (GET_MODE_CLASS (flags_mode) != MODE_CC)
    return false;

  /* Ensure that the mode of FLAGS is compatible with CC_MODE.  */
  if (cc_flags_for_mode (flags_mode) & ~cc_flags_for_mode (cc_mode))
    return false;

  return true;
}

int
mn10300_split_and_operand_count (rtx op)
{
  HOST_WIDE_INT val = INTVAL (op);
  int count;

  if (val < 0)
    {
      /* High bit is set, look for bits clear at the bottom.  */
      count = exact_log2 (-val);
      if (count < 0)
	return 0;
      /* This is only size win if we can use the asl2 insn.  Otherwise we
	 would be replacing 1 6-byte insn with 2 3-byte insns.  */
      if (count > (optimize_insn_for_speed_p () ? 2 : 4))
	return 0;
      return -count;
    }
  else
    {
      /* High bit is clear, look for bits set at the bottom.  */
      count = exact_log2 (val + 1);
      count = 32 - count;
      /* Again, this is only a size win with asl2.  */
      if (count > (optimize_insn_for_speed_p () ? 2 : 4))
	return 0;
      return -count;
    }
}

struct liw_data
{
  enum attr_liw slot;
  enum attr_liw_op op;
  rtx dest;
  rtx src;
};

/* Decide if the given insn is a candidate for LIW bundling.  If it is then
   extract the operands and LIW attributes from the insn and use them to fill
   in the liw_data structure.  Return true upon success or false if the insn
   cannot be bundled.  */

static bool
extract_bundle (rtx insn, struct liw_data * pdata)
{
  bool allow_consts = true;
  rtx p;

  gcc_assert (pdata != NULL);

  if (insn == NULL_RTX)
    return false;
  /* Make sure that we are dealing with a simple SET insn.  */
  p = single_set (insn);
  if (p == NULL_RTX)
    return false;

  /* Make sure that it could go into one of the LIW pipelines.  */
  pdata->slot = get_attr_liw (insn);
  if (pdata->slot == LIW_BOTH)
    return false;

  pdata->op = get_attr_liw_op (insn);

  switch (pdata->op)
    {
    case LIW_OP_MOV:
      pdata->dest = SET_DEST (p);
      pdata->src = SET_SRC (p);
      break;
    case LIW_OP_CMP:
      pdata->dest = XEXP (SET_SRC (p), 0);
      pdata->src = XEXP (SET_SRC (p), 1);
      break;
    case LIW_OP_NONE:
      return false;
    case LIW_OP_AND:
    case LIW_OP_OR:
    case LIW_OP_XOR:
      /* The AND, OR and XOR long instruction words only accept register arguments.  */
      allow_consts = false;
      /* Fall through.  */
    default:
      pdata->dest = SET_DEST (p);
      pdata->src = XEXP (SET_SRC (p), 1);
      break;
    }

  if (! REG_P (pdata->dest))
    return false;

  if (REG_P (pdata->src))
    return true;

  return allow_consts && satisfies_constraint_O (pdata->src);
}

/* Make sure that it is OK to execute LIW1 and LIW2 in parallel.  GCC generated
   the instructions with the assumption that LIW1 would be executed before LIW2
   so we must check for overlaps between their sources and destinations.  */

static bool
check_liw_constraints (struct liw_data * pliw1, struct liw_data * pliw2)
{
  /* Check for slot conflicts.  */
  if (pliw2->slot == pliw1->slot && pliw1->slot != LIW_EITHER)
    return false;

  /* If either operation is a compare, then "dest" is really an input; the real
     destination is CC_REG.  So these instructions need different checks.  */

  /* Changing "CMP ; OP" into "CMP | OP" is OK because the comparison will
     check its values prior to any changes made by OP.  */
  if (pliw1->op == LIW_OP_CMP)
    {
      /* Two sequential comparisons means dead code, which ought to 
         have been eliminated given that bundling only happens with
         optimization.  We cannot bundle them in any case.  */
      gcc_assert (pliw1->op != pliw2->op);
      return true;
    }

  /* Changing "OP ; CMP" into "OP | CMP" does not work if the value being compared
     is the destination of OP, as the CMP will look at the old value, not the new
     one.  */
  if (pliw2->op == LIW_OP_CMP)
    {
      if (REGNO (pliw2->dest) == REGNO (pliw1->dest))
	return false;

      if (REG_P (pliw2->src))
	return REGNO (pliw2->src) != REGNO (pliw1->dest);

      return true;
    }

  /* Changing "OP1 ; OP2" into "OP1 | OP2" does not work if they both write to the
     same destination register.  */
  if (REGNO (pliw2->dest) == REGNO (pliw1->dest))
    return false;

  /* Changing "OP1 ; OP2" into "OP1 | OP2" generally does not work if the destination
     of OP1 is the source of OP2.  The exception is when OP1 is a MOVE instruction when
     we can replace the source in OP2 with the source of OP1.  */
  if (REG_P (pliw2->src) && REGNO (pliw2->src) == REGNO (pliw1->dest))
    {
      if (pliw1->op == LIW_OP_MOV && REG_P (pliw1->src))
	{
	  if (! REG_P (pliw1->src)
	      && (pliw2->op == LIW_OP_AND
		  || pliw2->op == LIW_OP_OR
		  || pliw2->op == LIW_OP_XOR))
	    return false;
		  
	  pliw2->src = pliw1->src;
	  return true;
	}
      return false;
    }

  /* Everything else is OK.  */
  return true;
}

/* Combine pairs of insns into LIW bundles.  */

static void
mn10300_bundle_liw (void)
{
  rtx r;

  for (r = get_insns (); r != NULL_RTX; r = next_nonnote_nondebug_insn (r))
    {
      rtx insn1, insn2;
      struct liw_data liw1, liw2;

      insn1 = r;
      if (! extract_bundle (insn1, & liw1))
	continue;

      insn2 = next_nonnote_nondebug_insn (insn1);
      if (! extract_bundle (insn2, & liw2))
	continue;

      /* Check for source/destination overlap.  */
      if (! check_liw_constraints (& liw1, & liw2))
	continue;

      if (liw1.slot == LIW_OP2 || liw2.slot == LIW_OP1)
	{
	  struct liw_data temp;
	  
	  temp = liw1;
	  liw1 = liw2;
	  liw2 = temp;
	}

      delete_insn (insn2);

      if (liw1.op == LIW_OP_CMP)
	insn2 = gen_cmp_liw (liw2.dest, liw2.src, liw1.dest, liw1.src,
			     GEN_INT (liw2.op));
      else if (liw2.op == LIW_OP_CMP)
	insn2 = gen_liw_cmp (liw1.dest, liw1.src, liw2.dest, liw2.src,
			     GEN_INT (liw1.op));
      else
	insn2 = gen_liw (liw1.dest, liw2.dest, liw1.src, liw2.src,
			 GEN_INT (liw1.op), GEN_INT (liw2.op));

      insn2 = emit_insn_after (insn2, insn1);
      delete_insn (insn1);
      r = insn2;
    }
}

#define DUMP(reason, insn)			\
  do						\
    {						\
      if (dump_file)				\
	{					\
	  fprintf (dump_file, reason "\n");	\
	  if (insn != NULL_RTX)			\
	    print_rtl_single (dump_file, insn);	\
	  fprintf(dump_file, "\n");		\
	}					\
    }						\
  while (0)

/* Replace the BRANCH insn with a Lcc insn that goes to LABEL.
   Insert a SETLB insn just before LABEL.  */

static void
mn10300_insert_setlb_lcc (rtx label, rtx branch)
{
  rtx lcc, comparison, cmp_reg;

  if (LABEL_NUSES (label) > 1)
    {
      rtx insn;

      /* This label is used both as an entry point to the loop
	 and as a loop-back point for the loop.  We need to separate
	 these two functions so that the SETLB happens upon entry,
	 but the loop-back does not go to the SETLB instruction.  */
      DUMP ("Inserting SETLB insn after:", label);
      insn = emit_insn_after (gen_setlb (), label);
      label = gen_label_rtx ();
      emit_label_after (label, insn);
      DUMP ("Created new loop-back label:", label);
    }
  else
    {
      DUMP ("Inserting SETLB insn before:", label);
      emit_insn_before (gen_setlb (), label);
    }

  comparison = XEXP (SET_SRC (PATTERN (branch)), 0);
  cmp_reg = XEXP (comparison, 0);
  gcc_assert (REG_P (cmp_reg));

  /* If the comparison has not already been split out of the branch
     then do so now.  */
  gcc_assert (REGNO (cmp_reg) == CC_REG);

  if (GET_MODE (cmp_reg) == CC_FLOATmode)
    lcc = gen_FLcc (comparison, label);
  else
    lcc = gen_Lcc (comparison, label);    

  lcc = emit_jump_insn_before (lcc, branch);
  mark_jump_label (XVECEXP (PATTERN (lcc), 0, 0), lcc, 0);
  DUMP ("Replacing branch insn...", branch);
  DUMP ("... with Lcc insn:", lcc);  
  delete_insn (branch);
}

static bool
mn10300_block_contains_call (struct basic_block_def * block)
{
  rtx insn;

  FOR_BB_INSNS (block, insn)
    if (CALL_P (insn))
      return true;

  return false;
}

static bool
mn10300_loop_contains_call_insn (loop_p loop)
{
  basic_block * bbs;
  bool result = false;
  unsigned int i;

  bbs = get_loop_body (loop);

  for (i = 0; i < loop->num_nodes; i++)
    if (mn10300_block_contains_call (bbs[i]))
      {
	result = true;
	break;
      }

  free (bbs);
  return result;
}

static void
mn10300_scan_for_setlb_lcc (void)
{
  struct loops loops;
  loop_iterator liter;
  loop_p loop;

  DUMP ("Looking for loops that can use the SETLB insn", NULL_RTX);

  df_analyze ();
  compute_bb_for_insn ();

  /* Find the loops.  */
  if (flow_loops_find (& loops) < 1)
    DUMP ("No loops found", NULL_RTX);
  current_loops = & loops;

  /* FIXME: For now we only investigate innermost loops.  In practice however
     if an inner loop is not suitable for use with the SETLB/Lcc insns, it may
     be the case that its parent loop is suitable.  Thus we should check all
     loops, but work from the innermost outwards.  */
  FOR_EACH_LOOP (liter, loop, LI_ONLY_INNERMOST)
    {
      const char * reason = NULL;

      /* Check to see if we can modify this loop.  If we cannot
	 then set 'reason' to describe why it could not be done.  */
      if (loop->latch == NULL)
	reason = "it contains multiple latches";
      else if (loop->header != loop->latch)
	/* FIXME: We could handle loops that span multiple blocks,
	   but this requires a lot more work tracking down the branches
	   that need altering, so for now keep things simple.  */
	reason = "the loop spans multiple blocks";
      else if (mn10300_loop_contains_call_insn (loop))
	reason = "it contains CALL insns";
      else
	{
	  rtx branch = BB_END (loop->latch);

	  gcc_assert (JUMP_P (branch));
	  if (single_set (branch) == NULL_RTX || ! any_condjump_p (branch))
	    /* We cannot optimize tablejumps and the like.  */
	    /* FIXME: We could handle unconditional jumps.  */
	    reason = "it is not a simple loop";
	  else
	    {
	      rtx label;

	      if (dump_file)
		flow_loop_dump (loop, dump_file, NULL, 0);

	      label = BB_HEAD (loop->header);
	      gcc_assert (LABEL_P (label));

	      mn10300_insert_setlb_lcc (label, branch);
	    }
	}

      if (dump_file && reason != NULL)
	fprintf (dump_file, "Loop starting with insn %d is not suitable because %s\n",
		 INSN_UID (BB_HEAD (loop->header)),
		 reason);
    }

#if 0 /* FIXME: We should free the storage we allocated, but
	 for some unknown reason this leads to seg-faults.  */
  FOR_EACH_LOOP (liter, loop, 0)
    free_simple_loop_desc (loop);

  flow_loops_free (current_loops);
#endif

  current_loops = NULL;

  df_finish_pass (false);  

  DUMP ("SETLB scan complete", NULL_RTX);
}

static void
mn10300_reorg (void)
{
  /* These are optimizations, so only run them if optimizing.  */
  if (TARGET_AM33 && (optimize > 0 || optimize_size))
    {
      if (TARGET_ALLOW_SETLB)
	mn10300_scan_for_setlb_lcc ();

      if (TARGET_ALLOW_LIW)
	mn10300_bundle_liw ();
    }
}

/* Initialize the GCC target structure.  */

#undef  TARGET_MACHINE_DEPENDENT_REORG
#define TARGET_MACHINE_DEPENDENT_REORG mn10300_reorg

#undef  TARGET_ASM_ALIGNED_HI_OP
#define TARGET_ASM_ALIGNED_HI_OP "\t.hword\t"

#undef  TARGET_LEGITIMIZE_ADDRESS
#define TARGET_LEGITIMIZE_ADDRESS mn10300_legitimize_address

#undef  TARGET_ADDRESS_COST
#define TARGET_ADDRESS_COST  mn10300_address_cost
#undef  TARGET_REGISTER_MOVE_COST
#define TARGET_REGISTER_MOVE_COST  mn10300_register_move_cost
#undef  TARGET_MEMORY_MOVE_COST
#define TARGET_MEMORY_MOVE_COST  mn10300_memory_move_cost
#undef  TARGET_RTX_COSTS
#define TARGET_RTX_COSTS mn10300_rtx_costs

#undef  TARGET_ASM_FILE_START
#define TARGET_ASM_FILE_START mn10300_file_start
#undef  TARGET_ASM_FILE_START_FILE_DIRECTIVE
#define TARGET_ASM_FILE_START_FILE_DIRECTIVE true

#undef TARGET_ASM_OUTPUT_ADDR_CONST_EXTRA
#define TARGET_ASM_OUTPUT_ADDR_CONST_EXTRA mn10300_asm_output_addr_const_extra

#undef  TARGET_OPTION_OVERRIDE
#define TARGET_OPTION_OVERRIDE mn10300_option_override

#undef  TARGET_ENCODE_SECTION_INFO
#define TARGET_ENCODE_SECTION_INFO mn10300_encode_section_info

#undef  TARGET_PROMOTE_PROTOTYPES
#define TARGET_PROMOTE_PROTOTYPES hook_bool_const_tree_true
#undef  TARGET_RETURN_IN_MEMORY
#define TARGET_RETURN_IN_MEMORY mn10300_return_in_memory
#undef  TARGET_PASS_BY_REFERENCE
#define TARGET_PASS_BY_REFERENCE mn10300_pass_by_reference
#undef  TARGET_CALLEE_COPIES
#define TARGET_CALLEE_COPIES hook_bool_CUMULATIVE_ARGS_mode_tree_bool_true
#undef  TARGET_ARG_PARTIAL_BYTES
#define TARGET_ARG_PARTIAL_BYTES mn10300_arg_partial_bytes
#undef  TARGET_FUNCTION_ARG
#define TARGET_FUNCTION_ARG mn10300_function_arg
#undef  TARGET_FUNCTION_ARG_ADVANCE
#define TARGET_FUNCTION_ARG_ADVANCE mn10300_function_arg_advance

#undef  TARGET_EXPAND_BUILTIN_SAVEREGS
#define TARGET_EXPAND_BUILTIN_SAVEREGS mn10300_builtin_saveregs
#undef  TARGET_EXPAND_BUILTIN_VA_START
#define TARGET_EXPAND_BUILTIN_VA_START mn10300_va_start

#undef  TARGET_CASE_VALUES_THRESHOLD
#define TARGET_CASE_VALUES_THRESHOLD mn10300_case_values_threshold

#undef  TARGET_LEGITIMATE_ADDRESS_P
#define TARGET_LEGITIMATE_ADDRESS_P	mn10300_legitimate_address_p
#undef  TARGET_DELEGITIMIZE_ADDRESS
#define TARGET_DELEGITIMIZE_ADDRESS	mn10300_delegitimize_address
#undef  TARGET_LEGITIMATE_CONSTANT_P
#define TARGET_LEGITIMATE_CONSTANT_P	mn10300_legitimate_constant_p

#undef  TARGET_PREFERRED_RELOAD_CLASS
#define TARGET_PREFERRED_RELOAD_CLASS mn10300_preferred_reload_class
#undef  TARGET_PREFERRED_OUTPUT_RELOAD_CLASS
#define TARGET_PREFERRED_OUTPUT_RELOAD_CLASS \
  mn10300_preferred_output_reload_class
#undef  TARGET_SECONDARY_RELOAD
#define TARGET_SECONDARY_RELOAD  mn10300_secondary_reload

#undef  TARGET_TRAMPOLINE_INIT
#define TARGET_TRAMPOLINE_INIT mn10300_trampoline_init

#undef  TARGET_FUNCTION_VALUE
#define TARGET_FUNCTION_VALUE mn10300_function_value
#undef  TARGET_LIBCALL_VALUE
#define TARGET_LIBCALL_VALUE mn10300_libcall_value

#undef  TARGET_ASM_OUTPUT_MI_THUNK
#define TARGET_ASM_OUTPUT_MI_THUNK      mn10300_asm_output_mi_thunk
#undef  TARGET_ASM_CAN_OUTPUT_MI_THUNK
#define TARGET_ASM_CAN_OUTPUT_MI_THUNK  mn10300_can_output_mi_thunk

#undef  TARGET_SCHED_ADJUST_COST
#define TARGET_SCHED_ADJUST_COST mn10300_adjust_sched_cost

#undef  TARGET_CONDITIONAL_REGISTER_USAGE
#define TARGET_CONDITIONAL_REGISTER_USAGE mn10300_conditional_register_usage

#undef TARGET_MD_ASM_CLOBBERS
#define TARGET_MD_ASM_CLOBBERS  mn10300_md_asm_clobbers

#undef  TARGET_FLAGS_REGNUM
#define TARGET_FLAGS_REGNUM  CC_REG

struct gcc_target targetm = TARGET_INITIALIZER;
>>>>>>> 3082eeb7
<|MERGE_RESOLUTION|>--- conflicted
+++ resolved
@@ -1,10 +1,6 @@
 /* Subroutines for insn-output.c for Matsushita MN10300 series
    Copyright (C) 1996, 1997, 1998, 1999, 2000, 2001, 2002, 2003, 2004,
-<<<<<<< HEAD
-   2005, 2006, 2007, 2008, 2009, 2010 Free Software Foundation, Inc.
-=======
    2005, 2006, 2007, 2008, 2009, 2010, 2011 Free Software Foundation, Inc.
->>>>>>> 3082eeb7
    Contributed by Jeff Law (law@cygnus.com).
 
    This file is part of GCC.
@@ -63,103 +59,6 @@
 /* The size of the callee register save area.  Right now we save everything
    on entry since it costs us nothing in code size.  It does cost us from a
    speed standpoint, so we want to optimize this sooner or later.  */
-<<<<<<< HEAD
-#define REG_SAVE_BYTES (4 * df_regs_ever_live_p (2)	\
-			+ 4 * df_regs_ever_live_p (3)	\
-		        + 4 * df_regs_ever_live_p (6)	\
-			+ 4 * df_regs_ever_live_p (7)			\
-			+ 16 * (df_regs_ever_live_p (14) || df_regs_ever_live_p (15) \
-				|| df_regs_ever_live_p (16) || df_regs_ever_live_p (17)))
-
-
-static bool mn10300_handle_option (size_t, const char *, int);
-static bool mn10300_legitimate_address_p (enum machine_mode, rtx, bool);
-static int mn10300_address_cost_1 (rtx, int *);
-static int mn10300_address_cost (rtx, bool);
-static bool mn10300_rtx_costs (rtx, int, int, int *, bool);
-static void mn10300_file_start (void);
-static bool mn10300_return_in_memory (const_tree, const_tree);
-static rtx mn10300_builtin_saveregs (void);
-static void mn10300_va_start (tree, rtx);
-static rtx mn10300_legitimize_address (rtx, rtx, enum machine_mode);
-static bool mn10300_pass_by_reference (CUMULATIVE_ARGS *, enum machine_mode,
-				       const_tree, bool);
-static int mn10300_arg_partial_bytes (CUMULATIVE_ARGS *, enum machine_mode,
-				      tree, bool);
-static unsigned int mn10300_case_values_threshold (void);
-static void mn10300_encode_section_info (tree, rtx, int);
-static void mn10300_asm_trampoline_template (FILE *);
-static void mn10300_trampoline_init (rtx, tree, rtx);
-static rtx mn10300_function_value (const_tree, const_tree, bool);
-static rtx mn10300_libcall_value (enum machine_mode, const_rtx);
-static void mn10300_asm_output_mi_thunk (FILE *, tree, HOST_WIDE_INT, HOST_WIDE_INT, tree);
-static bool mn10300_can_output_mi_thunk (const_tree, HOST_WIDE_INT, HOST_WIDE_INT, const_tree);
--
-/* Initialize the GCC target structure.  */
-#undef TARGET_ASM_ALIGNED_HI_OP
-#define TARGET_ASM_ALIGNED_HI_OP "\t.hword\t"
-
-#undef TARGET_LEGITIMIZE_ADDRESS
-#define TARGET_LEGITIMIZE_ADDRESS mn10300_legitimize_address
-
-#undef TARGET_RTX_COSTS
-#define TARGET_RTX_COSTS mn10300_rtx_costs
-#undef TARGET_ADDRESS_COST
-#define TARGET_ADDRESS_COST mn10300_address_cost
-
-#undef TARGET_ASM_FILE_START
-#define TARGET_ASM_FILE_START mn10300_file_start
-#undef TARGET_ASM_FILE_START_FILE_DIRECTIVE
-#define TARGET_ASM_FILE_START_FILE_DIRECTIVE true
-
-#undef TARGET_DEFAULT_TARGET_FLAGS
-#define TARGET_DEFAULT_TARGET_FLAGS MASK_MULT_BUG | MASK_PTR_A0D0
-#undef TARGET_HANDLE_OPTION
-#define TARGET_HANDLE_OPTION mn10300_handle_option
-
-#undef  TARGET_ENCODE_SECTION_INFO
-#define TARGET_ENCODE_SECTION_INFO mn10300_encode_section_info
-
-#undef TARGET_PROMOTE_PROTOTYPES
-#define TARGET_PROMOTE_PROTOTYPES hook_bool_const_tree_true
-#undef TARGET_RETURN_IN_MEMORY
-#define TARGET_RETURN_IN_MEMORY mn10300_return_in_memory
-#undef TARGET_PASS_BY_REFERENCE
-#define TARGET_PASS_BY_REFERENCE mn10300_pass_by_reference
-#undef TARGET_CALLEE_COPIES
-#define TARGET_CALLEE_COPIES hook_bool_CUMULATIVE_ARGS_mode_tree_bool_true
-#undef TARGET_ARG_PARTIAL_BYTES
-#define TARGET_ARG_PARTIAL_BYTES mn10300_arg_partial_bytes
-
-#undef TARGET_EXPAND_BUILTIN_SAVEREGS
-#define TARGET_EXPAND_BUILTIN_SAVEREGS mn10300_builtin_saveregs
-#undef TARGET_EXPAND_BUILTIN_VA_START
-#define TARGET_EXPAND_BUILTIN_VA_START mn10300_va_start
-
-#undef TARGET_CASE_VALUES_THRESHOLD
-#define TARGET_CASE_VALUES_THRESHOLD mn10300_case_values_threshold
-
-#undef TARGET_LEGITIMATE_ADDRESS_P
-#define TARGET_LEGITIMATE_ADDRESS_P	mn10300_legitimate_address_p
-
-#undef TARGET_ASM_TRAMPOLINE_TEMPLATE
-#define TARGET_ASM_TRAMPOLINE_TEMPLATE mn10300_asm_trampoline_template
-#undef TARGET_TRAMPOLINE_INIT
-#define TARGET_TRAMPOLINE_INIT mn10300_trampoline_init
-
-#undef TARGET_FUNCTION_VALUE
-#define TARGET_FUNCTION_VALUE mn10300_function_value
-#undef TARGET_LIBCALL_VALUE
-#define TARGET_LIBCALL_VALUE mn10300_libcall_value
-
-#undef  TARGET_ASM_OUTPUT_MI_THUNK
-#define TARGET_ASM_OUTPUT_MI_THUNK      mn10300_asm_output_mi_thunk
-#undef  TARGET_ASM_CAN_OUTPUT_MI_THUNK
-#define TARGET_ASM_CAN_OUTPUT_MI_THUNK  mn10300_can_output_mi_thunk
-
-struct gcc_target targetm = TARGET_INITIALIZER;
-=======
 #define REG_SAVE_BYTES (4 * df_regs_ever_live_p (2)		\
 			+ 4 * df_regs_ever_live_p (3)		\
 		        + 4 * df_regs_ever_live_p (6)		\
@@ -176,7 +75,6 @@
 
 static int cc_flags_for_mode(enum machine_mode);
 static int cc_flags_for_code(enum rtx_code);
->>>>>>> 3082eeb7
  
 /* Implement TARGET_OPTION_OVERRIDE.  */
@@ -1617,14 +1515,9 @@
 mn10300_function_arg (cumulative_args_t cum_v, enum machine_mode mode,
 		      const_tree type, bool named ATTRIBUTE_UNUSED)
 {
-<<<<<<< HEAD
-  rtx result = NULL_RTX;
-  int size, align;
-=======
   CUMULATIVE_ARGS *cum = get_cumulative_args (cum_v);
   rtx result = NULL_RTX;
   int size;
->>>>>>> 3082eeb7
 
   /* We only support using 2 data registers as argument registers.  */
   int nregs = 2;
@@ -1754,24 +1647,6 @@
 static rtx
 mn10300_libcall_value (enum machine_mode mode,
 		       const_rtx fun ATTRIBUTE_UNUSED)
-<<<<<<< HEAD
-{
-  return gen_rtx_REG (mode, FIRST_DATA_REGNUM);
-}
-
-/* Implements FUNCTION_VALUE_REGNO_P.  */
-
-bool
-mn10300_function_value_regno_p (const unsigned int regno)
-{
- return (regno == FIRST_DATA_REGNUM || regno == FIRST_ADDRESS_REGNUM);
-}
-
-/* Output a tst insn.  */
-const char *
-output_tst (rtx operand, rtx insn)
-=======
->>>>>>> 3082eeb7
 {
   return gen_rtx_REG (mode, FIRST_DATA_REGNUM);
 }
@@ -1793,58 +1668,15 @@
   unsigned int dest_regnum, src1_regnum, src2_regnum;
   enum reg_class src1_class, src2_class, dest_class;
 
-<<<<<<< HEAD
-      /* Are we setting a data register to zero (this does not win for
-	 address registers)?
-
-	 If it's a call clobbered register, have we past a call?
-
-	 Make sure the register we find isn't the same as ourself;
-	 the mn10300 can't encode that.
-
-	 ??? reg_set_between_p return nonzero anytime we pass a CALL_INSN
-	 so the code to detect calls here isn't doing anything useful.  */
-      if (REG_P (SET_DEST (set))
-	  && SET_SRC (set) == CONST0_RTX (GET_MODE (SET_DEST (set)))
-	  && !reg_set_between_p (SET_DEST (set), temp, insn)
-	  && (REGNO_REG_CLASS (REGNO (SET_DEST (set)))
-	      == REGNO_REG_CLASS (REGNO (operand)))
-	  && REGNO_REG_CLASS (REGNO (SET_DEST (set))) != EXTENDED_REGS
-	  && REGNO (SET_DEST (set)) != REGNO (operand)
-	  && (!past_call
-	      || ! call_really_used_regs [REGNO (SET_DEST (set))]))
-	{
-	  rtx xoperands[2];
-	  xoperands[0] = operand;
-	  xoperands[1] = SET_DEST (set);
-=======
   dest = operands[0];
   src1 = operands[1];
   src2 = operands[2];
->>>>>>> 3082eeb7
 
   dest_regnum = true_regnum (dest);
   src1_regnum = true_regnum (src1);
 
-<<<<<<< HEAD
-      if (REGNO_REG_CLASS (REGNO (operand)) == EXTENDED_REGS
-	  && REG_P (SET_DEST (set))
-	  && SET_SRC (set) == CONST0_RTX (GET_MODE (SET_DEST (set)))
-	  && !reg_set_between_p (SET_DEST (set), temp, insn)
-	  && (REGNO_REG_CLASS (REGNO (SET_DEST (set)))
-	      != REGNO_REG_CLASS (REGNO (operand)))
-	  && REGNO_REG_CLASS (REGNO (SET_DEST (set))) == EXTENDED_REGS
-	  && REGNO (SET_DEST (set)) != REGNO (operand)
-	  && (!past_call
-	      || ! call_really_used_regs [REGNO (SET_DEST (set))]))
-	{
-	  rtx xoperands[2];
-	  xoperands[0] = operand;
-	  xoperands[1] = SET_DEST (set);
-=======
   dest_class = REGNO_REG_CLASS (dest_regnum);
   src1_class = REGNO_REG_CLASS (src1_regnum);
->>>>>>> 3082eeb7
 
   if (CONST_INT_P (src2))
     {
@@ -1954,12 +1786,8 @@
 
    But on a few ports with segmented architectures and indexed addressing
    (mn10300, hppa) it is used to rewrite certain problematical addresses.  */
-<<<<<<< HEAD
-rtx
-=======
 
 static rtx
->>>>>>> 3082eeb7
 mn10300_legitimize_address (rtx x, rtx oldx ATTRIBUTE_UNUSED,
 			    enum machine_mode mode ATTRIBUTE_UNUSED)
 {
@@ -2079,47 +1907,6 @@
 
 /* Return TRUE if the address X, taken from a (MEM:MODE X) rtx, is
    legitimate, and FALSE otherwise.
-<<<<<<< HEAD
-
-   On the mn10300, the value in the address register must be
-   in the same memory space/segment as the effective address.
-
-   This is problematical for reload since it does not understand
-   that base+index != index+base in a memory reference.
-
-   Note it is still possible to use reg+reg addressing modes,
-   it's just much more difficult.  For a discussion of a possible
-   workaround and solution, see the comments in pa.c before the
-   function record_unscaled_index_insn_codes.  */
-
-bool
-mn10300_legitimate_address_p (enum machine_mode mode, rtx x, bool strict)
-{
-  if (CONSTANT_ADDRESS_P (x)
-      && (! flag_pic || legitimate_pic_operand_p (x)))
-    return TRUE;
-
-  if (RTX_OK_FOR_BASE_P (x, strict))
-    return TRUE;
-
-  if (TARGET_AM33
-      && GET_CODE (x) == POST_INC
-      && RTX_OK_FOR_BASE_P (XEXP (x, 0), strict)
-      && (mode == SImode || mode == SFmode || mode == HImode))
-    return TRUE;
-
-  if (GET_CODE (x) == PLUS)
-    {
-      rtx base = 0, index = 0;
-
-      if (REG_P (XEXP (x, 0))
-	  && REGNO_STRICT_OK_FOR_BASE_P (REGNO (XEXP (x, 0)), strict))
-	{
-	  base = XEXP (x, 0);
-	  index = XEXP (x, 1);
-	}
-=======
->>>>>>> 3082eeb7
 
    On the mn10300, the value in the address register must be
    in the same memory space/segment as the effective address.
@@ -2205,58 +1992,14 @@
 				   int opnum, int type,
 				   int ind_levels ATTRIBUTE_UNUSED)
 {
-<<<<<<< HEAD
-  switch (code)
-    {
-    case CONST_INT:
-      /* Zeros are extremely cheap.  */
-      if (INTVAL (x) == 0 && (outer_code == SET || outer_code == COMPARE))
-	*total = 0;
-      /* If it fits in 8 bits, then it's still relatively cheap.  */
-      else if (INT_8_BITS (INTVAL (x)))
-	*total = 1;
-      /* This is the "base" cost, includes constants where either the
-	 upper or lower 16bits are all zeros.  */
-      else if (INT_16_BITS (INTVAL (x))
-	       || (INTVAL (x) & 0xffff) == 0
-	       || (INTVAL (x) & 0xffff0000) == 0)
-	*total = 2;
-      else
-	*total = 4;
-      return true;
-
-    case CONST:
-    case LABEL_REF:
-    case SYMBOL_REF:
-      /* These are more costly than a CONST_INT, but we can relax them,
-	 so they're less costly than a CONST_DOUBLE.  */
-      *total = 6;
-      return true;
-=======
   bool any_change = false;
->>>>>>> 3082eeb7
 
   /* See above re disabling reg+reg addressing for MN103.  */
   if (!TARGET_AM33)
     return NULL_RTX;
 
-<<<<<<< HEAD
-    case ZERO_EXTRACT:
-      /* This is cheap, we can use btst.  */
-      if (outer_code == COMPARE)
-	*total = 0;
-      return false;
-
-   /* ??? This probably needs more work.  */
-    case MOD:
-    case DIV:
-    case MULT:
-      *total = 8;
-      return true;
-=======
   if (GET_CODE (x) != PLUS)
     return NULL_RTX;
->>>>>>> 3082eeb7
 
   if (XEXP (x, 0) == stack_pointer_rtx)
     {
@@ -2747,52 +2490,17 @@
    were solely optimizing for space, but we keep it "reasonable" to avoid
    serious code efficiency lossage.  */
 
-<<<<<<< HEAD
-unsigned int mn10300_case_values_threshold (void)
-=======
 static unsigned int
 mn10300_case_values_threshold (void)
->>>>>>> 3082eeb7
 {
   return 6;
 }
 
-<<<<<<< HEAD
-/* Worker function for TARGET_ASM_TRAMPOLINE_TEMPLATE.  */
-
-static void
-mn10300_asm_trampoline_template (FILE *f)
-{
-  fprintf (f, "\tadd -4,sp\n");
-  fprintf (f, "\t.long 0x0004fffa\n");
-  fprintf (f, "\tmov (0,sp),a0\n");
-  fprintf (f, "\tadd 4,sp\n");
-  fprintf (f, "\tmov (13,a0),a1\n");	
-  fprintf (f, "\tmov (17,a0),a0\n");
-  fprintf (f, "\tjmp (a0)\n");
-  fprintf (f, "\t.long 0\n");
-  fprintf (f, "\t.long 0\n");
-}
-
-=======
->>>>>>> 3082eeb7
 /* Worker function for TARGET_TRAMPOLINE_INIT.  */
 
 static void
 mn10300_trampoline_init (rtx m_tramp, tree fndecl, rtx chain_value)
 {
-<<<<<<< HEAD
-  rtx fnaddr = XEXP (DECL_RTL (fndecl), 0);
-  rtx mem;
-
-  emit_block_move (m_tramp, assemble_trampoline_template (),
-		   GEN_INT (TRAMPOLINE_SIZE), BLOCK_OP_NORMAL);
-
-  mem = adjust_address (m_tramp, SImode, 0x14);
-  emit_move_insn (mem, chain_value);
-  mem = adjust_address (m_tramp, SImode, 0x18);
-  emit_move_insn (mem, fnaddr);
-=======
   rtx mem, disp, fnaddr = XEXP (DECL_RTL (fndecl), 0);
 
   /* This is a strict alignment target, which means that we play
@@ -2821,7 +2529,6 @@
   emit_move_insn (mem, gen_int_mode (0xdc00edf8, SImode));
   mem = adjust_address (m_tramp, SImode, 12);
   emit_move_insn (mem, disp);
->>>>>>> 3082eeb7
 }
 
 /* Output the assembler code for a C++ thunk function.
@@ -2880,9 +2587,6 @@
 			     const_tree    function     ATTRIBUTE_UNUSED)
 {
   return true;
-<<<<<<< HEAD
-}
-=======
 }
 
 bool
@@ -3679,5 +3383,4 @@
 #undef  TARGET_FLAGS_REGNUM
 #define TARGET_FLAGS_REGNUM  CC_REG
 
-struct gcc_target targetm = TARGET_INITIALIZER;
->>>>>>> 3082eeb7
+struct gcc_target targetm = TARGET_INITIALIZER;