/* Base configuration file for all FreeBSD targets.
   Copyright (C) 1999, 2000, 2001, 2007, 2008, 2009,
   2010 Free Software Foundation, Inc.

This file is part of GCC.

GCC is free software; you can redistribute it and/or modify
it under the terms of the GNU General Public License as published by
the Free Software Foundation; either version 3, or (at your option)
any later version.

GCC is distributed in the hope that it will be useful,
but WITHOUT ANY WARRANTY; without even the implied warranty of
MERCHANTABILITY or FITNESS FOR A PARTICULAR PURPOSE.  See the
GNU General Public License for more details.

You should have received a copy of the GNU General Public License
along with GCC; see the file COPYING3.  If not see
<http://www.gnu.org/licenses/>.  */

/* Common FreeBSD configuration. 
   All FreeBSD architectures should include this file, which will specify
   their commonalities.
   Adapted from gcc/config/i386/freebsd-elf.h by 
   David O'Brien <obrien@FreeBSD.org>.  
   Further work by David O'Brien <obrien@FreeBSD.org> and
   Loren J. Rittle <ljrittle@acm.org>.  */


/* In case we need to know.  */
#define USING_CONFIG_FREEBSD 1

#undef  TARGET_OS_CPP_BUILTINS
#define TARGET_OS_CPP_BUILTINS() FBSD_TARGET_OS_CPP_BUILTINS()

#undef  CPP_SPEC
#define CPP_SPEC FBSD_CPP_SPEC

#undef  STARTFILE_SPEC
#define STARTFILE_SPEC FBSD_STARTFILE_SPEC

#undef  ENDFILE_SPEC
#define ENDFILE_SPEC FBSD_ENDFILE_SPEC

#undef  LIB_SPEC
#define LIB_SPEC FBSD_LIB_SPEC

/************************[  Target stuff  ]***********************************/

/* All FreeBSD Architectures support the ELF object file format.  */
#undef  OBJECT_FORMAT_ELF
#define OBJECT_FORMAT_ELF

/* Don't assume anything about the header files.  */
#undef  NO_IMPLICIT_EXTERN_C
#define NO_IMPLICIT_EXTERN_C	1

/* Follow FreeBSD's standard headers (<sys/_types.h> etc...).  */

#undef  WCHAR_TYPE
#define WCHAR_TYPE "int"

#undef  WINT_TYPE
#define WINT_TYPE "int"

<<<<<<< HEAD
#define MATH_LIBRARY_PROFILE    "-lm_p"
=======
#define MATH_LIBRARY_PROFILE    "m_p"
>>>>>>> b56a5220

/* Code generation parameters.  */

/* Use periods rather than dollar signs in special g++ assembler names.
   This ensures the configuration knows our system correctly so we can link
   with libraries compiled with the native cc.  */
#undef NO_DOLLAR_IN_LABEL

/* Used by libgcc2.c.  We support file locking with fcntl / F_SETLKW.
   This enables the test coverage code to use file locking when exiting a
   program, which avoids race conditions if the program has forked.  */
#define TARGET_POSIX_IO<|MERGE_RESOLUTION|>--- conflicted
+++ resolved
@@ -63,11 +63,7 @@
 #undef  WINT_TYPE
 #define WINT_TYPE "int"
 
-<<<<<<< HEAD
-#define MATH_LIBRARY_PROFILE    "-lm_p"
-=======
 #define MATH_LIBRARY_PROFILE    "m_p"
->>>>>>> b56a5220
 
 /* Code generation parameters.  */
 
