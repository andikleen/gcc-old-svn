--- conflicted
+++ resolved
@@ -1,11 +1,6 @@
 /* Definitions of target machine for GNU compiler, for HP-UX.
-<<<<<<< HEAD
-   Copyright (C) 1991, 1995, 1996, 2002, 2003, 2004, 2007, 2008
-   Free Software Foundation, Inc.
-=======
    Copyright (C) 1991, 1995, 1996, 2002, 2003, 2004, 2007, 2008, 2009,
    2010, 2011 Free Software Foundation, Inc.
->>>>>>> 3082eeb7
 
 This file is part of GCC.
 
