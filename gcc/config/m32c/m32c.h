/* Target Definitions for R8C/M16C/M32C
   Copyright (C) 2005, 2007, 2008, 2009, 2010
   Free Software Foundation, Inc.
   Contributed by Red Hat.

   This file is part of GCC.

   GCC is free software; you can redistribute it and/or modify it
   under the terms of the GNU General Public License as published
   by the Free Software Foundation; either version 3, or (at your
   option) any later version.

   GCC is distributed in the hope that it will be useful, but WITHOUT
   ANY WARRANTY; without even the implied warranty of MERCHANTABILITY
   or FITNESS FOR A PARTICULAR PURPOSE.  See the GNU General Public
   License for more details.

   You should have received a copy of the GNU General Public License
   along with GCC; see the file COPYING3.  If not see
   <http://www.gnu.org/licenses/>.  */

#ifndef GCC_M32C_H
#define GCC_M32C_H

/* Controlling the Compilation Driver, `gcc'.  */

#undef  STARTFILE_SPEC
#define STARTFILE_SPEC "crt0.o%s crtbegin.o%s"

/* There are four CPU series we support, but they basically break down
   into two families - the R8C/M16C families, with 16-bit address
   registers and one set of opcodes, and the M32CM/M32C group, with
   24-bit address registers and a different set of opcodes.  The
   assembler doesn't care except for which opcode set is needed; the
   big difference is in the memory maps, which we cover in
   LIB_SPEC.  */

#undef  ASM_SPEC
#define ASM_SPEC "\
%{mcpu=r8c:--m16c} \
%{mcpu=m16c:--m16c} \
%{mcpu=m32cm:--m32c} \
%{mcpu=m32c:--m32c} "

/* The default is R8C hardware.  We support a simulator, which has its
   own libgloss and link map, plus one default link map for each chip
   family.  Most of the logic here is making sure we do the right
   thing when no CPU is specified, which defaults to R8C.  */
#undef  LIB_SPEC
#define LIB_SPEC "-( -lc %{msim*:-lsim}%{!msim*:-lnosys} -) \
%{msim*:%{!T*: %{mcpu=m32cm:%Tsim24.ld}%{mcpu=m32c:%Tsim24.ld} \
	%{!mcpu=m32cm:%{!mcpu=m32c:%Tsim16.ld}}}} \
%{!T*:%{!msim*: %{mcpu=m16c:%Tm16c.ld} \
		%{mcpu=m32cm:%Tm32cm.ld} \
		%{mcpu=m32c:%Tm32c.ld} \
		%{!mcpu=m16c:%{!mcpu=m32cm:%{!mcpu=m32c:%Tr8c.ld}}}}} \
"

/* Run-time Target Specification */

/* Nothing unusual here.  */
#define TARGET_CPU_CPP_BUILTINS() \
  { \
    builtin_assert ("cpu=m32c"); \
    builtin_assert ("machine=m32c"); \
    builtin_define ("__m32c__=1"); \
    if (TARGET_R8C) \
      builtin_define ("__r8c_cpu__=1"); \
    if (TARGET_M16C) \
      builtin_define ("__m16c_cpu__=1"); \
    if (TARGET_M32CM) \
      builtin_define ("__m32cm_cpu__=1"); \
    if (TARGET_M32C) \
      builtin_define ("__m32c_cpu__=1"); \
  }

/* The pragma handlers need to know if we've started processing
   functions yet, as the memregs pragma should only be given at the
   beginning of the file.  This variable starts off TRUE and later
   becomes FALSE.  */
extern int ok_to_change_target_memregs;
extern int target_memregs;

/* TARGET_CPU is a multi-way option set in m32c.opt.  While we could
   use enums or defines for this, this and m32c.opt are the only
   places that know (or care) what values are being used.  */
#define TARGET_R8C	(target_cpu == 'r')
#define TARGET_M16C	(target_cpu == '6')
#define TARGET_M32CM	(target_cpu == 'm')
#define TARGET_M32C	(target_cpu == '3')

/* Address register sizes.  Warning: these are used all over the place
   to select between the two CPU families in general.  */
#define TARGET_A16	(TARGET_R8C || TARGET_M16C)
#define TARGET_A24	(TARGET_M32CM || TARGET_M32C)

#define TARGET_VERSION fprintf (stderr, " (m32c)");

/* Defining data structures for per-function information */

typedef struct GTY (()) machine_function
{
  /* How much we adjust the stack when returning from an exception
     handler.  */
  rtx eh_stack_adjust;

  /* TRUE if the current function is an interrupt handler.  */
  int is_interrupt;

  /* TRUE if the current function is a leaf function.  Currently, this
     only affects saving $a0 in interrupt functions.  */
  int is_leaf;

  /* Bitmask that keeps track of which registers are used in an
     interrupt function, so we know which ones need to be saved and
     restored.  */
  int intr_pushm;
  /* Likewise, one element for each memreg that needs to be saved.  */
  char intr_pushmem[16];

  /* TRUE if the current function can use a simple RTS to return, instead
     of the longer ENTER/EXIT pair.  */
  int use_rts;
}
machine_function;

#define INIT_EXPANDERS m32c_init_expanders ()

/* Storage Layout */

#define BITS_BIG_ENDIAN 0
#define BYTES_BIG_ENDIAN 0
#define WORDS_BIG_ENDIAN 0

/* We can do QI, HI, and SI operations pretty much equally well, but
   GCC expects us to have a "native" format, so we pick the one that
   matches "int".  Pointers are 16 bits for R8C/M16C (when TARGET_A16
   is true) and 24 bits for M32CM/M32C (when TARGET_A24 is true), but
   24-bit pointers are stored in 32-bit words.  */
#define BITS_PER_UNIT 8
#define UNITS_PER_WORD 2
#define POINTER_SIZE (TARGET_A16 ? 16 : 32)
#define POINTERS_EXTEND_UNSIGNED 1
/* We have a problem with libgcc2.  It only defines two versions of
   each function, one for "int" and one for "long long".  Ie it assumes
   that "sizeof (int) == sizeof (long)".  For the M32C this is not true
   and we need a third set of functions.  We explicitly define
   LIBGCC2_UNITS_PER_WORD here so that it is clear that we are expecting
   to get the SI and DI versions from the libgcc2.c sources, and we
   provide our own set of HI functions in m32c-lib2.c, which is why this
   definition is surrounded by #ifndef..#endif.  */
#ifndef LIBGCC2_UNITS_PER_WORD
#define LIBGCC2_UNITS_PER_WORD 4
#endif

/* These match the alignment enforced by the two types of stack operations.  */
#define PARM_BOUNDARY (TARGET_A16 ? 8 : 16)
#define STACK_BOUNDARY (TARGET_A16 ? 8 : 16)

/* We do this because we care more about space than about speed.  For
   the chips with 16-bit busses, we could set these to 16 if
   desired.  */
#define FUNCTION_BOUNDARY 8
#define BIGGEST_ALIGNMENT 8

/* Since we have a maximum structure alignment of 8 there
   is no need to enforce any alignment of bitfield types.  */
#undef  PCC_BITFIELD_TYPE_MATTERS
#define PCC_BITFIELD_TYPE_MATTERS 0

#define STRICT_ALIGNMENT 0
#define SLOW_BYTE_ACCESS 1

/* Layout of Source Language Data Types */

#define INT_TYPE_SIZE 16
#define SHORT_TYPE_SIZE 16
#define LONG_TYPE_SIZE 32
#define LONG_LONG_TYPE_SIZE 64

#define FLOAT_TYPE_SIZE 32
#define DOUBLE_TYPE_SIZE 64
#define LONG_DOUBLE_TYPE_SIZE 64

#define DEFAULT_SIGNED_CHAR 1

#undef PTRDIFF_TYPE
#define PTRDIFF_TYPE (TARGET_A16 ? "int" : "long int")

#undef UINTPTR_TYPE
#define UINTPTR_TYPE (TARGET_A16 ? "unsigned int" : "long unsigned int")

/* REGISTER USAGE */

/* Register Basics */

/* Register layout:

        [r0h][r0l]  $r0  (16 bits, or two 8-bit halves)
        [--------]  $r2  (16 bits)
        [r1h][r1l]  $r1  (16 bits, or two 8-bit halves)
        [--------]  $r3  (16 bits)
   [---][--------]  $a0  (might be 24 bits)
   [---][--------]  $a1  (might be 24 bits)
   [---][--------]  $sb  (might be 24 bits)
   [---][--------]  $fb  (might be 24 bits)
   [---][--------]  $sp  (might be 24 bits)
   [-------------]  $pc  (20 or 24 bits)
             [---]  $flg (CPU flags)
   [---][--------]  $argp (virtual)
        [--------]  $mem0 (all 16 bits)
          . . .
        [--------]  $mem14
*/

#define FIRST_PSEUDO_REGISTER   20

/* Note that these two tables are modified based on which CPU family
   you select; see m32c_conditional_register_usage for details.  */

/* r0 r2 r1 r3 - a0 a1 sb fb - sp pc flg argp - mem0..mem14 */
#define FIXED_REGISTERS     { 0, 0, 0, 0, \
			      0, 0, 1, 0, \
			      1, 1, 0, 1, \
			      0, 0, 0, 0, 0, 0, 0, 0 }
#define CALL_USED_REGISTERS { 1, 1, 1, 1, \
			      1, 1, 1, 0, \
			      1, 1, 1, 1, \
			      1, 1, 1, 1, 1, 1, 1, 1 }

#define CONDITIONAL_REGISTER_USAGE m32c_conditional_register_usage ();

/* The *_REGNO theme matches m32c.md and most register number
   arguments; the PC_REGNUM is the odd one out.  */
#ifndef PC_REGNO
#define PC_REGNO 9
#endif
#define PC_REGNUM PC_REGNO

/* Order of Allocation of Registers */

#define REG_ALLOC_ORDER { \
	0, 1, 2, 3, 4, 5, /* r0..r3, a0, a1 */ \
        12, 13, 14, 15, 16, 17, 18, 19, /* mem0..mem7 */	\
	6, 7, 8, 9, 10, 11 /* sb, fb, sp, pc, flg, ap */ }

/* How Values Fit in Registers */

#define HARD_REGNO_NREGS(R,M) m32c_hard_regno_nregs (R, M)
#define HARD_REGNO_MODE_OK(R,M) m32c_hard_regno_ok (R, M)
#define MODES_TIEABLE_P(M1,M2) m32c_modes_tieable_p (M1, M2)
#define AVOID_CCMODE_COPIES

/* Register Classes */

/* Most registers are special purpose in some form or another, so this
   table is pretty big.  Class names are used for constraints also;
   for example the HL_REGS class (HL below) is "Rhl" in the md files.
   See m32c_reg_class_from_constraint for the mapping.  There's some
   duplication so that we can better isolate the reason for using
   constraints in the md files from the actual registers used; for
   example we may want to exclude a1a0 from SI_REGS in the future,
   without precluding their use as HImode registers.  */

/* m7654 - m3210 - argp flg pc sp - fb sb a1 a0 - r3 r1 r2 r0 */
/*       mmPAR */
#define REG_CLASS_CONTENTS \
{ { 0x00000000 }, /* NO */\
  { 0x00000100 }, /* SP  - sp */\
  { 0x00000080 }, /* FB  - fb */\
  { 0x00000040 }, /* SB  - sb */\
  { 0x000001c0 }, /* CR  - sb fb sp */\
  { 0x00000001 }, /* R0  - r0 */\
  { 0x00000004 }, /* R1  - r1 */\
  { 0x00000002 }, /* R2  - r2 */\
  { 0x00000008 }, /* R3  - r3 */\
  { 0x00000003 }, /* R02 - r0r2 */\
  { 0x0000000c }, /* R13 - r1r3 */\
  { 0x00000005 }, /* HL  - r0 r1 */\
  { 0x00000005 }, /* QI  - r0 r1 */\
  { 0x0000000a }, /* R23 - r2 r3 */\
  { 0x0000000f }, /* R03 - r0r2 r1r3 */\
  { 0x0000000f }, /* DI  - r0r2r1r3 + mems */\
  { 0x00000010 }, /* A0  - a0 */\
  { 0x00000020 }, /* A1  - a1 */\
  { 0x00000030 }, /* A   - a0 a1 */\
  { 0x000000f0 }, /* AD  - a0 a1 sb fp */\
  { 0x000001f0 }, /* PS  - a0 a1 sb fp sp */\
  { 0x0000000f }, /* SI  - r0r2 r1r3 a0a1 */\
  { 0x0000003f }, /* HI  - r0 r1 r2 r3 a0 a1 */\
  { 0x00000033 }, /* R02A  - r0r2 a0 a1 */ \
  { 0x0000003f }, /* RA  - r0..r3 a0 a1 */\
  { 0x0000007f }, /* GENERAL */\
  { 0x00000400 }, /* FLG */\
  { 0x000001ff }, /* HC  - r0l r1 r2 r3 a0 a1 sb fb sp */\
  { 0x000ff000 }, /* MEM */\
  { 0x000ff003 }, /* R02_A_MEM */\
  { 0x000ff005 }, /* A_HL_MEM */\
  { 0x000ff00c }, /* R1_R3_A_MEM */\
  { 0x000ff00f }, /* R03_MEM */\
  { 0x000ff03f }, /* A_HI_MEM */\
  { 0x000ff0ff }, /* A_AD_CR_MEM_SI */\
  { 0x000ff1ff }, /* ALL */\
}

enum reg_class
{
  NO_REGS,
  SP_REGS,
  FB_REGS,
  SB_REGS,
  CR_REGS,
  R0_REGS,
  R1_REGS,
  R2_REGS,
  R3_REGS,
  R02_REGS,
  R13_REGS,
  HL_REGS,
  QI_REGS,
  R23_REGS,
  R03_REGS,
  DI_REGS,
  A0_REGS,
  A1_REGS,
  A_REGS,
  AD_REGS,
  PS_REGS,
  SI_REGS,
  HI_REGS,
  R02A_REGS,
  RA_REGS,
  GENERAL_REGS,
  FLG_REGS,
  HC_REGS,
  MEM_REGS,
  R02_A_MEM_REGS,
  A_HL_MEM_REGS,
  R1_R3_A_MEM_REGS,
  R03_MEM_REGS,
  A_HI_MEM_REGS,
  A_AD_CR_MEM_SI_REGS,
  ALL_REGS,
  LIM_REG_CLASSES
};

#define N_REG_CLASSES LIM_REG_CLASSES

#define REG_CLASS_NAMES {\
"NO_REGS", \
"SP_REGS", \
"FB_REGS", \
"SB_REGS", \
"CR_REGS", \
"R0_REGS", \
"R1_REGS", \
"R2_REGS", \
"R3_REGS", \
"R02_REGS", \
"R13_REGS", \
"HL_REGS", \
"QI_REGS", \
"R23_REGS", \
"R03_REGS", \
"DI_REGS", \
"A0_REGS", \
"A1_REGS", \
"A_REGS", \
"AD_REGS", \
"PS_REGS", \
"SI_REGS", \
"HI_REGS", \
"R02A_REGS", \
"RA_REGS", \
"GENERAL_REGS", \
"FLG_REGS", \
"HC_REGS", \
"MEM_REGS", \
"R02_A_MEM_REGS", \
"A_HL_MEM_REGS", \
"R1_R3_A_MEM_REGS", \
"R03_MEM_REGS", \
"A_HI_MEM_REGS", \
"A_AD_CR_MEM_SI_REGS", \
"ALL_REGS", \
}

#define REGNO_REG_CLASS(R) m32c_regno_reg_class (R)

/* We support simple displacements off address registers, nothing else.  */
#define BASE_REG_CLASS A_REGS
#define INDEX_REG_CLASS NO_REGS

/* We primarily use the new "long" constraint names, with the initial
   letter classifying the constraint type and following letters
   specifying which.  The types are:

   I - integer values
   R - register classes
   S - memory references (M was used)
   A - addresses (currently unused)
*/

#define CONSTRAINT_LEN(CHAR,STR) \
	((CHAR) == 'I' ? 3 \
	 : (CHAR) == 'R' ? 3 \
	 : (CHAR) == 'S' ? 2 \
	 : (CHAR) == 'A' ? 2 \
	 : DEFAULT_CONSTRAINT_LEN(CHAR,STR))
#define REG_CLASS_FROM_CONSTRAINT(CHAR,STR) \
	m32c_reg_class_from_constraint (CHAR, STR)

#define REGNO_OK_FOR_BASE_P(NUM) m32c_regno_ok_for_base_p (NUM)
#define REGNO_OK_FOR_INDEX_P(NUM) 0

#define PREFERRED_RELOAD_CLASS(X,CLASS) m32c_preferred_reload_class (X, CLASS)
#define PREFERRED_OUTPUT_RELOAD_CLASS(X,CLASS) m32c_preferred_output_reload_class (X, CLASS)
#define LIMIT_RELOAD_CLASS(MODE,CLASS) m32c_limit_reload_class (MODE, CLASS)

#define SECONDARY_RELOAD_CLASS(CLASS,MODE,X) m32c_secondary_reload_class (CLASS, MODE, X)

#define TARGET_SMALL_REGISTER_CLASSES_FOR_MODE_P hook_bool_mode_true

#define CLASS_MAX_NREGS(C,M) m32c_class_max_nregs (C, M)

#define CANNOT_CHANGE_MODE_CLASS(F,T,C) m32c_cannot_change_mode_class(F,T,C)

#define CONST_OK_FOR_CONSTRAINT_P(VALUE,C,STR) \
	m32c_const_ok_for_constraint_p (VALUE, C, STR)
#define CONST_DOUBLE_OK_FOR_CONSTRAINT_P(VALUE,C,STR) 0
#define EXTRA_CONSTRAINT_STR(VALUE,C,STR) \
	m32c_extra_constraint_p (VALUE, C, STR)
#define EXTRA_MEMORY_CONSTRAINT(C,STR) \
	m32c_extra_memory_constraint (C, STR)
#define EXTRA_ADDRESS_CONSTRAINT(C,STR) \
	m32c_extra_address_constraint (C, STR)

/* STACK AND CALLING */

/* Frame Layout */

/* Standard push/pop stack, no surprises here.  */

#define STACK_GROWS_DOWNWARD 1
#define STACK_PUSH_CODE PRE_DEC
#define FRAME_GROWS_DOWNWARD 1

#define STARTING_FRAME_OFFSET 0
#define FIRST_PARM_OFFSET(F) 0

#define RETURN_ADDR_RTX(COUNT,FA) m32c_return_addr_rtx (COUNT)

#define INCOMING_RETURN_ADDR_RTX m32c_incoming_return_addr_rtx()
#define INCOMING_FRAME_SP_OFFSET (TARGET_A24 ? 4 : 3)

/* Exception Handling Support */

#define EH_RETURN_DATA_REGNO(N) m32c_eh_return_data_regno (N)
#define EH_RETURN_STACKADJ_RTX m32c_eh_return_stackadj_rtx ()

/* Registers That Address the Stack Frame */

#ifndef FP_REGNO
#define FP_REGNO 7
#endif
#ifndef SP_REGNO
#define SP_REGNO 8
#endif
#define AP_REGNO 11

#define STACK_POINTER_REGNUM	SP_REGNO
#define FRAME_POINTER_REGNUM	FP_REGNO
#define ARG_POINTER_REGNUM	AP_REGNO

/* The static chain must be pointer-capable.  */
#define STATIC_CHAIN_REGNUM A0_REGNO

#define DWARF_FRAME_REGISTERS 20
#define DWARF_FRAME_REGNUM(N) m32c_dwarf_frame_regnum (N)
#define DBX_REGISTER_NUMBER(N) m32c_dwarf_frame_regnum (N)

#undef ASM_PREFERRED_EH_DATA_FORMAT
/* This is the same as the default in practice, except that by making
   it explicit we tell binutils what size pointers to use.  */
#define ASM_PREFERRED_EH_DATA_FORMAT(CODE,GLOBAL) \
  (TARGET_A16 ? DW_EH_PE_udata2 : DW_EH_PE_udata4)

/* Eliminating Frame Pointer and Arg Pointer */

#define ELIMINABLE_REGS \
  {{AP_REGNO, SP_REGNO}, \
   {AP_REGNO, FB_REGNO}, \
   {FB_REGNO, SP_REGNO}}

#define INITIAL_ELIMINATION_OFFSET(FROM,TO,VAR) \
	(VAR) = m32c_initial_elimination_offset(FROM,TO)

/* Passing Function Arguments on the Stack */

#define PUSH_ARGS 1
#define PUSH_ROUNDING(N) m32c_push_rounding (N)
#define CALL_POPS_ARGS(C) 0

/* Passing Arguments in Registers */

typedef struct m32c_cumulative_args
{
  /* For address of return value buffer (structures are returned by
     passing the address of a buffer as an invisible first argument.
     This identifies it).  If set, the current parameter will be put
     on the stack, regardless of type.  */
  int force_mem;
  /* First parm is 1, parm 0 is hidden pointer for returning
     aggregates.  */
  int parm_num;
} m32c_cumulative_args;

#define CUMULATIVE_ARGS m32c_cumulative_args
#define INIT_CUMULATIVE_ARGS(CA,FNTYPE,LIBNAME,FNDECL,N_NAMED_ARGS) \
	m32c_init_cumulative_args (&(CA),FNTYPE,LIBNAME,FNDECL,N_NAMED_ARGS)
#define FUNCTION_ARG_BOUNDARY(MODE,TYPE) (TARGET_A16 ? 8 : 16)
#define FUNCTION_ARG_REGNO_P(r) m32c_function_arg_regno_p (r)

<<<<<<< HEAD
/* How Scalar Function Values Are Returned */

#define FUNCTION_VALUE_REGNO_P(r) m32c_function_value_regno_p (r)

=======
>>>>>>> 779871ac
/* How Large Values Are Returned */

#define DEFAULT_PCC_STRUCT_RETURN 1

/* Function Entry and Exit */

#define EXIT_IGNORE_STACK 0
#define EPILOGUE_USES(REGNO) m32c_epilogue_uses(REGNO)
#define EH_USES(REGNO) 0	/* FIXME */

/* Generating Code for Profiling */

#define FUNCTION_PROFILER(FILE,LABELNO)

/* Implementing the Varargs Macros */

/* Trampolines for Nested Functions */

#define TRAMPOLINE_SIZE m32c_trampoline_size ()
#define TRAMPOLINE_ALIGNMENT m32c_trampoline_alignment ()

/* Addressing Modes */

#define HAVE_PRE_DECREMENT 1
#define HAVE_POST_INCREMENT 1
#define MAX_REGS_PER_ADDRESS 1

/* This is passed to the macros below, so that they can be implemented
   in m32c.c.  */
#ifdef REG_OK_STRICT
#define REG_OK_STRICT_V 1
#else
#define REG_OK_STRICT_V 0
#endif

#define REG_OK_FOR_BASE_P(X) m32c_reg_ok_for_base_p (X, REG_OK_STRICT_V)
#define REG_OK_FOR_INDEX_P(X) 0

/* #define FIND_BASE_TERM(X) when we do unspecs for symrefs */

#define LEGITIMIZE_RELOAD_ADDRESS(X,MODE,OPNUM,TYPE,IND_LEVELS,WIN) \
	if (m32c_legitimize_reload_address(&(X),MODE,OPNUM,TYPE,IND_LEVELS)) \
	  goto WIN;

#define LEGITIMATE_CONSTANT_P(X) m32c_legitimate_constant_p (X)

/* Condition Code Status */

#define REVERSIBLE_CC_MODE(MODE) 1

/* Dividing the Output into Sections (Texts, Data, ...) */

#define TEXT_SECTION_ASM_OP ".text"
#define DATA_SECTION_ASM_OP ".data"
#define BSS_SECTION_ASM_OP ".bss"

#define CTOR_LIST_BEGIN
#define CTOR_LIST_END
#define DTOR_LIST_BEGIN
#define DTOR_LIST_END
#define CTORS_SECTION_ASM_OP "\t.section\t.init_array,\"aw\",%init_array"
#define DTORS_SECTION_ASM_OP "\t.section\t.fini_array,\"aw\",%fini_array"
#define INIT_ARRAY_SECTION_ASM_OP "\t.section\t.init_array,\"aw\",%init_array"
#define FINI_ARRAY_SECTION_ASM_OP "\t.section\t.fini_array,\"aw\",%fini_array"

/* The Overall Framework of an Assembler File */

#define ASM_COMMENT_START ";"
#define ASM_APP_ON ""
#define ASM_APP_OFF ""

/* Output and Generation of Labels */

#define GLOBAL_ASM_OP "\t.global\t"

/* Output of Assembler Instructions */

#define REGISTER_NAMES {	\
  "r0", "r2", "r1", "r3", \
  "a0", "a1", "sb", "fb", "sp", \
  "pc", "flg", "argp", \
  "mem0",  "mem2",  "mem4",  "mem6",  "mem8",  "mem10",  "mem12",  "mem14", \
}

#define ADDITIONAL_REGISTER_NAMES { \
  {"r0l", 0}, \
  {"r1l", 2}, \
  {"r0r2", 0}, \
  {"r1r3", 2}, \
  {"a0a1", 4}, \
  {"r0r2r1r3", 0} }

#define PRINT_OPERAND(S,X,C) m32c_print_operand (S, X, C)
#define PRINT_OPERAND_PUNCT_VALID_P(C) m32c_print_operand_punct_valid_p (C)
#define PRINT_OPERAND_ADDRESS(S,X) m32c_print_operand_address (S, X)

#undef USER_LABEL_PREFIX
#define USER_LABEL_PREFIX "_"

#define ASM_OUTPUT_REG_PUSH(S,R) m32c_output_reg_push (S, R)
#define ASM_OUTPUT_REG_POP(S,R) m32c_output_reg_pop (S, R)

#define ASM_OUTPUT_ALIGNED_DECL_COMMON(STREAM, DECL, NAME, SIZE, ALIGNMENT) \
	m32c_output_aligned_common (STREAM, DECL, NAME, SIZE, ALIGNMENT, 1)

#define ASM_OUTPUT_ALIGNED_DECL_LOCAL(STREAM, DECL, NAME, SIZE, ALIGNMENT) \
	m32c_output_aligned_common (STREAM, DECL, NAME, SIZE, ALIGNMENT, 0)


/* Output of Dispatch Tables */

#define ASM_OUTPUT_ADDR_VEC_ELT(S,V) \
	fprintf (S, "\t.word L%d\n", V)

/* Assembler Commands for Exception Regions */

#define DWARF_CIE_DATA_ALIGNMENT -1

/* Assembler Commands for Alignment */

#define ASM_OUTPUT_ALIGN(STREAM,POWER) \
	fprintf (STREAM, "\t.p2align\t%d\n", POWER);

/* Controlling Debugging Information Format */

#define DWARF2_ADDR_SIZE	4

/* Miscellaneous Parameters */

#define HAS_LONG_COND_BRANCH false
#define HAS_LONG_UNCOND_BRANCH true
#define CASE_VECTOR_MODE SImode
#define LOAD_EXTEND_OP(MEM) ZERO_EXTEND

#define MOVE_MAX 4
#define TRULY_NOOP_TRUNCATION(op,ip) 1

#define STORE_FLAG_VALUE 1

/* 16- or 24-bit pointers */
#define Pmode (TARGET_A16 ? HImode : PSImode)
#define FUNCTION_MODE QImode

#define REGISTER_TARGET_PRAGMAS() m32c_register_pragmas()

#endif<|MERGE_RESOLUTION|>--- conflicted
+++ resolved
@@ -521,13 +521,6 @@
 #define FUNCTION_ARG_BOUNDARY(MODE,TYPE) (TARGET_A16 ? 8 : 16)
 #define FUNCTION_ARG_REGNO_P(r) m32c_function_arg_regno_p (r)
 
-<<<<<<< HEAD
-/* How Scalar Function Values Are Returned */
-
-#define FUNCTION_VALUE_REGNO_P(r) m32c_function_value_regno_p (r)
-
-=======
->>>>>>> 779871ac
 /* How Large Values Are Returned */
 
 #define DEFAULT_PCC_STRUCT_RETURN 1
