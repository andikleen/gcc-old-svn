--- conflicted
+++ resolved
@@ -1,11 +1,7 @@
 /* Definitions of target machine for GNU compiler,
    for ATMEL AVR at90s8515, ATmega103/103L, ATmega603/603L microcontrollers.
    Copyright (C) 1998, 1999, 2000, 2001, 2002, 2003, 2004, 2005, 2006, 2007, 
-<<<<<<< HEAD
-   2008, 2009, 2010
-=======
    2008, 2009, 2010, 2011
->>>>>>> b56a5220
    Free Software Foundation, Inc.
    Contributed by Denis Chertykov (chertykov@gmail.com)
 
@@ -331,15 +327,7 @@
 
 #define REGNO_OK_FOR_INDEX_P(NUM) 0
 
-<<<<<<< HEAD
-#define PREFERRED_RELOAD_CLASS(X, CLASS) preferred_reload_class(X,CLASS)
-
 #define TARGET_SMALL_REGISTER_CLASSES_FOR_MODE_P hook_bool_mode_true
-
-#define CLASS_LIKELY_SPILLED_P(c) class_likely_spilled_p(c)
-=======
-#define TARGET_SMALL_REGISTER_CLASSES_FOR_MODE_P hook_bool_mode_true
->>>>>>> b56a5220
 
 #define CLASS_MAX_NREGS(CLASS, MODE)   class_max_nregs (CLASS, MODE)
 
@@ -750,11 +738,6 @@
   { "device_to_data_start", avr_device_to_data_start }, \
   { "device_to_startfile", avr_device_to_startfiles }, \
   { "device_to_devicelib", avr_device_to_devicelib },
-<<<<<<< HEAD
-
-#define CPP_SPEC "%{posix:-D_POSIX_SOURCE}"
-=======
->>>>>>> b56a5220
 
 #define CPP_SPEC ""
 
