/* Subroutines for insn-output.c for ATMEL AVR micro controllers
   Copyright (C) 1998, 1999, 2000, 2001, 2002, 2004, 2005, 2006, 2007, 2008,
   2009, 2010, 2011 Free Software Foundation, Inc.
   Contributed by Denis Chertykov (chertykov@gmail.com)

   This file is part of GCC.

   GCC is free software; you can redistribute it and/or modify
   it under the terms of the GNU General Public License as published by
   the Free Software Foundation; either version 3, or (at your option)
   any later version.
   
   GCC is distributed in the hope that it will be useful,
   but WITHOUT ANY WARRANTY; without even the implied warranty of
   MERCHANTABILITY or FITNESS FOR A PARTICULAR PURPOSE.  See the
   GNU General Public License for more details.
   
   You should have received a copy of the GNU General Public License
   along with GCC; see the file COPYING3.  If not see
   <http://www.gnu.org/licenses/>.  */

#include "config.h"
#include "system.h"
#include "coretypes.h"
#include "tm.h"
#include "rtl.h"
#include "regs.h"
#include "hard-reg-set.h"
#include "insn-config.h"
#include "conditions.h"
#include "insn-attr.h"
#include "insn-codes.h"
#include "flags.h"
#include "reload.h"
#include "tree.h"
#include "output.h"
#include "expr.h"
#include "c-family/c-common.h"
#include "diagnostic-core.h"
#include "obstack.h"
#include "function.h"
#include "recog.h"
#include "optabs.h"
#include "ggc.h"
#include "langhooks.h"
#include "tm_p.h"
#include "target.h"
#include "target-def.h"
#include "params.h"
#include "df.h"

/* Maximal allowed offset for an address in the LD command */
#define MAX_LD_OFFSET(MODE) (64 - (signed)GET_MODE_SIZE (MODE))

/* Return true if STR starts with PREFIX and false, otherwise.  */
#define STR_PREFIX_P(STR,PREFIX) (0 == strncmp (STR, PREFIX, strlen (PREFIX)))

/* The 4 bits starting at SECTION_MACH_DEP are reserved to store the
   address space where data is to be located.
   As the only non-generic address spaces are all located in Flash,
   this can be used to test if data shall go into some .progmem* section.
   This must be the rightmost field of machine dependent section flags.  */
#define AVR_SECTION_PROGMEM (0xf * SECTION_MACH_DEP)

/* Similar 4-bit region for SYMBOL_REF_FLAGS.  */
#define AVR_SYMBOL_FLAG_PROGMEM (0xf * SYMBOL_FLAG_MACH_DEP)

/* Similar 4-bit region in SYMBOL_REF_FLAGS:
   Set address-space AS in SYMBOL_REF_FLAGS of SYM  */
#define AVR_SYMBOL_SET_ADDR_SPACE(SYM,AS)                       \
  do {                                                          \
    SYMBOL_REF_FLAGS (sym) &= ~AVR_SYMBOL_FLAG_PROGMEM;         \
    SYMBOL_REF_FLAGS (sym) |= (AS) * SYMBOL_FLAG_MACH_DEP;      \
  } while (0)

/* Read address-space from SYMBOL_REF_FLAGS of SYM  */
#define AVR_SYMBOL_GET_ADDR_SPACE(SYM)                          \
  ((SYMBOL_REF_FLAGS (sym) & AVR_SYMBOL_FLAG_PROGMEM)           \
   / SYMBOL_FLAG_MACH_DEP)

/* Known address spaces.  The order must be the same as in the respective
   enum from avr.h (or designated initialized must be used).  */
const avr_addrspace_t avr_addrspace[] =
{
    { ADDR_SPACE_RAM,  0, 2, ""     ,   0 },
    { ADDR_SPACE_FLASH,  1, 2, "__flash",   0 },
    { ADDR_SPACE_FLASH1, 1, 2, "__flash1",  1 },
    { ADDR_SPACE_FLASH2, 1, 2, "__flash2",  2 },
    { ADDR_SPACE_FLASH3, 1, 2, "__flash3",  3 },
    { ADDR_SPACE_FLASH4, 1, 2, "__flash4",  4 },
    { ADDR_SPACE_FLASH5, 1, 2, "__flash5",  5 },
    { ADDR_SPACE_MEMX, 1, 3, "__memx",  0 },
    { 0              , 0, 0, NULL,      0 }
};

/* Map 64-k Flash segment to section prefix.  */
static const char* const progmem_section_prefix[6] =
  {
    ".progmem.data",
    ".progmem1.data",
    ".progmem2.data",
    ".progmem3.data",
    ".progmem4.data",
    ".progmem5.data"
  };

/* Holding RAM addresses of some SFRs used by the compiler and that
   are unique over all devices in an architecture like 'avr4'.  */
  
typedef struct
{
  /* SREG: The pocessor status */
  int sreg;

  /* RAMPX, RAMPY, RAMPD and CCP of XMEGA */
  int ccp;
  int rampd;
  int rampx;
  int rampy;

  /* RAMPZ: The high byte of 24-bit address used with ELPM */ 
  int rampz;

  /* SP: The stack pointer and its low and high byte */
  int sp_l;
  int sp_h;
} avr_addr_t;

static avr_addr_t avr_addr;


/* Prototypes for local helper functions.  */

static const char* out_movqi_r_mr (rtx, rtx[], int*);
static const char* out_movhi_r_mr (rtx, rtx[], int*);
static const char* out_movsi_r_mr (rtx, rtx[], int*);
static const char* out_movqi_mr_r (rtx, rtx[], int*);
static const char* out_movhi_mr_r (rtx, rtx[], int*);
static const char* out_movsi_mr_r (rtx, rtx[], int*);

static int get_sequence_length (rtx insns);
static int sequent_regs_live (void);
static const char *ptrreg_to_str (int);
static const char *cond_string (enum rtx_code);
static int avr_num_arg_regs (enum machine_mode, const_tree);
static int avr_operand_rtx_cost (rtx, enum machine_mode, enum rtx_code,
                                 int, bool);
static void output_reload_in_const (rtx*, rtx, int*, bool);
static struct machine_function * avr_init_machine_status (void);


/* Prototypes for hook implementors if needed before their implementation.  */

static bool avr_rtx_costs (rtx, int, int, int, int *, bool);


/* Allocate registers from r25 to r8 for parameters for function calls.  */
#define FIRST_CUM_REG 26

/* Implicit target register of LPM instruction (R0) */
extern GTY(()) rtx lpm_reg_rtx;
rtx lpm_reg_rtx;

/* (Implicit) address register of LPM instruction (R31:R30 = Z) */
extern GTY(()) rtx lpm_addr_reg_rtx;
rtx lpm_addr_reg_rtx;

/* Temporary register RTX (reg:QI TMP_REGNO) */
extern GTY(()) rtx tmp_reg_rtx;
rtx tmp_reg_rtx;

/* Zeroed register RTX (reg:QI ZERO_REGNO) */
extern GTY(()) rtx zero_reg_rtx;
rtx zero_reg_rtx;

/* RTXs for all general purpose registers as QImode */
extern GTY(()) rtx all_regs_rtx[32];
rtx all_regs_rtx[32];

/* SREG, the processor status */
extern GTY(()) rtx sreg_rtx;
rtx sreg_rtx;

/* RAMP* special function registers */
extern GTY(()) rtx rampd_rtx;
extern GTY(()) rtx rampx_rtx;
extern GTY(()) rtx rampy_rtx;
extern GTY(()) rtx rampz_rtx;
rtx rampd_rtx;
rtx rampx_rtx;
rtx rampy_rtx;
rtx rampz_rtx;

/* RTX containing the strings "" and "e", respectively */
static GTY(()) rtx xstring_empty;
static GTY(()) rtx xstring_e;

/* Current architecture.  */
const struct base_arch_s *avr_current_arch;

/* Current device.  */
const struct mcu_type_s *avr_current_device;

/* Section to put switch tables in.  */
static GTY(()) section *progmem_swtable_section;

/* Unnamed sections associated to __attribute__((progmem)) aka. PROGMEM
   or to address space __flash*.  */
static GTY(()) section *progmem_section[6];

/* Condition for insns/expanders from avr-dimode.md.  */
bool avr_have_dimode = true;

/* To track if code will use .bss and/or .data.  */
bool avr_need_clear_bss_p = false;
bool avr_need_copy_data_p = false;



/* Custom function to count number of set bits.  */

static inline int
avr_popcount (unsigned int val)
{
  int pop = 0;

  while (val)
    {
      val &= val-1;
      pop++;
    }

  return pop;
}


/* Constraint helper function.  XVAL is a CONST_INT or a CONST_DOUBLE.
   Return true if the least significant N_BYTES bytes of XVAL all have a
   popcount in POP_MASK and false, otherwise.  POP_MASK represents a subset
   of integers which contains an integer N iff bit N of POP_MASK is set.  */
   
bool
avr_popcount_each_byte (rtx xval, int n_bytes, int pop_mask)
{
  int i;

  enum machine_mode mode = GET_MODE (xval);

  if (VOIDmode == mode)
    mode = SImode;

  for (i = 0; i < n_bytes; i++)
    {
      rtx xval8 = simplify_gen_subreg (QImode, xval, mode, i);
      unsigned int val8 = UINTVAL (xval8) & GET_MODE_MASK (QImode);

      if (0 == (pop_mask & (1 << avr_popcount (val8))))
        return false;
    }

  return true;
}


/* Access some RTX as INT_MODE.  If X is a CONST_FIXED we can get
   the bit representation of X by "casting" it to CONST_INT.  */

rtx
avr_to_int_mode (rtx x)
{
  enum machine_mode mode = GET_MODE (x);

  return VOIDmode == mode
    ? x
    : simplify_gen_subreg (int_mode_for_mode (mode), x, mode, 0);
}


/* Implement `TARGET_OPTION_OVERRIDE'.  */

static void
avr_option_override (void)
{
  flag_delete_null_pointer_checks = 0;

  /* caller-save.c looks for call-clobbered hard registers that are assigned
     to pseudos that cross calls and tries so save-restore them around calls
     in order to reduce the number of stack slots needed.

     This might leads to situations where reload is no more able to cope
     with the challenge of AVR's very few address registers and fails to
     perform the requested spills.  */
  
  if (avr_strict_X)
    flag_caller_saves = 0;

  /* Unwind tables currently require a frame pointer for correctness,
     see toplev.c:process_options().  */

  if ((flag_unwind_tables
       || flag_non_call_exceptions
       || flag_asynchronous_unwind_tables)
      && !ACCUMULATE_OUTGOING_ARGS)
    {
      flag_omit_frame_pointer = 0;
    }

  avr_current_device = &avr_mcu_types[avr_mcu_index];
  avr_current_arch = &avr_arch_types[avr_current_device->arch];
  
  /* RAM addresses of some SFRs common to all Devices in respective Arch. */

  /* SREG: Status Register containing flags like I (global IRQ) */
  avr_addr.sreg = 0x3F + avr_current_arch->sfr_offset;

  /* RAMPZ: Address' high part when loading via ELPM */
  avr_addr.rampz = 0x3B + avr_current_arch->sfr_offset;

  avr_addr.rampy = 0x3A + avr_current_arch->sfr_offset;
  avr_addr.rampx = 0x39 + avr_current_arch->sfr_offset;
  avr_addr.rampd = 0x38 + avr_current_arch->sfr_offset;
  avr_addr.ccp = 0x34 + avr_current_arch->sfr_offset;

  /* SP: Stack Pointer (SP_H:SP_L) */
  avr_addr.sp_l = 0x3D + avr_current_arch->sfr_offset;
  avr_addr.sp_h = avr_addr.sp_l + 1;

  init_machine_status = avr_init_machine_status;

  avr_log_set_avr_log();
}

/* Function to set up the backend function structure.  */

static struct machine_function *
avr_init_machine_status (void)
{
  return ggc_alloc_cleared_machine_function ();
}


/* Implement `INIT_EXPANDERS'.  */
/* The function works like a singleton.  */

void
avr_init_expanders (void)
{
  int regno;

  for (regno = 0; regno < 32; regno ++)
    all_regs_rtx[regno] = gen_rtx_REG (QImode, regno);

  lpm_reg_rtx  = all_regs_rtx[LPM_REGNO];
  tmp_reg_rtx  = all_regs_rtx[TMP_REGNO];
  zero_reg_rtx = all_regs_rtx[ZERO_REGNO];

  lpm_addr_reg_rtx = gen_rtx_REG (HImode, REG_Z);

  sreg_rtx = gen_rtx_MEM (QImode, GEN_INT (avr_addr.sreg));
  rampd_rtx = gen_rtx_MEM (QImode, GEN_INT (avr_addr.rampd));
  rampx_rtx = gen_rtx_MEM (QImode, GEN_INT (avr_addr.rampx));
  rampy_rtx = gen_rtx_MEM (QImode, GEN_INT (avr_addr.rampy));
  rampz_rtx = gen_rtx_MEM (QImode, GEN_INT (avr_addr.rampz));

  xstring_empty = gen_rtx_CONST_STRING (VOIDmode, "");
  xstring_e = gen_rtx_CONST_STRING (VOIDmode, "e");
}


/* Return register class for register R.  */

enum reg_class
avr_regno_reg_class (int r)
{
  static const enum reg_class reg_class_tab[] =
    {
      R0_REG,
      /* r1 - r15 */
      NO_LD_REGS, NO_LD_REGS, NO_LD_REGS,
      NO_LD_REGS, NO_LD_REGS, NO_LD_REGS, NO_LD_REGS,
      NO_LD_REGS, NO_LD_REGS, NO_LD_REGS, NO_LD_REGS,
      NO_LD_REGS, NO_LD_REGS, NO_LD_REGS, NO_LD_REGS,
      /* r16 - r23 */
      SIMPLE_LD_REGS, SIMPLE_LD_REGS, SIMPLE_LD_REGS, SIMPLE_LD_REGS,
      SIMPLE_LD_REGS, SIMPLE_LD_REGS, SIMPLE_LD_REGS, SIMPLE_LD_REGS,
      /* r24, r25 */
      ADDW_REGS, ADDW_REGS,
      /* X: r26, 27 */
      POINTER_X_REGS, POINTER_X_REGS,
      /* Y: r28, r29 */
      POINTER_Y_REGS, POINTER_Y_REGS,
      /* Z: r30, r31 */
      POINTER_Z_REGS, POINTER_Z_REGS,
      /* SP: SPL, SPH */
      STACK_REG, STACK_REG
    };

  if (r <= 33)
    return reg_class_tab[r];
  
  return ALL_REGS;
}


/* Implement `TARGET_SCALAR_MODE_SUPPORTED_P'.  */

static bool
avr_scalar_mode_supported_p (enum machine_mode mode)
{
  if (ALL_FIXED_POINT_MODE_P (mode))
    return true;

  if (PSImode == mode)
    return true;

  return default_scalar_mode_supported_p (mode);
}


/* Return TRUE if DECL is a VAR_DECL located in Flash and FALSE, otherwise.  */

static bool
avr_decl_flash_p (tree decl)
{
  if (TREE_CODE (decl) != VAR_DECL
      || TREE_TYPE (decl) == error_mark_node)
    {
      return false;
    }

  return !ADDR_SPACE_GENERIC_P (TYPE_ADDR_SPACE (TREE_TYPE (decl)));
}


/* Return TRUE if DECL is a VAR_DECL located in the 24-bit Flash
   address space and FALSE, otherwise.  */
 
static bool
avr_decl_memx_p (tree decl)
{
  if (TREE_CODE (decl) != VAR_DECL
      || TREE_TYPE (decl) == error_mark_node)
    {
      return false;
    }

  return (ADDR_SPACE_MEMX == TYPE_ADDR_SPACE (TREE_TYPE (decl)));
}


/* Return TRUE if X is a MEM rtx located in Flash and FALSE, otherwise.  */

bool
avr_mem_flash_p (rtx x)
{
  return (MEM_P (x)
          && !ADDR_SPACE_GENERIC_P (MEM_ADDR_SPACE (x)));
}


/* Return TRUE if X is a MEM rtx located in the 24-bit Flash
   address space and FALSE, otherwise.  */

bool
avr_mem_memx_p (rtx x)
{
  return (MEM_P (x)
          && ADDR_SPACE_MEMX == MEM_ADDR_SPACE (x));
}


/* A helper for the subsequent function attribute used to dig for
   attribute 'name' in a FUNCTION_DECL or FUNCTION_TYPE */

static inline int
avr_lookup_function_attribute1 (const_tree func, const char *name)
{
  if (FUNCTION_DECL == TREE_CODE (func))
    {
      if (NULL_TREE != lookup_attribute (name, DECL_ATTRIBUTES (func)))
        {
          return true;
        }
      
      func = TREE_TYPE (func);
    }

  gcc_assert (TREE_CODE (func) == FUNCTION_TYPE
              || TREE_CODE (func) == METHOD_TYPE);
  
  return NULL_TREE != lookup_attribute (name, TYPE_ATTRIBUTES (func));
}

/* Return nonzero if FUNC is a naked function.  */

static int
avr_naked_function_p (tree func)
{
  return avr_lookup_function_attribute1 (func, "naked");
}

/* Return nonzero if FUNC is an interrupt function as specified
   by the "interrupt" attribute.  */

static int
avr_interrupt_function_p (tree func)
{
  return avr_lookup_function_attribute1 (func, "interrupt");
}

/* Return nonzero if FUNC is a signal function as specified
   by the "signal" attribute.  */

static int
avr_signal_function_p (tree func)
{
  return avr_lookup_function_attribute1 (func, "signal");
}

/* Return nonzero if FUNC is an OS_task function.  */

static int
avr_OS_task_function_p (tree func)
{
  return avr_lookup_function_attribute1 (func, "OS_task");
}

/* Return nonzero if FUNC is an OS_main function.  */

static int
avr_OS_main_function_p (tree func)
{
  return avr_lookup_function_attribute1 (func, "OS_main");
}


/* Implement `TARGET_SET_CURRENT_FUNCTION'.  */
/* Sanity cheching for above function attributes.  */

static void
avr_set_current_function (tree decl)
{
  location_t loc;
  const char *isr;

  if (decl == NULL_TREE
      || current_function_decl == NULL_TREE
      || current_function_decl == error_mark_node
<<<<<<< HEAD
=======
      || ! cfun->machine
>>>>>>> 747e4b8f
      || cfun->machine->attributes_checked_p)
    return;

  loc = DECL_SOURCE_LOCATION (decl);

  cfun->machine->is_naked = avr_naked_function_p (decl);
  cfun->machine->is_signal = avr_signal_function_p (decl);
  cfun->machine->is_interrupt = avr_interrupt_function_p (decl);
  cfun->machine->is_OS_task = avr_OS_task_function_p (decl);
  cfun->machine->is_OS_main = avr_OS_main_function_p (decl);

  isr = cfun->machine->is_interrupt ? "interrupt" : "signal";

  /* Too much attributes make no sense as they request conflicting features. */

  if (cfun->machine->is_OS_task + cfun->machine->is_OS_main
      + (cfun->machine->is_signal || cfun->machine->is_interrupt) > 1)
    error_at (loc, "function attributes %qs, %qs and %qs are mutually"
               " exclusive", "OS_task", "OS_main", isr);

  /* 'naked' will hide effects of 'OS_task' and 'OS_main'.  */

  if (cfun->machine->is_naked
      && (cfun->machine->is_OS_task || cfun->machine->is_OS_main))
    warning_at (loc, OPT_Wattributes, "function attributes %qs and %qs have"
                " no effect on %qs function", "OS_task", "OS_main", "naked");

  if (cfun->machine->is_interrupt || cfun->machine->is_signal)
    {
      tree args = TYPE_ARG_TYPES (TREE_TYPE (decl));
      tree ret = TREE_TYPE (TREE_TYPE (decl));
      const char *name = IDENTIFIER_POINTER (DECL_NAME (decl));
      
      /* Silently ignore 'signal' if 'interrupt' is present.  AVR-LibC startet
         using this when it switched from SIGNAL and INTERRUPT to ISR.  */

      if (cfun->machine->is_interrupt)
        cfun->machine->is_signal = 0;

      /* Interrupt handlers must be  void __vector (void)  functions.  */

      if (args && TREE_CODE (TREE_VALUE (args)) != VOID_TYPE)
        error_at (loc, "%qs function cannot have arguments", isr);

      if (TREE_CODE (ret) != VOID_TYPE)
        error_at (loc, "%qs function cannot return a value", isr);

      /* If the function has the 'signal' or 'interrupt' attribute, ensure
         that the name of the function is "__vector_NN" so as to catch
         when the user misspells the vector name.  */

      if (!STR_PREFIX_P (name, "__vector"))
        warning_at (loc, 0, "%qs appears to be a misspelled %s handler",
                    name, isr);
    }

  /* Avoid the above diagnosis to be printed more than once.  */
  
  cfun->machine->attributes_checked_p = 1;
}


/* Implement `ACCUMULATE_OUTGOING_ARGS'.  */

int
avr_accumulate_outgoing_args (void)
{
  if (!cfun)
    return TARGET_ACCUMULATE_OUTGOING_ARGS;

  /* FIXME: For setjmp and in avr_builtin_setjmp_frame_value we don't know
        what offset is correct.  In some cases it is relative to
        virtual_outgoing_args_rtx and in others it is relative to
        virtual_stack_vars_rtx.  For example code see
            gcc.c-torture/execute/built-in-setjmp.c
            gcc.c-torture/execute/builtins/sprintf-chk.c   */
  
  return (TARGET_ACCUMULATE_OUTGOING_ARGS
          && !(cfun->calls_setjmp
               || cfun->has_nonlocal_label));
}


/* Report contribution of accumulated outgoing arguments to stack size.  */

static inline int
avr_outgoing_args_size (void)
{
  return ACCUMULATE_OUTGOING_ARGS ? crtl->outgoing_args_size : 0;
}


/* Implement `STARTING_FRAME_OFFSET'.  */
/* This is the offset from the frame pointer register to the first stack slot
   that contains a variable living in the frame.  */

int
avr_starting_frame_offset (void)
{
  return 1 + avr_outgoing_args_size ();
}


/* Return the number of hard registers to push/pop in the prologue/epilogue
   of the current function, and optionally store these registers in SET.  */

static int
avr_regs_to_save (HARD_REG_SET *set)
{
  int reg, count;
  int int_or_sig_p = cfun->machine->is_interrupt || cfun->machine->is_signal;

  if (set)
    CLEAR_HARD_REG_SET (*set);
  count = 0;

  /* No need to save any registers if the function never returns or 
     has the "OS_task" or "OS_main" attribute.  */
  if (TREE_THIS_VOLATILE (current_function_decl)
      || cfun->machine->is_OS_task
      || cfun->machine->is_OS_main)
    return 0;

  for (reg = 0; reg < 32; reg++)
    {
      /* Do not push/pop __tmp_reg__, __zero_reg__, as well as
         any global register variables.  */
      if (fixed_regs[reg])
        continue;

      if ((int_or_sig_p && !crtl->is_leaf && call_used_regs[reg])
          || (df_regs_ever_live_p (reg)
              && (int_or_sig_p || !call_used_regs[reg])
              /* Don't record frame pointer registers here.  They are treated
                 indivitually in prologue.  */
              && !(frame_pointer_needed
                   && (reg == REG_Y || reg == (REG_Y+1)))))
        {
          if (set)
            SET_HARD_REG_BIT (*set, reg);
          count++;
        }
    }
  return count;
}


/* Implement `TARGET_ALLOCATE_STACK_SLOTS_FOR_ARGS' */

static bool
avr_allocate_stack_slots_for_args (void)
{
  return !cfun->machine->is_naked;
}


/* Return true if register FROM can be eliminated via register TO.  */

static bool
avr_can_eliminate (const int from, const int to)
{
  return ((from == ARG_POINTER_REGNUM && to == FRAME_POINTER_REGNUM)
          || (frame_pointer_needed && to == FRAME_POINTER_REGNUM)
          || ((from == FRAME_POINTER_REGNUM 
               || from == FRAME_POINTER_REGNUM + 1)
              && !frame_pointer_needed));
}


/* Implement TARGET_WARN_FUNC_RETURN.  */

static bool
avr_warn_func_return (tree decl)
{
  /* Naked functions are implemented entirely in assembly, including the
     return sequence, so suppress warnings about this.  */
  return !avr_naked_function_p (decl);
}

/* Compute offset between arg_pointer and frame_pointer.  */

int
avr_initial_elimination_offset (int from, int to)
{
  if (from == FRAME_POINTER_REGNUM && to == STACK_POINTER_REGNUM)
    return 0;
  else
    {
      int offset = frame_pointer_needed ? 2 : 0;
      int avr_pc_size = AVR_HAVE_EIJMP_EICALL ? 3 : 2;
      
      offset += avr_regs_to_save (NULL);
      return (get_frame_size () + avr_outgoing_args_size()
              + avr_pc_size + 1 + offset);
    }
}


/* Helper for the function below.  */

static void
avr_adjust_type_node (tree *node, enum machine_mode mode, int sat_p)
{
  *node = make_node (FIXED_POINT_TYPE);
  TYPE_SATURATING (*node) = sat_p;
  TYPE_UNSIGNED (*node) = UNSIGNED_FIXED_POINT_MODE_P (mode);
  TYPE_IBIT (*node) = GET_MODE_IBIT (mode);
  TYPE_FBIT (*node) = GET_MODE_FBIT (mode);
  TYPE_PRECISION (*node) = GET_MODE_BITSIZE (mode);
  TYPE_ALIGN (*node) = 8;
  SET_TYPE_MODE (*node, mode);

  layout_type (*node);
}


/* Implement `TARGET_BUILD_BUILTIN_VA_LIST'.  */

static tree
avr_build_builtin_va_list (void)
{
  /* avr-modes.def adjusts [U]TA to be 64-bit modes with 48 fractional bits.
     This is more appropriate for the 8-bit machine AVR than 128-bit modes.
     The ADJUST_IBIT/FBIT are handled in toplev:init_adjust_machine_modes()
     which is auto-generated by genmodes, but the compiler assigns [U]DAmode
     to the long long accum modes instead of the desired [U]TAmode.

     Fix this now, right after node setup in tree.c:build_common_tree_nodes().
     This must run before c-cppbuiltin.c:builtin_define_fixed_point_constants()
     which built-in defines macros like __ULLACCUM_FBIT__ that are used by
     libgcc to detect IBIT and FBIT.  */

  avr_adjust_type_node (&ta_type_node, TAmode, 0);
  avr_adjust_type_node (&uta_type_node, UTAmode, 0);
  avr_adjust_type_node (&sat_ta_type_node, TAmode, 1);
  avr_adjust_type_node (&sat_uta_type_node, UTAmode, 1);

  unsigned_long_long_accum_type_node = uta_type_node;
  long_long_accum_type_node = ta_type_node;
  sat_unsigned_long_long_accum_type_node = sat_uta_type_node;
  sat_long_long_accum_type_node = sat_ta_type_node;

  /* Dispatch to the default handler.  */
  
  return std_build_builtin_va_list ();
}


/* Implement `TARGET_BUILTIN_SETJMP_FRAME_VALUE'.  */
/* Actual start of frame is virtual_stack_vars_rtx this is offset from 
   frame pointer by +STARTING_FRAME_OFFSET.
   Using saved frame = virtual_stack_vars_rtx - STARTING_FRAME_OFFSET
   avoids creating add/sub of offset in nonlocal goto and setjmp.  */

static rtx
avr_builtin_setjmp_frame_value (void)
{
  rtx xval = gen_reg_rtx (Pmode);
  emit_insn (gen_subhi3 (xval, virtual_stack_vars_rtx,
                         gen_int_mode (STARTING_FRAME_OFFSET, Pmode)));
  return xval;
}


/* Return contents of MEM at frame pointer + stack size + 1 (+2 if 3 byte PC).
   This is return address of function.  */
rtx 
avr_return_addr_rtx (int count, rtx tem)
{
  rtx r;
    
  /* Can only return this function's return address. Others not supported.  */
  if (count)
     return NULL;

  if (AVR_3_BYTE_PC)
    {
      r = gen_rtx_SYMBOL_REF (Pmode, ".L__stack_usage+2");
      warning (0, "'builtin_return_address' contains only 2 bytes of address");
    }
  else
    r = gen_rtx_SYMBOL_REF (Pmode, ".L__stack_usage+1");

  r = gen_rtx_PLUS (Pmode, tem, r);
  r = gen_frame_mem (Pmode, memory_address (Pmode, r));
  r = gen_rtx_ROTATE (HImode, r, GEN_INT (8));
  return  r;
}

/* Return 1 if the function epilogue is just a single "ret".  */

int
avr_simple_epilogue (void)
{
  return (! frame_pointer_needed
          && get_frame_size () == 0
          && avr_outgoing_args_size() == 0
          && avr_regs_to_save (NULL) == 0
          && ! cfun->machine->is_interrupt
          && ! cfun->machine->is_signal
          && ! cfun->machine->is_naked
          && ! TREE_THIS_VOLATILE (current_function_decl));
}

/* This function checks sequence of live registers.  */

static int
sequent_regs_live (void)
{
  int reg;
  int live_seq=0;
  int cur_seq=0;

  for (reg = 0; reg < 18; ++reg)
    {
      if (fixed_regs[reg])
        {
          /* Don't recognize sequences that contain global register
             variables.  */
      
          if (live_seq != 0)
            return 0;
          else
            continue;
        }
      
      if (!call_used_regs[reg])
	{
	  if (df_regs_ever_live_p (reg))
	    {
	      ++live_seq;
	      ++cur_seq;
	    }
	  else
	    cur_seq = 0;
	}
    }

  if (!frame_pointer_needed)
    {
      if (df_regs_ever_live_p (REG_Y))
	{
	  ++live_seq;
	  ++cur_seq;
	}
      else
	cur_seq = 0;

      if (df_regs_ever_live_p (REG_Y+1))
	{
	  ++live_seq;
	  ++cur_seq;
	}
      else
	cur_seq = 0;
    }
  else
    {
      cur_seq += 2;
      live_seq += 2;
    }
  return (cur_seq == live_seq) ? live_seq : 0;
}

/* Obtain the length sequence of insns.  */

int
get_sequence_length (rtx insns)
{
  rtx insn;
  int length;
  
  for (insn = insns, length = 0; insn; insn = NEXT_INSN (insn))
    length += get_attr_length (insn);
		
  return length;
}

/*  Implement INCOMING_RETURN_ADDR_RTX.  */

rtx
avr_incoming_return_addr_rtx (void)
{
  /* The return address is at the top of the stack.  Note that the push
     was via post-decrement, which means the actual address is off by one.  */
  return gen_frame_mem (HImode, plus_constant (Pmode, stack_pointer_rtx, 1));
}

/*  Helper for expand_prologue.  Emit a push of a byte register.  */

static void
emit_push_byte (unsigned regno, bool frame_related_p)
{
  rtx mem, reg, insn;

  mem = gen_rtx_POST_DEC (HImode, stack_pointer_rtx);
  mem = gen_frame_mem (QImode, mem);
  reg = gen_rtx_REG (QImode, regno);

  insn = emit_insn (gen_rtx_SET (VOIDmode, mem, reg));
  if (frame_related_p)
    RTX_FRAME_RELATED_P (insn) = 1;

  cfun->machine->stack_usage++;
}


/*  Helper for expand_prologue.  Emit a push of a SFR via tmp_reg.
    SFR is a MEM representing the memory location of the SFR.
    If CLR_P then clear the SFR after the push using zero_reg.  */

static void
emit_push_sfr (rtx sfr, bool frame_related_p, bool clr_p)
{
  rtx insn;
  
  gcc_assert (MEM_P (sfr));

  /* IN __tmp_reg__, IO(SFR) */
  insn = emit_move_insn (tmp_reg_rtx, sfr);
  if (frame_related_p)
    RTX_FRAME_RELATED_P (insn) = 1;
  
  /* PUSH __tmp_reg__ */
  emit_push_byte (TMP_REGNO, frame_related_p);

  if (clr_p)
    {
      /* OUT IO(SFR), __zero_reg__ */
      insn = emit_move_insn (sfr, const0_rtx);
      if (frame_related_p)
        RTX_FRAME_RELATED_P (insn) = 1;
    }
}

static void
avr_prologue_setup_frame (HOST_WIDE_INT size, HARD_REG_SET set)
{
  rtx insn;
  bool isr_p = cfun->machine->is_interrupt || cfun->machine->is_signal;
  int live_seq = sequent_regs_live ();

  HOST_WIDE_INT size_max
    = (HOST_WIDE_INT) GET_MODE_MASK (AVR_HAVE_8BIT_SP ? QImode : Pmode);

  bool minimize = (TARGET_CALL_PROLOGUES
                   && size < size_max
                   && live_seq
                   && !isr_p
                   && !cfun->machine->is_OS_task
                   && !cfun->machine->is_OS_main);
  
  if (minimize
      && (frame_pointer_needed
          || avr_outgoing_args_size() > 8
          || (AVR_2_BYTE_PC && live_seq > 6)
          || live_seq > 7)) 
    {
      rtx pattern;
      int first_reg, reg, offset;

      emit_move_insn (gen_rtx_REG (HImode, REG_X), 
                      gen_int_mode (size, HImode));

      pattern = gen_call_prologue_saves (gen_int_mode (live_seq, HImode),
                                         gen_int_mode (live_seq+size, HImode));
      insn = emit_insn (pattern);
      RTX_FRAME_RELATED_P (insn) = 1;

      /* Describe the effect of the unspec_volatile call to prologue_saves.
         Note that this formulation assumes that add_reg_note pushes the
         notes to the front.  Thus we build them in the reverse order of
         how we want dwarf2out to process them.  */

      /* The function does always set frame_pointer_rtx, but whether that
         is going to be permanent in the function is frame_pointer_needed.  */

      add_reg_note (insn, REG_CFA_ADJUST_CFA,
                    gen_rtx_SET (VOIDmode, (frame_pointer_needed
                                            ? frame_pointer_rtx
                                            : stack_pointer_rtx),
                                 plus_constant (Pmode, stack_pointer_rtx,
                                                -(size + live_seq))));

      /* Note that live_seq always contains r28+r29, but the other
         registers to be saved are all below 18.  */

      first_reg = 18 - (live_seq - 2);

      for (reg = 29, offset = -live_seq + 1;
           reg >= first_reg;
           reg = (reg == 28 ? 17 : reg - 1), ++offset)
        {
          rtx m, r;

          m = gen_rtx_MEM (QImode, plus_constant (Pmode, stack_pointer_rtx,
                                                  offset));
          r = gen_rtx_REG (QImode, reg);
          add_reg_note (insn, REG_CFA_OFFSET, gen_rtx_SET (VOIDmode, m, r));
        }

      cfun->machine->stack_usage += size + live_seq;
    }
  else /* !minimize */
    {
      int reg;
      
      for (reg = 0; reg < 32; ++reg)
        if (TEST_HARD_REG_BIT (set, reg))
          emit_push_byte (reg, true);

      if (frame_pointer_needed
          && (!(cfun->machine->is_OS_task || cfun->machine->is_OS_main)))
        {
          /* Push frame pointer.  Always be consistent about the
             ordering of pushes -- epilogue_restores expects the
             register pair to be pushed low byte first.  */
          
          emit_push_byte (REG_Y, true);
          emit_push_byte (REG_Y + 1, true);
        }
          
      if (frame_pointer_needed
          && size == 0)
        {
          insn = emit_move_insn (frame_pointer_rtx, stack_pointer_rtx);
          RTX_FRAME_RELATED_P (insn) = 1;
        }
      
      if (size != 0)
        {
          /*  Creating a frame can be done by direct manipulation of the
              stack or via the frame pointer. These two methods are:
                  fp =  sp
                  fp -= size
                  sp =  fp
              or
                  sp -= size
                  fp =  sp    (*)
              the optimum method depends on function type, stack and
              frame size.  To avoid a complex logic, both methods are
              tested and shortest is selected.

              There is also the case where SIZE != 0 and no frame pointer is
              needed; this can occur if ACCUMULATE_OUTGOING_ARGS is on.
              In that case, insn (*) is not needed in that case.
              We use the X register as scratch. This is save because in X
              is call-clobbered.
                 In an interrupt routine, the case of SIZE != 0 together with
              !frame_pointer_needed can only occur if the function is not a
              leaf function and thus X has already been saved.  */
              
          int irq_state = -1;
          HOST_WIDE_INT size_cfa = size;
          rtx fp_plus_insns, fp, my_fp;

          gcc_assert (frame_pointer_needed
                      || !isr_p
                      || !crtl->is_leaf);
          
          fp = my_fp = (frame_pointer_needed
                        ? frame_pointer_rtx
                        : gen_rtx_REG (Pmode, REG_X));
          
          if (AVR_HAVE_8BIT_SP)
            {
              /* The high byte (r29) does not change:
                 Prefer SUBI (1 cycle) over SBIW (2 cycles, same size).  */

              my_fp = all_regs_rtx[FRAME_POINTER_REGNUM];
            }

          /* Cut down size and avoid size = 0 so that we don't run
             into ICE like PR52488 in the remainder.  */

          if (size > size_max)
            {
              /* Don't error so that insane code from newlib still compiles
                 and does not break building newlib.  As PR51345 is implemented
                 now, there are multilib variants with -msp8.
                 
                 If user wants sanity checks he can use -Wstack-usage=
                 or similar options.

                 For CFA we emit the original, non-saturated size so that
                 the generic machinery is aware of the real stack usage and
                 will print the above diagnostic as expected.  */
              
              size = size_max;
            }

          size = trunc_int_for_mode (size, GET_MODE (my_fp));
          
          /************  Method 1: Adjust frame pointer  ************/
          
          start_sequence ();

          /* Normally, the dwarf2out frame-related-expr interpreter does
             not expect to have the CFA change once the frame pointer is
             set up.  Thus, we avoid marking the move insn below and
             instead indicate that the entire operation is complete after
             the frame pointer subtraction is done.  */
          
          insn = emit_move_insn (fp, stack_pointer_rtx);
          if (frame_pointer_needed)
            {
              RTX_FRAME_RELATED_P (insn) = 1;
              add_reg_note (insn, REG_CFA_ADJUST_CFA,
                            gen_rtx_SET (VOIDmode, fp, stack_pointer_rtx));
            }

          insn = emit_move_insn (my_fp, plus_constant (GET_MODE (my_fp),
                                                       my_fp, -size));
          if (frame_pointer_needed)
            {
              RTX_FRAME_RELATED_P (insn) = 1;
              add_reg_note (insn, REG_CFA_ADJUST_CFA,
                            gen_rtx_SET (VOIDmode, fp,
<<<<<<< HEAD
                                         plus_constant (fp, -size_cfa)));
=======
                                         plus_constant (Pmode, fp,
                                                        -size_cfa)));
>>>>>>> 747e4b8f
            }
          
          /* Copy to stack pointer.  Note that since we've already
             changed the CFA to the frame pointer this operation
             need not be annotated if frame pointer is needed.
             Always move through unspec, see PR50063.
             For meaning of irq_state see movhi_sp_r insn.  */

          if (cfun->machine->is_interrupt)
            irq_state = 1;

          if (TARGET_NO_INTERRUPTS
              || cfun->machine->is_signal
              || cfun->machine->is_OS_main)
            irq_state = 0;

          if (AVR_HAVE_8BIT_SP)
            irq_state = 2;

          insn = emit_insn (gen_movhi_sp_r (stack_pointer_rtx,
                                            fp, GEN_INT (irq_state)));
          if (!frame_pointer_needed)
            {
              RTX_FRAME_RELATED_P (insn) = 1;
              add_reg_note (insn, REG_CFA_ADJUST_CFA,
                            gen_rtx_SET (VOIDmode, stack_pointer_rtx,
<<<<<<< HEAD
                                         plus_constant (stack_pointer_rtx,
=======
                                         plus_constant (Pmode,
                                                        stack_pointer_rtx,
>>>>>>> 747e4b8f
                                                        -size_cfa)));
            }
          
          fp_plus_insns = get_insns ();
          end_sequence ();
          
          /************  Method 2: Adjust Stack pointer  ************/

          /* Stack adjustment by means of RCALL . and/or PUSH __TMP_REG__
             can only handle specific offsets.  */
          
          if (avr_sp_immediate_operand (gen_int_mode (-size, HImode), HImode))
            {
              rtx sp_plus_insns;
              
              start_sequence ();

              insn = emit_move_insn (stack_pointer_rtx,
                                     plus_constant (Pmode, stack_pointer_rtx,
                                                    -size));
              RTX_FRAME_RELATED_P (insn) = 1;
              add_reg_note (insn, REG_CFA_ADJUST_CFA,
                            gen_rtx_SET (VOIDmode, stack_pointer_rtx,
<<<<<<< HEAD
                                         plus_constant (stack_pointer_rtx,
=======
                                         plus_constant (Pmode,
							stack_pointer_rtx,
>>>>>>> 747e4b8f
                                                        -size_cfa)));
              if (frame_pointer_needed)
                {
                  insn = emit_move_insn (fp, stack_pointer_rtx);
                  RTX_FRAME_RELATED_P (insn) = 1;
                }

              sp_plus_insns = get_insns ();
              end_sequence ();

              /************ Use shortest method  ************/
                  
              emit_insn (get_sequence_length (sp_plus_insns)
                         < get_sequence_length (fp_plus_insns)
                         ? sp_plus_insns
                         : fp_plus_insns);
            }
          else
            {
              emit_insn (fp_plus_insns);
            }

          cfun->machine->stack_usage += size_cfa;
        } /* !minimize && size != 0 */
    } /* !minimize */
}


/*  Output function prologue.  */

void
expand_prologue (void)
{
  HARD_REG_SET set;
  HOST_WIDE_INT size;

  size = get_frame_size() + avr_outgoing_args_size();
  
  cfun->machine->stack_usage = 0;
  
  /* Prologue: naked.  */
  if (cfun->machine->is_naked)
    {
      return;
    }

  avr_regs_to_save (&set);

  if (cfun->machine->is_interrupt || cfun->machine->is_signal)
    {
      /* Enable interrupts.  */
      if (cfun->machine->is_interrupt)
        emit_insn (gen_enable_interrupt ());
        
      /* Push zero reg.  */
      emit_push_byte (ZERO_REGNO, true);

      /* Push tmp reg.  */
      emit_push_byte (TMP_REGNO, true);

      /* Push SREG.  */
      /* ??? There's no dwarf2 column reserved for SREG.  */
      emit_push_sfr (sreg_rtx, false, false /* clr */);

      /* Clear zero reg.  */
      emit_move_insn (zero_reg_rtx, const0_rtx);

      /* Prevent any attempt to delete the setting of ZERO_REG!  */
      emit_use (zero_reg_rtx);

      /* Push and clear RAMPD/X/Y/Z if present and low-part register is used.
         ??? There are no dwarf2 columns reserved for RAMPD/X/Y/Z.  */
      
      if (AVR_HAVE_RAMPD)
        emit_push_sfr (rampd_rtx, false /* frame-related */, true /* clr */);

      if (AVR_HAVE_RAMPX
          && TEST_HARD_REG_BIT (set, REG_X)
          && TEST_HARD_REG_BIT (set, REG_X + 1))
        {
          emit_push_sfr (rampx_rtx, false /* frame-related */, true /* clr */);
        }

      if (AVR_HAVE_RAMPY
          && (frame_pointer_needed
              || (TEST_HARD_REG_BIT (set, REG_Y)
                  && TEST_HARD_REG_BIT (set, REG_Y + 1))))
        {
          emit_push_sfr (rampy_rtx, false /* frame-related */, true /* clr */);
        }

      if (AVR_HAVE_RAMPZ
          && TEST_HARD_REG_BIT (set, REG_Z)
          && TEST_HARD_REG_BIT (set, REG_Z + 1))
        {
          emit_push_sfr (rampz_rtx, false /* frame-related */, AVR_HAVE_RAMPD);
        }
    }  /* is_interrupt is_signal */

  avr_prologue_setup_frame (size, set);
  
  if (flag_stack_usage_info)
    current_function_static_stack_size = cfun->machine->stack_usage;
}

/* Output summary at end of function prologue.  */

static void
avr_asm_function_end_prologue (FILE *file)
{
  if (cfun->machine->is_naked)
    {
      fputs ("/* prologue: naked */\n", file);
    }
  else
    {
      if (cfun->machine->is_interrupt)
        {
          fputs ("/* prologue: Interrupt */\n", file);
        }
      else if (cfun->machine->is_signal)
        {
          fputs ("/* prologue: Signal */\n", file);
        }
      else
        fputs ("/* prologue: function */\n", file);
    }

  if (ACCUMULATE_OUTGOING_ARGS)
    fprintf (file, "/* outgoing args size = %d */\n",
             avr_outgoing_args_size());

  fprintf (file, "/* frame size = " HOST_WIDE_INT_PRINT_DEC " */\n",
                 get_frame_size());
  fprintf (file, "/* stack size = %d */\n",
                 cfun->machine->stack_usage);
  /* Create symbol stack offset here so all functions have it. Add 1 to stack
     usage for offset so that SP + .L__stack_offset = return address.  */
  fprintf (file, ".L__stack_usage = %d\n", cfun->machine->stack_usage);
}


/* Implement EPILOGUE_USES.  */

int
avr_epilogue_uses (int regno ATTRIBUTE_UNUSED)
{
  if (reload_completed 
      && cfun->machine
      && (cfun->machine->is_interrupt || cfun->machine->is_signal))
    return 1;
  return 0;
}

/*  Helper for expand_epilogue.  Emit a pop of a byte register.  */

static void
emit_pop_byte (unsigned regno)
{
  rtx mem, reg;

  mem = gen_rtx_PRE_INC (HImode, stack_pointer_rtx);
  mem = gen_frame_mem (QImode, mem);
  reg = gen_rtx_REG (QImode, regno);

  emit_insn (gen_rtx_SET (VOIDmode, reg, mem));
}

/*  Output RTL epilogue.  */

void
expand_epilogue (bool sibcall_p)
{
  int reg;
  int live_seq;
  HARD_REG_SET set;      
  int minimize;
  HOST_WIDE_INT size;
  bool isr_p = cfun->machine->is_interrupt || cfun->machine->is_signal;

  size = get_frame_size() + avr_outgoing_args_size();
  
  /* epilogue: naked  */
  if (cfun->machine->is_naked)
    {
      gcc_assert (!sibcall_p);
      
      emit_jump_insn (gen_return ());
      return;
    }

  avr_regs_to_save (&set);
  live_seq = sequent_regs_live ();
  
  minimize = (TARGET_CALL_PROLOGUES
              && live_seq
              && !isr_p
              && !cfun->machine->is_OS_task
              && !cfun->machine->is_OS_main);
  
  if (minimize
      && (live_seq > 4
          || frame_pointer_needed
          || size))
    {
      /*  Get rid of frame.  */
      
      if (!frame_pointer_needed)
        {
          emit_move_insn (frame_pointer_rtx, stack_pointer_rtx);
        }

      if (size)
        {
          emit_move_insn (frame_pointer_rtx,
                          plus_constant (Pmode, frame_pointer_rtx, size));
        }
        
      emit_insn (gen_epilogue_restores (gen_int_mode (live_seq, HImode)));
      return;
    }
      
  if (size)
    {
      /* Try two methods to adjust stack and select shortest.  */

      int irq_state = -1;
      rtx fp, my_fp;
      rtx fp_plus_insns;
      HOST_WIDE_INT size_max;

      gcc_assert (frame_pointer_needed
                  || !isr_p
                  || !crtl->is_leaf);
      
      fp = my_fp = (frame_pointer_needed
                    ? frame_pointer_rtx
                    : gen_rtx_REG (Pmode, REG_X));

      if (AVR_HAVE_8BIT_SP)
        {
          /* The high byte (r29) does not change:
             Prefer SUBI (1 cycle) over SBIW (2 cycles).  */
                  
          my_fp = all_regs_rtx[FRAME_POINTER_REGNUM];
        }

      /* For rationale see comment in prologue generation.  */

      size_max = (HOST_WIDE_INT) GET_MODE_MASK (GET_MODE (my_fp));
      if (size > size_max)
        size = size_max;
      size = trunc_int_for_mode (size, GET_MODE (my_fp));
              
      /********** Method 1: Adjust fp register  **********/
              
      start_sequence ();

      if (!frame_pointer_needed)
        emit_move_insn (fp, stack_pointer_rtx);

      emit_move_insn (my_fp, plus_constant (GET_MODE (my_fp), my_fp, size));

      /* Copy to stack pointer.  */

      if (TARGET_NO_INTERRUPTS)
        irq_state = 0;

      if (AVR_HAVE_8BIT_SP)
        irq_state = 2;

      emit_insn (gen_movhi_sp_r (stack_pointer_rtx, fp,
                                 GEN_INT (irq_state)));

      fp_plus_insns = get_insns ();
      end_sequence ();        

      /********** Method 2: Adjust Stack pointer  **********/
      
      if (avr_sp_immediate_operand (gen_int_mode (size, HImode), HImode))
        {
          rtx sp_plus_insns;

          start_sequence ();

          emit_move_insn (stack_pointer_rtx,
                          plus_constant (Pmode, stack_pointer_rtx, size));

          sp_plus_insns = get_insns ();
          end_sequence ();

          /************ Use shortest method  ************/
          
          emit_insn (get_sequence_length (sp_plus_insns)
                     < get_sequence_length (fp_plus_insns)
                     ? sp_plus_insns
                     : fp_plus_insns);
        }
      else
        emit_insn (fp_plus_insns);
    } /* size != 0 */
          
  if (frame_pointer_needed
      && !(cfun->machine->is_OS_task || cfun->machine->is_OS_main))
    {
      /* Restore previous frame_pointer.  See expand_prologue for
         rationale for not using pophi.  */
              
      emit_pop_byte (REG_Y + 1);
      emit_pop_byte (REG_Y);
    }

  /* Restore used registers.  */
  
  for (reg = 31; reg >= 0; --reg)
    if (TEST_HARD_REG_BIT (set, reg))
      emit_pop_byte (reg);

  if (isr_p)
    {
      /* Restore RAMPZ/Y/X/D using tmp_reg as scratch.
         The conditions to restore them must be tha same as in prologue.  */
      
      if (AVR_HAVE_RAMPZ
          && TEST_HARD_REG_BIT (set, REG_Z)
          && TEST_HARD_REG_BIT (set, REG_Z + 1))
        {
          emit_pop_byte (TMP_REGNO);
          emit_move_insn (rampz_rtx, tmp_reg_rtx);
        }

      if (AVR_HAVE_RAMPY
          && (frame_pointer_needed
              || (TEST_HARD_REG_BIT (set, REG_Y)
                  && TEST_HARD_REG_BIT (set, REG_Y + 1))))
        {
          emit_pop_byte (TMP_REGNO);
          emit_move_insn (rampy_rtx, tmp_reg_rtx);
        }

      if (AVR_HAVE_RAMPX
          && TEST_HARD_REG_BIT (set, REG_X)
          && TEST_HARD_REG_BIT (set, REG_X + 1))
        {
          emit_pop_byte (TMP_REGNO);
          emit_move_insn (rampx_rtx, tmp_reg_rtx);
        }

      if (AVR_HAVE_RAMPD)
        {
          emit_pop_byte (TMP_REGNO);
          emit_move_insn (rampd_rtx, tmp_reg_rtx);
        }

      /* Restore SREG using tmp_reg as scratch.  */
      
      emit_pop_byte (TMP_REGNO);
      emit_move_insn (sreg_rtx, tmp_reg_rtx);

      /* Restore tmp REG.  */
      emit_pop_byte (TMP_REGNO);

      /* Restore zero REG.  */
      emit_pop_byte (ZERO_REGNO);
    }

  if (!sibcall_p)
    emit_jump_insn (gen_return ());
}

/* Output summary messages at beginning of function epilogue.  */

static void
avr_asm_function_begin_epilogue (FILE *file)
{
  fprintf (file, "/* epilogue start */\n");
}


/* Implement TARGET_CANNOT_MODITY_JUMPS_P */

static bool
avr_cannot_modify_jumps_p (void)
{

  /* Naked Functions must not have any instructions after
     their epilogue, see PR42240 */
     
  if (reload_completed
      && cfun->machine
      && cfun->machine->is_naked)
    {
      return true;
    }

  return false;
}


/* Implement `TARGET_MODE_DEPENDENT_ADDRESS_P'.  */

<<<<<<< HEAD
/* FIXME:  PSImode addresses are not mode-dependent in themselves.
      This hook just serves to hack around PR rtl-optimization/52543 by
      claiming that PSImode addresses (which are used for the 24-bit
      address space __memx) were mode-dependent so that lower-subreg.s
      will skip these addresses.  See also the similar FIXME comment along
      with mov<mode> expanders in avr.md.  */

static bool
avr_mode_dependent_address_p (const_rtx addr)
{
  return GET_MODE (addr) != Pmode;
=======
static bool
avr_mode_dependent_address_p (const_rtx addr ATTRIBUTE_UNUSED, addr_space_t as)
{
  /* FIXME:  Non-generic addresses are not mode-dependent in themselves.
       This hook just serves to hack around PR rtl-optimization/52543 by
       claiming that non-generic addresses were mode-dependent so that
       lower-subreg.c will skip these addresses.  lower-subreg.c sets up fake
       RTXes to probe SET and MEM costs and assumes that MEM is always in the
       generic address space which is not true.  */

  return !ADDR_SPACE_GENERIC_P (as);
>>>>>>> 747e4b8f
}


/* Helper function for `avr_legitimate_address_p'.  */

static inline bool
avr_reg_ok_for_addr_p (rtx reg, addr_space_t as,
                       RTX_CODE outer_code, bool strict)
{
  return (REG_P (reg)
          && (avr_regno_mode_code_ok_for_base_p (REGNO (reg), QImode,
                                                 as, outer_code, UNKNOWN)
              || (!strict
                  && REGNO (reg) >= FIRST_PSEUDO_REGISTER)));
}


/* Return nonzero if X (an RTX) is a legitimate memory address on the target
   machine for a memory operand of mode MODE.  */

static bool
avr_legitimate_address_p (enum machine_mode mode, rtx x, bool strict)
{
  bool ok = CONSTANT_ADDRESS_P (x);
  
  switch (GET_CODE (x))
    {
    case REG:
      ok = avr_reg_ok_for_addr_p (x, ADDR_SPACE_GENERIC,
                                  MEM, strict);

      if (strict
          && GET_MODE_SIZE (mode) > 4
          && REG_X == REGNO (x))
        {
          ok = false;
        }
      break;

    case POST_INC:
    case PRE_DEC:
      ok = avr_reg_ok_for_addr_p (XEXP (x, 0), ADDR_SPACE_GENERIC,
                                  GET_CODE (x), strict);
      break;

    case PLUS:
      {
        rtx reg = XEXP (x, 0);
        rtx op1 = XEXP (x, 1);
        
        if (REG_P (reg)
            && CONST_INT_P (op1)
            && INTVAL (op1) >= 0)
          {
            bool fit = IN_RANGE (INTVAL (op1), 0, MAX_LD_OFFSET (mode));

            if (fit)
              {
                ok = (! strict
                      || avr_reg_ok_for_addr_p (reg, ADDR_SPACE_GENERIC,
                                                PLUS, strict));
          
                if (reg == frame_pointer_rtx
                    || reg == arg_pointer_rtx)
                  {
                    ok = true;
                  }
              }
            else if (frame_pointer_needed
                     && reg == frame_pointer_rtx)
              {
                ok = true;
              }
          }
      }
      break;
      
    default:
      break;
    }
  
  if (avr_log.legitimate_address_p)
    {
      avr_edump ("\n%?: ret=%d, mode=%m strict=%d "
                 "reload_completed=%d reload_in_progress=%d %s:",
                 ok, mode, strict, reload_completed, reload_in_progress,
                 reg_renumber ? "(reg_renumber)" : "");
      
      if (GET_CODE (x) == PLUS
          && REG_P (XEXP (x, 0))
          && CONST_INT_P (XEXP (x, 1))
          && IN_RANGE (INTVAL (XEXP (x, 1)), 0, MAX_LD_OFFSET (mode))
          && reg_renumber)
        {
          avr_edump ("(r%d ---> r%d)", REGNO (XEXP (x, 0)),
                     true_regnum (XEXP (x, 0)));
        }
      
      avr_edump ("\n%r\n", x);
    }
  
  return ok;
}


/* Former implementation of TARGET_LEGITIMIZE_ADDRESS,
   now only a helper for avr_addr_space_legitimize_address.  */
/* Attempts to replace X with a valid
   memory address for an operand of mode MODE  */

static rtx
avr_legitimize_address (rtx x, rtx oldx, enum machine_mode mode)
{
  bool big_offset_p = false;
  
  x = oldx;
  
  if (GET_CODE (oldx) == PLUS
      && REG_P (XEXP (oldx, 0)))
    {
      if (REG_P (XEXP (oldx, 1)))
        x = force_reg (GET_MODE (oldx), oldx);
      else if (CONST_INT_P (XEXP (oldx, 1)))
        {
	  int offs = INTVAL (XEXP (oldx, 1));
          if (frame_pointer_rtx != XEXP (oldx, 0)
              && offs > MAX_LD_OFFSET (mode))
            {
              big_offset_p = true;
              x = force_reg (GET_MODE (oldx), oldx);
            }
        }
    }
  
  if (avr_log.legitimize_address)
    {
      avr_edump ("\n%?: mode=%m\n %r\n", mode, oldx);

      if (x != oldx)
        avr_edump (" %s --> %r\n", big_offset_p ? "(big offset)" : "", x);
    }

  return x;
}


/* Implement `LEGITIMIZE_RELOAD_ADDRESS'.  */
/* This will allow register R26/27 to be used where it is no worse than normal
   base pointers R28/29 or R30/31.  For example, if base offset is greater
   than 63 bytes or for R++ or --R addressing.  */

rtx
avr_legitimize_reload_address (rtx *px, enum machine_mode mode,
                               int opnum, int type, int addr_type,
                               int ind_levels ATTRIBUTE_UNUSED,
                               rtx (*mk_memloc)(rtx,int))
{
  rtx x = *px;
  
  if (avr_log.legitimize_reload_address)
    avr_edump ("\n%?:%m %r\n", mode, x);
  
  if (1 && (GET_CODE (x) == POST_INC
            || GET_CODE (x) == PRE_DEC))
    {
      push_reload (XEXP (x, 0), XEXP (x, 0), &XEXP (x, 0), &XEXP (x, 0),
                   POINTER_REGS, GET_MODE (x), GET_MODE (x), 0, 0,
                   opnum, RELOAD_OTHER);
      
      if (avr_log.legitimize_reload_address)
        avr_edump (" RCLASS.1 = %R\n IN = %r\n OUT = %r\n",
                   POINTER_REGS, XEXP (x, 0), XEXP (x, 0));
      
      return x;
    }
  
  if (GET_CODE (x) == PLUS
      && REG_P (XEXP (x, 0))
      && 0 == reg_equiv_constant (REGNO (XEXP (x, 0)))
      && CONST_INT_P (XEXP (x, 1))
      && INTVAL (XEXP (x, 1)) >= 1)
    {
      bool fit = INTVAL (XEXP (x, 1)) <= MAX_LD_OFFSET (mode);
      
      if (fit)
        {
          if (reg_equiv_address (REGNO (XEXP (x, 0))) != 0)
            {
              int regno = REGNO (XEXP (x, 0));
              rtx mem = mk_memloc (x, regno);
              
              push_reload (XEXP (mem, 0), NULL_RTX, &XEXP (mem, 0), NULL,
                           POINTER_REGS, Pmode, VOIDmode, 0, 0,
                           1, (enum reload_type) addr_type);
              
              if (avr_log.legitimize_reload_address)
                avr_edump (" RCLASS.2 = %R\n IN = %r\n OUT = %r\n",
                           POINTER_REGS, XEXP (mem, 0), NULL_RTX);
              
              push_reload (mem, NULL_RTX, &XEXP (x, 0), NULL,
                           BASE_POINTER_REGS, GET_MODE (x), VOIDmode, 0, 0,
                           opnum, (enum reload_type) type);
              
              if (avr_log.legitimize_reload_address)
                avr_edump (" RCLASS.2 = %R\n IN = %r\n OUT = %r\n",
                           BASE_POINTER_REGS, mem, NULL_RTX);
              
              return x;
            }
        }
      else if (! (frame_pointer_needed
                  && XEXP (x, 0) == frame_pointer_rtx))
        {
          push_reload (x, NULL_RTX, px, NULL,
                       POINTER_REGS, GET_MODE (x), VOIDmode, 0, 0,
                       opnum, (enum reload_type) type);
          
          if (avr_log.legitimize_reload_address)
            avr_edump (" RCLASS.3 = %R\n IN = %r\n OUT = %r\n",
                       POINTER_REGS, x, NULL_RTX);
          
          return x;
        }
    }
  
  return NULL_RTX;
}


/* Implement `TARGET_SECONDARY_RELOAD' */

static reg_class_t
avr_secondary_reload (bool in_p, rtx x,
                      reg_class_t reload_class ATTRIBUTE_UNUSED,
                      enum machine_mode mode, secondary_reload_info *sri)
{
  if (in_p
      && MEM_P (x)
      && !ADDR_SPACE_GENERIC_P (MEM_ADDR_SPACE (x))
      && ADDR_SPACE_MEMX != MEM_ADDR_SPACE (x))
    {
      /* For the non-generic 16-bit spaces we need a d-class scratch.  */

      switch (mode)
        {
        default:
          gcc_unreachable();

        case QImode:  sri->icode = CODE_FOR_reload_inqi; break;
        case QQmode:  sri->icode = CODE_FOR_reload_inqq; break;
        case UQQmode: sri->icode = CODE_FOR_reload_inuqq; break;

        case HImode:  sri->icode = CODE_FOR_reload_inhi; break;
        case HQmode:  sri->icode = CODE_FOR_reload_inhq; break;
        case HAmode:  sri->icode = CODE_FOR_reload_inha; break;
        case UHQmode: sri->icode = CODE_FOR_reload_inuhq; break;
        case UHAmode: sri->icode = CODE_FOR_reload_inuha; break;

        case PSImode: sri->icode = CODE_FOR_reload_inpsi; break;

        case SImode:  sri->icode = CODE_FOR_reload_insi; break;
        case SFmode:  sri->icode = CODE_FOR_reload_insf; break;
        case SQmode:  sri->icode = CODE_FOR_reload_insq; break;
        case SAmode:  sri->icode = CODE_FOR_reload_insa; break;
        case USQmode: sri->icode = CODE_FOR_reload_inusq; break;
        case USAmode: sri->icode = CODE_FOR_reload_inusa; break;
        }
    }

  return NO_REGS;
}


/* Helper function to print assembler resp. track instruction
   sequence lengths.  Always return "".
   
   If PLEN == NULL:
       Output assembler code from template TPL with operands supplied
       by OPERANDS.  This is just forwarding to output_asm_insn.
   
   If PLEN != NULL:
       If N_WORDS >= 0  Add N_WORDS to *PLEN.
       If N_WORDS < 0   Set *PLEN to -N_WORDS.
       Don't output anything.
*/

static const char*
avr_asm_len (const char* tpl, rtx* operands, int* plen, int n_words)
{
  if (NULL == plen)
    {
      output_asm_insn (tpl, operands);
    }
  else
    {
      if (n_words < 0)
        *plen = -n_words;
      else
        *plen += n_words;
    }

  return "";
}


/* Return a pointer register name as a string.  */

static const char *
ptrreg_to_str (int regno)
{
  switch (regno)
    {
    case REG_X: return "X";
    case REG_Y: return "Y";
    case REG_Z: return "Z";
    default:
      output_operand_lossage ("address operand requires constraint for"
                              " X, Y, or Z register");
    }
  return NULL;
}

/* Return the condition name as a string.
   Used in conditional jump constructing  */

static const char *
cond_string (enum rtx_code code)
{
  switch (code)
    {
    case NE:
      return "ne";
    case EQ:
      return "eq";
    case GE:
      if (cc_prev_status.flags & CC_OVERFLOW_UNUSABLE)
	return "pl";
      else
	return "ge";
    case LT:
      if (cc_prev_status.flags & CC_OVERFLOW_UNUSABLE)
	return "mi";
      else
	return "lt";
    case GEU:
      return "sh";
    case LTU:
      return "lo";
    default:
      gcc_unreachable ();
    }

  return "";
}


/* Implement `TARGET_PRINT_OPERAND_ADDRESS'.  */
/* Output ADDR to FILE as address.  */

static void
avr_print_operand_address (FILE *file, rtx addr)
{
  switch (GET_CODE (addr))
    {
    case REG:
      fprintf (file, ptrreg_to_str (REGNO (addr)));
      break;

    case PRE_DEC:
      fprintf (file, "-%s", ptrreg_to_str (REGNO (XEXP (addr, 0))));
      break;

    case POST_INC:
      fprintf (file, "%s+", ptrreg_to_str (REGNO (XEXP (addr, 0))));
      break;

    default:
      if (CONSTANT_ADDRESS_P (addr)
	  && text_segment_operand (addr, VOIDmode))
	{
	  rtx x = addr;
	  if (GET_CODE (x) == CONST)
	    x = XEXP (x, 0);
	  if (GET_CODE (x) == PLUS && GET_CODE (XEXP (x,1)) == CONST_INT)
	    {
	      /* Assembler gs() will implant word address. Make offset 
                 a byte offset inside gs() for assembler. This is 
                 needed because the more logical (constant+gs(sym)) is not 
                 accepted by gas. For 128K and lower devices this is ok.
                 For large devices it will create a Trampoline to offset
                 from symbol which may not be what the user really wanted.  */
	      fprintf (file, "gs(");
	      output_addr_const (file, XEXP (x,0));
              fprintf (file, "+" HOST_WIDE_INT_PRINT_DEC ")",
                       2 * INTVAL (XEXP (x, 1)));
	      if (AVR_3_BYTE_PC)
	        if (warning (0, "pointer offset from symbol maybe incorrect"))
		  {
		    output_addr_const (stderr, addr);
		    fprintf(stderr,"\n");
		  }
	    }
	  else
	    {
	      fprintf (file, "gs(");
	      output_addr_const (file, addr);
	      fprintf (file, ")");
	    }
	}
      else
	output_addr_const (file, addr);
    }
}


/* Implement `TARGET_PRINT_OPERAND_PUNCT_VALID_P'.  */

static bool
avr_print_operand_punct_valid_p (unsigned char code)
{
  return code == '~' || code == '!';
}


/* Implement `TARGET_PRINT_OPERAND'.  */
/* Output X as assembler operand to file FILE.
   For a description of supported %-codes, see top of avr.md.  */

static void
avr_print_operand (FILE *file, rtx x, int code)
{
  int abcd = 0;

  if (code >= 'A' && code <= 'D')
    abcd = code - 'A';

  if (code == '~')
    {
      if (!AVR_HAVE_JMP_CALL)
	fputc ('r', file);
    }
  else if (code == '!')
    {
      if (AVR_HAVE_EIJMP_EICALL)
	fputc ('e', file);
    }
  else if (code == 't'
           || code == 'T')
    {
      static int t_regno = -1;
      static int t_nbits = -1;

      if (REG_P (x) && t_regno < 0 && code == 'T')
        {
          t_regno = REGNO (x);
          t_nbits = GET_MODE_BITSIZE (GET_MODE (x));
        }
      else if (CONST_INT_P (x) && t_regno >= 0
               && IN_RANGE (INTVAL (x), 0, t_nbits - 1))
        {
          int bpos = INTVAL (x);

          fprintf (file, "%s", reg_names[t_regno + bpos / 8]);
          if (code == 'T')
            fprintf (file, ",%d", bpos % 8);

          t_regno = -1;
        }
      else
        fatal_insn ("operands to %T/%t must be reg + const_int:", x);
    }
  else if (REG_P (x))
    {
      if (x == zero_reg_rtx)
        fprintf (file, "__zero_reg__");
      else if (code == 'r' && REGNO (x) < 32)
        fprintf (file, "%d", (int) REGNO (x));
      else
        fprintf (file, reg_names[REGNO (x) + abcd]);
    }
  else if (CONST_INT_P (x))
    {
      HOST_WIDE_INT ival = INTVAL (x);
        
      if ('i' != code)
        fprintf (file, HOST_WIDE_INT_PRINT_DEC, ival + abcd);
      else if (low_io_address_operand (x, VOIDmode)
               || high_io_address_operand (x, VOIDmode))
        {
          if (AVR_HAVE_RAMPZ && ival == avr_addr.rampz)
            fprintf (file, "__RAMPZ__");
          else if (AVR_HAVE_RAMPY && ival == avr_addr.rampy)
            fprintf (file, "__RAMPY__");
          else if (AVR_HAVE_RAMPX && ival == avr_addr.rampx)
            fprintf (file, "__RAMPX__");
          else if (AVR_HAVE_RAMPD && ival == avr_addr.rampd)
            fprintf (file, "__RAMPD__");
          else if (AVR_XMEGA && ival == avr_addr.ccp)
            fprintf (file, "__CCP__");
          else if (ival == avr_addr.sreg)   fprintf (file, "__SREG__");
          else if (ival == avr_addr.sp_l)   fprintf (file, "__SP_L__");
          else if (ival == avr_addr.sp_h)   fprintf (file, "__SP_H__");
          else
            {
              fprintf (file, HOST_WIDE_INT_PRINT_HEX,
                       ival - avr_current_arch->sfr_offset);
            }
        }
      else
        fatal_insn ("bad address, not an I/O address:", x);
    }
  else if (MEM_P (x))
    {
      rtx addr = XEXP (x, 0);
      
      if (code == 'm')
	{
          if (!CONSTANT_P (addr))
            fatal_insn ("bad address, not a constant:", addr);
          /* Assembler template with m-code is data - not progmem section */
          if (text_segment_operand (addr, VOIDmode))
            if (warning (0, "accessing data memory with"
                         " program memory address"))
              {
                output_addr_const (stderr, addr);
                fprintf(stderr,"\n");
              }
          output_addr_const (file, addr);
	}
      else if (code == 'i')
        {
          avr_print_operand (file, addr, 'i');
        }
      else if (code == 'o')
	{
	  if (GET_CODE (addr) != PLUS)
	    fatal_insn ("bad address, not (reg+disp):", addr);

	  avr_print_operand (file, XEXP (addr, 1), 0);
	}
      else if (code == 'p' || code == 'r')
        {
          if (GET_CODE (addr) != POST_INC && GET_CODE (addr) != PRE_DEC)
            fatal_insn ("bad address, not post_inc or pre_dec:", addr);
          
          if (code == 'p')
            avr_print_operand_address (file, XEXP (addr, 0));  /* X, Y, Z */
          else
            avr_print_operand (file, XEXP (addr, 0), 0);  /* r26, r28, r30 */
        }
      else if (GET_CODE (addr) == PLUS)
	{
	  avr_print_operand_address (file, XEXP (addr,0));
	  if (REGNO (XEXP (addr, 0)) == REG_X)
	    fatal_insn ("internal compiler error.  Bad address:"
			,addr);
	  fputc ('+', file);
	  avr_print_operand (file, XEXP (addr,1), code);
	}
      else
	avr_print_operand_address (file, addr);
    }
  else if (code == 'i')
    {
      fatal_insn ("bad address, not an I/O address:", x);
    }
  else if (code == 'x')
    {
      /* Constant progmem address - like used in jmp or call */
      if (0 == text_segment_operand (x, VOIDmode))
        if (warning (0, "accessing program memory"
                     " with data memory address"))
	  {
	    output_addr_const (stderr, x);
	    fprintf(stderr,"\n");
	  }
      /* Use normal symbol for direct address no linker trampoline needed */
      output_addr_const (file, x);
    }
  else if (CONST_FIXED_P (x))
    {
      HOST_WIDE_INT ival = INTVAL (avr_to_int_mode (x));
      if (code != 0)
        output_operand_lossage ("Unsupported code '%c'for fixed-point:",
                                code);
      fprintf (file, HOST_WIDE_INT_PRINT_DEC, ival);
    }
  else if (GET_CODE (x) == CONST_DOUBLE)
    {
      long val;
      REAL_VALUE_TYPE rv;
      if (GET_MODE (x) != SFmode)
	fatal_insn ("internal compiler error.  Unknown mode:", x);
      REAL_VALUE_FROM_CONST_DOUBLE (rv, x);
      REAL_VALUE_TO_TARGET_SINGLE (rv, val);
      fprintf (file, "0x%lx", val);
    }
  else if (GET_CODE (x) == CONST_STRING)
    fputs (XSTR (x, 0), file);
  else if (code == 'j')
    fputs (cond_string (GET_CODE (x)), file);
  else if (code == 'k')
    fputs (cond_string (reverse_condition (GET_CODE (x))), file);
  else
    avr_print_operand_address (file, x);
}

/* Update the condition code in the INSN.  */

void
notice_update_cc (rtx body ATTRIBUTE_UNUSED, rtx insn)
{
  rtx set;
  enum attr_cc cc = get_attr_cc (insn);
  
  switch (cc)
    {
    default:
      break;

    case CC_PLUS:
    case CC_LDI:
      {
        rtx *op = recog_data.operand;
        int len_dummy, icc;
        
        /* Extract insn's operands.  */
        extract_constrain_insn_cached (insn);

        switch (cc)
          {
          default:
            gcc_unreachable();
            
          case CC_PLUS:
            avr_out_plus (insn, op, &len_dummy, &icc);
            cc = (enum attr_cc) icc;
            break;

          case CC_LDI:

            cc = (op[1] == CONST0_RTX (GET_MODE (op[0]))
                  && reg_overlap_mentioned_p (op[0], zero_reg_rtx))
              /* Loading zero-reg with 0 uses CLI and thus clobbers cc0.  */
              ? CC_CLOBBER
              /* Any other "r,rL" combination does not alter cc0.  */
              : CC_NONE;
            
            break;
          } /* inner switch */

        break;
      }
    } /* outer swicth */

  switch (cc)
    {
    default:
      /* Special values like CC_OUT_PLUS from above have been
         mapped to "standard" CC_* values so we never come here.  */
      
      gcc_unreachable();
      break;
      
    case CC_NONE:
      /* Insn does not affect CC at all.  */
      break;

    case CC_SET_N:
      CC_STATUS_INIT;
      break;

    case CC_SET_ZN:
      set = single_set (insn);
      CC_STATUS_INIT;
      if (set)
	{
	  cc_status.flags |= CC_NO_OVERFLOW;
	  cc_status.value1 = SET_DEST (set);
	}
      break;

    case CC_SET_CZN:
      /* Insn sets the Z,N,C flags of CC to recog_operand[0].
         The V flag may or may not be known but that's ok because
         alter_cond will change tests to use EQ/NE.  */
      set = single_set (insn);
      CC_STATUS_INIT;
      if (set)
	{
	  cc_status.value1 = SET_DEST (set);
	  cc_status.flags |= CC_OVERFLOW_UNUSABLE;
	}
      break;

    case CC_COMPARE:
      set = single_set (insn);
      CC_STATUS_INIT;
      if (set)
	cc_status.value1 = SET_SRC (set);
      break;
      
    case CC_CLOBBER:
      /* Insn doesn't leave CC in a usable state.  */
      CC_STATUS_INIT;
      break;
    }
}

/* Choose mode for jump insn:
   1 - relative jump in range -63 <= x <= 62 ;
   2 - relative jump in range -2046 <= x <= 2045 ;
   3 - absolute jump (only for ATmega[16]03).  */

int
avr_jump_mode (rtx x, rtx insn)
{
  int dest_addr = INSN_ADDRESSES (INSN_UID (GET_CODE (x) == LABEL_REF
					    ? XEXP (x, 0) : x));
  int cur_addr = INSN_ADDRESSES (INSN_UID (insn));
  int jump_distance = cur_addr - dest_addr;
  
  if (-63 <= jump_distance && jump_distance <= 62)
    return 1;
  else if (-2046 <= jump_distance && jump_distance <= 2045)
    return 2;
  else if (AVR_HAVE_JMP_CALL)
    return 3;
  
  return 2;
}

/* return an AVR condition jump commands.
   X is a comparison RTX.
   LEN is a number returned by avr_jump_mode function.
   if REVERSE nonzero then condition code in X must be reversed.  */

const char *
ret_cond_branch (rtx x, int len, int reverse)
{
  RTX_CODE cond = reverse ? reverse_condition (GET_CODE (x)) : GET_CODE (x);
  
  switch (cond)
    {
    case GT:
      if (cc_prev_status.flags & CC_OVERFLOW_UNUSABLE)
	return (len == 1 ? ("breq .+2" CR_TAB
			    "brpl %0") :
		len == 2 ? ("breq .+4" CR_TAB
			    "brmi .+2" CR_TAB
			    "rjmp %0") :
		("breq .+6" CR_TAB
		 "brmi .+4" CR_TAB
		 "jmp %0"));
	  
      else
	return (len == 1 ? ("breq .+2" CR_TAB
			    "brge %0") :
		len == 2 ? ("breq .+4" CR_TAB
			    "brlt .+2" CR_TAB
			    "rjmp %0") :
		("breq .+6" CR_TAB
		 "brlt .+4" CR_TAB
		 "jmp %0"));
    case GTU:
      return (len == 1 ? ("breq .+2" CR_TAB
                          "brsh %0") :
              len == 2 ? ("breq .+4" CR_TAB
                          "brlo .+2" CR_TAB
                          "rjmp %0") :
              ("breq .+6" CR_TAB
               "brlo .+4" CR_TAB
               "jmp %0"));
    case LE:
      if (cc_prev_status.flags & CC_OVERFLOW_UNUSABLE)
	return (len == 1 ? ("breq %0" CR_TAB
			    "brmi %0") :
		len == 2 ? ("breq .+2" CR_TAB
			    "brpl .+2" CR_TAB
			    "rjmp %0") :
		("breq .+2" CR_TAB
		 "brpl .+4" CR_TAB
		 "jmp %0"));
      else
	return (len == 1 ? ("breq %0" CR_TAB
			    "brlt %0") :
		len == 2 ? ("breq .+2" CR_TAB
			    "brge .+2" CR_TAB
			    "rjmp %0") :
		("breq .+2" CR_TAB
		 "brge .+4" CR_TAB
		 "jmp %0"));
    case LEU:
      return (len == 1 ? ("breq %0" CR_TAB
                          "brlo %0") :
              len == 2 ? ("breq .+2" CR_TAB
                          "brsh .+2" CR_TAB
			  "rjmp %0") :
              ("breq .+2" CR_TAB
               "brsh .+4" CR_TAB
	       "jmp %0"));
    default:
      if (reverse)
	{
	  switch (len)
	    {
	    case 1:
	      return "br%k1 %0";
	    case 2:
	      return ("br%j1 .+2" CR_TAB
		      "rjmp %0");
	    default:
	      return ("br%j1 .+4" CR_TAB
		      "jmp %0");
	    }
	}
      else
        {
          switch (len)
            {
            case 1:
              return "br%j1 %0";
            case 2:
              return ("br%k1 .+2" CR_TAB
                      "rjmp %0");
            default:
              return ("br%k1 .+4" CR_TAB
                      "jmp %0");
            }
        }
    }
  return "";
}

/* Output insn cost for next insn.  */

void
final_prescan_insn (rtx insn, rtx *operand ATTRIBUTE_UNUSED,
                    int num_operands ATTRIBUTE_UNUSED)
{
  if (avr_log.rtx_costs)
    {
      rtx set = single_set (insn);

      if (set)
        fprintf (asm_out_file, "/* DEBUG: cost = %d.  */\n",
                 set_src_cost (SET_SRC (set), optimize_insn_for_speed_p ()));
      else
        fprintf (asm_out_file, "/* DEBUG: pattern-cost = %d.  */\n",
                 rtx_cost (PATTERN (insn), INSN, 0,
			   optimize_insn_for_speed_p()));
    }
}

/* Return 0 if undefined, 1 if always true or always false.  */

int
avr_simplify_comparison_p (enum machine_mode mode, RTX_CODE op, rtx x)
{
  unsigned int max = (mode == QImode ? 0xff :
                      mode == HImode ? 0xffff :
                      mode == PSImode ? 0xffffff :
                      mode == SImode ? 0xffffffff : 0);
  if (max && op && GET_CODE (x) == CONST_INT)
    {
      if (unsigned_condition (op) != op)
	max >>= 1;

      if (max != (INTVAL (x) & max)
	  && INTVAL (x) != 0xff)
	return 1;
    }
  return 0;
}


/* Returns nonzero if REGNO is the number of a hard
   register in which function arguments are sometimes passed.  */

int
function_arg_regno_p(int r)
{
  return (r >= 8 && r <= 25);
}

/* Initializing the variable cum for the state at the beginning
   of the argument list.  */

void
init_cumulative_args (CUMULATIVE_ARGS *cum, tree fntype, rtx libname,
		      tree fndecl ATTRIBUTE_UNUSED)
{
  cum->nregs = 18;
  cum->regno = FIRST_CUM_REG;
  if (!libname && stdarg_p (fntype))
    cum->nregs = 0;

  /* Assume the calle may be tail called */
  
  cfun->machine->sibcall_fails = 0;
}

/* Returns the number of registers to allocate for a function argument.  */

static int
avr_num_arg_regs (enum machine_mode mode, const_tree type)
{
  int size;

  if (mode == BLKmode)
    size = int_size_in_bytes (type);
  else
    size = GET_MODE_SIZE (mode);

  /* Align all function arguments to start in even-numbered registers.
     Odd-sized arguments leave holes above them.  */

  return (size + 1) & ~1;
}

/* Controls whether a function argument is passed
   in a register, and which register.  */

static rtx
avr_function_arg (cumulative_args_t cum_v, enum machine_mode mode,
		  const_tree type, bool named ATTRIBUTE_UNUSED)
{
  CUMULATIVE_ARGS *cum = get_cumulative_args (cum_v);
  int bytes = avr_num_arg_regs (mode, type);

  if (cum->nregs && bytes <= cum->nregs)
    return gen_rtx_REG (mode, cum->regno - bytes);

  return NULL_RTX;
}

/* Update the summarizer variable CUM to advance past an argument
   in the argument list.  */
   
static void
avr_function_arg_advance (cumulative_args_t cum_v, enum machine_mode mode,
			  const_tree type, bool named ATTRIBUTE_UNUSED)
{
  CUMULATIVE_ARGS *cum = get_cumulative_args (cum_v);
  int bytes = avr_num_arg_regs (mode, type);

  cum->nregs -= bytes;
  cum->regno -= bytes;

  /* A parameter is being passed in a call-saved register. As the original
     contents of these regs has to be restored before leaving the function,
     a function must not pass arguments in call-saved regs in order to get
     tail-called. */
  
  if (cum->regno >= 8
      && cum->nregs >= 0
      && !call_used_regs[cum->regno])
    {
      /* FIXME: We ship info on failing tail-call in struct machine_function.
         This uses internals of calls.c:expand_call() and the way args_so_far
         is used. targetm.function_ok_for_sibcall() needs to be extended to
         pass &args_so_far, too. At present, CUMULATIVE_ARGS is target
         dependent so that such an extension is not wanted. */
      
      cfun->machine->sibcall_fails = 1;
    }

  /* Test if all registers needed by the ABI are actually available.  If the
     user has fixed a GPR needed to pass an argument, an (implicit) function
     call will clobber that fixed register.  See PR45099 for an example.  */
  
  if (cum->regno >= 8
      && cum->nregs >= 0)
    {
      int regno;

      for (regno = cum->regno; regno < cum->regno + bytes; regno++)
        if (fixed_regs[regno])
          warning (0, "fixed register %s used to pass parameter to function",
                   reg_names[regno]);
    }
      
  if (cum->nregs <= 0)
    {
      cum->nregs = 0;
      cum->regno = FIRST_CUM_REG;
    }
}

/* Implement `TARGET_FUNCTION_OK_FOR_SIBCALL' */
/* Decide whether we can make a sibling call to a function.  DECL is the
   declaration of the function being targeted by the call and EXP is the
   CALL_EXPR representing the call. */

static bool
avr_function_ok_for_sibcall (tree decl_callee, tree exp_callee)
{
  tree fntype_callee;

  /* Tail-calling must fail if callee-saved regs are used to pass
     function args.  We must not tail-call when `epilogue_restores'
     is used.  Unfortunately, we cannot tell at this point if that
     actually will happen or not, and we cannot step back from
     tail-calling. Thus, we inhibit tail-calling with -mcall-prologues. */
  
  if (cfun->machine->sibcall_fails
      || TARGET_CALL_PROLOGUES)
    {
      return false;
    }
  
  fntype_callee = TREE_TYPE (CALL_EXPR_FN (exp_callee));

  if (decl_callee)
    {
      decl_callee = TREE_TYPE (decl_callee);
    }
  else
    {
      decl_callee = fntype_callee;
      
      while (FUNCTION_TYPE != TREE_CODE (decl_callee)
             && METHOD_TYPE != TREE_CODE (decl_callee))
        {
          decl_callee = TREE_TYPE (decl_callee);
        }
    }

  /* Ensure that caller and callee have compatible epilogues */
  
  if (cfun->machine->is_interrupt
      || cfun->machine->is_signal
      || cfun->machine->is_naked
      || avr_naked_function_p (decl_callee)
      /* FIXME: For OS_task and OS_main, we are over-conservative.
         This is due to missing documentation of these attributes
         and what they actually should do and should not do. */
      || (avr_OS_task_function_p (decl_callee)
          != cfun->machine->is_OS_task)
      || (avr_OS_main_function_p (decl_callee)
          != cfun->machine->is_OS_main))
    {
      return false;
    }
 
  return true;
}

/***********************************************************************
  Functions for outputting various mov's for a various modes
************************************************************************/

/* Return true if a value of mode MODE is read from flash by
   __load_* function from libgcc.  */

bool
avr_load_libgcc_p (rtx op)
{
  enum machine_mode mode = GET_MODE (op);
  int n_bytes = GET_MODE_SIZE (mode);
        
  return (n_bytes > 2
          && !AVR_HAVE_LPMX
          && MEM_P (op)
          && MEM_ADDR_SPACE (op) == ADDR_SPACE_FLASH);
}

/* Return true if a value of mode MODE is read by __xload_* function.  */

bool
avr_xload_libgcc_p (enum machine_mode mode)
{
  int n_bytes = GET_MODE_SIZE (mode);
  
  return (n_bytes > 1
          || avr_current_device->n_flash > 1);
}


<<<<<<< HEAD
=======
/* Fixme: This is a hack because secondary reloads don't works as expected.

   Find an unused d-register to be used as scratch in INSN.
   EXCLUDE is either NULL_RTX or some register. In the case where EXCLUDE
   is a register, skip all possible return values that overlap EXCLUDE.
   The policy for the returned register is similar to that of
   `reg_unused_after', i.e. the returned register may overlap the SET_DEST
   of INSN.

   Return a QImode d-register or NULL_RTX if nothing found.  */

static rtx
avr_find_unused_d_reg (rtx insn, rtx exclude)
{
  int regno;
  bool isr_p = (avr_interrupt_function_p (current_function_decl)
                || avr_signal_function_p (current_function_decl));

  for (regno = 16; regno < 32; regno++)
    {
      rtx reg = all_regs_rtx[regno];
      
      if ((exclude
           && reg_overlap_mentioned_p (exclude, reg))
          || fixed_regs[regno])
        {
          continue;
        }

      /* Try non-live register */

      if (!df_regs_ever_live_p (regno)
          && (TREE_THIS_VOLATILE (current_function_decl)
              || cfun->machine->is_OS_task
              || cfun->machine->is_OS_main
              || (!isr_p && call_used_regs[regno])))
        {
          return reg;
        }

      /* Any live register can be used if it is unused after.
         Prologue/epilogue will care for it as needed.  */
      
      if (df_regs_ever_live_p (regno)
          && reg_unused_after (insn, reg))
        {
          return reg;
        }
    }

  return NULL_RTX;
}


/* Helper function for the next function in the case where only restricted
   version of LPM instruction is available.  */

static const char*
avr_out_lpm_no_lpmx (rtx insn, rtx *xop, int *plen)
{
  rtx dest = xop[0];
  rtx addr = xop[1];
  int n_bytes = GET_MODE_SIZE (GET_MODE (dest));
  int regno_dest;

  regno_dest = REGNO (dest);

  /* The implicit target register of LPM.  */
  xop[3] = lpm_reg_rtx;

  switch (GET_CODE (addr))
    {
    default:
      gcc_unreachable();

    case REG:

      gcc_assert (REG_Z == REGNO (addr));

      switch (n_bytes)
        {
        default:
          gcc_unreachable();

        case 1:
          avr_asm_len ("%4lpm", xop, plen, 1);

          if (regno_dest != LPM_REGNO)
            avr_asm_len ("mov %0,%3", xop, plen, 1);

          return "";

        case 2:
          if (REGNO (dest) == REG_Z)
            return avr_asm_len ("%4lpm"      CR_TAB
                                "push %3"    CR_TAB
                                "adiw %2,1"  CR_TAB
                                "%4lpm"      CR_TAB
                                "mov %B0,%3" CR_TAB
                                "pop %A0", xop, plen, 6);
          
          avr_asm_len ("%4lpm"      CR_TAB
                       "mov %A0,%3" CR_TAB
                       "adiw %2,1"  CR_TAB
                       "%4lpm"      CR_TAB
                       "mov %B0,%3", xop, plen, 5);
                
          if (!reg_unused_after (insn, addr))
            avr_asm_len ("sbiw %2,1", xop, plen, 1);
          
          break; /* 2 */
        }
      
      break; /* REG */

    case POST_INC:

      gcc_assert (REG_Z == REGNO (XEXP (addr, 0))
                  && n_bytes <= 4);

      if (regno_dest == LPM_REGNO)
        avr_asm_len ("%4lpm"      CR_TAB
                     "adiw %2,1", xop, plen, 2);
      else
        avr_asm_len ("%4lpm"      CR_TAB
                     "mov %A0,%3" CR_TAB
                     "adiw %2,1", xop, plen, 3);

      if (n_bytes >= 2)
        avr_asm_len ("%4lpm"      CR_TAB
                     "mov %B0,%3" CR_TAB
                     "adiw %2,1", xop, plen, 3);

      if (n_bytes >= 3)
        avr_asm_len ("%4lpm"      CR_TAB
                     "mov %C0,%3" CR_TAB
                     "adiw %2,1", xop, plen, 3);

      if (n_bytes >= 4)
        avr_asm_len ("%4lpm"      CR_TAB
                     "mov %D0,%3" CR_TAB
                     "adiw %2,1", xop, plen, 3);

      break; /* POST_INC */
      
    } /* switch CODE (addr) */
      
  return "";
}


>>>>>>> 747e4b8f
/* If PLEN == NULL: Ouput instructions to load a value from a memory location
   OP[1] in AS1 to register OP[0].
   If PLEN != 0 set *PLEN to the length in words of the instruction sequence.
   Return "".  */

const char*
avr_out_lpm (rtx insn, rtx *op, int *plen)
{
<<<<<<< HEAD
  rtx xop[3];
=======
  rtx xop[7];
>>>>>>> 747e4b8f
  rtx dest = op[0];
  rtx src = SET_SRC (single_set (insn));
  rtx addr;
  int n_bytes = GET_MODE_SIZE (GET_MODE (dest));
  RTX_CODE code;
  addr_space_t as = MEM_ADDR_SPACE (src);

  if (plen)
    *plen = 0;
  
  if (MEM_P (dest))
    {
      warning (0, "writing to address space %qs not supported",
               avr_addrspace[MEM_ADDR_SPACE (dest)].name);
      
      return "";
    }

  addr = XEXP (src, 0);
  code = GET_CODE (addr);

  gcc_assert (REG_P (dest));
  gcc_assert (REG == code || POST_INC == code);

<<<<<<< HEAD
  /* Only 1-byte moves from __flash are representes as open coded
     mov insns.  All other loads from flash are not handled here but
     by some UNSPEC instead, see respective FIXME in machine description.  */
  
  gcc_assert (as == ADDR_SPACE_FLASH);
  gcc_assert (n_bytes == 1);
=======
  xop[0] = dest;
  xop[1] = addr;
  xop[2] = lpm_addr_reg_rtx;
  xop[4] = xstring_empty;
  xop[5] = tmp_reg_rtx;
  xop[6] = XEXP (rampz_rtx, 0);

  regno_dest = REGNO (dest);

  segment = avr_addrspace[as].segment;

  /* Set RAMPZ as needed.  */

  if (segment)
    {
      xop[4] = GEN_INT (segment);
      xop[3] = avr_find_unused_d_reg (insn, lpm_addr_reg_rtx);

      if (xop[3] != NULL_RTX)
        {
          avr_asm_len ("ldi %3,%4" CR_TAB
                       "out %i6,%3", xop, plen, 2);
        }
      else if (segment == 1)
        {
          avr_asm_len ("clr %5" CR_TAB
                       "inc %5" CR_TAB
                       "out %i6,%5", xop, plen, 3);
        }
      else
        {
          avr_asm_len ("mov %5,%2"         CR_TAB
                       "ldi %2,%4"         CR_TAB
                       "out %i6,%2"  CR_TAB
                       "mov %2,%5", xop, plen, 4);
        }
      
      xop[4] = xstring_e;

      if (!AVR_HAVE_ELPMX)
        return avr_out_lpm_no_lpmx (insn, xop, plen);
    }
  else if (!AVR_HAVE_LPMX)
    {
      return avr_out_lpm_no_lpmx (insn, xop, plen);
    }
>>>>>>> 747e4b8f

  xop[0] = dest;
  xop[1] = lpm_addr_reg_rtx;
  xop[2] = lpm_reg_rtx;

  switch (code)
    {
    default:
      gcc_unreachable();

    case REG:

      gcc_assert (REG_Z == REGNO (addr));
      
      return AVR_HAVE_LPMX
        ? avr_asm_len ("lpm %0,%a1", xop, plen, 1)
        : avr_asm_len ("lpm" CR_TAB
                       "mov %0,%2", xop, plen, 2);
      
    case POST_INC:
      
      gcc_assert (REG_Z == REGNO (XEXP (addr, 0)));

      return AVR_HAVE_LPMX
        ? avr_asm_len ("lpm %0,%a1+", xop, plen, 1)
        : avr_asm_len ("lpm"        CR_TAB
                       "adiw %1, 1" CR_TAB
                       "mov %0,%2", xop, plen, 3);
    }

  return "";
}


/* If PLEN == NULL: Ouput instructions to load $0 with a value from
   flash address $1:Z.  If $1 = 0 we can use LPM to read, otherwise
   use ELPM.
   If PLEN != 0 set *PLEN to the length in words of the instruction sequence.
   Return "".  */

const char*
avr_load_lpm (rtx insn, rtx *op, int *plen)
{
  rtx xop[4];
  int n, n_bytes = GET_MODE_SIZE (GET_MODE (op[0]));
  rtx xsegment = op[1];
  bool clobber_z = PARALLEL == GET_CODE (PATTERN (insn));
  bool r30_in_tmp = false;
  
  if (plen)
    *plen = 0;
  
  xop[1] = lpm_addr_reg_rtx;
  xop[2] = lpm_reg_rtx;
  xop[3] = xstring_empty;
  
  /* Set RAMPZ as needed.  */
  
  if (REG_P (xsegment))
    {
      avr_asm_len ("out __RAMPZ__,%0", &xsegment, plen, 1);
      xop[3] = xstring_e;
    }
  
  /* Load the individual bytes from LSB to MSB.  */
  
  for (n = 0; n < n_bytes; n++)
    {
      xop[0] = all_regs_rtx[REGNO (op[0]) + n];
      
      if ((CONST_INT_P (xsegment) && AVR_HAVE_LPMX)
          || (REG_P (xsegment) && AVR_HAVE_ELPMX))
        {
          if (n == n_bytes-1)
            avr_asm_len ("%3lpm %0,%a1", xop, plen, 1);
          else if (REGNO (xop[0]) == REG_Z)
            {
              avr_asm_len ("%3lpm %2,%a1+", xop, plen, 1);
              r30_in_tmp = true;
            }
          else
            avr_asm_len ("%3lpm %0,%a1+", xop, plen, 1);
        }
      else
        {
          gcc_assert (clobber_z);
          
          avr_asm_len ("%3lpm" CR_TAB
                       "mov %0,%2", xop, plen, 2);

          if (n != n_bytes-1)
            avr_asm_len ("adiw %1,1", xop, plen, 1);
        }
    }
  
  if (r30_in_tmp)
    avr_asm_len ("mov %1,%2", xop, plen, 1);
  
  if (!clobber_z
      && n_bytes > 1
      && !reg_unused_after (insn, lpm_addr_reg_rtx)
      && !reg_overlap_mentioned_p (op[0], lpm_addr_reg_rtx))
    {
      xop[2] = GEN_INT (n_bytes-1);
      avr_asm_len ("sbiw %1,%2", xop, plen, 1);
    }
  
  if (REG_P (xsegment) && AVR_HAVE_RAMPD)
    {
      /* Reset RAMPZ to 0 so that EBI devices don't read garbage from RAM */

      xop[0] = zero_reg_rtx;
      avr_asm_len ("out %i6,%0", xop, plen, 1);
    }

  return "";
}


/* Worker function for xload_8 insn.  */

const char*
avr_out_xload (rtx insn ATTRIBUTE_UNUSED, rtx *op, int *plen)
{
  rtx xop[4];

  xop[0] = op[0];
  xop[1] = op[1];
  xop[2] = lpm_addr_reg_rtx;
  xop[3] = AVR_HAVE_LPMX ? op[0] : lpm_reg_rtx;

  if (plen)
    *plen = 0;

  avr_asm_len ("sbrc %1,7" CR_TAB
               "ld %3,%a2" CR_TAB
               "sbrs %1,7", xop, plen, 3);

  avr_asm_len (AVR_HAVE_LPMX ? "lpm %3,%a2" : "lpm", xop, plen, 1);

  if (REGNO (xop[0]) != REGNO (xop[3]))
    avr_asm_len ("mov %0,%3", xop, plen, 1);
  
  return "";
}


const char*
<<<<<<< HEAD
output_movqi (rtx insn, rtx operands[], int *real_l)
=======
output_movqi (rtx insn, rtx operands[], int *plen)
>>>>>>> 747e4b8f
{
  rtx dest = operands[0];
  rtx src = operands[1];
  
  if (avr_mem_flash_p (src)
      || avr_mem_flash_p (dest))
    {
      return avr_out_lpm (insn, operands, plen);
    }

<<<<<<< HEAD
  if (real_l)
    *real_l = 1;
  
  if (register_operand (dest, QImode))
=======
  gcc_assert (1 == GET_MODE_SIZE (GET_MODE (dest)));

  if (REG_P (dest))
>>>>>>> 747e4b8f
    {
      if (REG_P (src)) /* mov r,r */
        {
          if (test_hard_reg_class (STACK_REG, dest))
            return avr_asm_len ("out %0,%1", operands, plen, -1);
          else if (test_hard_reg_class (STACK_REG, src))
            return avr_asm_len ("in %0,%1", operands, plen, -1);
          
          return avr_asm_len ("mov %0,%1", operands, plen, -1);
        }
      else if (CONSTANT_P (src))
        {
          output_reload_in_const (operands, NULL_RTX, plen, false);
          return "";
        }
      else if (MEM_P (src))
<<<<<<< HEAD
	return out_movqi_r_mr (insn, operands, real_l); /* mov r,m */
=======
        return out_movqi_r_mr (insn, operands, plen); /* mov r,m */
>>>>>>> 747e4b8f
    }
  else if (MEM_P (dest))
    {
      rtx xop[2];

      xop[0] = dest;
      xop[1] = src == CONST0_RTX (GET_MODE (dest)) ? zero_reg_rtx : src;

      return out_movqi_mr_r (insn, xop, plen);
    }

  return "";
}


const char *
output_movhi (rtx insn, rtx xop[], int *plen)
{
  rtx dest = xop[0];
  rtx src = xop[1];

  gcc_assert (GET_MODE_SIZE (GET_MODE (dest)) == 2);
  
  if (avr_mem_flash_p (src)
      || avr_mem_flash_p (dest))
    {
      return avr_out_lpm (insn, xop, plen);
    }

  gcc_assert (2 == GET_MODE_SIZE (GET_MODE (dest)));

  if (REG_P (dest))
    {
      if (REG_P (src)) /* mov r,r */
        {
          if (test_hard_reg_class (STACK_REG, dest))
            {
              if (AVR_HAVE_8BIT_SP)
                return avr_asm_len ("out __SP_L__,%A1", xop, plen, -1);

              if (AVR_XMEGA)
                return avr_asm_len ("out __SP_L__,%A1" CR_TAB
                                    "out __SP_H__,%B1", xop, plen, -2);
              
              /* Use simple load of SP if no interrupts are  used.  */
              
              return TARGET_NO_INTERRUPTS
                ? avr_asm_len ("out __SP_H__,%B1" CR_TAB
                               "out __SP_L__,%A1", xop, plen, -2)
                : avr_asm_len ("in __tmp_reg__,__SREG__"  CR_TAB
                               "cli"                      CR_TAB
                               "out __SP_H__,%B1"         CR_TAB
                               "out __SREG__,__tmp_reg__" CR_TAB
                               "out __SP_L__,%A1", xop, plen, -5);
            }
          else if (test_hard_reg_class (STACK_REG, src))
            {
              return !AVR_HAVE_SPH
                ? avr_asm_len ("in %A0,__SP_L__" CR_TAB
                               "clr %B0", xop, plen, -2)
                
                : avr_asm_len ("in %A0,__SP_L__" CR_TAB
                               "in %B0,__SP_H__", xop, plen, -2);
            }

          return AVR_HAVE_MOVW
            ? avr_asm_len ("movw %0,%1", xop, plen, -1)

            : avr_asm_len ("mov %A0,%A1" CR_TAB
                           "mov %B0,%B1", xop, plen, -2);
        } /* REG_P (src) */
      else if (CONSTANT_P (src))
        {
          return output_reload_inhi (xop, NULL, plen);
        }
      else if (MEM_P (src))
        {
          return out_movhi_r_mr (insn, xop, plen); /* mov r,m */
        }
    }
  else if (MEM_P (dest))
    {
      rtx xop[2];

      xop[0] = dest;
      xop[1] = src == CONST0_RTX (GET_MODE (dest)) ? zero_reg_rtx : src;

      return out_movhi_mr_r (insn, xop, plen);
    }
  
  fatal_insn ("invalid insn:", insn);
  
  return "";
}

static const char*
out_movqi_r_mr (rtx insn, rtx op[], int *plen)
{
  rtx dest = op[0];
  rtx src = op[1];
  rtx x = XEXP (src, 0);
  
  if (CONSTANT_ADDRESS_P (x))
    {
      return optimize > 0 && io_address_operand (x, QImode)
        ? avr_asm_len ("in %0,%i1", op, plen, -1)
        : avr_asm_len ("lds %0,%m1", op, plen, -2);
    }
  else if (GET_CODE (x) == PLUS
           && REG_P (XEXP (x, 0))
           && CONST_INT_P (XEXP (x, 1)))
    {
      /* memory access by reg+disp */

      int disp = INTVAL (XEXP (x, 1));
      
      if (disp - GET_MODE_SIZE (GET_MODE (src)) >= 63)
        {
          if (REGNO (XEXP (x, 0)) != REG_Y)
            fatal_insn ("incorrect insn:",insn);

          if (disp <= 63 + MAX_LD_OFFSET (GET_MODE (src)))
            return avr_asm_len ("adiw r28,%o1-63" CR_TAB
                                "ldd %0,Y+63"     CR_TAB
                                "sbiw r28,%o1-63", op, plen, -3);

          return avr_asm_len ("subi r28,lo8(-%o1)" CR_TAB
                              "sbci r29,hi8(-%o1)" CR_TAB
                              "ld %0,Y"            CR_TAB
                              "subi r28,lo8(%o1)"  CR_TAB
                              "sbci r29,hi8(%o1)", op, plen, -5);
        }
      else if (REGNO (XEXP (x, 0)) == REG_X)
        {
          /* This is a paranoid case LEGITIMIZE_RELOAD_ADDRESS must exclude
             it but I have this situation with extremal optimizing options.  */
          
          avr_asm_len ("adiw r26,%o1" CR_TAB
                       "ld %0,X", op, plen, -2);
          
          if (!reg_overlap_mentioned_p (dest, XEXP (x,0))
              && !reg_unused_after (insn, XEXP (x,0)))
            {
              avr_asm_len ("sbiw r26,%o1", op, plen, 1);
            }

          return "";
        }

      return avr_asm_len ("ldd %0,%1", op, plen, -1);
    }
  
  return avr_asm_len ("ld %0,%1", op, plen, -1);
}

static const char*
out_movhi_r_mr (rtx insn, rtx op[], int *plen)
{
  rtx dest = op[0];
  rtx src = op[1];
  rtx base = XEXP (src, 0);
  int reg_dest = true_regnum (dest);
  int reg_base = true_regnum (base);
  /* "volatile" forces reading low byte first, even if less efficient,
     for correct operation with 16-bit I/O registers.  */
  int mem_volatile_p = MEM_VOLATILE_P (src);

  if (reg_base > 0)
    {
      if (reg_dest == reg_base)         /* R = (R) */
        return avr_asm_len ("ld __tmp_reg__,%1+" CR_TAB
                            "ld %B0,%1"          CR_TAB
                            "mov %A0,__tmp_reg__", op, plen, -3);

      if (reg_base != REG_X)
        return avr_asm_len ("ld %A0,%1" CR_TAB
                            "ldd %B0,%1+1", op, plen, -2);
      
      avr_asm_len ("ld %A0,X+" CR_TAB
                   "ld %B0,X", op, plen, -2);
          
      if (!reg_unused_after (insn, base))
        avr_asm_len ("sbiw r26,1", op, plen, 1);

      return "";
    }
  else if (GET_CODE (base) == PLUS) /* (R + i) */
    {
      int disp = INTVAL (XEXP (base, 1));
      int reg_base = true_regnum (XEXP (base, 0));
      
      if (disp > MAX_LD_OFFSET (GET_MODE (src)))
        {
          if (REGNO (XEXP (base, 0)) != REG_Y)
            fatal_insn ("incorrect insn:",insn);
          
          return disp <= 63 + MAX_LD_OFFSET (GET_MODE (src))
            ? avr_asm_len ("adiw r28,%o1-62" CR_TAB
                           "ldd %A0,Y+62"    CR_TAB
                           "ldd %B0,Y+63"    CR_TAB
                           "sbiw r28,%o1-62", op, plen, -4)

            : avr_asm_len ("subi r28,lo8(-%o1)" CR_TAB
                           "sbci r29,hi8(-%o1)" CR_TAB
                           "ld %A0,Y"           CR_TAB
                           "ldd %B0,Y+1"        CR_TAB
                           "subi r28,lo8(%o1)"  CR_TAB
                           "sbci r29,hi8(%o1)", op, plen, -6);
        }

      /* This is a paranoid case. LEGITIMIZE_RELOAD_ADDRESS must exclude
         it but I have this situation with extremal
         optimization options.  */

      if (reg_base == REG_X)
        return reg_base == reg_dest
          ? avr_asm_len ("adiw r26,%o1"      CR_TAB
                         "ld __tmp_reg__,X+" CR_TAB
                         "ld %B0,X"          CR_TAB
                         "mov %A0,__tmp_reg__", op, plen, -4)

          : avr_asm_len ("adiw r26,%o1" CR_TAB
                         "ld %A0,X+"    CR_TAB
                         "ld %B0,X"     CR_TAB
                         "sbiw r26,%o1+1", op, plen, -4);

      return reg_base == reg_dest
        ? avr_asm_len ("ldd __tmp_reg__,%A1" CR_TAB
                       "ldd %B0,%B1"         CR_TAB
                       "mov %A0,__tmp_reg__", op, plen, -3)

        : avr_asm_len ("ldd %A0,%A1" CR_TAB
                       "ldd %B0,%B1", op, plen, -2);
    }
  else if (GET_CODE (base) == PRE_DEC) /* (--R) */
    {
      if (reg_overlap_mentioned_p (dest, XEXP (base, 0)))
        fatal_insn ("incorrect insn:", insn);

      if (!mem_volatile_p)
        return avr_asm_len ("ld %B0,%1" CR_TAB
                            "ld %A0,%1", op, plen, -2);
      
      return REGNO (XEXP (base, 0)) == REG_X
        ? avr_asm_len ("sbiw r26,2"  CR_TAB
                       "ld %A0,X+"   CR_TAB
                       "ld %B0,X"    CR_TAB
                       "sbiw r26,1", op, plen, -4)
        
        : avr_asm_len ("sbiw %r1,2"  CR_TAB
                       "ld %A0,%p1"  CR_TAB
                       "ldd %B0,%p1+1", op, plen, -3);
    }
  else if (GET_CODE (base) == POST_INC) /* (R++) */
    {
      if (reg_overlap_mentioned_p (dest, XEXP (base, 0)))
        fatal_insn ("incorrect insn:", insn);

      return avr_asm_len ("ld %A0,%1"  CR_TAB
                          "ld %B0,%1", op, plen, -2);
    }
  else if (CONSTANT_ADDRESS_P (base))
    {
      return optimize > 0 && io_address_operand (base, HImode)
        ? avr_asm_len ("in %A0,%i1" CR_TAB
                       "in %B0,%i1+1", op, plen, -2)

        : avr_asm_len ("lds %A0,%m1" CR_TAB
                       "lds %B0,%m1+1", op, plen, -4);
    }
  
  fatal_insn ("unknown move insn:",insn);
  return "";
}

static const char*
out_movsi_r_mr (rtx insn, rtx op[], int *l)
{
  rtx dest = op[0];
  rtx src = op[1];
  rtx base = XEXP (src, 0);
  int reg_dest = true_regnum (dest);
  int reg_base = true_regnum (base);
  int tmp;

  if (!l)
    l = &tmp;
  
  if (reg_base > 0)
    {
      if (reg_base == REG_X)        /* (R26) */
        {
          if (reg_dest == REG_X)
	    /* "ld r26,-X" is undefined */
	    return *l=7, ("adiw r26,3"        CR_TAB
			  "ld r29,X"          CR_TAB
			  "ld r28,-X"         CR_TAB
			  "ld __tmp_reg__,-X" CR_TAB
			  "sbiw r26,1"        CR_TAB
			  "ld r26,X"          CR_TAB
			  "mov r27,__tmp_reg__");
          else if (reg_dest == REG_X - 2)
            return *l=5, ("ld %A0,X+"          CR_TAB
                          "ld %B0,X+"          CR_TAB
                          "ld __tmp_reg__,X+"  CR_TAB
                          "ld %D0,X"           CR_TAB
                          "mov %C0,__tmp_reg__");
          else if (reg_unused_after (insn, base))
            return  *l=4, ("ld %A0,X+"  CR_TAB
                           "ld %B0,X+" CR_TAB
                           "ld %C0,X+" CR_TAB
                           "ld %D0,X");
          else
            return  *l=5, ("ld %A0,X+"  CR_TAB
                           "ld %B0,X+" CR_TAB
                           "ld %C0,X+" CR_TAB
                           "ld %D0,X"  CR_TAB
                           "sbiw r26,3");
        }
      else
        {
          if (reg_dest == reg_base)
            return *l=5, ("ldd %D0,%1+3" CR_TAB
                          "ldd %C0,%1+2" CR_TAB
                          "ldd __tmp_reg__,%1+1"  CR_TAB
                          "ld %A0,%1"  CR_TAB
                          "mov %B0,__tmp_reg__");
          else if (reg_base == reg_dest + 2)
            return *l=5, ("ld %A0,%1"             CR_TAB
                          "ldd %B0,%1+1"          CR_TAB
                          "ldd __tmp_reg__,%1+2"  CR_TAB
                          "ldd %D0,%1+3"          CR_TAB
                          "mov %C0,__tmp_reg__");
          else
            return *l=4, ("ld %A0,%1"    CR_TAB
                          "ldd %B0,%1+1" CR_TAB
                          "ldd %C0,%1+2" CR_TAB
                          "ldd %D0,%1+3");
        }
    }
  else if (GET_CODE (base) == PLUS) /* (R + i) */
    {
      int disp = INTVAL (XEXP (base, 1));
      
      if (disp > MAX_LD_OFFSET (GET_MODE (src)))
	{
	  if (REGNO (XEXP (base, 0)) != REG_Y)
	    fatal_insn ("incorrect insn:",insn);

	  if (disp <= 63 + MAX_LD_OFFSET (GET_MODE (src)))
	    return *l = 6, ("adiw r28,%o1-60" CR_TAB
			    "ldd %A0,Y+60"    CR_TAB
			    "ldd %B0,Y+61"    CR_TAB
			    "ldd %C0,Y+62"    CR_TAB
			    "ldd %D0,Y+63"    CR_TAB
			    "sbiw r28,%o1-60");

	  return *l = 8, ("subi r28,lo8(-%o1)" CR_TAB
			  "sbci r29,hi8(-%o1)" CR_TAB
			  "ld %A0,Y"           CR_TAB
			  "ldd %B0,Y+1"        CR_TAB
			  "ldd %C0,Y+2"        CR_TAB
			  "ldd %D0,Y+3"        CR_TAB
			  "subi r28,lo8(%o1)"  CR_TAB
			  "sbci r29,hi8(%o1)");
	}

      reg_base = true_regnum (XEXP (base, 0));
      if (reg_base == REG_X)
	{
	  /* R = (X + d) */
	  if (reg_dest == REG_X)
	    {
	      *l = 7;
	      /* "ld r26,-X" is undefined */
	      return ("adiw r26,%o1+3"    CR_TAB
		      "ld r29,X"          CR_TAB
		      "ld r28,-X"         CR_TAB
		      "ld __tmp_reg__,-X" CR_TAB
		      "sbiw r26,1"        CR_TAB
		      "ld r26,X"          CR_TAB
		      "mov r27,__tmp_reg__");
	    }
	  *l = 6;
	  if (reg_dest == REG_X - 2)
	    return ("adiw r26,%o1"      CR_TAB
		    "ld r24,X+"         CR_TAB
		    "ld r25,X+"         CR_TAB
		    "ld __tmp_reg__,X+" CR_TAB
		    "ld r27,X"          CR_TAB
		    "mov r26,__tmp_reg__");

	  return ("adiw r26,%o1" CR_TAB
		  "ld %A0,X+"    CR_TAB
		  "ld %B0,X+"    CR_TAB
		  "ld %C0,X+"    CR_TAB
		  "ld %D0,X"     CR_TAB
		  "sbiw r26,%o1+3");
	}
      if (reg_dest == reg_base)
        return *l=5, ("ldd %D0,%D1"          CR_TAB
                      "ldd %C0,%C1"          CR_TAB
                      "ldd __tmp_reg__,%B1"  CR_TAB
                      "ldd %A0,%A1"          CR_TAB
                      "mov %B0,__tmp_reg__");
      else if (reg_dest == reg_base - 2)
        return *l=5, ("ldd %A0,%A1"          CR_TAB
                      "ldd %B0,%B1"          CR_TAB
                      "ldd __tmp_reg__,%C1"  CR_TAB
                      "ldd %D0,%D1"          CR_TAB
                      "mov %C0,__tmp_reg__");
      return *l=4, ("ldd %A0,%A1" CR_TAB
                    "ldd %B0,%B1" CR_TAB
                    "ldd %C0,%C1" CR_TAB
                    "ldd %D0,%D1");
    }
  else if (GET_CODE (base) == PRE_DEC) /* (--R) */
    return *l=4, ("ld %D0,%1" CR_TAB
		  "ld %C0,%1" CR_TAB
		  "ld %B0,%1" CR_TAB
		  "ld %A0,%1");
  else if (GET_CODE (base) == POST_INC) /* (R++) */
    return *l=4, ("ld %A0,%1" CR_TAB
		  "ld %B0,%1" CR_TAB
		  "ld %C0,%1" CR_TAB
		  "ld %D0,%1");
  else if (CONSTANT_ADDRESS_P (base))
    return *l=8, ("lds %A0,%m1"   CR_TAB
                  "lds %B0,%m1+1" CR_TAB
                  "lds %C0,%m1+2" CR_TAB
                  "lds %D0,%m1+3");
    
  fatal_insn ("unknown move insn:",insn);
  return "";
}

static const char*
out_movsi_mr_r (rtx insn, rtx op[], int *l)
{
  rtx dest = op[0];
  rtx src = op[1];
  rtx base = XEXP (dest, 0);
  int reg_base = true_regnum (base);
  int reg_src = true_regnum (src);
  int tmp;
  
  if (!l)
    l = &tmp;
  
  if (CONSTANT_ADDRESS_P (base))
    return *l=8,("sts %m0,%A1" CR_TAB
                 "sts %m0+1,%B1" CR_TAB
                 "sts %m0+2,%C1" CR_TAB
                 "sts %m0+3,%D1");
  if (reg_base > 0)                 /* (r) */
    {
      if (reg_base == REG_X)                /* (R26) */
        {
          if (reg_src == REG_X)
            {
	      /* "st X+,r26" is undefined */
              if (reg_unused_after (insn, base))
		return *l=6, ("mov __tmp_reg__,r27" CR_TAB
			      "st X,r26"            CR_TAB
			      "adiw r26,1"          CR_TAB
			      "st X+,__tmp_reg__"   CR_TAB
			      "st X+,r28"           CR_TAB
			      "st X,r29");
              else
                return *l=7, ("mov __tmp_reg__,r27" CR_TAB
			      "st X,r26"            CR_TAB
			      "adiw r26,1"          CR_TAB
			      "st X+,__tmp_reg__"   CR_TAB
			      "st X+,r28"           CR_TAB
			      "st X,r29"            CR_TAB
			      "sbiw r26,3");
            }
          else if (reg_base == reg_src + 2)
            {
              if (reg_unused_after (insn, base))
                return *l=7, ("mov __zero_reg__,%C1" CR_TAB
                              "mov __tmp_reg__,%D1"  CR_TAB
                              "st %0+,%A1"           CR_TAB
                              "st %0+,%B1"           CR_TAB
                              "st %0+,__zero_reg__"  CR_TAB
                              "st %0,__tmp_reg__"    CR_TAB
                              "clr __zero_reg__");
              else
                return *l=8, ("mov __zero_reg__,%C1" CR_TAB
                              "mov __tmp_reg__,%D1"  CR_TAB
                              "st %0+,%A1"           CR_TAB
                              "st %0+,%B1"           CR_TAB
                              "st %0+,__zero_reg__"  CR_TAB
                              "st %0,__tmp_reg__"    CR_TAB
                              "clr __zero_reg__"     CR_TAB
                              "sbiw r26,3");
            }
          return *l=5, ("st %0+,%A1" CR_TAB
                        "st %0+,%B1" CR_TAB
                        "st %0+,%C1" CR_TAB
                        "st %0,%D1"  CR_TAB
                        "sbiw r26,3");
        }
      else
        return *l=4, ("st %0,%A1"    CR_TAB
		      "std %0+1,%B1" CR_TAB
		      "std %0+2,%C1" CR_TAB
		      "std %0+3,%D1");
    }
  else if (GET_CODE (base) == PLUS) /* (R + i) */
    {
      int disp = INTVAL (XEXP (base, 1));
      reg_base = REGNO (XEXP (base, 0));
      if (disp > MAX_LD_OFFSET (GET_MODE (dest)))
	{
	  if (reg_base != REG_Y)
	    fatal_insn ("incorrect insn:",insn);

	  if (disp <= 63 + MAX_LD_OFFSET (GET_MODE (dest)))
	    return *l = 6, ("adiw r28,%o0-60" CR_TAB
			    "std Y+60,%A1"    CR_TAB
			    "std Y+61,%B1"    CR_TAB
			    "std Y+62,%C1"    CR_TAB
			    "std Y+63,%D1"    CR_TAB
			    "sbiw r28,%o0-60");

	  return *l = 8, ("subi r28,lo8(-%o0)" CR_TAB
			  "sbci r29,hi8(-%o0)" CR_TAB
			  "st Y,%A1"           CR_TAB
			  "std Y+1,%B1"        CR_TAB
			  "std Y+2,%C1"        CR_TAB
			  "std Y+3,%D1"        CR_TAB
			  "subi r28,lo8(%o0)"  CR_TAB
			  "sbci r29,hi8(%o0)");
	}
      if (reg_base == REG_X)
	{
	  /* (X + d) = R */
	  if (reg_src == REG_X)
	    {
	      *l = 9;
	      return ("mov __tmp_reg__,r26"  CR_TAB
		      "mov __zero_reg__,r27" CR_TAB
		      "adiw r26,%o0"         CR_TAB
		      "st X+,__tmp_reg__"    CR_TAB
		      "st X+,__zero_reg__"   CR_TAB
		      "st X+,r28"            CR_TAB
		      "st X,r29"             CR_TAB
		      "clr __zero_reg__"     CR_TAB
		      "sbiw r26,%o0+3");
	    }
	  else if (reg_src == REG_X - 2)
	    {
	      *l = 9;
	      return ("mov __tmp_reg__,r26"  CR_TAB
		      "mov __zero_reg__,r27" CR_TAB
		      "adiw r26,%o0"         CR_TAB
		      "st X+,r24"            CR_TAB
		      "st X+,r25"            CR_TAB
		      "st X+,__tmp_reg__"    CR_TAB
		      "st X,__zero_reg__"    CR_TAB
		      "clr __zero_reg__"     CR_TAB
		      "sbiw r26,%o0+3");
	    }
	  *l = 6;
	  return ("adiw r26,%o0" CR_TAB
		  "st X+,%A1"    CR_TAB
		  "st X+,%B1"    CR_TAB
		  "st X+,%C1"    CR_TAB
		  "st X,%D1"     CR_TAB
		  "sbiw r26,%o0+3");
	}
      return *l=4, ("std %A0,%A1" CR_TAB
		    "std %B0,%B1" CR_TAB
		    "std %C0,%C1" CR_TAB
		    "std %D0,%D1");
    }
  else if (GET_CODE (base) == PRE_DEC) /* (--R) */
    return *l=4, ("st %0,%D1" CR_TAB
		  "st %0,%C1" CR_TAB
		  "st %0,%B1" CR_TAB
		  "st %0,%A1");
  else if (GET_CODE (base) == POST_INC) /* (R++) */
    return *l=4, ("st %0,%A1" CR_TAB
		  "st %0,%B1" CR_TAB
		  "st %0,%C1" CR_TAB
		  "st %0,%D1");
  fatal_insn ("unknown move insn:",insn);
  return "";
}

const char *
output_movsisf (rtx insn, rtx operands[], int *l)
{
  int dummy;
  rtx dest = operands[0];
  rtx src = operands[1];
  int *real_l = l;
  
  if (avr_mem_flash_p (src)
      || avr_mem_flash_p (dest))
    {
      return avr_out_lpm (insn, operands, real_l);
    }

  if (!l)
    l = &dummy;
  
  gcc_assert (4 == GET_MODE_SIZE (GET_MODE (dest)));
  if (REG_P (dest))
    {
      if (REG_P (src)) /* mov r,r */
	{
	  if (true_regnum (dest) > true_regnum (src))
	    {
	      if (AVR_HAVE_MOVW)
		{
		  *l = 2;
		  return ("movw %C0,%C1" CR_TAB
			  "movw %A0,%A1");
		}
	      *l = 4;
	      return ("mov %D0,%D1" CR_TAB
		      "mov %C0,%C1" CR_TAB
		      "mov %B0,%B1" CR_TAB
		      "mov %A0,%A1");
	    }
	  else
	    {
	      if (AVR_HAVE_MOVW)
		{
		  *l = 2;
		  return ("movw %A0,%A1" CR_TAB
			  "movw %C0,%C1");
		}
	      *l = 4;
	      return ("mov %A0,%A1" CR_TAB
		      "mov %B0,%B1" CR_TAB
		      "mov %C0,%C1" CR_TAB
		      "mov %D0,%D1");
	    }
	}
      else if (CONSTANT_P (src))
	{
          return output_reload_insisf (operands, NULL_RTX, real_l);
        }
      else if (MEM_P (src))
	return out_movsi_r_mr (insn, operands, real_l); /* mov r,m */
    }
  else if (MEM_P (dest))
    {
      const char *templ;

      if (src == CONST0_RTX (GET_MODE (dest)))
	  operands[1] = zero_reg_rtx;

      templ = out_movsi_mr_r (insn, operands, real_l);

      if (!real_l)
	output_asm_insn (templ, operands);

      operands[1] = src;
      return "";
    }
  fatal_insn ("invalid insn:", insn);
  return "";
}


/* Handle loads of 24-bit types from memory to register.  */

static const char*
avr_out_load_psi (rtx insn, rtx *op, int *plen)
{
  rtx dest = op[0];
  rtx src = op[1];
  rtx base = XEXP (src, 0);
  int reg_dest = true_regnum (dest);
  int reg_base = true_regnum (base);
  
  if (reg_base > 0)
    {
      if (reg_base == REG_X)        /* (R26) */
        {
          if (reg_dest == REG_X)
            /* "ld r26,-X" is undefined */
            return avr_asm_len ("adiw r26,2"        CR_TAB
                                "ld r28,X"          CR_TAB
                                "ld __tmp_reg__,-X" CR_TAB
                                "sbiw r26,1"        CR_TAB
                                "ld r26,X"          CR_TAB
                                "mov r27,__tmp_reg__", op, plen, -6);
          else
            {
              avr_asm_len ("ld %A0,X+" CR_TAB
                           "ld %B0,X+" CR_TAB
                           "ld %C0,X", op, plen, -3);

              if (reg_dest != REG_X - 2
                  && !reg_unused_after (insn, base))
                {
                  avr_asm_len ("sbiw r26,2", op, plen, 1);
                }

              return "";
            }
        }
      else /* reg_base != REG_X */
        {
          if (reg_dest == reg_base)
            return avr_asm_len ("ldd %C0,%1+2"          CR_TAB
                                "ldd __tmp_reg__,%1+1"  CR_TAB
                                "ld  %A0,%1"            CR_TAB
                                "mov %B0,__tmp_reg__", op, plen, -4);
          else
            return avr_asm_len ("ld  %A0,%1"    CR_TAB
                                "ldd %B0,%1+1"  CR_TAB
                                "ldd %C0,%1+2", op, plen, -3);
        }
    }
  else if (GET_CODE (base) == PLUS) /* (R + i) */
    {
      int disp = INTVAL (XEXP (base, 1));
      
      if (disp > MAX_LD_OFFSET (GET_MODE (src)))
        {
          if (REGNO (XEXP (base, 0)) != REG_Y)
            fatal_insn ("incorrect insn:",insn);

          if (disp <= 63 + MAX_LD_OFFSET (GET_MODE (src)))
            return avr_asm_len ("adiw r28,%o1-61" CR_TAB
                                "ldd %A0,Y+61"    CR_TAB
                                "ldd %B0,Y+62"    CR_TAB
                                "ldd %C0,Y+63"    CR_TAB
                                "sbiw r28,%o1-61", op, plen, -5);

          return avr_asm_len ("subi r28,lo8(-%o1)" CR_TAB
                              "sbci r29,hi8(-%o1)" CR_TAB
                              "ld  %A0,Y"           CR_TAB
                              "ldd %B0,Y+1"        CR_TAB
                              "ldd %C0,Y+2"        CR_TAB
                              "subi r28,lo8(%o1)"  CR_TAB
                              "sbci r29,hi8(%o1)", op, plen, -7);
        }

      reg_base = true_regnum (XEXP (base, 0));
      if (reg_base == REG_X)
        {
          /* R = (X + d) */
          if (reg_dest == REG_X)
            {
              /* "ld r26,-X" is undefined */
              return avr_asm_len ("adiw r26,%o1+2"     CR_TAB
                                  "ld  r28,X"          CR_TAB
                                  "ld  __tmp_reg__,-X" CR_TAB
                                  "sbiw r26,1"         CR_TAB
                                  "ld  r26,X"          CR_TAB
                                  "mov r27,__tmp_reg__", op, plen, -6);
            }
          
          avr_asm_len ("adiw r26,%o1" CR_TAB
                       "ld %A0,X+"    CR_TAB
                       "ld %B0,X+"    CR_TAB
                       "ld %C0,X", op, plen, -4);

          if (reg_dest != REG_W
              && !reg_unused_after (insn, XEXP (base, 0)))
            avr_asm_len ("sbiw r26,%o1+2", op, plen, 1);

          return "";
        }
      
      if (reg_dest == reg_base)
        return avr_asm_len ("ldd %C0,%C1" CR_TAB
                            "ldd __tmp_reg__,%B1"  CR_TAB
                            "ldd %A0,%A1" CR_TAB
                            "mov %B0,__tmp_reg__", op, plen, -4);

        return avr_asm_len ("ldd %A0,%A1" CR_TAB
                            "ldd %B0,%B1" CR_TAB
                            "ldd %C0,%C1", op, plen, -3);
    }
  else if (GET_CODE (base) == PRE_DEC) /* (--R) */
    return avr_asm_len ("ld %C0,%1" CR_TAB
                        "ld %B0,%1" CR_TAB
                        "ld %A0,%1", op, plen, -3);
  else if (GET_CODE (base) == POST_INC) /* (R++) */
    return avr_asm_len ("ld %A0,%1" CR_TAB
                        "ld %B0,%1" CR_TAB
                        "ld %C0,%1", op, plen, -3);

  else if (CONSTANT_ADDRESS_P (base))
    return avr_asm_len ("lds %A0,%m1" CR_TAB
                        "lds %B0,%m1+1" CR_TAB
                        "lds %C0,%m1+2", op, plen , -6);
  
  fatal_insn ("unknown move insn:",insn);
  return "";
}

/* Handle store of 24-bit type from register or zero to memory.  */

static const char*
avr_out_store_psi (rtx insn, rtx *op, int *plen)
{
  rtx dest = op[0];
  rtx src = op[1];
  rtx base = XEXP (dest, 0);
  int reg_base = true_regnum (base);
  
  if (CONSTANT_ADDRESS_P (base))
    return avr_asm_len ("sts %m0,%A1"   CR_TAB
                        "sts %m0+1,%B1" CR_TAB
                        "sts %m0+2,%C1", op, plen, -6);
  
  if (reg_base > 0)                 /* (r) */
    {
      if (reg_base == REG_X)        /* (R26) */
        {
          gcc_assert (!reg_overlap_mentioned_p (base, src));
          
          avr_asm_len ("st %0+,%A1"  CR_TAB
                       "st %0+,%B1" CR_TAB
                       "st %0,%C1", op, plen, -3);

          if (!reg_unused_after (insn, base))
            avr_asm_len ("sbiw r26,2", op, plen, 1);

          return "";
        }
      else
        return avr_asm_len ("st %0,%A1"    CR_TAB
                            "std %0+1,%B1" CR_TAB
                            "std %0+2,%C1", op, plen, -3);
    }
  else if (GET_CODE (base) == PLUS) /* (R + i) */
    {
      int disp = INTVAL (XEXP (base, 1));
      reg_base = REGNO (XEXP (base, 0));

      if (disp > MAX_LD_OFFSET (GET_MODE (dest)))
        {
          if (reg_base != REG_Y)
            fatal_insn ("incorrect insn:",insn);

          if (disp <= 63 + MAX_LD_OFFSET (GET_MODE (dest)))
            return avr_asm_len ("adiw r28,%o0-61" CR_TAB
                                "std Y+61,%A1"    CR_TAB
                                "std Y+62,%B1"    CR_TAB
                                "std Y+63,%C1"    CR_TAB
                                "sbiw r28,%o0-60", op, plen, -5);

          return avr_asm_len ("subi r28,lo8(-%o0)" CR_TAB
                              "sbci r29,hi8(-%o0)" CR_TAB
                              "st Y,%A1"           CR_TAB
                              "std Y+1,%B1"        CR_TAB
                              "std Y+2,%C1"        CR_TAB
                              "subi r28,lo8(%o0)"  CR_TAB
                              "sbci r29,hi8(%o0)", op, plen, -7);
        }
      if (reg_base == REG_X)
        {
          /* (X + d) = R */
          gcc_assert (!reg_overlap_mentioned_p (XEXP (base, 0), src));
          
          avr_asm_len ("adiw r26,%o0" CR_TAB
                       "st X+,%A1"    CR_TAB
                       "st X+,%B1"    CR_TAB
                       "st X,%C1", op, plen, -4);

          if (!reg_unused_after (insn, XEXP (base, 0)))
            avr_asm_len ("sbiw r26,%o0+2", op, plen, 1);

          return "";
        }
      
      return avr_asm_len ("std %A0,%A1" CR_TAB
                          "std %B0,%B1" CR_TAB
                          "std %C0,%C1", op, plen, -3);
    }
  else if (GET_CODE (base) == PRE_DEC) /* (--R) */
    return avr_asm_len ("st %0,%C1" CR_TAB
                        "st %0,%B1" CR_TAB
                        "st %0,%A1", op, plen, -3);
  else if (GET_CODE (base) == POST_INC) /* (R++) */
    return avr_asm_len ("st %0,%A1" CR_TAB
                        "st %0,%B1" CR_TAB
                        "st %0,%C1", op, plen, -3);

  fatal_insn ("unknown move insn:",insn);
  return "";
}


/* Move around 24-bit stuff.  */

const char *
avr_out_movpsi (rtx insn, rtx *op, int *plen)
{
  rtx dest = op[0];
  rtx src = op[1];
  
  if (avr_mem_flash_p (src)
      || avr_mem_flash_p (dest))
    {
      return avr_out_lpm (insn, op, plen);
    }
  
  if (register_operand (dest, VOIDmode))
    {
      if (register_operand (src, VOIDmode)) /* mov r,r */
        {
          if (true_regnum (dest) > true_regnum (src))
            {
              avr_asm_len ("mov %C0,%C1", op, plen, -1);

              if (AVR_HAVE_MOVW)
                return avr_asm_len ("movw %A0,%A1", op, plen, 1);
              else
                return avr_asm_len ("mov %B0,%B1"  CR_TAB
                                    "mov %A0,%A1", op, plen, 2);
            }
          else
            {
              if (AVR_HAVE_MOVW)
                avr_asm_len ("movw %A0,%A1", op, plen, -1);
              else
                avr_asm_len ("mov %A0,%A1"  CR_TAB
                             "mov %B0,%B1", op, plen, -2);
              
              return avr_asm_len ("mov %C0,%C1", op, plen, 1);
            }
        }
      else if (CONSTANT_P (src))
        {
          return avr_out_reload_inpsi (op, NULL_RTX, plen);
        }
      else if (MEM_P (src))
        return avr_out_load_psi (insn, op, plen); /* mov r,m */
    }
  else if (MEM_P (dest))
    {
      rtx xop[2];

      xop[0] = dest;
      xop[1] = src == CONST0_RTX (GET_MODE (dest)) ? zero_reg_rtx : src;
      
      return avr_out_store_psi (insn, xop, plen);
    }
    
  fatal_insn ("invalid insn:", insn);
  return "";
}


static const char*
out_movqi_mr_r (rtx insn, rtx op[], int *plen)
{
  rtx dest = op[0];
  rtx src = op[1];
  rtx x = XEXP (dest, 0);
  
  if (CONSTANT_ADDRESS_P (x))
    {
      return optimize > 0 && io_address_operand (x, QImode)
        ? avr_asm_len ("out %i0,%1", op, plen, -1)
        : avr_asm_len ("sts %m0,%1", op, plen, -2);
    }
  else if (GET_CODE (x) == PLUS
           && REG_P (XEXP (x, 0))
           && CONST_INT_P (XEXP (x, 1)))
    {
      /* memory access by reg+disp */

      int disp = INTVAL (XEXP (x, 1));

      if (disp - GET_MODE_SIZE (GET_MODE (dest)) >= 63)
        {
          if (REGNO (XEXP (x, 0)) != REG_Y)
            fatal_insn ("incorrect insn:",insn);

          if (disp <= 63 + MAX_LD_OFFSET (GET_MODE (dest)))
            return avr_asm_len ("adiw r28,%o0-63" CR_TAB
                                "std Y+63,%1"     CR_TAB
                                "sbiw r28,%o0-63", op, plen, -3);

          return avr_asm_len ("subi r28,lo8(-%o0)" CR_TAB
                              "sbci r29,hi8(-%o0)" CR_TAB
                              "st Y,%1"            CR_TAB
                              "subi r28,lo8(%o0)"  CR_TAB
                              "sbci r29,hi8(%o0)", op, plen, -5);
        }
      else if (REGNO (XEXP (x,0)) == REG_X)
        {
          if (reg_overlap_mentioned_p (src, XEXP (x, 0)))
            {
              avr_asm_len ("mov __tmp_reg__,%1" CR_TAB
                           "adiw r26,%o0"       CR_TAB
                           "st X,__tmp_reg__", op, plen, -3);
            }
          else
            {
              avr_asm_len ("adiw r26,%o0" CR_TAB
                           "st X,%1", op, plen, -2);
            }
          
          if (!reg_unused_after (insn, XEXP (x,0)))
            avr_asm_len ("sbiw r26,%o0", op, plen, 1);

          return "";
        }
      
      return avr_asm_len ("std %0,%1", op, plen, -1);
    }
  
  return avr_asm_len ("st %0,%1", op, plen, -1);
}


/* Helper for the next function for XMEGA.  It does the same
   but with low byte first.  */

static const char*
avr_out_movhi_mr_r_xmega (rtx insn, rtx op[], int *plen)
{
  rtx dest = op[0];
  rtx src = op[1];
  rtx base = XEXP (dest, 0);
  int reg_base = true_regnum (base);
  int reg_src = true_regnum (src);

  /* "volatile" forces writing low byte first, even if less efficient,
     for correct operation with 16-bit I/O registers like SP.  */
  int mem_volatile_p = MEM_VOLATILE_P (dest);

  if (CONSTANT_ADDRESS_P (base))
    return optimize > 0 && io_address_operand (base, HImode)
      ? avr_asm_len ("out %i0,%A1" CR_TAB
                     "out %i0+1,%B1", op, plen, -2)

      : avr_asm_len ("sts %m0,%A1" CR_TAB
                     "sts %m0+1,%B1", op, plen, -4);
  
  if (reg_base > 0)
    {
      if (reg_base != REG_X)
        return avr_asm_len ("st %0,%A1" CR_TAB
                            "std %0+1,%B1", op, plen, -2);
      
      if (reg_src == REG_X)
        /* "st X+,r26" and "st -X,r26" are undefined.  */
        avr_asm_len ("mov __tmp_reg__,r27" CR_TAB
                     "st X,r26"            CR_TAB
                     "adiw r26,1"          CR_TAB
                     "st X,__tmp_reg__", op, plen, -4);
      else
        avr_asm_len ("st X+,%A1" CR_TAB
                     "st X,%B1", op, plen, -2);

      return reg_unused_after (insn, base)
        ? ""
        : avr_asm_len ("sbiw r26,1", op, plen, 1);
    }
  else if (GET_CODE (base) == PLUS)
    {
      int disp = INTVAL (XEXP (base, 1));
      reg_base = REGNO (XEXP (base, 0));
      if (disp > MAX_LD_OFFSET (GET_MODE (dest)))
        {
          if (reg_base != REG_Y)
            fatal_insn ("incorrect insn:",insn);
          
          return disp <= 63 + MAX_LD_OFFSET (GET_MODE (dest))
            ? avr_asm_len ("adiw r28,%o0-62" CR_TAB
                           "std Y+62,%A1"    CR_TAB
                           "std Y+63,%B1"    CR_TAB
                           "sbiw r28,%o0-62", op, plen, -4)

            : avr_asm_len ("subi r28,lo8(-%o0)" CR_TAB
                           "sbci r29,hi8(-%o0)" CR_TAB
                           "st Y,%A1"           CR_TAB
                           "std Y+1,%B1"        CR_TAB
                           "subi r28,lo8(%o0)"  CR_TAB
                           "sbci r29,hi8(%o0)", op, plen, -6);
        }
      
      if (reg_base != REG_X)
        return avr_asm_len ("std %A0,%A1" CR_TAB
                            "std %B0,%B1", op, plen, -2);
      /* (X + d) = R */
      return reg_src == REG_X
        ? avr_asm_len ("mov __tmp_reg__,r26"  CR_TAB
                       "mov __zero_reg__,r27" CR_TAB
                       "adiw r26,%o0"         CR_TAB
                       "st X+,__tmp_reg__"    CR_TAB
                       "st X,__zero_reg__"    CR_TAB
                       "clr __zero_reg__"     CR_TAB
                       "sbiw r26,%o0+1", op, plen, -7)

        : avr_asm_len ("adiw r26,%o0" CR_TAB
                       "st X+,%A1"    CR_TAB
                       "st X,%B1"     CR_TAB
                       "sbiw r26,%o0+1", op, plen, -4);
    }
  else if (GET_CODE (base) == PRE_DEC) /* (--R) */
    {
      if (!mem_volatile_p)
        return avr_asm_len ("st %0,%B1" CR_TAB
                            "st %0,%A1", op, plen, -2);

      return REGNO (XEXP (base, 0)) == REG_X
        ? avr_asm_len ("sbiw r26,2"  CR_TAB
                       "st X+,%A1"   CR_TAB
                       "st X,%B1"    CR_TAB
                       "sbiw r26,1", op, plen, -4)

        : avr_asm_len ("sbiw %r0,2"  CR_TAB
                       "st %p0,%A1"  CR_TAB
                       "std %p0+1,%B1", op, plen, -3);
    }
  else if (GET_CODE (base) == POST_INC) /* (R++) */
    {
      return avr_asm_len ("st %0,%A1"  CR_TAB
                          "st %0,%B1", op, plen, -2);
      
    }
  fatal_insn ("unknown move insn:",insn);
  return "";
}


static const char*
out_movhi_mr_r (rtx insn, rtx op[], int *plen)
{
  rtx dest = op[0];
  rtx src = op[1];
  rtx base = XEXP (dest, 0);
  int reg_base = true_regnum (base);
  int reg_src = true_regnum (src);
  int mem_volatile_p;

  /* "volatile" forces writing high-byte first (no-xmega) resp.
     low-byte first (xmega) even if less efficient, for correct
     operation with 16-bit I/O registers like.  */

  if (AVR_XMEGA)
    return avr_out_movhi_mr_r_xmega (insn, op, plen);

  mem_volatile_p = MEM_VOLATILE_P (dest);

  if (CONSTANT_ADDRESS_P (base))
    return optimize > 0 && io_address_operand (base, HImode)
      ? avr_asm_len ("out %i0+1,%B1" CR_TAB
                     "out %i0,%A1", op, plen, -2)

      : avr_asm_len ("sts %m0+1,%B1" CR_TAB
                     "sts %m0,%A1", op, plen, -4);
  
  if (reg_base > 0)
    {
      if (reg_base != REG_X)
        return avr_asm_len ("std %0+1,%B1" CR_TAB
                            "st %0,%A1", op, plen, -2);
      
      if (reg_src == REG_X)
        /* "st X+,r26" and "st -X,r26" are undefined.  */
        return !mem_volatile_p && reg_unused_after (insn, src)
          ? avr_asm_len ("mov __tmp_reg__,r27" CR_TAB
                         "st X,r26"            CR_TAB
                         "adiw r26,1"          CR_TAB
                         "st X,__tmp_reg__", op, plen, -4)

          : avr_asm_len ("mov __tmp_reg__,r27" CR_TAB
                         "adiw r26,1"          CR_TAB
                         "st X,__tmp_reg__"    CR_TAB
                         "sbiw r26,1"          CR_TAB
                         "st X,r26", op, plen, -5);
      
      return !mem_volatile_p && reg_unused_after (insn, base)
        ? avr_asm_len ("st X+,%A1" CR_TAB
                       "st X,%B1", op, plen, -2)
        : avr_asm_len ("adiw r26,1" CR_TAB
                       "st X,%B1"   CR_TAB
                       "st -X,%A1", op, plen, -3);
    }
  else if (GET_CODE (base) == PLUS)
    {
      int disp = INTVAL (XEXP (base, 1));
      reg_base = REGNO (XEXP (base, 0));
      if (disp > MAX_LD_OFFSET (GET_MODE (dest)))
        {
          if (reg_base != REG_Y)
            fatal_insn ("incorrect insn:",insn);
          
          return disp <= 63 + MAX_LD_OFFSET (GET_MODE (dest))
            ? avr_asm_len ("adiw r28,%o0-62" CR_TAB
                           "std Y+63,%B1"    CR_TAB
                           "std Y+62,%A1"    CR_TAB
                           "sbiw r28,%o0-62", op, plen, -4)

            : avr_asm_len ("subi r28,lo8(-%o0)" CR_TAB
                           "sbci r29,hi8(-%o0)" CR_TAB
                           "std Y+1,%B1"        CR_TAB
                           "st Y,%A1"           CR_TAB
                           "subi r28,lo8(%o0)"  CR_TAB
                           "sbci r29,hi8(%o0)", op, plen, -6);
        }
      
      if (reg_base != REG_X)
        return avr_asm_len ("std %B0,%B1" CR_TAB
                            "std %A0,%A1", op, plen, -2);
      /* (X + d) = R */
      return reg_src == REG_X
        ? avr_asm_len ("mov __tmp_reg__,r26"  CR_TAB
                       "mov __zero_reg__,r27" CR_TAB
                       "adiw r26,%o0+1"       CR_TAB
                       "st X,__zero_reg__"    CR_TAB
                       "st -X,__tmp_reg__"    CR_TAB
                       "clr __zero_reg__"     CR_TAB
                       "sbiw r26,%o0", op, plen, -7)

        : avr_asm_len ("adiw r26,%o0+1" CR_TAB
                       "st X,%B1"       CR_TAB
                       "st -X,%A1"      CR_TAB
                       "sbiw r26,%o0", op, plen, -4);
    }
  else if (GET_CODE (base) == PRE_DEC) /* (--R) */
    {
      return avr_asm_len ("st %0,%B1" CR_TAB
                          "st %0,%A1", op, plen, -2);
    }
  else if (GET_CODE (base) == POST_INC) /* (R++) */
    {
      if (!mem_volatile_p)
        return avr_asm_len ("st %0,%A1"  CR_TAB
                            "st %0,%B1", op, plen, -2);
      
      return REGNO (XEXP (base, 0)) == REG_X
        ? avr_asm_len ("adiw r26,1"  CR_TAB
                       "st X,%B1"    CR_TAB
                       "st -X,%A1"   CR_TAB
                       "adiw r26,2", op, plen, -4)

        : avr_asm_len ("std %p0+1,%B1" CR_TAB
                       "st %p0,%A1"    CR_TAB
                       "adiw %r0,2", op, plen, -3);
    }
  fatal_insn ("unknown move insn:",insn);
  return "";
}

/* Return 1 if frame pointer for current function required.  */

static bool
avr_frame_pointer_required_p (void)
{
  return (cfun->calls_alloca
          || cfun->calls_setjmp
          || cfun->has_nonlocal_label
          || crtl->args.info.nregs == 0
          || get_frame_size () > 0);
}

/* Returns the condition of compare insn INSN, or UNKNOWN.  */

static RTX_CODE
compare_condition (rtx insn)
{
  rtx next = next_real_insn (insn);

  if (next && JUMP_P (next))
    {
      rtx pat = PATTERN (next);
      rtx src = SET_SRC (pat);
      
      if (IF_THEN_ELSE == GET_CODE (src))
        return GET_CODE (XEXP (src, 0));
    }
  
  return UNKNOWN;
}


/* Returns true iff INSN is a tst insn that only tests the sign.  */

static bool
compare_sign_p (rtx insn)
{
  RTX_CODE cond = compare_condition (insn);
  return (cond == GE || cond == LT);
}


/* Returns true iff the next insn is a JUMP_INSN with a condition
   that needs to be swapped (GT, GTU, LE, LEU).  */

static bool
compare_diff_p (rtx insn)
{
  RTX_CODE cond = compare_condition (insn);
  return (cond == GT || cond == GTU || cond == LE || cond == LEU) ? cond : 0;
}

/* Returns true iff INSN is a compare insn with the EQ or NE condition.  */

static bool
compare_eq_p (rtx insn)
{
  RTX_CODE cond = compare_condition (insn);
  return (cond == EQ || cond == NE);
}


/* Output compare instruction

      compare (XOP[0], XOP[1])

   for an HI/SI register XOP[0] and an integer XOP[1].  Return "".
   XOP[2] is an 8-bit scratch register as needed.

   PLEN == NULL:  Output instructions.
   PLEN != NULL:  Set *PLEN to the length (in words) of the sequence.
                  Don't output anything.  */

const char*
avr_out_compare (rtx insn, rtx *xop, int *plen)
{
  /* Register to compare and value to compare against. */
  rtx xreg = xop[0];
  rtx xval = xop[1];
  
  /* MODE of the comparison.  */
  enum machine_mode mode;

  /* Number of bytes to operate on.  */
  int i, n_bytes = GET_MODE_SIZE (GET_MODE (xreg));

  /* Value (0..0xff) held in clobber register xop[2] or -1 if unknown.  */
  int clobber_val = -1;

  /* Map fixed mode operands to integer operands with the same binary
     representation.  They are easier to handle in the remainder.  */

  if (CONST_FIXED_P (xval))
    {
      xreg = avr_to_int_mode (xop[0]);
      xval = avr_to_int_mode (xop[1]);
    }
  
  mode = GET_MODE (xreg);

  gcc_assert (REG_P (xreg));
  gcc_assert ((CONST_INT_P (xval) && n_bytes <= 4)
              || (const_double_operand (xval, VOIDmode) && n_bytes == 8));
  
  if (plen)
    *plen = 0;

  /* Comparisons == +/-1 and != +/-1 can be done similar to camparing
     against 0 by ORing the bytes.  This is one instruction shorter.
     Notice that 64-bit comparisons are always against reg:ALL8 18 (ACC_A)
     and therefore don't use this.  */

  if (!test_hard_reg_class (LD_REGS, xreg)
      && compare_eq_p (insn)
      && reg_unused_after (insn, xreg))
    {
      if (xval == const1_rtx)
        {
          avr_asm_len ("dec %A0" CR_TAB
                       "or %A0,%B0", xop, plen, 2);
          
          if (n_bytes >= 3)
            avr_asm_len ("or %A0,%C0", xop, plen, 1);

          if (n_bytes >= 4)
            avr_asm_len ("or %A0,%D0", xop, plen, 1);

          return "";
        }
      else if (xval == constm1_rtx)
        {
          if (n_bytes >= 4)
            avr_asm_len ("and %A0,%D0", xop, plen, 1);
          
          if (n_bytes >= 3)
            avr_asm_len ("and %A0,%C0", xop, plen, 1);
          
          return avr_asm_len ("and %A0,%B0" CR_TAB
                              "com %A0", xop, plen, 2);
        }
    }

  for (i = 0; i < n_bytes; i++)
    {
      /* We compare byte-wise.  */
      rtx reg8 = simplify_gen_subreg (QImode, xreg, mode, i);
      rtx xval8 = simplify_gen_subreg (QImode, xval, mode, i);

      /* 8-bit value to compare with this byte.  */
      unsigned int val8 = UINTVAL (xval8) & GET_MODE_MASK (QImode);

      /* Registers R16..R31 can operate with immediate.  */
      bool ld_reg_p = test_hard_reg_class (LD_REGS, reg8);

      xop[0] = reg8;
      xop[1] = gen_int_mode (val8, QImode);

      /* Word registers >= R24 can use SBIW/ADIW with 0..63.  */

      if (i == 0
          && test_hard_reg_class (ADDW_REGS, reg8))
        {
          int val16 = trunc_int_for_mode (INTVAL (xval), HImode);
          
          if (IN_RANGE (val16, 0, 63)
              && (val8 == 0
                  || reg_unused_after (insn, xreg)))
            {
              avr_asm_len ("sbiw %0,%1", xop, plen, 1);
              i++;
              continue;
            }

          if (n_bytes == 2
              && IN_RANGE (val16, -63, -1)
              && compare_eq_p (insn)
              && reg_unused_after (insn, xreg))
            {
              return avr_asm_len ("adiw %0,%n1", xop, plen, 1);
            }
        }

      /* Comparing against 0 is easy.  */
      
      if (val8 == 0)
        {
          avr_asm_len (i == 0
                       ? "cp %0,__zero_reg__"
                       : "cpc %0,__zero_reg__", xop, plen, 1);
          continue;
        }

      /* Upper registers can compare and subtract-with-carry immediates.
         Notice that compare instructions do the same as respective subtract
         instruction; the only difference is that comparisons don't write
         the result back to the target register.  */

      if (ld_reg_p)
        {
          if (i == 0)
            {
              avr_asm_len ("cpi %0,%1", xop, plen, 1);
              continue;
            }
          else if (reg_unused_after (insn, xreg))
            {
              avr_asm_len ("sbci %0,%1", xop, plen, 1);
              continue;
            }
        }

      /* Must load the value into the scratch register.  */

      gcc_assert (REG_P (xop[2]));
              
      if (clobber_val != (int) val8)
        avr_asm_len ("ldi %2,%1", xop, plen, 1);
      clobber_val = (int) val8;
              
      avr_asm_len (i == 0
                   ? "cp %0,%2"
                   : "cpc %0,%2", xop, plen, 1);
    }

  return "";
}


/* Prepare operands of compare_const_di2 to be used with avr_out_compare.  */

const char*
avr_out_compare64 (rtx insn, rtx *op, int *plen)
{
  rtx xop[3];

  xop[0] = gen_rtx_REG (DImode, 18);
  xop[1] = op[0];
  xop[2] = op[1];

  return avr_out_compare (insn, xop, plen);
}

/* Output test instruction for HImode.  */

const char*
avr_out_tsthi (rtx insn, rtx *op, int *plen)
{
  if (compare_sign_p (insn))
    {
      avr_asm_len ("tst %B0", op, plen, -1);
    }
  else if (reg_unused_after (insn, op[0])
           && compare_eq_p (insn))
    {
      /* Faster than sbiw if we can clobber the operand.  */
      avr_asm_len ("or %A0,%B0", op, plen, -1);
    }
  else
    {
      avr_out_compare (insn, op, plen);
    }

  return "";
}


/* Output test instruction for PSImode.  */

const char*
avr_out_tstpsi (rtx insn, rtx *op, int *plen)
{
  if (compare_sign_p (insn))
    {
      avr_asm_len ("tst %C0", op, plen, -1);
    }
  else if (reg_unused_after (insn, op[0])
           && compare_eq_p (insn))
    {
      /* Faster than sbiw if we can clobber the operand.  */
      avr_asm_len ("or %A0,%B0" CR_TAB
                   "or %A0,%C0", op, plen, -2);
    }
  else
    {
      avr_out_compare (insn, op, plen);
    }

  return "";
}


/* Output test instruction for SImode.  */

const char*
avr_out_tstsi (rtx insn, rtx *op, int *plen)
{
  if (compare_sign_p (insn))
    {
      avr_asm_len ("tst %D0", op, plen, -1);
    }
  else if (reg_unused_after (insn, op[0])
           && compare_eq_p (insn))
    {
      /* Faster than sbiw if we can clobber the operand.  */
      avr_asm_len ("or %A0,%B0" CR_TAB
                   "or %A0,%C0" CR_TAB
                   "or %A0,%D0", op, plen, -3);
    }
  else
    {
      avr_out_compare (insn, op, plen);
    }

  return "";
}


/* Generate asm equivalent for various shifts.  This only handles cases
   that are not already carefully hand-optimized in ?sh??i3_out.

   OPERANDS[0] resp. %0 in TEMPL is the operand to be shifted.
   OPERANDS[2] is the shift count as CONST_INT, MEM or REG.
   OPERANDS[3] is a QImode scratch register from LD regs if
               available and SCRATCH, otherwise (no scratch available)

   TEMPL is an assembler template that shifts by one position.
   T_LEN is the length of this template.  */

void
out_shift_with_cnt (const char *templ, rtx insn, rtx operands[],
		    int *plen, int t_len)
{
  bool second_label = true;
  bool saved_in_tmp = false;
  bool use_zero_reg = false;
  rtx op[5];

  op[0] = operands[0];
  op[1] = operands[1];
  op[2] = operands[2];
  op[3] = operands[3];

  if (plen)
    *plen = 0;

  if (CONST_INT_P (operands[2]))
    {
      bool scratch = (GET_CODE (PATTERN (insn)) == PARALLEL
                      && REG_P (operands[3]));
      int count = INTVAL (operands[2]);
      int max_len = 10;  /* If larger than this, always use a loop.  */

      if (count <= 0)
          return;

      if (count < 8 && !scratch)
        use_zero_reg = true;

      if (optimize_size)
        max_len = t_len + (scratch ? 3 : (use_zero_reg ? 4 : 5));

      if (t_len * count <= max_len)
        {
          /* Output shifts inline with no loop - faster.  */
          
          while (count-- > 0)
            avr_asm_len (templ, op, plen, t_len);

          return;
        }

      if (scratch)
        {
          avr_asm_len ("ldi %3,%2", op, plen, 1);
        }
      else if (use_zero_reg)
        {
          /* Hack to save one word: use __zero_reg__ as loop counter.
             Set one bit, then shift in a loop until it is 0 again.  */

          op[3] = zero_reg_rtx;

          avr_asm_len ("set" CR_TAB
                       "bld %3,%2-1", op, plen, 2);
        }
      else
        {
          /* No scratch register available, use one from LD_REGS (saved in
             __tmp_reg__) that doesn't overlap with registers to shift.  */

          op[3] = all_regs_rtx[((REGNO (op[0]) - 1) & 15) + 16];
          op[4] = tmp_reg_rtx;
          saved_in_tmp = true;

          avr_asm_len ("mov %4,%3" CR_TAB
                       "ldi %3,%2", op, plen, 2);
        }

      second_label = false;
    }
  else if (MEM_P (op[2]))
    {
      rtx op_mov[2];
      
      op_mov[0] = op[3] = tmp_reg_rtx;
      op_mov[1] = op[2];

      out_movqi_r_mr (insn, op_mov, plen);
    }
  else if (register_operand (op[2], QImode))
    {
      op[3] = op[2];
      
      if (!reg_unused_after (insn, op[2])
          || reg_overlap_mentioned_p (op[0], op[2]))
        {
          op[3] = tmp_reg_rtx;
          avr_asm_len ("mov %3,%2", op, plen, 1);
        }
    }
  else
    fatal_insn ("bad shift insn:", insn);

  if (second_label)
      avr_asm_len ("rjmp 2f", op, plen, 1);

  avr_asm_len ("1:", op, plen, 0);
  avr_asm_len (templ, op, plen, t_len);

  if (second_label)
    avr_asm_len ("2:", op, plen, 0);

  avr_asm_len (use_zero_reg ? "lsr %3" : "dec %3", op, plen, 1);
  avr_asm_len (second_label ? "brpl 1b" : "brne 1b", op, plen, 1);

  if (saved_in_tmp)
    avr_asm_len ("mov %3,%4", op, plen, 1);
}


/* 8bit shift left ((char)x << i)   */

const char *
ashlqi3_out (rtx insn, rtx operands[], int *len)
{
  if (GET_CODE (operands[2]) == CONST_INT)
    {
      int k;

      if (!len)
	len = &k;

      switch (INTVAL (operands[2]))
	{
	default:
	  if (INTVAL (operands[2]) < 8)
	    break;

	  *len = 1;
	  return "clr %0";
	  
	case 1:
	  *len = 1;
	  return "lsl %0";
	  
	case 2:
	  *len = 2;
	  return ("lsl %0" CR_TAB
		  "lsl %0");

	case 3:
	  *len = 3;
	  return ("lsl %0" CR_TAB
		  "lsl %0" CR_TAB
		  "lsl %0");

	case 4:
	  if (test_hard_reg_class (LD_REGS, operands[0]))
	    {
	      *len = 2;
	      return ("swap %0" CR_TAB
		      "andi %0,0xf0");
	    }
	  *len = 4;
	  return ("lsl %0" CR_TAB
		  "lsl %0" CR_TAB
		  "lsl %0" CR_TAB
		  "lsl %0");

	case 5:
	  if (test_hard_reg_class (LD_REGS, operands[0]))
	    {
	      *len = 3;
	      return ("swap %0" CR_TAB
		      "lsl %0"  CR_TAB
		      "andi %0,0xe0");
	    }
	  *len = 5;
	  return ("lsl %0" CR_TAB
		  "lsl %0" CR_TAB
		  "lsl %0" CR_TAB
		  "lsl %0" CR_TAB
		  "lsl %0");

	case 6:
	  if (test_hard_reg_class (LD_REGS, operands[0]))
	    {
	      *len = 4;
	      return ("swap %0" CR_TAB
		      "lsl %0"  CR_TAB
		      "lsl %0"  CR_TAB
		      "andi %0,0xc0");
	    }
	  *len = 6;
	  return ("lsl %0" CR_TAB
		  "lsl %0" CR_TAB
		  "lsl %0" CR_TAB
		  "lsl %0" CR_TAB
		  "lsl %0" CR_TAB
		  "lsl %0");

	case 7:
	  *len = 3;
	  return ("ror %0" CR_TAB
		  "clr %0" CR_TAB
		  "ror %0");
	}
    }
  else if (CONSTANT_P (operands[2]))
    fatal_insn ("internal compiler error.  Incorrect shift:", insn);

  out_shift_with_cnt ("lsl %0",
                      insn, operands, len, 1);
  return "";
}


/* 16bit shift left ((short)x << i)   */

const char *
ashlhi3_out (rtx insn, rtx operands[], int *len)
{
  if (GET_CODE (operands[2]) == CONST_INT)
    {
      int scratch = (GET_CODE (PATTERN (insn)) == PARALLEL);
      int ldi_ok = test_hard_reg_class (LD_REGS, operands[0]);
      int k;
      int *t = len;

      if (!len)
	len = &k;
      
      switch (INTVAL (operands[2]))
	{
	default:
	  if (INTVAL (operands[2]) < 16)
	    break;

	  *len = 2;
	  return ("clr %B0" CR_TAB
		  "clr %A0");

	case 4:
	  if (optimize_size && scratch)
	    break;  /* 5 */
	  if (ldi_ok)
	    {
	      *len = 6;
	      return ("swap %A0"      CR_TAB
		      "swap %B0"      CR_TAB
		      "andi %B0,0xf0" CR_TAB
		      "eor %B0,%A0"   CR_TAB
		      "andi %A0,0xf0" CR_TAB
		      "eor %B0,%A0");
	    }
	  if (scratch)
	    {
	      *len = 7;
	      return ("swap %A0"    CR_TAB
		      "swap %B0"    CR_TAB
		      "ldi %3,0xf0" CR_TAB
		      "and %B0,%3"      CR_TAB
		      "eor %B0,%A0" CR_TAB
		      "and %A0,%3"      CR_TAB
		      "eor %B0,%A0");
	    }
	  break;  /* optimize_size ? 6 : 8 */

	case 5:
	  if (optimize_size)
	    break;  /* scratch ? 5 : 6 */
	  if (ldi_ok)
	    {
	      *len = 8;
	      return ("lsl %A0"       CR_TAB
		      "rol %B0"       CR_TAB
		      "swap %A0"      CR_TAB
		      "swap %B0"      CR_TAB
		      "andi %B0,0xf0" CR_TAB
		      "eor %B0,%A0"   CR_TAB
		      "andi %A0,0xf0" CR_TAB
		      "eor %B0,%A0");
	    }
	  if (scratch)
	    {
	      *len = 9;
	      return ("lsl %A0"     CR_TAB
		      "rol %B0"     CR_TAB
		      "swap %A0"    CR_TAB
		      "swap %B0"    CR_TAB
		      "ldi %3,0xf0" CR_TAB
		      "and %B0,%3"      CR_TAB
		      "eor %B0,%A0" CR_TAB
		      "and %A0,%3"      CR_TAB
		      "eor %B0,%A0");
	    }
	  break;  /* 10 */

	case 6:
	  if (optimize_size)
	    break;  /* scratch ? 5 : 6 */
	  *len = 9;
	  return ("clr __tmp_reg__" CR_TAB
		  "lsr %B0"         CR_TAB
		  "ror %A0"         CR_TAB
		  "ror __tmp_reg__" CR_TAB
		  "lsr %B0"         CR_TAB
		  "ror %A0"         CR_TAB
		  "ror __tmp_reg__" CR_TAB
		  "mov %B0,%A0"     CR_TAB
		  "mov %A0,__tmp_reg__");

	case 7:
	  *len = 5;
	  return ("lsr %B0"     CR_TAB
		  "mov %B0,%A0" CR_TAB
		  "clr %A0"     CR_TAB
		  "ror %B0"     CR_TAB
		  "ror %A0");

	case 8:
	  return *len = 2, ("mov %B0,%A1" CR_TAB
			    "clr %A0");

	case 9:
	  *len = 3;
	  return ("mov %B0,%A0" CR_TAB
		  "clr %A0"     CR_TAB
		  "lsl %B0");

	case 10:
	  *len = 4;
	  return ("mov %B0,%A0" CR_TAB
		  "clr %A0"     CR_TAB
		  "lsl %B0"     CR_TAB
		  "lsl %B0");

	case 11:
	  *len = 5;
	  return ("mov %B0,%A0" CR_TAB
		  "clr %A0"     CR_TAB
		  "lsl %B0"     CR_TAB
		  "lsl %B0"     CR_TAB
		  "lsl %B0");

	case 12:
	  if (ldi_ok)
	    {
	      *len = 4;
	      return ("mov %B0,%A0" CR_TAB
		      "clr %A0"     CR_TAB
		      "swap %B0"    CR_TAB
		      "andi %B0,0xf0");
	    }
	  if (scratch)
	    {
	      *len = 5;
	      return ("mov %B0,%A0" CR_TAB
		      "clr %A0"     CR_TAB
		      "swap %B0"    CR_TAB
		      "ldi %3,0xf0" CR_TAB
		      "and %B0,%3");
	    }
	  *len = 6;
	  return ("mov %B0,%A0" CR_TAB
		  "clr %A0"     CR_TAB
		  "lsl %B0"     CR_TAB
		  "lsl %B0"     CR_TAB
		  "lsl %B0"     CR_TAB
		  "lsl %B0");

	case 13:
	  if (ldi_ok)
	    {
	      *len = 5;
	      return ("mov %B0,%A0" CR_TAB
		      "clr %A0"     CR_TAB
		      "swap %B0"    CR_TAB
		      "lsl %B0"     CR_TAB
		      "andi %B0,0xe0");
	    }
	  if (AVR_HAVE_MUL && scratch)
	    {
	      *len = 5;
	      return ("ldi %3,0x20" CR_TAB
		      "mul %A0,%3"  CR_TAB
		      "mov %B0,r0"  CR_TAB
		      "clr %A0"     CR_TAB
		      "clr __zero_reg__");
	    }
	  if (optimize_size && scratch)
	    break;  /* 5 */
	  if (scratch)
	    {
	      *len = 6;
	      return ("mov %B0,%A0" CR_TAB
		      "clr %A0"     CR_TAB
		      "swap %B0"    CR_TAB
		      "lsl %B0"     CR_TAB
		      "ldi %3,0xe0" CR_TAB
		      "and %B0,%3");
	    }
	  if (AVR_HAVE_MUL)
	    {
	      *len = 6;
	      return ("set"            CR_TAB
		      "bld r1,5"   CR_TAB
		      "mul %A0,r1" CR_TAB
		      "mov %B0,r0" CR_TAB
		      "clr %A0"    CR_TAB
		      "clr __zero_reg__");
	    }
	  *len = 7;
	  return ("mov %B0,%A0" CR_TAB
		  "clr %A0"     CR_TAB
		  "lsl %B0"     CR_TAB
		  "lsl %B0"     CR_TAB
		  "lsl %B0"     CR_TAB
		  "lsl %B0"     CR_TAB
		  "lsl %B0");

	case 14:
	  if (AVR_HAVE_MUL && ldi_ok)
	    {
	      *len = 5;
	      return ("ldi %B0,0x40" CR_TAB
		      "mul %A0,%B0"  CR_TAB
		      "mov %B0,r0"   CR_TAB
		      "clr %A0"      CR_TAB
		      "clr __zero_reg__");
	    }
	  if (AVR_HAVE_MUL && scratch)
	    {
	      *len = 5;
	      return ("ldi %3,0x40" CR_TAB
		      "mul %A0,%3"  CR_TAB
		      "mov %B0,r0"  CR_TAB
		      "clr %A0"     CR_TAB
		      "clr __zero_reg__");
	    }
	  if (optimize_size && ldi_ok)
	    {
	      *len = 5;
	      return ("mov %B0,%A0" CR_TAB
		      "ldi %A0,6" "\n1:\t"
		      "lsl %B0"     CR_TAB
		      "dec %A0"     CR_TAB
		      "brne 1b");
	    }
	  if (optimize_size && scratch)
	    break;  /* 5 */
	  *len = 6;
	  return ("clr %B0" CR_TAB
		  "lsr %A0" CR_TAB
		  "ror %B0" CR_TAB
		  "lsr %A0" CR_TAB
		  "ror %B0" CR_TAB
		  "clr %A0");

	case 15:
	  *len = 4;
	  return ("clr %B0" CR_TAB
		  "lsr %A0" CR_TAB
		  "ror %B0" CR_TAB
		  "clr %A0");
	}
      len = t;
    }
  out_shift_with_cnt ("lsl %A0" CR_TAB
                      "rol %B0", insn, operands, len, 2);
  return "";
}


/* 24-bit shift left */

const char*
avr_out_ashlpsi3 (rtx insn, rtx *op, int *plen)
{
  if (plen)
    *plen = 0;
  
  if (CONST_INT_P (op[2]))
    {
      switch (INTVAL (op[2]))
        {
        default:
          if (INTVAL (op[2]) < 24)
            break;

          return avr_asm_len ("clr %A0" CR_TAB
                              "clr %B0" CR_TAB
                              "clr %C0", op, plen, 3);

        case 8:
          {
            int reg0 = REGNO (op[0]);
            int reg1 = REGNO (op[1]);
            
            if (reg0 >= reg1)
              return avr_asm_len ("mov %C0,%B1"  CR_TAB
                                  "mov %B0,%A1"  CR_TAB
                                  "clr %A0", op, plen, 3);
            else
              return avr_asm_len ("clr %A0"      CR_TAB
                                  "mov %B0,%A1"  CR_TAB
                                  "mov %C0,%B1", op, plen, 3);
          }

        case 16:
          {
            int reg0 = REGNO (op[0]);
            int reg1 = REGNO (op[1]);

            if (reg0 + 2 != reg1)
              avr_asm_len ("mov %C0,%A0", op, plen, 1);
            
            return avr_asm_len ("clr %B0"  CR_TAB
                                "clr %A0", op, plen, 2);
          }

        case 23:
          return avr_asm_len ("clr %C0" CR_TAB
                              "lsr %A0" CR_TAB
                              "ror %C0" CR_TAB
                              "clr %B0" CR_TAB
                              "clr %A0", op, plen, 5);
        }
    }
  
  out_shift_with_cnt ("lsl %A0" CR_TAB
                      "rol %B0" CR_TAB
                      "rol %C0", insn, op, plen, 3);
  return "";
}


/* 32bit shift left ((long)x << i)   */

const char *
ashlsi3_out (rtx insn, rtx operands[], int *len)
{
  if (GET_CODE (operands[2]) == CONST_INT)
    {
      int k;
      int *t = len;
      
      if (!len)
	len = &k;
      
      switch (INTVAL (operands[2]))
	{
	default:
	  if (INTVAL (operands[2]) < 32)
	    break;

	  if (AVR_HAVE_MOVW)
	    return *len = 3, ("clr %D0" CR_TAB
			      "clr %C0" CR_TAB
			      "movw %A0,%C0");
	  *len = 4;
	  return ("clr %D0" CR_TAB
		  "clr %C0" CR_TAB
		  "clr %B0" CR_TAB
		  "clr %A0");

	case 8:
	  {
	    int reg0 = true_regnum (operands[0]);
	    int reg1 = true_regnum (operands[1]);
	    *len = 4;
	    if (reg0 >= reg1)
	      return ("mov %D0,%C1"  CR_TAB
		      "mov %C0,%B1"  CR_TAB
		      "mov %B0,%A1"  CR_TAB
		      "clr %A0");
	    else
	      return ("clr %A0"      CR_TAB
		      "mov %B0,%A1"  CR_TAB
		      "mov %C0,%B1"  CR_TAB
		      "mov %D0,%C1");
	  }

	case 16:
	  {
	    int reg0 = true_regnum (operands[0]);
	    int reg1 = true_regnum (operands[1]);
	    if (reg0 + 2 == reg1)
	      return *len = 2, ("clr %B0"      CR_TAB
				"clr %A0");
	    if (AVR_HAVE_MOVW)
	      return *len = 3, ("movw %C0,%A1" CR_TAB
				"clr %B0"      CR_TAB
				"clr %A0");
	    else
	      return *len = 4, ("mov %C0,%A1"  CR_TAB
				"mov %D0,%B1"  CR_TAB
				"clr %B0"      CR_TAB
				"clr %A0");
	  }

	case 24:
	  *len = 4;
	  return ("mov %D0,%A1"  CR_TAB
		  "clr %C0"      CR_TAB
		  "clr %B0"      CR_TAB
		  "clr %A0");

	case 31:
	  *len = 6;
	  return ("clr %D0" CR_TAB
		  "lsr %A0" CR_TAB
		  "ror %D0" CR_TAB
		  "clr %C0" CR_TAB
		  "clr %B0" CR_TAB
		  "clr %A0");
	}
      len = t;
    }
  out_shift_with_cnt ("lsl %A0" CR_TAB
                      "rol %B0" CR_TAB
                      "rol %C0" CR_TAB
                      "rol %D0", insn, operands, len, 4);
  return "";
}

/* 8bit arithmetic shift right  ((signed char)x >> i) */

const char *
ashrqi3_out (rtx insn, rtx operands[], int *len)
{
  if (GET_CODE (operands[2]) == CONST_INT)
    {
      int k;

      if (!len)
	len = &k;

      switch (INTVAL (operands[2]))
	{
	case 1:
	  *len = 1;
	  return "asr %0";

	case 2:
	  *len = 2;
	  return ("asr %0" CR_TAB
		  "asr %0");

	case 3:
	  *len = 3;
	  return ("asr %0" CR_TAB
		  "asr %0" CR_TAB
		  "asr %0");

	case 4:
	  *len = 4;
	  return ("asr %0" CR_TAB
		  "asr %0" CR_TAB
		  "asr %0" CR_TAB
		  "asr %0");

	case 5:
	  *len = 5;
	  return ("asr %0" CR_TAB
		  "asr %0" CR_TAB
		  "asr %0" CR_TAB
		  "asr %0" CR_TAB
		  "asr %0");

	case 6:
	  *len = 4;
	  return ("bst %0,6"  CR_TAB
		  "lsl %0"    CR_TAB
		  "sbc %0,%0" CR_TAB
		  "bld %0,0");

	default:
	  if (INTVAL (operands[2]) < 8)
	    break;

	  /* fall through */

	case 7:
	  *len = 2;
	  return ("lsl %0" CR_TAB
		  "sbc %0,%0");
	}
    }
  else if (CONSTANT_P (operands[2]))
    fatal_insn ("internal compiler error.  Incorrect shift:", insn);

  out_shift_with_cnt ("asr %0",
                      insn, operands, len, 1);
  return "";
}


/* 16bit arithmetic shift right  ((signed short)x >> i) */

const char *
ashrhi3_out (rtx insn, rtx operands[], int *len)
{
  if (GET_CODE (operands[2]) == CONST_INT)
    {
      int scratch = (GET_CODE (PATTERN (insn)) == PARALLEL);
      int ldi_ok = test_hard_reg_class (LD_REGS, operands[0]);
      int k;
      int *t = len;
      
      if (!len)
	len = &k;

      switch (INTVAL (operands[2]))
	{
	case 4:
	case 5:
	  /* XXX try to optimize this too? */
	  break;

	case 6:
	  if (optimize_size)
	    break;  /* scratch ? 5 : 6 */
	  *len = 8;
	  return ("mov __tmp_reg__,%A0" CR_TAB
		  "mov %A0,%B0"         CR_TAB
		  "lsl __tmp_reg__"     CR_TAB
		  "rol %A0"             CR_TAB
		  "sbc %B0,%B0"         CR_TAB
		  "lsl __tmp_reg__"     CR_TAB
		  "rol %A0"             CR_TAB
		  "rol %B0");

	case 7:
	  *len = 4;
	  return ("lsl %A0"     CR_TAB
		  "mov %A0,%B0" CR_TAB
		  "rol %A0"     CR_TAB
		  "sbc %B0,%B0");

	case 8:
	  {
	    int reg0 = true_regnum (operands[0]);
	    int reg1 = true_regnum (operands[1]);

	    if (reg0 == reg1)
	      return *len = 3, ("mov %A0,%B0" CR_TAB
				"lsl %B0"     CR_TAB
				"sbc %B0,%B0");
	    else 
	      return *len = 4, ("mov %A0,%B1" CR_TAB
			        "clr %B0"     CR_TAB
			        "sbrc %A0,7"  CR_TAB
			        "dec %B0");
	  }

	case 9:
	  *len = 4;
	  return ("mov %A0,%B0" CR_TAB
		  "lsl %B0"      CR_TAB
		  "sbc %B0,%B0" CR_TAB
		  "asr %A0");

	case 10:
	  *len = 5;
	  return ("mov %A0,%B0" CR_TAB
		  "lsl %B0"     CR_TAB
		  "sbc %B0,%B0" CR_TAB
		  "asr %A0"     CR_TAB
		  "asr %A0");

	case 11:
	  if (AVR_HAVE_MUL && ldi_ok)
	    {
	      *len = 5;
	      return ("ldi %A0,0x20" CR_TAB
		      "muls %B0,%A0" CR_TAB
		      "mov %A0,r1"   CR_TAB
		      "sbc %B0,%B0"  CR_TAB
		      "clr __zero_reg__");
	    }
	  if (optimize_size && scratch)
	    break;  /* 5 */
	  *len = 6;
	  return ("mov %A0,%B0" CR_TAB
		  "lsl %B0"     CR_TAB
		  "sbc %B0,%B0" CR_TAB
		  "asr %A0"     CR_TAB
		  "asr %A0"     CR_TAB
		  "asr %A0");

	case 12:
	  if (AVR_HAVE_MUL && ldi_ok)
	    {
	      *len = 5;
	      return ("ldi %A0,0x10" CR_TAB
		      "muls %B0,%A0" CR_TAB
		      "mov %A0,r1"   CR_TAB
		      "sbc %B0,%B0"  CR_TAB
		      "clr __zero_reg__");
	    }
	  if (optimize_size && scratch)
	    break;  /* 5 */
	  *len = 7;
	  return ("mov %A0,%B0" CR_TAB
		  "lsl %B0"     CR_TAB
		  "sbc %B0,%B0" CR_TAB
		  "asr %A0"     CR_TAB
		  "asr %A0"     CR_TAB
		  "asr %A0"     CR_TAB
		  "asr %A0");

	case 13:
	  if (AVR_HAVE_MUL && ldi_ok)
	    {
	      *len = 5;
	      return ("ldi %A0,0x08" CR_TAB
		      "muls %B0,%A0" CR_TAB
		      "mov %A0,r1"   CR_TAB
		      "sbc %B0,%B0"  CR_TAB
		      "clr __zero_reg__");
	    }
	  if (optimize_size)
	    break;  /* scratch ? 5 : 7 */
	  *len = 8;
	  return ("mov %A0,%B0" CR_TAB
		  "lsl %B0"     CR_TAB
		  "sbc %B0,%B0" CR_TAB
		  "asr %A0"     CR_TAB
		  "asr %A0"     CR_TAB
		  "asr %A0"     CR_TAB
		  "asr %A0"     CR_TAB
		  "asr %A0");

	case 14:
	  *len = 5;
	  return ("lsl %B0"     CR_TAB
		  "sbc %A0,%A0" CR_TAB
		  "lsl %B0"     CR_TAB
		  "mov %B0,%A0" CR_TAB
		  "rol %A0");

	default:
	  if (INTVAL (operands[2]) < 16)
	    break;

	  /* fall through */

	case 15:
	  return *len = 3, ("lsl %B0"     CR_TAB
			    "sbc %A0,%A0" CR_TAB
			    "mov %B0,%A0");
	}
      len = t;
    }
  out_shift_with_cnt ("asr %B0" CR_TAB
                      "ror %A0", insn, operands, len, 2);
  return "";
}


/* 24-bit arithmetic shift right */

const char*
avr_out_ashrpsi3 (rtx insn, rtx *op, int *plen)
{
  int dest = REGNO (op[0]);
  int src = REGNO (op[1]);

  if (CONST_INT_P (op[2]))
    {
      if (plen)
        *plen = 0;
      
      switch (INTVAL (op[2]))
        {
        case 8:
          if (dest <= src)
            return avr_asm_len ("mov %A0,%B1" CR_TAB
                                "mov %B0,%C1" CR_TAB
                                "clr %C0"     CR_TAB
                                "sbrc %B0,7"  CR_TAB
                                "dec %C0", op, plen, 5);
          else
            return avr_asm_len ("clr %C0"     CR_TAB
                                "sbrc %C1,7"  CR_TAB
                                "dec %C0"     CR_TAB
                                "mov %B0,%C1" CR_TAB
                                "mov %A0,%B1", op, plen, 5);
          
        case 16:
          if (dest != src + 2)
            avr_asm_len ("mov %A0,%C1", op, plen, 1);
          
          return avr_asm_len ("clr %B0"     CR_TAB
                              "sbrc %A0,7"  CR_TAB
                              "com %B0"     CR_TAB
                              "mov %C0,%B0", op, plen, 4);

        default:
          if (INTVAL (op[2]) < 24)
            break;

          /* fall through */

        case 23:
          return avr_asm_len ("lsl %C0"     CR_TAB
                              "sbc %A0,%A0" CR_TAB
                              "mov %B0,%A0" CR_TAB
                              "mov %C0,%A0", op, plen, 4);
        } /* switch */
    }
  
  out_shift_with_cnt ("asr %C0" CR_TAB
                      "ror %B0" CR_TAB
                      "ror %A0", insn, op, plen, 3);
  return "";
}


/* 32bit arithmetic shift right  ((signed long)x >> i) */

const char *
ashrsi3_out (rtx insn, rtx operands[], int *len)
{
  if (GET_CODE (operands[2]) == CONST_INT)
    {
      int k;
      int *t = len;
      
      if (!len)
	len = &k;
      
      switch (INTVAL (operands[2]))
	{
	case 8:
	  {
	    int reg0 = true_regnum (operands[0]);
	    int reg1 = true_regnum (operands[1]);
	    *len=6;
	    if (reg0 <= reg1)
	      return ("mov %A0,%B1" CR_TAB
		      "mov %B0,%C1" CR_TAB
		      "mov %C0,%D1" CR_TAB
		      "clr %D0"     CR_TAB
		      "sbrc %C0,7"  CR_TAB
		      "dec %D0");
	    else
	      return ("clr %D0"     CR_TAB
		      "sbrc %D1,7"  CR_TAB
		      "dec %D0"     CR_TAB
		      "mov %C0,%D1" CR_TAB
		      "mov %B0,%C1" CR_TAB
		      "mov %A0,%B1");
	  }
	  
	case 16:
	  {
	    int reg0 = true_regnum (operands[0]);
	    int reg1 = true_regnum (operands[1]);
	    
	    if (reg0 == reg1 + 2)
	      return *len = 4, ("clr %D0"     CR_TAB
				"sbrc %B0,7"  CR_TAB
				"com %D0"     CR_TAB
				"mov %C0,%D0");
	    if (AVR_HAVE_MOVW)
	      return *len = 5, ("movw %A0,%C1" CR_TAB
				"clr %D0"      CR_TAB
				"sbrc %B0,7"   CR_TAB
				"com %D0"      CR_TAB
				"mov %C0,%D0");
	    else 
	      return *len = 6, ("mov %B0,%D1" CR_TAB
				"mov %A0,%C1" CR_TAB
				"clr %D0"     CR_TAB
				"sbrc %B0,7"  CR_TAB
				"com %D0"     CR_TAB
				"mov %C0,%D0");
	  }

	case 24:
	  return *len = 6, ("mov %A0,%D1" CR_TAB
			    "clr %D0"     CR_TAB
			    "sbrc %A0,7"  CR_TAB
			    "com %D0"     CR_TAB
			    "mov %B0,%D0" CR_TAB
			    "mov %C0,%D0");

	default:
	  if (INTVAL (operands[2]) < 32)
	    break;

	  /* fall through */

	case 31:
	  if (AVR_HAVE_MOVW)
	    return *len = 4, ("lsl %D0"     CR_TAB
			      "sbc %A0,%A0" CR_TAB
			      "mov %B0,%A0" CR_TAB
			      "movw %C0,%A0");
	  else
	    return *len = 5, ("lsl %D0"     CR_TAB
			      "sbc %A0,%A0" CR_TAB
			      "mov %B0,%A0" CR_TAB
			      "mov %C0,%A0" CR_TAB
			      "mov %D0,%A0");
	}
      len = t;
    }
  out_shift_with_cnt ("asr %D0" CR_TAB
                      "ror %C0" CR_TAB
                      "ror %B0" CR_TAB
                      "ror %A0", insn, operands, len, 4);
  return "";
}

/* 8bit logic shift right ((unsigned char)x >> i) */

const char *
lshrqi3_out (rtx insn, rtx operands[], int *len)
{
  if (GET_CODE (operands[2]) == CONST_INT)
    {
      int k;

      if (!len)
	len = &k;
      
      switch (INTVAL (operands[2]))
	{
	default:
	  if (INTVAL (operands[2]) < 8)
	    break;

	  *len = 1;
	  return "clr %0";

	case 1:
	  *len = 1;
	  return "lsr %0";

	case 2:
	  *len = 2;
	  return ("lsr %0" CR_TAB
		  "lsr %0");
	case 3:
	  *len = 3;
	  return ("lsr %0" CR_TAB
		  "lsr %0" CR_TAB
		  "lsr %0");
	  
	case 4:
	  if (test_hard_reg_class (LD_REGS, operands[0]))
	    {
	      *len=2;
	      return ("swap %0" CR_TAB
		      "andi %0,0x0f");
	    }
	  *len = 4;
	  return ("lsr %0" CR_TAB
		  "lsr %0" CR_TAB
		  "lsr %0" CR_TAB
		  "lsr %0");
	  
	case 5:
	  if (test_hard_reg_class (LD_REGS, operands[0]))
	    {
	      *len = 3;
	      return ("swap %0" CR_TAB
		      "lsr %0"  CR_TAB
		      "andi %0,0x7");
	    }
	  *len = 5;
	  return ("lsr %0" CR_TAB
		  "lsr %0" CR_TAB
		  "lsr %0" CR_TAB
		  "lsr %0" CR_TAB
		  "lsr %0");
	  
	case 6:
	  if (test_hard_reg_class (LD_REGS, operands[0]))
	    {
	      *len = 4;
	      return ("swap %0" CR_TAB
		      "lsr %0"  CR_TAB
		      "lsr %0"  CR_TAB
		      "andi %0,0x3");
	    }
	  *len = 6;
	  return ("lsr %0" CR_TAB
		  "lsr %0" CR_TAB
		  "lsr %0" CR_TAB
		  "lsr %0" CR_TAB
		  "lsr %0" CR_TAB
		  "lsr %0");
	  
	case 7:
	  *len = 3;
	  return ("rol %0" CR_TAB
		  "clr %0" CR_TAB
		  "rol %0");
	}
    }
  else if (CONSTANT_P (operands[2]))
    fatal_insn ("internal compiler error.  Incorrect shift:", insn);
  
  out_shift_with_cnt ("lsr %0",
                      insn, operands, len, 1);
  return "";
}

/* 16bit logic shift right ((unsigned short)x >> i) */

const char *
lshrhi3_out (rtx insn, rtx operands[], int *len)
{
  if (GET_CODE (operands[2]) == CONST_INT)
    {
      int scratch = (GET_CODE (PATTERN (insn)) == PARALLEL);
      int ldi_ok = test_hard_reg_class (LD_REGS, operands[0]);
      int k;
      int *t = len;

      if (!len)
	len = &k;
      
      switch (INTVAL (operands[2]))
	{
	default:
	  if (INTVAL (operands[2]) < 16)
	    break;

	  *len = 2;
	  return ("clr %B0" CR_TAB
		  "clr %A0");

	case 4:
	  if (optimize_size && scratch)
	    break;  /* 5 */
	  if (ldi_ok)
	    {
	      *len = 6;
	      return ("swap %B0"      CR_TAB
		      "swap %A0"      CR_TAB
		      "andi %A0,0x0f" CR_TAB
		      "eor %A0,%B0"   CR_TAB
		      "andi %B0,0x0f" CR_TAB
		      "eor %A0,%B0");
	    }
	  if (scratch)
	    {
	      *len = 7;
	      return ("swap %B0"    CR_TAB
		      "swap %A0"    CR_TAB
		      "ldi %3,0x0f" CR_TAB
		      "and %A0,%3"      CR_TAB
		      "eor %A0,%B0" CR_TAB
		      "and %B0,%3"      CR_TAB
		      "eor %A0,%B0");
	    }
	  break;  /* optimize_size ? 6 : 8 */

	case 5:
	  if (optimize_size)
	    break;  /* scratch ? 5 : 6 */
	  if (ldi_ok)
	    {
	      *len = 8;
	      return ("lsr %B0"       CR_TAB
		      "ror %A0"       CR_TAB
		      "swap %B0"      CR_TAB
		      "swap %A0"      CR_TAB
		      "andi %A0,0x0f" CR_TAB
		      "eor %A0,%B0"   CR_TAB
		      "andi %B0,0x0f" CR_TAB
		      "eor %A0,%B0");
	    }
	  if (scratch)
	    {
	      *len = 9;
	      return ("lsr %B0"     CR_TAB
		      "ror %A0"     CR_TAB
		      "swap %B0"    CR_TAB
		      "swap %A0"    CR_TAB
		      "ldi %3,0x0f" CR_TAB
		      "and %A0,%3"      CR_TAB
		      "eor %A0,%B0" CR_TAB
		      "and %B0,%3"      CR_TAB
		      "eor %A0,%B0");
	    }
	  break;  /* 10 */

	case 6:
	  if (optimize_size)
	    break;  /* scratch ? 5 : 6 */
	  *len = 9;
	  return ("clr __tmp_reg__" CR_TAB
		  "lsl %A0"         CR_TAB
		  "rol %B0"         CR_TAB
		  "rol __tmp_reg__" CR_TAB
		  "lsl %A0"         CR_TAB
		  "rol %B0"         CR_TAB
		  "rol __tmp_reg__" CR_TAB
		  "mov %A0,%B0"     CR_TAB
		  "mov %B0,__tmp_reg__");

	case 7:
	  *len = 5;
	  return ("lsl %A0"     CR_TAB
		  "mov %A0,%B0" CR_TAB
		  "rol %A0"     CR_TAB
		  "sbc %B0,%B0" CR_TAB
		  "neg %B0");

	case 8:
	  return *len = 2, ("mov %A0,%B1" CR_TAB
			    "clr %B0");

	case 9:
	  *len = 3;
	  return ("mov %A0,%B0" CR_TAB
		  "clr %B0"     CR_TAB
		  "lsr %A0");

	case 10:
	  *len = 4;
	  return ("mov %A0,%B0" CR_TAB
		  "clr %B0"     CR_TAB
		  "lsr %A0"     CR_TAB
		  "lsr %A0");

	case 11:
	  *len = 5;
	  return ("mov %A0,%B0" CR_TAB
		  "clr %B0"     CR_TAB
		  "lsr %A0"     CR_TAB
		  "lsr %A0"     CR_TAB
		  "lsr %A0");

	case 12:
	  if (ldi_ok)
	    {
	      *len = 4;
	      return ("mov %A0,%B0" CR_TAB
		      "clr %B0"     CR_TAB
		      "swap %A0"    CR_TAB
		      "andi %A0,0x0f");
	    }
	  if (scratch)
	    {
	      *len = 5;
	      return ("mov %A0,%B0" CR_TAB
		      "clr %B0"     CR_TAB
		      "swap %A0"    CR_TAB
		      "ldi %3,0x0f" CR_TAB
		      "and %A0,%3");
	    }
	  *len = 6;
	  return ("mov %A0,%B0" CR_TAB
		  "clr %B0"     CR_TAB
		  "lsr %A0"     CR_TAB
		  "lsr %A0"     CR_TAB
		  "lsr %A0"     CR_TAB
		  "lsr %A0");

	case 13:
	  if (ldi_ok)
	    {
	      *len = 5;
	      return ("mov %A0,%B0" CR_TAB
		      "clr %B0"     CR_TAB
		      "swap %A0"    CR_TAB
		      "lsr %A0"     CR_TAB
		      "andi %A0,0x07");
	    }
	  if (AVR_HAVE_MUL && scratch)
	    {
	      *len = 5;
	      return ("ldi %3,0x08" CR_TAB
		      "mul %B0,%3"  CR_TAB
		      "mov %A0,r1"  CR_TAB
		      "clr %B0"     CR_TAB
		      "clr __zero_reg__");
	    }
	  if (optimize_size && scratch)
	    break;  /* 5 */
	  if (scratch)
	    {
	      *len = 6;
	      return ("mov %A0,%B0" CR_TAB
		      "clr %B0"     CR_TAB
		      "swap %A0"    CR_TAB
		      "lsr %A0"     CR_TAB
		      "ldi %3,0x07" CR_TAB
		      "and %A0,%3");
	    }
	  if (AVR_HAVE_MUL)
	    {
	      *len = 6;
	      return ("set"            CR_TAB
		      "bld r1,3"   CR_TAB
		      "mul %B0,r1" CR_TAB
		      "mov %A0,r1" CR_TAB
		      "clr %B0"    CR_TAB
		      "clr __zero_reg__");
	    }
	  *len = 7;
	  return ("mov %A0,%B0" CR_TAB
		  "clr %B0"     CR_TAB
		  "lsr %A0"     CR_TAB
		  "lsr %A0"     CR_TAB
		  "lsr %A0"     CR_TAB
		  "lsr %A0"     CR_TAB
		  "lsr %A0");

	case 14:
	  if (AVR_HAVE_MUL && ldi_ok)
	    {
	      *len = 5;
	      return ("ldi %A0,0x04" CR_TAB
		      "mul %B0,%A0"  CR_TAB
		      "mov %A0,r1"   CR_TAB
		      "clr %B0"      CR_TAB
		      "clr __zero_reg__");
	    }
	  if (AVR_HAVE_MUL && scratch)
	    {
	      *len = 5;
	      return ("ldi %3,0x04" CR_TAB
		      "mul %B0,%3"  CR_TAB
		      "mov %A0,r1"  CR_TAB
		      "clr %B0"     CR_TAB
		      "clr __zero_reg__");
	    }
	  if (optimize_size && ldi_ok)
	    {
	      *len = 5;
	      return ("mov %A0,%B0" CR_TAB
		      "ldi %B0,6" "\n1:\t"
		      "lsr %A0"     CR_TAB
		      "dec %B0"     CR_TAB
		      "brne 1b");
	    }
	  if (optimize_size && scratch)
	    break;  /* 5 */
	  *len = 6;
	  return ("clr %A0" CR_TAB
		  "lsl %B0" CR_TAB
		  "rol %A0" CR_TAB
		  "lsl %B0" CR_TAB
		  "rol %A0" CR_TAB
		  "clr %B0");

	case 15:
	  *len = 4;
	  return ("clr %A0" CR_TAB
		  "lsl %B0" CR_TAB
		  "rol %A0" CR_TAB
		  "clr %B0");
	}
      len = t;
    }
  out_shift_with_cnt ("lsr %B0" CR_TAB
                      "ror %A0", insn, operands, len, 2);
  return "";
}


/* 24-bit logic shift right */

const char*
avr_out_lshrpsi3 (rtx insn, rtx *op, int *plen)
{
  int dest = REGNO (op[0]);
  int src = REGNO (op[1]);

  if (CONST_INT_P (op[2]))
    {
      if (plen)
        *plen = 0;
      
      switch (INTVAL (op[2]))
        {
        case 8:
          if (dest <= src)
            return avr_asm_len ("mov %A0,%B1" CR_TAB
                                "mov %B0,%C1" CR_TAB
                                "clr %C0", op, plen, 3);
          else
            return avr_asm_len ("clr %C0"     CR_TAB
                                "mov %B0,%C1" CR_TAB
                                "mov %A0,%B1", op, plen, 3);
          
        case 16:
          if (dest != src + 2)
            avr_asm_len ("mov %A0,%C1", op, plen, 1);
          
          return avr_asm_len ("clr %B0"  CR_TAB
                              "clr %C0", op, plen, 2);

        default:
          if (INTVAL (op[2]) < 24)
            break;

          /* fall through */

        case 23:
          return avr_asm_len ("clr %A0"    CR_TAB
                              "sbrc %C0,7" CR_TAB
                              "inc %A0"    CR_TAB
                              "clr %B0"    CR_TAB
                              "clr %C0", op, plen, 5);
        } /* switch */
    }
  
  out_shift_with_cnt ("lsr %C0" CR_TAB
                      "ror %B0" CR_TAB
                      "ror %A0", insn, op, plen, 3);
  return "";
}


/* 32bit logic shift right ((unsigned int)x >> i) */

const char *
lshrsi3_out (rtx insn, rtx operands[], int *len)
{
  if (GET_CODE (operands[2]) == CONST_INT)
    {
      int k;
      int *t = len;
      
      if (!len)
	len = &k;
      
      switch (INTVAL (operands[2]))
	{
	default:
	  if (INTVAL (operands[2]) < 32)
	    break;

	  if (AVR_HAVE_MOVW)
	    return *len = 3, ("clr %D0" CR_TAB
			      "clr %C0" CR_TAB
			      "movw %A0,%C0");
	  *len = 4;
	  return ("clr %D0" CR_TAB
		  "clr %C0" CR_TAB
		  "clr %B0" CR_TAB
		  "clr %A0");

	case 8:
	  {
	    int reg0 = true_regnum (operands[0]);
	    int reg1 = true_regnum (operands[1]);
	    *len = 4;
	    if (reg0 <= reg1)
	      return ("mov %A0,%B1" CR_TAB
		      "mov %B0,%C1" CR_TAB
		      "mov %C0,%D1" CR_TAB
		      "clr %D0");
	    else
	      return ("clr %D0"     CR_TAB
		      "mov %C0,%D1" CR_TAB
		      "mov %B0,%C1" CR_TAB
		      "mov %A0,%B1"); 
	  }
	  
	case 16:
	  {
	    int reg0 = true_regnum (operands[0]);
	    int reg1 = true_regnum (operands[1]);

	    if (reg0 == reg1 + 2)
	      return *len = 2, ("clr %C0"     CR_TAB
				"clr %D0");
	    if (AVR_HAVE_MOVW)
	      return *len = 3, ("movw %A0,%C1" CR_TAB
				"clr %C0"      CR_TAB
				"clr %D0");
	    else
	      return *len = 4, ("mov %B0,%D1" CR_TAB
				"mov %A0,%C1" CR_TAB
				"clr %C0"     CR_TAB
				"clr %D0");
	  }
	  
	case 24:
	  return *len = 4, ("mov %A0,%D1" CR_TAB
			    "clr %B0"     CR_TAB
			    "clr %C0"     CR_TAB
			    "clr %D0");

	case 31:
	  *len = 6;
	  return ("clr %A0"    CR_TAB
		  "sbrc %D0,7" CR_TAB
		  "inc %A0"    CR_TAB
		  "clr %B0"    CR_TAB
		  "clr %C0"    CR_TAB
		  "clr %D0");
	}
      len = t;
    }
  out_shift_with_cnt ("lsr %D0" CR_TAB
                      "ror %C0" CR_TAB
                      "ror %B0" CR_TAB
                      "ror %A0", insn, operands, len, 4);
  return "";
}


/* Output addition of register XOP[0] and compile time constant XOP[2].
   CODE == PLUS:  perform addition by using ADD instructions or
   CODE == MINUS: perform addition by using SUB instructions:
   
      XOP[0] = XOP[0] + XOP[2]
      
   Or perform addition/subtraction with register XOP[2] depending on CODE:
   
      XOP[0] = XOP[0] +/- XOP[2]

   If PLEN == NULL, print assembler instructions to perform the operation;
   otherwise, set *PLEN to the length of the instruction sequence (in words)
   printed with PLEN == NULL.  XOP[3] is an 8-bit scratch register or NULL_RTX.
   Set *PCC to effect on cc0 according to respective CC_* insn attribute.

   CODE_SAT == UNKNOWN: Perform ordinary, non-saturating operation.
   CODE_SAT != UNKNOWN: Perform operation and saturate according to CODE_SAT.
   If  CODE_SAT != UNKNOWN  then SIGN contains the sign of the summand resp.
   the subtrahend in the original insn, provided it is a compile time constant.
   In all other cases, SIGN is 0.

   Return "".  */

static void
avr_out_plus_1 (rtx *xop, int *plen, enum rtx_code code, int *pcc,
                enum rtx_code code_sat = UNKNOWN, int sign = 0)
{
  /* MODE of the operation.  */
  enum machine_mode mode = GET_MODE (xop[0]);

  /* INT_MODE of the same size.  */
  enum machine_mode imode = int_mode_for_mode (mode);

  /* Number of bytes to operate on.  */
  int i, n_bytes = GET_MODE_SIZE (mode);

  /* Value (0..0xff) held in clobber register op[3] or -1 if unknown.  */
  int clobber_val = -1;

  /* op[0]: 8-bit destination register
     op[1]: 8-bit const int
     op[2]: 8-bit scratch register */
  rtx op[3];

  /* Started the operation?  Before starting the operation we may skip
     adding 0.  This is no more true after the operation started because
     carry must be taken into account.  */
  bool started = false;

  /* Value to add.  There are two ways to add VAL: R += VAL and R -= -VAL.  */
  rtx xval = xop[2];

  /* Output a BRVC instruction.  Only needed with saturation.  */
  bool out_brvc = true;

  if (plen)
    *plen = 0;

  if (REG_P (xop[2]))
    {
      *pcc = MINUS == code ? (int) CC_SET_CZN : (int) CC_SET_N;

      for (i = 0; i < n_bytes; i++)
        {
          /* We operate byte-wise on the destination.  */
          op[0] = simplify_gen_subreg (QImode, xop[0], mode, i);
          op[1] = simplify_gen_subreg (QImode, xop[2], mode, i);

          if (i == 0)
            avr_asm_len (code == PLUS ? "add %0,%1" : "sub %0,%1",
                         op, plen, 1);
          else
            avr_asm_len (code == PLUS ? "adc %0,%1" : "sbc %0,%1",
                         op, plen, 1);
        }

      if (reg_overlap_mentioned_p (xop[0], xop[2]))
        {
          gcc_assert (REGNO (xop[0]) == REGNO (xop[2]));
          
          if (MINUS == code)
            return;
        }

      goto saturate;
    }

  /* Except in the case of ADIW with 16-bit register (see below)
     addition does not set cc0 in a usable way.  */
  
  *pcc = (MINUS == code) ? CC_SET_CZN : CC_CLOBBER;

  if (CONST_FIXED_P (xval))
    xval = avr_to_int_mode (xval);

  /* Adding/Subtracting zero is a no-op.  */
  
  if (xval == const0_rtx)
    {
      *pcc = CC_NONE;
      return;
    }

  if (MINUS == code)
    xval = simplify_unary_operation (NEG, imode, xval, imode);

  op[2] = xop[3];

  if (SS_PLUS == code_sat && MINUS == code
      && sign < 0
      && 0x80 == (INTVAL (simplify_gen_subreg (QImode, xval, imode, n_bytes-1))
                  & GET_MODE_MASK (QImode)))
    {
      /* We compute x + 0x80 by means of SUB instructions.  We negated the
         constant subtrahend above and are left with  x - (-128)  so that we
         need something like SUBI r,128 which does not exist because SUBI sets
         V according to the sign of the subtrahend.  Notice the only case
         where this must be done is when NEG overflowed in case [2s] because
         the V computation needs the right sign of the subtrahend.  */
      
      rtx msb = simplify_gen_subreg (QImode, xop[0], mode, n_bytes-1);

      avr_asm_len ("subi %0,128" CR_TAB
                   "brmi 0f", &msb, plen, 2);
      out_brvc = false;

      goto saturate;
    }

  for (i = 0; i < n_bytes; i++)
    {
      /* We operate byte-wise on the destination.  */
      rtx reg8 = simplify_gen_subreg (QImode, xop[0], mode, i);
      rtx xval8 = simplify_gen_subreg (QImode, xval, imode, i);

      /* 8-bit value to operate with this byte. */
      unsigned int val8 = UINTVAL (xval8) & GET_MODE_MASK (QImode);

      /* Registers R16..R31 can operate with immediate.  */
      bool ld_reg_p = test_hard_reg_class (LD_REGS, reg8);

      op[0] = reg8;
      op[1] = gen_int_mode (val8, QImode);

      /* To get usable cc0 no low-bytes must have been skipped.  */
      
      if (i && !started)
        *pcc = CC_CLOBBER;
      
      if (!started
          && i % 2 == 0
          && i + 2 <= n_bytes
          && test_hard_reg_class (ADDW_REGS, reg8))
        {
          rtx xval16 = simplify_gen_subreg (HImode, xval, imode, i);
          unsigned int val16 = UINTVAL (xval16) & GET_MODE_MASK (HImode);

          /* Registers R24, X, Y, Z can use ADIW/SBIW with constants < 64
             i.e. operate word-wise.  */

          if (val16 < 64)
            {
              if (val16 != 0)
                {
                  started = true;
                  avr_asm_len (code == PLUS ? "adiw %0,%1" : "sbiw %0,%1",
                               op, plen, 1);

                  if (n_bytes == 2 && PLUS == code)
                    *pcc = CC_SET_ZN;
                }

              i++;
              continue;
            }
        }

      if (val8 == 0)
        {
          if (started)
            avr_asm_len (code == PLUS
                         ? "adc %0,__zero_reg__" : "sbc %0,__zero_reg__",
                         op, plen, 1);
          continue;
        }
      else if ((val8 == 1 || val8 == 0xff)
               && UNKNOWN == code_sat
               && !started
               && i == n_bytes - 1)
        {
          avr_asm_len ((code == PLUS) ^ (val8 == 1) ? "dec %0" : "inc %0",
                       op, plen, 1);
          break;
        }

      switch (code)
        {
        case PLUS:

          gcc_assert (plen != NULL || (op[2] && REG_P (op[2])));

          if (plen != NULL && UNKNOWN != code_sat)
            {
              /* This belongs to the x + 0x80 corner case.  The code with
                 ADD instruction is not smaller, thus make this case
                 expensive so that the caller won't pick it.  */

              *plen += 10;
              break;
            }

          if (clobber_val != (int) val8)
            avr_asm_len ("ldi %2,%1", op, plen, 1);
          clobber_val = (int) val8;
              
          avr_asm_len (started ? "adc %0,%2" : "add %0,%2", op, plen, 1);

          break; /* PLUS */

        case MINUS:

          if (ld_reg_p)
            avr_asm_len (started ? "sbci %0,%1" : "subi %0,%1", op, plen, 1);
          else
            {
              gcc_assert (plen != NULL || REG_P (op[2]));

              if (clobber_val != (int) val8)
                avr_asm_len ("ldi %2,%1", op, plen, 1);
              clobber_val = (int) val8;
              
              avr_asm_len (started ? "sbc %0,%2" : "sub %0,%2", op, plen, 1);
            }

          break; /* MINUS */
          
        default:
          /* Unknown code */
          gcc_unreachable();
        }

      started = true;

    } /* for all sub-bytes */

 saturate:

  if (UNKNOWN == code_sat)
    return;

  *pcc = (int) CC_CLOBBER;

  /* Vanilla addition/subtraction is done.  We are left with saturation.
     
     We have to compute  A = A <op> B  where  A  is a register and
     B is a register or a non-zero compile time constant CONST.
     A is register class "r" if unsigned && B is REG.  Otherwise, A is in "d".
     B stands for the original operand $2 in INSN.  In the case of B = CONST
     SIGN in { -1, 1 } is the sign of B.  Otherwise, SIGN is 0.
     
     CODE is the instruction flavor we use in the asm sequence to perform <op>.
     
     
     unsigned
     operation        |  code |  sat if  |    b is      | sat value |  case
     -----------------+-------+----------+--------------+-----------+-------
     +  as  a + b     |  add  |  C == 1  |  const, reg  | u+ = 0xff |  [1u]
     +  as  a - (-b)  |  sub  |  C == 0  |  const       | u+ = 0xff |  [2u]
     -  as  a - b     |  sub  |  C == 1  |  const, reg  | u- = 0    |  [3u]
     -  as  a + (-b)  |  add  |  C == 0  |  const       | u- = 0    |  [4u]
     
     
     signed
     operation        |  code |  sat if  |    b is      | sat value |  case
     -----------------+-------+----------+--------------+-----------+-------
     +  as  a + b     |  add  |  V == 1  |  const, reg  | s+        |  [1s]
     +  as  a - (-b)  |  sub  |  V == 1  |  const       | s+        |  [2s]
     -  as  a - b     |  sub  |  V == 1  |  const, reg  | s-        |  [3s]
     -  as  a + (-b)  |  add  |  V == 1  |  const       | s-        |  [4s]
     
     s+  =  b < 0  ?  -0x80 :  0x7f
     s-  =  b < 0  ?   0x7f : -0x80
     
     The cases a - b actually perform  a - (-(-b))  if B is CONST.
  */

  op[0] = simplify_gen_subreg (QImode, xop[0], mode, n_bytes-1);
  op[1] = n_bytes > 1
    ? simplify_gen_subreg (QImode, xop[0], mode, n_bytes-2)
    : NULL_RTX;

  bool need_copy = true;
  int len_call = 1 + AVR_HAVE_JMP_CALL;
  
  switch (code_sat)
    {
    default:
      gcc_unreachable();

    case SS_PLUS:
    case SS_MINUS:

      if (out_brvc)
        avr_asm_len ("brvc 0f", op, plen, 1);

      if (reg_overlap_mentioned_p (xop[0], xop[2]))
        {
          /* [1s,reg] */

          if (n_bytes == 1)
            avr_asm_len ("ldi %0,0x7f" CR_TAB
                         "adc %0,__zero_reg__", op, plen, 2);
          else
            avr_asm_len ("ldi %0,0x7f" CR_TAB
                         "ldi %1,0xff" CR_TAB
                         "adc %1,__zero_reg__" CR_TAB
                         "adc %0,__zero_reg__", op, plen, 4);
        }
      else if (sign == 0 && PLUS == code)
        {
          /* [1s,reg] */

          op[2] = simplify_gen_subreg (QImode, xop[2], mode, n_bytes-1);

          if (n_bytes == 1)
            avr_asm_len ("ldi %0,0x80" CR_TAB
                         "sbrs %2,7"   CR_TAB
                         "dec %0", op, plen, 3);
          else
            avr_asm_len ("ldi %0,0x80" CR_TAB
                         "cp %2,%0"    CR_TAB
                         "sbc %1,%1"   CR_TAB
                         "sbci %0,0", op, plen, 4);
        }
      else if (sign == 0 && MINUS == code)
        {
          /* [3s,reg] */

          op[2] = simplify_gen_subreg (QImode, xop[2], mode, n_bytes-1);

          if (n_bytes == 1)
            avr_asm_len ("ldi %0,0x7f" CR_TAB
                         "sbrs %2,7"   CR_TAB
                         "inc %0", op, plen, 3);
          else
            avr_asm_len ("ldi %0,0x7f" CR_TAB
                         "cp %0,%2"    CR_TAB
                         "sbc %1,%1"   CR_TAB
                         "sbci %0,-1", op, plen, 4);
        }
      else if ((sign < 0) ^ (SS_MINUS == code_sat))
        {
          /* [1s,const,B < 0] [2s,B < 0] */
          /* [3s,const,B > 0] [4s,B > 0] */

          if (n_bytes == 8)
            {
              avr_asm_len ("%~call __clr_8", op, plen, len_call);
              need_copy = false;
            }

          avr_asm_len ("ldi %0,0x80", op, plen, 1);
          if (n_bytes > 1 && need_copy)
            avr_asm_len ("clr %1", op, plen, 1);
        }
      else if ((sign > 0) ^ (SS_MINUS == code_sat))
        {
          /* [1s,const,B > 0] [2s,B > 0] */
          /* [3s,const,B < 0] [4s,B < 0] */

          if (n_bytes == 8)
            {
              avr_asm_len ("sec" CR_TAB
                           "%~call __sbc_8", op, plen, 1 + len_call);
              need_copy = false;
            }

          avr_asm_len ("ldi %0,0x7f", op, plen, 1);
          if (n_bytes > 1 && need_copy)
            avr_asm_len ("ldi %1,0xff", op, plen, 1);
        }
      else
        gcc_unreachable();
      
      break;

    case US_PLUS:
      /* [1u] : [2u] */
      
      avr_asm_len (PLUS == code ? "brcc 0f" : "brcs 0f", op, plen, 1);
      
      if (n_bytes == 8)
        {
          if (MINUS == code)
            avr_asm_len ("sec", op, plen, 1);
          avr_asm_len ("%~call __sbc_8", op, plen, len_call);

          need_copy = false;
        }
      else
        {
          if (MINUS == code && !test_hard_reg_class (LD_REGS, op[0]))
            avr_asm_len ("sec" CR_TAB "sbc %0,%0", op, plen, 2);
          else
            avr_asm_len (PLUS == code ? "sbc %0,%0" : "ldi %0,0xff",
                         op, plen, 1);
        }
      break; /* US_PLUS */
      
    case US_MINUS:
      /* [4u] : [3u] */

      avr_asm_len (PLUS == code ? "brcs 0f" : "brcc 0f", op, plen, 1);

      if (n_bytes == 8)
        {
          avr_asm_len ("%~call __clr_8", op, plen, len_call);
          need_copy = false;
        }
      else
        avr_asm_len ("clr %0", op, plen, 1);
      
      break;
    }

  /* We set the MSB in the unsigned case and the 2 MSBs in the signed case.
     Now copy the right value to the LSBs.  */
  
  if (need_copy && n_bytes > 1)
    {
      if (US_MINUS == code_sat || US_PLUS == code_sat)
        {
          avr_asm_len ("mov %1,%0", op, plen, 1);

          if (n_bytes > 2)
            {
              op[0] = xop[0];
              if (AVR_HAVE_MOVW)
                avr_asm_len ("movw %0,%1", op, plen, 1);
              else
                avr_asm_len ("mov %A0,%1" CR_TAB
                             "mov %B0,%1", op, plen, 2);
            }
        }
      else if (n_bytes > 2)
        {
          op[0] = xop[0];
          avr_asm_len ("mov %A0,%1" CR_TAB
                       "mov %B0,%1", op, plen, 2);
        }
    }

  if (need_copy && n_bytes == 8)
    {
      if (AVR_HAVE_MOVW)
        avr_asm_len ("movw %r0+2,%0" CR_TAB
                     "movw %r0+4,%0", xop, plen, 2);
      else
        avr_asm_len ("mov %r0+2,%0" CR_TAB
                     "mov %r0+3,%0" CR_TAB
                     "mov %r0+4,%0" CR_TAB
                     "mov %r0+5,%0", xop, plen, 4);
    }

  avr_asm_len ("0:", op, plen, 0);
}


/* Output addition/subtraction of register XOP[0] and a constant XOP[2] that
   is ont a compile-time constant:

      XOP[0] = XOP[0] +/- XOP[2]

   This is a helper for the function below.  The only insns that need this
   are additions/subtraction for pointer modes, i.e. HImode and PSImode.  */

static const char*
avr_out_plus_symbol (rtx *xop, enum rtx_code code, int *plen, int *pcc)
{
  enum machine_mode mode = GET_MODE (xop[0]);

  /* Only pointer modes want to add symbols.  */
  
  gcc_assert (mode == HImode || mode == PSImode);

  *pcc = MINUS == code ? (int) CC_SET_CZN : (int) CC_SET_N;

  avr_asm_len (PLUS == code
               ? "subi %A0,lo8(-(%2))" CR_TAB "sbci %B0,hi8(-(%2))"
               : "subi %A0,lo8(%2)"    CR_TAB "sbci %B0,hi8(%2)",
               xop, plen, -2);

  if (PSImode == mode)
    avr_asm_len (PLUS == code
                 ? "sbci %C0,hlo8(-(%2))"
                 : "sbci %C0,hlo8(%2)", xop, plen, 1);
  return "";
}


/* Prepare operands of addition/subtraction to be used with avr_out_plus_1.
   
   INSN is a single_set insn with a binary operation as SET_SRC that is
   one of:  PLUS, SS_PLUS, US_PLUS, MINUS, SS_MINUS, US_MINUS.

   XOP are the operands of INSN.  In the case of 64-bit operations with
   constant XOP[] has just one element:  The summand/subtrahend in XOP[0].
   The non-saturating insns up to 32 bits may or may not supply a "d" class
   scratch as XOP[3].

   If PLEN == NULL output the instructions.
   If PLEN != NULL set *PLEN to the length of the sequence in words.

   PCC is a pointer to store the instructions' effect on cc0.
   PCC may be NULL.

   PLEN and PCC default to NULL.

   Return ""  */

const char*
avr_out_plus (rtx insn, rtx *xop, int *plen, int *pcc)
{
  int cc_plus, cc_minus, cc_dummy;
  int len_plus, len_minus;
  rtx op[4];
  rtx xdest = SET_DEST (single_set (insn));
  enum machine_mode mode = GET_MODE (xdest);
  enum machine_mode imode = int_mode_for_mode (mode);
  int n_bytes = GET_MODE_SIZE (mode);
  enum rtx_code code_sat = GET_CODE (SET_SRC (single_set (insn)));
  enum rtx_code code
    = (PLUS == code_sat || SS_PLUS == code_sat || US_PLUS == code_sat
       ? PLUS : MINUS);

  if (!pcc)
    pcc = &cc_dummy;

  /* PLUS and MINUS don't saturate:  Use modular wrap-around.  */
  
  if (PLUS == code_sat || MINUS == code_sat)
    code_sat = UNKNOWN;

  if (n_bytes <= 4 && REG_P (xop[2]))
    {
      avr_out_plus_1 (xop, plen, code, pcc, code_sat);
      return "";
    }

  if (8 == n_bytes)
    {
      op[0] = gen_rtx_REG (DImode, ACC_A);
      op[1] = gen_rtx_REG (DImode, ACC_A);
      op[2] = avr_to_int_mode (xop[0]);
    }
  else
    {
      if (!REG_P (xop[2])
          && !CONST_INT_P (xop[2])
          && !CONST_FIXED_P (xop[2]))
        {
          return avr_out_plus_symbol (xop, code, plen, pcc);
        }
      
      op[0] = avr_to_int_mode (xop[0]);
      op[1] = avr_to_int_mode (xop[1]);
      op[2] = avr_to_int_mode (xop[2]);
    }

  /* Saturations and 64-bit operations don't have a clobber operand.
     For the other cases, the caller will provide a proper XOP[3].  */
  
  op[3] = PARALLEL == GET_CODE (PATTERN (insn)) ? xop[3] : NULL_RTX;

  /* Saturation will need the sign of the original operand.  */

  rtx xmsb = simplify_gen_subreg (QImode, op[2], imode, n_bytes-1);
  int sign = INTVAL (xmsb) < 0 ? -1 : 1;

  /* If we subtract and the subtrahend is a constant, then negate it
     so that avr_out_plus_1 can be used.  */

  if (MINUS == code)
    op[2] = simplify_unary_operation (NEG, imode, op[2], imode);

  /* Work out the shortest sequence.  */

  avr_out_plus_1 (op, &len_minus, MINUS, &cc_plus, code_sat, sign);
  avr_out_plus_1 (op, &len_plus, PLUS, &cc_minus, code_sat, sign);

  if (plen)
    {
      *plen = (len_minus <= len_plus) ? len_minus : len_plus;
      *pcc  = (len_minus <= len_plus) ? cc_minus : cc_plus;
    }
  else if (len_minus <= len_plus)
    avr_out_plus_1 (op, NULL, MINUS, pcc, code_sat, sign);
  else
    avr_out_plus_1 (op, NULL, PLUS, pcc, code_sat, sign);

  return "";
}


/* Output bit operation (IOR, AND, XOR) with register XOP[0] and compile
   time constant XOP[2]:

      XOP[0] = XOP[0] <op> XOP[2]

   and return "".  If PLEN == NULL, print assembler instructions to perform the
   operation; otherwise, set *PLEN to the length of the instruction sequence
   (in words) printed with PLEN == NULL.  XOP[3] is either an 8-bit clobber
   register or SCRATCH if no clobber register is needed for the operation.  */

const char*
avr_out_bitop (rtx insn, rtx *xop, int *plen)
{
  /* CODE and MODE of the operation.  */
  enum rtx_code code = GET_CODE (SET_SRC (single_set (insn)));
  enum machine_mode mode = GET_MODE (xop[0]);

  /* Number of bytes to operate on.  */
  int i, n_bytes = GET_MODE_SIZE (mode);

  /* Value of T-flag (0 or 1) or -1 if unknow.  */
  int set_t = -1;

  /* Value (0..0xff) held in clobber register op[3] or -1 if unknown.  */
  int clobber_val = -1;

  /* op[0]: 8-bit destination register
     op[1]: 8-bit const int
     op[2]: 8-bit clobber register or SCRATCH
     op[3]: 8-bit register containing 0xff or NULL_RTX  */
  rtx op[4];

  op[2] = xop[3];
  op[3] = NULL_RTX;

  if (plen)
    *plen = 0;

  for (i = 0; i < n_bytes; i++)
    {
      /* We operate byte-wise on the destination.  */
      rtx reg8 = simplify_gen_subreg (QImode, xop[0], mode, i);
      rtx xval8 = simplify_gen_subreg (QImode, xop[2], mode, i);

      /* 8-bit value to operate with this byte. */
      unsigned int val8 = UINTVAL (xval8) & GET_MODE_MASK (QImode);

      /* Number of bits set in the current byte of the constant.  */
      int pop8 = avr_popcount (val8);

      /* Registers R16..R31 can operate with immediate.  */
      bool ld_reg_p = test_hard_reg_class (LD_REGS, reg8);

      op[0] = reg8;
      op[1] = GEN_INT (val8);
    
      switch (code)
        {
        case IOR:

          if (0 == pop8)
            continue;
          else if (ld_reg_p)
            avr_asm_len ("ori %0,%1", op, plen, 1);
          else if (1 == pop8)
            {
              if (set_t != 1)
                avr_asm_len ("set", op, plen, 1);
              set_t = 1;
              
              op[1] = GEN_INT (exact_log2 (val8));
              avr_asm_len ("bld %0,%1", op, plen, 1);
            }
          else if (8 == pop8)
            {
              if (op[3] != NULL_RTX)
                avr_asm_len ("mov %0,%3", op, plen, 1);
              else
                avr_asm_len ("clr %0" CR_TAB
                             "dec %0", op, plen, 2);

              op[3] = op[0];
            }
          else
            {
              if (clobber_val != (int) val8)
                avr_asm_len ("ldi %2,%1", op, plen, 1);
              clobber_val = (int) val8;
              
              avr_asm_len ("or %0,%2", op, plen, 1);
            }

          continue; /* IOR */

        case AND:

          if (8 == pop8)
            continue;
          else if (0 == pop8)
            avr_asm_len ("clr %0", op, plen, 1);
          else if (ld_reg_p)
            avr_asm_len ("andi %0,%1", op, plen, 1);
          else if (7 == pop8)
            {
              if (set_t != 0)
                avr_asm_len ("clt", op, plen, 1);
              set_t = 0;
              
              op[1] = GEN_INT (exact_log2 (GET_MODE_MASK (QImode) & ~val8));
              avr_asm_len ("bld %0,%1", op, plen, 1);
            }
          else
            {
              if (clobber_val != (int) val8)
                avr_asm_len ("ldi %2,%1", op, plen, 1);
              clobber_val = (int) val8;
              
              avr_asm_len ("and %0,%2", op, plen, 1);
            }

          continue; /* AND */
          
        case XOR:

          if (0 == pop8)
            continue;
          else if (8 == pop8)
            avr_asm_len ("com %0", op, plen, 1);
          else if (ld_reg_p && val8 == (1 << 7))
            avr_asm_len ("subi %0,%1", op, plen, 1);
          else
            {
              if (clobber_val != (int) val8)
                avr_asm_len ("ldi %2,%1", op, plen, 1);
              clobber_val = (int) val8;
              
              avr_asm_len ("eor %0,%2", op, plen, 1);
            }

          continue; /* XOR */
          
        default:
          /* Unknown rtx_code */
          gcc_unreachable();
        }
    } /* for all sub-bytes */

  return "";
}


/* PLEN == NULL: Output code to add CONST_INT OP[0] to SP.
   PLEN != NULL: Set *PLEN to the length of that sequence.
   Return "".  */

const char*
avr_out_addto_sp (rtx *op, int *plen)
{
  int pc_len = AVR_2_BYTE_PC ? 2 : 3;
  int addend = INTVAL (op[0]);

  if (plen)
    *plen = 0;

  if (addend < 0)
    {
      if (flag_verbose_asm || flag_print_asm_name)
        avr_asm_len (ASM_COMMENT_START "SP -= %n0", op, plen, 0);
  
      while (addend <= -pc_len)
        {
          addend += pc_len;
          avr_asm_len ("rcall .", op, plen, 1);
        }

      while (addend++ < 0)
        avr_asm_len ("push __zero_reg__", op, plen, 1);
    }
  else if (addend > 0)
    {
      if (flag_verbose_asm || flag_print_asm_name)
        avr_asm_len (ASM_COMMENT_START "SP += %0", op, plen, 0);

      while (addend-- > 0)
        avr_asm_len ("pop __tmp_reg__", op, plen, 1);
    }

  return "";
}


/* Create RTL split patterns for byte sized rotate expressions.  This
  produces a series of move instructions and considers overlap situations.
  Overlapping non-HImode operands need a scratch register.  */

bool
avr_rotate_bytes (rtx operands[])
{
    int i, j;
    enum machine_mode mode = GET_MODE (operands[0]);
    bool overlapped = reg_overlap_mentioned_p (operands[0], operands[1]);
    bool same_reg = rtx_equal_p (operands[0], operands[1]);
    int num = INTVAL (operands[2]);
    rtx scratch = operands[3];
    /* Work out if byte or word move is needed.  Odd byte rotates need QImode.
       Word move if no scratch is needed, otherwise use size of scratch.  */
    enum machine_mode move_mode = QImode;
    int move_size, offset, size;

    if (num & 0xf)
      move_mode = QImode;
    else if ((mode == SImode && !same_reg) || !overlapped)
      move_mode = HImode;
    else
      move_mode = GET_MODE (scratch);

    /* Force DI rotate to use QI moves since other DI moves are currently split
       into QI moves so forward propagation works better.  */
    if (mode == DImode)
      move_mode = QImode;
    /* Make scratch smaller if needed.  */
    if (SCRATCH != GET_CODE (scratch)
        && HImode == GET_MODE (scratch)
        && QImode == move_mode)
      scratch = simplify_gen_subreg (move_mode, scratch, HImode, 0); 

    move_size = GET_MODE_SIZE (move_mode);
    /* Number of bytes/words to rotate.  */
    offset = (num  >> 3) / move_size;
    /* Number of moves needed.  */
    size = GET_MODE_SIZE (mode) / move_size;
    /* Himode byte swap is special case to avoid a scratch register.  */
    if (mode == HImode && same_reg)
      {
	/* HImode byte swap, using xor.  This is as quick as using scratch.  */
	rtx src, dst;
	src = simplify_gen_subreg (move_mode, operands[1], mode, 0);
	dst = simplify_gen_subreg (move_mode, operands[0], mode, 1);
	if (!rtx_equal_p (dst, src))
	  {
	     emit_move_insn (dst, gen_rtx_XOR (QImode, dst, src));
	     emit_move_insn (src, gen_rtx_XOR (QImode, src, dst));
	     emit_move_insn (dst, gen_rtx_XOR (QImode, dst, src));
	  }
      }    
    else  
      {
#define MAX_SIZE 8 /* GET_MODE_SIZE (DImode) / GET_MODE_SIZE (QImode)  */
	/* Create linked list of moves to determine move order.  */
	struct {
	  rtx src, dst;
	  int links;
	} move[MAX_SIZE + 8];
	int blocked, moves;

	gcc_assert (size <= MAX_SIZE);
	/* Generate list of subreg moves.  */
	for (i = 0; i < size; i++)
	  {
	    int from = i;
	    int to = (from + offset) % size;          
	    move[i].src = simplify_gen_subreg (move_mode, operands[1],
						mode, from * move_size);
	    move[i].dst = simplify_gen_subreg (move_mode, operands[0],
						mode, to   * move_size);
	    move[i].links = -1;
	   }
	/* Mark dependence where a dst of one move is the src of another move.
	   The first move is a conflict as it must wait until second is
	   performed.  We ignore moves to self - we catch this later.  */
	if (overlapped)
	  for (i = 0; i < size; i++)
	    if (reg_overlap_mentioned_p (move[i].dst, operands[1]))
	      for (j = 0; j < size; j++)
		if (j != i && rtx_equal_p (move[j].src, move[i].dst))
		  {
		    /* The dst of move i is the src of move j.  */
		    move[i].links = j;
		    break;
		  }

	blocked = -1;
	moves = 0;
	/* Go through move list and perform non-conflicting moves.  As each
	   non-overlapping move is made, it may remove other conflicts
	   so the process is repeated until no conflicts remain.  */
	do
	  {
	    blocked = -1;
	    moves = 0;
	    /* Emit move where dst is not also a src or we have used that
	       src already.  */
	    for (i = 0; i < size; i++)
	      if (move[i].src != NULL_RTX)
		{
		  if (move[i].links == -1
		      || move[move[i].links].src == NULL_RTX)
		    {
		      moves++;
		      /* Ignore NOP moves to self.  */
		      if (!rtx_equal_p (move[i].dst, move[i].src))
			emit_move_insn (move[i].dst, move[i].src);

		      /* Remove  conflict from list.  */
		      move[i].src = NULL_RTX;
		    }
		  else
		    blocked = i;
		}

	    /* Check for deadlock. This is when no moves occurred and we have
	       at least one blocked move.  */
	    if (moves == 0 && blocked != -1)
	      {
		/* Need to use scratch register to break deadlock.
		   Add move to put dst of blocked move into scratch.
		   When this move occurs, it will break chain deadlock.
		   The scratch register is substituted for real move.  */

		gcc_assert (SCRATCH != GET_CODE (scratch));

		move[size].src = move[blocked].dst;
		move[size].dst =  scratch;
		/* Scratch move is never blocked.  */
		move[size].links = -1; 
		/* Make sure we have valid link.  */
		gcc_assert (move[blocked].links != -1);
		/* Replace src of  blocking move with scratch reg.  */
		move[move[blocked].links].src = scratch;
		/* Make dependent on scratch move occuring.  */
		move[blocked].links = size; 
		size=size+1;
	      }
	  }
	while (blocked != -1);
      }
    return true;
}


/* Outputs instructions needed for fixed point type conversion.
   This includes converting between any fixed point type, as well
   as converting to any integer type.  Conversion between integer
   types is not supported.

   The number of instructions generated depends on the types
   being converted and the registers assigned to them.

   The number of instructions required to complete the conversion
   is least if the registers for source and destination are overlapping
   and are aligned at the decimal place as actual movement of data is
   completely avoided.  In some cases, the conversion may already be
   complete without any instructions needed.

   When converting to signed types from signed types, sign extension
   is implemented.

   Converting signed fractional types requires a bit shift if converting
   to or from any unsigned fractional type because the decimal place is
   shifted by 1 bit.  When the destination is a signed fractional, the sign
   is stored in either the carry or T bit.  */

const char*
avr_out_fract (rtx insn, rtx operands[], bool intsigned, int *plen)
{
  int i;
  bool sbit[2];
  /* ilen: Length of integral part (in bytes)
     flen: Length of fractional part (in bytes)
     tlen: Length of operand (in bytes)
     blen: Length of operand (in bits) */
  int ilen[2], flen[2], tlen[2], blen[2];
  int rdest, rsource, offset;
  int start, end, dir;
  bool sign_in_T = false, sign_in_Carry = false, sign_done = false;
  bool widening_sign_extend = false;
  int clrword = -1, lastclr = 0, clr = 0;
  rtx xop[6];

  const int dest = 0;
  const int src = 1;

  xop[dest] = operands[dest];
  xop[src] = operands[src];

  if (plen)
    *plen = 0;

  /* Determine format (integer and fractional parts)
     of types needing conversion.  */

  for (i = 0; i < 2; i++)
    {
      enum machine_mode mode = GET_MODE (xop[i]);

      tlen[i] = GET_MODE_SIZE (mode);
      blen[i] = GET_MODE_BITSIZE (mode);

      if (SCALAR_INT_MODE_P (mode))
        {
          sbit[i] = intsigned;
          ilen[i] = GET_MODE_SIZE (mode);
          flen[i] = 0;
        }
      else if (ALL_SCALAR_FIXED_POINT_MODE_P (mode))
        {
          sbit[i] = SIGNED_SCALAR_FIXED_POINT_MODE_P (mode);
          ilen[i] = (GET_MODE_IBIT (mode) + 1) / 8;
          flen[i] = (GET_MODE_FBIT (mode) + 1) / 8;
        }
      else
        fatal_insn ("unsupported fixed-point conversion", insn);
    }

  /* Perform sign extension if source and dest are both signed,
     and there are more integer parts in dest than in source.  */

  widening_sign_extend = sbit[dest] && sbit[src] && ilen[dest] > ilen[src];

  rdest = REGNO (xop[dest]);
  rsource = REGNO (xop[src]);
  offset = flen[src] - flen[dest];

  /* Position of MSB resp. sign bit.  */

  xop[2] = GEN_INT (blen[dest] - 1);
  xop[3] = GEN_INT (blen[src] - 1);

  /* Store the sign bit if the destination is a signed fract and the source
     has a sign in the integer part.  */

  if (sbit[dest] && ilen[dest] == 0 && sbit[src] && ilen[src] > 0)
    {
      /* To avoid using BST and BLD if the source and destination registers
         overlap or the source is unused after, we can use LSL to store the
         sign bit in carry since we don't need the integral part of the source.
         Restoring the sign from carry saves one BLD instruction below.  */

      if (reg_unused_after (insn, xop[src])
          || (rdest < rsource + tlen[src]
              && rdest + tlen[dest] > rsource))
        {
          avr_asm_len ("lsl %T1%t3", xop, plen, 1);
          sign_in_Carry = true;
        }
      else
        {
          avr_asm_len ("bst %T1%T3", xop, plen, 1);
          sign_in_T = true;
        }
    }

  /* Pick the correct direction to shift bytes.  */

  if (rdest < rsource + offset)
    {
      dir = 1;
      start = 0;
      end = tlen[dest];
    }
  else
    {
      dir = -1;
      start = tlen[dest] - 1;
      end = -1;
    }

  /* Perform conversion by moving registers into place, clearing
     destination registers that do not overlap with any source.  */

  for (i = start; i != end; i += dir)
    {
      int destloc = rdest + i;
      int sourceloc = rsource + i + offset;

      /* Source register location is outside range of source register,
         so clear this byte in the dest.  */

      if (sourceloc < rsource
          || sourceloc >= rsource + tlen[src])
        {
          if (AVR_HAVE_MOVW
              && i + dir != end
              && (sourceloc + dir < rsource
                  || sourceloc + dir >= rsource + tlen[src])
              && ((dir == 1 && !(destloc % 2) && !(sourceloc % 2))
                  || (dir == -1 && (destloc % 2) && (sourceloc % 2)))
              && clrword != -1)
            {
              /* Use already cleared word to clear two bytes at a time.  */

              int even_i = i & ~1;
              int even_clrword = clrword & ~1;

              xop[4] = GEN_INT (8 * even_i);
              xop[5] = GEN_INT (8 * even_clrword);
              avr_asm_len ("movw %T0%t4,%T0%t5", xop, plen, 1);
              i += dir;
            }
          else
            {
              if (i == tlen[dest] - 1
                  && widening_sign_extend
                  && blen[src] - 1 - 8 * offset < 0)
                {
                  /* The SBRC below that sign-extends would come
                     up with a negative bit number because the sign
                     bit is out of reach.  ALso avoid some early-clobber
                     situations because of premature CLR.  */

                  if (reg_unused_after (insn, xop[src]))
                    avr_asm_len ("lsl %T1%t3" CR_TAB
                                 "sbc %T0%t2,%T0%t2", xop, plen, 2);
                  else
                    avr_asm_len ("mov __tmp_reg__,%T1%t3"  CR_TAB
                                 "lsl __tmp_reg__"         CR_TAB
                                 "sbc %T0%t2,%T0%t2", xop, plen, 3);
                  sign_done = true;

                  continue;
                }
              
              /* Do not clear the register if it is going to get
                 sign extended with a MOV later.  */

              if (sbit[dest] && sbit[src]
                  && i != tlen[dest] - 1
                  && i >= flen[dest])
                {
                  continue;
                }

              xop[4] = GEN_INT (8 * i);
              avr_asm_len ("clr %T0%t4", xop, plen, 1);

              /* If the last byte was cleared too, we have a cleared
                 word we can MOVW to clear two bytes at a time.  */

              if (lastclr) 
                clrword = i;

              clr = 1;
            }
        }
      else if (destloc == sourceloc)
        {
          /* Source byte is already in destination:  Nothing needed.  */

          continue;
        }
      else
        {
          /* Registers do not line up and source register location
             is within range:  Perform move, shifting with MOV or MOVW.  */

          if (AVR_HAVE_MOVW
              && i + dir != end
              && sourceloc + dir >= rsource
              && sourceloc + dir < rsource + tlen[src]
              && ((dir == 1 && !(destloc % 2) && !(sourceloc % 2))
                  || (dir == -1 && (destloc % 2) && (sourceloc % 2))))
            {
              int even_i = i & ~1;
              int even_i_plus_offset = (i + offset) & ~1;

              xop[4] = GEN_INT (8 * even_i);
              xop[5] = GEN_INT (8 * even_i_plus_offset);
              avr_asm_len ("movw %T0%t4,%T1%t5", xop, plen, 1);
              i += dir;
            }
          else
            {
              xop[4] = GEN_INT (8 * i);
              xop[5] = GEN_INT (8 * (i + offset));
              avr_asm_len ("mov %T0%t4,%T1%t5", xop, plen, 1);
            }
        }

      lastclr = clr;
      clr = 0;
    }
      
  /* Perform sign extension if source and dest are both signed,
     and there are more integer parts in dest than in source.  */

  if (widening_sign_extend)
    {
      if (!sign_done)
        {
          xop[4] = GEN_INT (blen[src] - 1 - 8 * offset);

          /* Register was cleared above, so can become 0xff and extended.
             Note:  Instead of the CLR/SBRC/COM the sign extension could
             be performed after the LSL below by means of a SBC if only
             one byte has to be shifted left.  */

          avr_asm_len ("sbrc %T0%T4" CR_TAB
                       "com %T0%t2", xop, plen, 2);
        }

      /* Sign extend additional bytes by MOV and MOVW.  */

      start = tlen[dest] - 2;
      end = flen[dest] + ilen[src] - 1;

      for (i = start; i != end; i--)
        {
          if (AVR_HAVE_MOVW && i != start && i-1 != end)
            {
              i--;
              xop[4] = GEN_INT (8 * i);
              xop[5] = GEN_INT (8 * (tlen[dest] - 2));
              avr_asm_len ("movw %T0%t4,%T0%t5", xop, plen, 1);
            }
          else
            {
              xop[4] = GEN_INT (8 * i);
              xop[5] = GEN_INT (8 * (tlen[dest] - 1));
              avr_asm_len ("mov %T0%t4,%T0%t5", xop, plen, 1);
            }
        }
    }

  /* If destination is a signed fract, and the source was not, a shift
     by 1 bit is needed.  Also restore sign from carry or T.  */

  if (sbit[dest] && !ilen[dest] && (!sbit[src] || ilen[src]))
    {
      /* We have flen[src] non-zero fractional bytes to shift.
         Because of the right shift, handle one byte more so that the
         LSB won't be lost.  */

      int nonzero = flen[src] + 1;

      /* If the LSB is in the T flag and there are no fractional
         bits, the high byte is zero and no shift needed.  */
      
      if (flen[src] == 0 && sign_in_T)
        nonzero = 0;

      start = flen[dest] - 1;
      end = start - nonzero;

      for (i = start; i > end && i >= 0; i--)
        {
          xop[4] = GEN_INT (8 * i);
          if (i == start && !sign_in_Carry)
            avr_asm_len ("lsr %T0%t4", xop, plen, 1);
          else
            avr_asm_len ("ror %T0%t4", xop, plen, 1);
        }

      if (sign_in_T)
        {
          avr_asm_len ("bld %T0%T2", xop, plen, 1);
        }
    }
  else if (sbit[src] && !ilen[src] && (!sbit[dest] || ilen[dest]))
    {
      /* If source was a signed fract and dest was not, shift 1 bit
         other way.  */

      start = flen[dest] - flen[src];

      if (start < 0)
        start = 0;

      for (i = start; i < flen[dest]; i++)
        {
          xop[4] = GEN_INT (8 * i);

          if (i == start)
            avr_asm_len ("lsl %T0%t4", xop, plen, 1);
          else
            avr_asm_len ("rol %T0%t4", xop, plen, 1);
        }
    }

  return "";
}


/* Modifies the length assigned to instruction INSN
   LEN is the initially computed length of the insn.  */

int
adjust_insn_length (rtx insn, int len)
{
  rtx *op = recog_data.operand;
  enum attr_adjust_len adjust_len;

  /* Some complex insns don't need length adjustment and therefore
     the length need not/must not be adjusted for these insns.
     It is easier to state this in an insn attribute "adjust_len" than
     to clutter up code here...  */
  
  if (-1 == recog_memoized (insn))
    {
      return len;
    }

  /* Read from insn attribute "adjust_len" if/how length is to be adjusted.  */

  adjust_len = get_attr_adjust_len (insn);

  if (adjust_len == ADJUST_LEN_NO)
    {
      /* Nothing to adjust: The length from attribute "length" is fine.
         This is the default.  */
      
      return len;
    }
  
  /* Extract insn's operands.  */
  
  extract_constrain_insn_cached (insn);
  
  /* Dispatch to right function.  */
  
  switch (adjust_len)
    {
    case ADJUST_LEN_RELOAD_IN16: output_reload_inhi (op, op[2], &len); break;
    case ADJUST_LEN_RELOAD_IN24: avr_out_reload_inpsi (op, op[2], &len); break;
    case ADJUST_LEN_RELOAD_IN32: output_reload_insisf (op, op[2], &len); break;
      
    case ADJUST_LEN_OUT_BITOP: avr_out_bitop (insn, op, &len); break;
      
    case ADJUST_LEN_PLUS: avr_out_plus (insn, op, &len); break;
    case ADJUST_LEN_ADDTO_SP: avr_out_addto_sp (op, &len); break;
      
    case ADJUST_LEN_MOV8:  output_movqi (insn, op, &len); break;
    case ADJUST_LEN_MOV16: output_movhi (insn, op, &len); break;
    case ADJUST_LEN_MOV24: avr_out_movpsi (insn, op, &len); break;
    case ADJUST_LEN_MOV32: output_movsisf (insn, op, &len); break;
    case ADJUST_LEN_MOVMEM: avr_out_movmem (insn, op, &len); break;
    case ADJUST_LEN_XLOAD: avr_out_xload (insn, op, &len); break;
<<<<<<< HEAD
    case ADJUST_LEN_LOAD_LPM: avr_load_lpm (insn, op, &len); break;
=======
    case ADJUST_LEN_LPM: avr_out_lpm (insn, op, &len); break;

    case ADJUST_LEN_SFRACT: avr_out_fract (insn, op, true, &len); break;
    case ADJUST_LEN_UFRACT: avr_out_fract (insn, op, false, &len); break;
>>>>>>> 747e4b8f

    case ADJUST_LEN_TSTHI: avr_out_tsthi (insn, op, &len); break;
    case ADJUST_LEN_TSTPSI: avr_out_tstpsi (insn, op, &len); break;
    case ADJUST_LEN_TSTSI: avr_out_tstsi (insn, op, &len); break;
    case ADJUST_LEN_COMPARE: avr_out_compare (insn, op, &len); break;
    case ADJUST_LEN_COMPARE64: avr_out_compare64 (insn, op, &len); break;

    case ADJUST_LEN_LSHRQI: lshrqi3_out (insn, op, &len); break;
    case ADJUST_LEN_LSHRHI: lshrhi3_out (insn, op, &len); break;
    case ADJUST_LEN_LSHRSI: lshrsi3_out (insn, op, &len); break;

    case ADJUST_LEN_ASHRQI: ashrqi3_out (insn, op, &len); break;
    case ADJUST_LEN_ASHRHI: ashrhi3_out (insn, op, &len); break;
    case ADJUST_LEN_ASHRSI: ashrsi3_out (insn, op, &len); break;

    case ADJUST_LEN_ASHLQI: ashlqi3_out (insn, op, &len); break;
    case ADJUST_LEN_ASHLHI: ashlhi3_out (insn, op, &len); break;
    case ADJUST_LEN_ASHLSI: ashlsi3_out (insn, op, &len); break;
      
    case ADJUST_LEN_ASHLPSI: avr_out_ashlpsi3 (insn, op, &len); break;
    case ADJUST_LEN_ASHRPSI: avr_out_ashrpsi3 (insn, op, &len); break;
    case ADJUST_LEN_LSHRPSI: avr_out_lshrpsi3 (insn, op, &len); break;

    case ADJUST_LEN_CALL: len = AVR_HAVE_JMP_CALL ? 2 : 1; break;

    case ADJUST_LEN_INSERT_BITS: avr_out_insert_bits (op, &len); break;

    default:
      gcc_unreachable();
    }

  return len;
}

/* Return nonzero if register REG dead after INSN.  */

int
reg_unused_after (rtx insn, rtx reg)
{
  return (dead_or_set_p (insn, reg)
	  || (REG_P(reg) && _reg_unused_after (insn, reg)));
}

/* Return nonzero if REG is not used after INSN.
   We assume REG is a reload reg, and therefore does
   not live past labels.  It may live past calls or jumps though.  */

int
_reg_unused_after (rtx insn, rtx reg)
{
  enum rtx_code code;
  rtx set;

  /* If the reg is set by this instruction, then it is safe for our
     case.  Disregard the case where this is a store to memory, since
     we are checking a register used in the store address.  */
  set = single_set (insn);
  if (set && GET_CODE (SET_DEST (set)) != MEM
      && reg_overlap_mentioned_p (reg, SET_DEST (set)))
    return 1;

  while ((insn = NEXT_INSN (insn)))
    {
      rtx set;
      code = GET_CODE (insn);

#if 0
      /* If this is a label that existed before reload, then the register
	 if dead here.  However, if this is a label added by reorg, then
	 the register may still be live here.  We can't tell the difference,
	 so we just ignore labels completely.  */
      if (code == CODE_LABEL)
	return 1;
      /* else */
#endif

      if (!INSN_P (insn))
	continue;

      if (code == JUMP_INSN)
	return 0;

      /* If this is a sequence, we must handle them all at once.
	 We could have for instance a call that sets the target register,
	 and an insn in a delay slot that uses the register.  In this case,
	 we must return 0.  */
      else if (code == INSN && GET_CODE (PATTERN (insn)) == SEQUENCE)
	{
	  int i;
	  int retval = 0;

	  for (i = 0; i < XVECLEN (PATTERN (insn), 0); i++)
	    {
	      rtx this_insn = XVECEXP (PATTERN (insn), 0, i);
	      rtx set = single_set (this_insn);

	      if (GET_CODE (this_insn) == CALL_INSN)
		code = CALL_INSN;
	      else if (GET_CODE (this_insn) == JUMP_INSN)
		{
		  if (INSN_ANNULLED_BRANCH_P (this_insn))
		    return 0;
		  code = JUMP_INSN;
		}

	      if (set && reg_overlap_mentioned_p (reg, SET_SRC (set)))
		return 0;
	      if (set && reg_overlap_mentioned_p (reg, SET_DEST (set)))
		{
		  if (GET_CODE (SET_DEST (set)) != MEM)
		    retval = 1;
		  else
		    return 0;
		}
	      if (set == 0
		  && reg_overlap_mentioned_p (reg, PATTERN (this_insn)))
		return 0;
	    }
	  if (retval == 1)
	    return 1;
	  else if (code == JUMP_INSN)
	    return 0;
	}

      if (code == CALL_INSN)
	{
	  rtx tem;
	  for (tem = CALL_INSN_FUNCTION_USAGE (insn); tem; tem = XEXP (tem, 1))
	    if (GET_CODE (XEXP (tem, 0)) == USE
		&& REG_P (XEXP (XEXP (tem, 0), 0))
		&& reg_overlap_mentioned_p (reg, XEXP (XEXP (tem, 0), 0)))
	      return 0;
	  if (call_used_regs[REGNO (reg)]) 
	    return 1;
	}

      set = single_set (insn);

      if (set && reg_overlap_mentioned_p (reg, SET_SRC (set)))
	return 0;
      if (set && reg_overlap_mentioned_p (reg, SET_DEST (set)))
	return GET_CODE (SET_DEST (set)) != MEM;
      if (set == 0 && reg_overlap_mentioned_p (reg, PATTERN (insn)))
	return 0;
    }
  return 1;
}


/* Target hook for assembling integer objects.  The AVR version needs
   special handling for references to certain labels.  */

static bool
avr_assemble_integer (rtx x, unsigned int size, int aligned_p)
{
  if (size == POINTER_SIZE / BITS_PER_UNIT && aligned_p
      && text_segment_operand (x, VOIDmode))
    {
      fputs ("\t.word\tgs(", asm_out_file);
      output_addr_const (asm_out_file, x);
      fputs (")\n", asm_out_file);
      
      return true;
    }
  else if (GET_MODE (x) == PSImode)
    {
      /* This needs binutils 2.23+, see PR binutils/13503  */

      fputs ("\t.byte\tlo8(", asm_out_file);
      output_addr_const (asm_out_file, x);
      fputs (")" ASM_COMMENT_START "need binutils PR13503\n", asm_out_file);
      
      fputs ("\t.byte\thi8(", asm_out_file);
      output_addr_const (asm_out_file, x);
      fputs (")" ASM_COMMENT_START "need binutils PR13503\n", asm_out_file);
      
      fputs ("\t.byte\thh8(", asm_out_file);
      output_addr_const (asm_out_file, x);
      fputs (")" ASM_COMMENT_START "need binutils PR13503\n", asm_out_file);
      
      return true;
    }
<<<<<<< HEAD
=======
  else if (CONST_FIXED_P (x))
    {
      unsigned n;

      /* varasm fails to handle big fixed modes that don't fit in hwi.  */

      for (n = 0; n < size; n++)
        {
          rtx xn = simplify_gen_subreg (QImode, x, GET_MODE (x), n);
          default_assemble_integer (xn, 1, aligned_p);
        }

      return true;
    }
>>>>>>> 747e4b8f
  
  return default_assemble_integer (x, size, aligned_p);
}


/* Return value is nonzero if pseudos that have been
   assigned to registers of class CLASS would likely be spilled
   because registers of CLASS are needed for spill registers.  */

static bool
avr_class_likely_spilled_p (reg_class_t c)
{
  return (c != ALL_REGS && c != ADDW_REGS);
}

/* Valid attributes:
   progmem - put data to program memory;
   signal - make a function to be hardware interrupt. After function
   prologue interrupts are disabled;
   interrupt - make a function to be hardware interrupt. After function
   prologue interrupts are enabled;
   naked     - don't generate function prologue/epilogue and `ret' command.

   Only `progmem' attribute valid for type.  */

/* Handle a "progmem" attribute; arguments as in
   struct attribute_spec.handler.  */
static tree
avr_handle_progmem_attribute (tree *node, tree name,
			      tree args ATTRIBUTE_UNUSED,
			      int flags ATTRIBUTE_UNUSED,
			      bool *no_add_attrs)
{
  if (DECL_P (*node))
    {
      if (TREE_CODE (*node) == TYPE_DECL)
	{
	  /* This is really a decl attribute, not a type attribute,
	     but try to handle it for GCC 3.0 backwards compatibility.  */

	  tree type = TREE_TYPE (*node);
	  tree attr = tree_cons (name, args, TYPE_ATTRIBUTES (type));
	  tree newtype = build_type_attribute_variant (type, attr);

	  TYPE_MAIN_VARIANT (newtype) = TYPE_MAIN_VARIANT (type);
	  TREE_TYPE (*node) = newtype;
	  *no_add_attrs = true;
	}
      else if (TREE_STATIC (*node) || DECL_EXTERNAL (*node))
	{
          *no_add_attrs = false;
	}
      else
	{
	  warning (OPT_Wattributes, "%qE attribute ignored",
		   name);
	  *no_add_attrs = true;
	}
    }

  return NULL_TREE;
}

/* Handle an attribute requiring a FUNCTION_DECL; arguments as in
   struct attribute_spec.handler.  */

static tree
avr_handle_fndecl_attribute (tree *node, tree name,
			     tree args ATTRIBUTE_UNUSED,
			     int flags ATTRIBUTE_UNUSED,
			     bool *no_add_attrs)
{
  if (TREE_CODE (*node) != FUNCTION_DECL)
    {
      warning (OPT_Wattributes, "%qE attribute only applies to functions",
	       name);
      *no_add_attrs = true;
    }

  return NULL_TREE;
}

static tree
avr_handle_fntype_attribute (tree *node, tree name,
                             tree args ATTRIBUTE_UNUSED,
                             int flags ATTRIBUTE_UNUSED,
                             bool *no_add_attrs)
{
  if (TREE_CODE (*node) != FUNCTION_TYPE)
    {
      warning (OPT_Wattributes, "%qE attribute only applies to functions",
	       name);
      *no_add_attrs = true;
    }

  return NULL_TREE;
}


/* AVR attributes.  */
static const struct attribute_spec
avr_attribute_table[] =
{
  /* { name, min_len, max_len, decl_req, type_req, fn_type_req, handler,
       affects_type_identity } */
  { "progmem",   0, 0, false, false, false,  avr_handle_progmem_attribute,
    false },
  { "signal",    0, 0, true,  false, false,  avr_handle_fndecl_attribute,
    false },
  { "interrupt", 0, 0, true,  false, false,  avr_handle_fndecl_attribute,
    false },
  { "naked",     0, 0, false, true,  true,   avr_handle_fntype_attribute,
    false },
  { "OS_task",   0, 0, false, true,  true,   avr_handle_fntype_attribute,
    false },
  { "OS_main",   0, 0, false, true,  true,   avr_handle_fntype_attribute,
    false },
  { NULL,        0, 0, false, false, false, NULL, false }
};


/* Look if DECL shall be placed in program memory space by
   means of attribute `progmem' or some address-space qualifier.
   Return non-zero if DECL is data that must end up in Flash and
   zero if the data lives in RAM (.bss, .data, .rodata, ...).
   
   Return 2   if DECL is located in 24-bit flash address-space
   Return 1   if DECL is located in 16-bit flash address-space
   Return -1  if attribute `progmem' occurs in DECL or ATTRIBUTES
   Return 0   otherwise  */

int
avr_progmem_p (tree decl, tree attributes)
{
  tree a;

  if (TREE_CODE (decl) != VAR_DECL)
    return 0;

  if (avr_decl_memx_p (decl))
    return 2;

  if (avr_decl_flash_p (decl))
    return 1;

  if (NULL_TREE
      != lookup_attribute ("progmem", attributes))
    return -1;

  a = decl;
 
  do
    a = TREE_TYPE(a);
  while (TREE_CODE (a) == ARRAY_TYPE);

  if (a == error_mark_node)
    return 0;

  if (NULL_TREE != lookup_attribute ("progmem", TYPE_ATTRIBUTES (a)))
    return -1;
  
  return 0;
}


/* Scan type TYP for pointer references to address space ASn.
   Return ADDR_SPACE_GENERIC (i.e. 0) if all pointers targeting
   the AS are also declared to be CONST.
   Otherwise, return the respective address space, i.e. a value != 0.  */
   
static addr_space_t
avr_nonconst_pointer_addrspace (tree typ)
{
  while (ARRAY_TYPE == TREE_CODE (typ))
    typ = TREE_TYPE (typ);

  if (POINTER_TYPE_P (typ))
    {
      addr_space_t as;
      tree target = TREE_TYPE (typ);

      /* Pointer to function: Test the function's return type.  */
      
      if (FUNCTION_TYPE == TREE_CODE (target))
        return avr_nonconst_pointer_addrspace (TREE_TYPE (target));

      /* "Ordinary" pointers... */

      while (TREE_CODE (target) == ARRAY_TYPE)
        target = TREE_TYPE (target);

      /* Pointers to non-generic address space must be const.
         Refuse address spaces outside the device's flash.  */
          
      as = TYPE_ADDR_SPACE (target);
        
      if (!ADDR_SPACE_GENERIC_P (as)
          && (!TYPE_READONLY (target)
              || avr_addrspace[as].segment >= avr_current_device->n_flash))
        {
          return as;
        }

      /* Scan pointer's target type.  */
      
      return avr_nonconst_pointer_addrspace (target);
    }

  return ADDR_SPACE_GENERIC;
}


/* Sanity check NODE so that all pointers targeting non-generic address spaces
   go along with CONST qualifier.  Writing to these address spaces should
   be detected and complained about as early as possible.  */

static bool
avr_pgm_check_var_decl (tree node)
{
  const char *reason = NULL;
  
  addr_space_t as = ADDR_SPACE_GENERIC;

  gcc_assert (as == 0);
  
  if (avr_log.progmem)
    avr_edump ("%?: %t\n", node);
  
  switch (TREE_CODE (node))
    {
    default:
      break;

    case VAR_DECL:
      if (as = avr_nonconst_pointer_addrspace (TREE_TYPE (node)), as)
        reason = "variable";
      break;

    case PARM_DECL:
      if (as = avr_nonconst_pointer_addrspace (TREE_TYPE (node)), as)
        reason = "function parameter";
      break;
        
    case FIELD_DECL:
      if (as = avr_nonconst_pointer_addrspace (TREE_TYPE (node)), as)
        reason = "structure field";
      break;
        
    case FUNCTION_DECL:
      if (as = avr_nonconst_pointer_addrspace (TREE_TYPE (TREE_TYPE (node))),
          as)
        reason = "return type of function";
      break;

    case POINTER_TYPE:
      if (as = avr_nonconst_pointer_addrspace (node), as)
        reason = "pointer";
      break;
    }

  if (reason)
    {
      if (avr_addrspace[as].segment >= avr_current_device->n_flash)
        {
          if (TYPE_P (node))
            error ("%qT uses address space %qs beyond flash of %qs",
                   node, avr_addrspace[as].name, avr_current_device->name);
          else
            error ("%s %q+D uses address space %qs beyond flash of %qs",
                   reason, node, avr_addrspace[as].name,
                   avr_current_device->name);
        }
      else
        {
          if (TYPE_P (node))
            error ("pointer targeting address space %qs must be const in %qT",
                   avr_addrspace[as].name, node);
          else
            error ("pointer targeting address space %qs must be const"
                   " in %s %q+D",
                   avr_addrspace[as].name, reason, node);
        }
    }

  return reason == NULL;
}


/* Add the section attribute if the variable is in progmem.  */

static void
avr_insert_attributes (tree node, tree *attributes)
{
  avr_pgm_check_var_decl (node);

  if (TREE_CODE (node) == VAR_DECL
      && (TREE_STATIC (node) || DECL_EXTERNAL (node))
      && avr_progmem_p (node, *attributes))
    {
      addr_space_t as;
      tree node0 = node;

      /* For C++, we have to peel arrays in order to get correct
         determination of readonlyness.  */
      
      do
        node0 = TREE_TYPE (node0);
      while (TREE_CODE (node0) == ARRAY_TYPE);

      if (error_mark_node == node0)
        return;

      as = TYPE_ADDR_SPACE (TREE_TYPE (node));

      if (avr_addrspace[as].segment >= avr_current_device->n_flash)
        {
          error ("variable %q+D located in address space %qs"
                 " beyond flash of %qs",
                 node, avr_addrspace[as].name, avr_current_device->name);
        }
      
      if (!TYPE_READONLY (node0)
          && !TREE_READONLY (node))
        {
          const char *reason = "__attribute__((progmem))";

          if (!ADDR_SPACE_GENERIC_P (as))
            reason = avr_addrspace[as].name;
          
          if (avr_log.progmem)
            avr_edump ("\n%?: %t\n%t\n", node, node0);
          
          error ("variable %q+D must be const in order to be put into"
                 " read-only section by means of %qs", node, reason);
        }
    }
}


/* Implement `ASM_OUTPUT_ALIGNED_DECL_LOCAL'.  */
/* Implement `ASM_OUTPUT_ALIGNED_DECL_COMMON'.  */
/* Track need of __do_clear_bss.  */

void
avr_asm_output_aligned_decl_common (FILE * stream,
                                    const_tree decl ATTRIBUTE_UNUSED,
                                    const char *name,
                                    unsigned HOST_WIDE_INT size,
                                    unsigned int align, bool local_p)
{
  /* __gnu_lto_v1 etc. are just markers for the linker injected by toplev.c.
     There is no need to trigger __do_clear_bss code for them.  */

  if (!STR_PREFIX_P (name, "__gnu_lto"))
    avr_need_clear_bss_p = true;

  if (local_p)
    ASM_OUTPUT_ALIGNED_LOCAL (stream, name, size, align);
  else
    ASM_OUTPUT_ALIGNED_COMMON (stream, name, size, align);
}


/* Unnamed section callback for data_section
   to track need of __do_copy_data.  */

static void
avr_output_data_section_asm_op (const void *data)
{
  avr_need_copy_data_p = true;
  
  /* Dispatch to default.  */
  output_section_asm_op (data);
}


/* Unnamed section callback for bss_section
   to track need of __do_clear_bss.  */

static void
avr_output_bss_section_asm_op (const void *data)
{
  avr_need_clear_bss_p = true;
  
  /* Dispatch to default.  */
  output_section_asm_op (data);
}


/* Unnamed section callback for progmem*.data sections.  */

static void
avr_output_progmem_section_asm_op (const void *data)
{
  fprintf (asm_out_file, "\t.section\t%s,\"a\",@progbits\n",
           (const char*) data);
}


/* Implement `TARGET_ASM_INIT_SECTIONS'.  */

static void
avr_asm_init_sections (void)
{
  unsigned int n;
  
  /* Set up a section for jump tables.  Alignment is handled by
     ASM_OUTPUT_BEFORE_CASE_LABEL.  */
  
  if (AVR_HAVE_JMP_CALL)
    {
      progmem_swtable_section
        = get_unnamed_section (0, output_section_asm_op,
                               "\t.section\t.progmem.gcc_sw_table"
                               ",\"a\",@progbits");
    }
  else
    {
      progmem_swtable_section
        = get_unnamed_section (SECTION_CODE, output_section_asm_op,
                               "\t.section\t.progmem.gcc_sw_table"
                               ",\"ax\",@progbits");
    }

  for (n = 0; n < sizeof (progmem_section) / sizeof (*progmem_section); n++)
    {
      progmem_section[n]
        = get_unnamed_section (0, avr_output_progmem_section_asm_op,
                               progmem_section_prefix[n]);
    }
  
  /* Override section callbacks to keep track of `avr_need_clear_bss_p'
     resp. `avr_need_copy_data_p'.  */
  
  readonly_data_section->unnamed.callback = avr_output_data_section_asm_op;
  data_section->unnamed.callback = avr_output_data_section_asm_op;
  bss_section->unnamed.callback = avr_output_bss_section_asm_op;
}


/* Implement `TARGET_ASM_FUNCTION_RODATA_SECTION'.  */

static section*
avr_asm_function_rodata_section (tree decl)
{
  /* If a function is unused and optimized out by -ffunction-sections
     and --gc-sections, ensure that the same will happen for its jump
     tables by putting them into individual sections.  */

  unsigned int flags;
  section * frodata;

  /* Get the frodata section from the default function in varasm.c
     but treat function-associated data-like jump tables as code
     rather than as user defined data.  AVR has no constant pools.  */
  {
    int fdata = flag_data_sections;

    flag_data_sections = flag_function_sections;
    frodata = default_function_rodata_section (decl);
    flag_data_sections = fdata;
    flags = frodata->common.flags;
  }

  if (frodata != readonly_data_section
      && flags & SECTION_NAMED)
    {
      /* Adjust section flags and replace section name prefix.  */

      unsigned int i;

      static const char* const prefix[] =
        {
          ".rodata",          ".progmem.gcc_sw_table",
          ".gnu.linkonce.r.", ".gnu.linkonce.t."
        };

      for (i = 0; i < sizeof (prefix) / sizeof (*prefix); i += 2)
        {
          const char * old_prefix = prefix[i];
          const char * new_prefix = prefix[i+1];
          const char * name = frodata->named.name;

          if (STR_PREFIX_P (name, old_prefix))
            {
              const char *rname = ACONCAT ((new_prefix,
                                            name + strlen (old_prefix), NULL));
              flags &= ~SECTION_CODE;
              flags |= AVR_HAVE_JMP_CALL ? 0 : SECTION_CODE;
              
              return get_section (rname, flags, frodata->named.decl);
            }
        }
    }
        
  return progmem_swtable_section;
}


/* Implement `TARGET_ASM_NAMED_SECTION'.  */
/* Track need of __do_clear_bss, __do_copy_data for named sections.  */

static void
avr_asm_named_section (const char *name, unsigned int flags, tree decl)
{
  if (flags & AVR_SECTION_PROGMEM)
    {
      addr_space_t as = (flags & AVR_SECTION_PROGMEM) / SECTION_MACH_DEP;
      int segment = avr_addrspace[as].segment;
      const char *old_prefix = ".rodata";
      const char *new_prefix = progmem_section_prefix[segment];
      
      if (STR_PREFIX_P (name, old_prefix))
        {
          const char *sname = ACONCAT ((new_prefix,
                                        name + strlen (old_prefix), NULL));
          default_elf_asm_named_section (sname, flags, decl);
          return;
        }

      default_elf_asm_named_section (new_prefix, flags, decl);
      return;
    }
  
  if (!avr_need_copy_data_p)
    avr_need_copy_data_p = (STR_PREFIX_P (name, ".data")
                            || STR_PREFIX_P (name, ".rodata")
                            || STR_PREFIX_P (name, ".gnu.linkonce.d"));
  
  if (!avr_need_clear_bss_p)
    avr_need_clear_bss_p = STR_PREFIX_P (name, ".bss");
  
  default_elf_asm_named_section (name, flags, decl);
}

static unsigned int
avr_section_type_flags (tree decl, const char *name, int reloc)
{
  unsigned int flags = default_section_type_flags (decl, name, reloc);

  if (STR_PREFIX_P (name, ".noinit"))
    {
      if (decl && TREE_CODE (decl) == VAR_DECL
	  && DECL_INITIAL (decl) == NULL_TREE)
	flags |= SECTION_BSS;  /* @nobits */
      else
	warning (0, "only uninitialized variables can be placed in the "
		 ".noinit section");
    }

  if (decl && DECL_P (decl)
      && avr_progmem_p (decl, DECL_ATTRIBUTES (decl)))
    {
      addr_space_t as = TYPE_ADDR_SPACE (TREE_TYPE (decl));

      /* Attribute progmem puts data in generic address space.
         Set section flags as if it was in __flash to get the right
         section prefix in the remainder.  */

      if (ADDR_SPACE_GENERIC_P (as))
        as = ADDR_SPACE_FLASH;

      flags |= as * SECTION_MACH_DEP;
      flags &= ~SECTION_WRITE;
      flags &= ~SECTION_BSS;
    }
  
  return flags;
}


/* Implement `TARGET_ENCODE_SECTION_INFO'.  */

static void
avr_encode_section_info (tree decl, rtx rtl, int new_decl_p)
{
  /* In avr_handle_progmem_attribute, DECL_INITIAL is not yet
     readily available, see PR34734.  So we postpone the warning
     about uninitialized data in program memory section until here.  */
   
  if (new_decl_p
      && decl && DECL_P (decl)
      && NULL_TREE == DECL_INITIAL (decl)
      && !DECL_EXTERNAL (decl)
      && avr_progmem_p (decl, DECL_ATTRIBUTES (decl)))
    {
      warning (OPT_Wuninitialized,
               "uninitialized variable %q+D put into "
               "program memory area", decl);
    }

  default_encode_section_info (decl, rtl, new_decl_p);

  if (decl && DECL_P (decl)
      && TREE_CODE (decl) != FUNCTION_DECL
      && MEM_P (rtl)
      && SYMBOL_REF == GET_CODE (XEXP (rtl, 0)))
   {
      rtx sym = XEXP (rtl, 0);
      addr_space_t as = TYPE_ADDR_SPACE (TREE_TYPE (decl));

      /* PSTR strings are in generic space but located in flash:
         patch address space.  */
      
      if (-1 == avr_progmem_p (decl, DECL_ATTRIBUTES (decl)))
        as = ADDR_SPACE_FLASH;

      AVR_SYMBOL_SET_ADDR_SPACE (sym, as);
    }
}


/* Implement `TARGET_ASM_SELECT_SECTION' */

static section *
avr_asm_select_section (tree decl, int reloc, unsigned HOST_WIDE_INT align)
{
  section * sect = default_elf_select_section (decl, reloc, align);
  
  if (decl && DECL_P (decl)
      && avr_progmem_p (decl, DECL_ATTRIBUTES (decl)))
    {
      addr_space_t as = TYPE_ADDR_SPACE (TREE_TYPE (decl));
      int segment = avr_addrspace[as].segment;
      
      if (sect->common.flags & SECTION_NAMED)
        {
          const char * name = sect->named.name;
          const char * old_prefix = ".rodata";
          const char * new_prefix = progmem_section_prefix[segment];

          if (STR_PREFIX_P (name, old_prefix))
            {
              const char *sname = ACONCAT ((new_prefix,
                                            name + strlen (old_prefix), NULL));
              return get_section (sname, sect->common.flags, sect->named.decl);
            }
        }
          
      return progmem_section[segment];
    }

  return sect;
}

/* Implement `TARGET_ASM_FILE_START'.  */
/* Outputs some text at the start of each assembler file.  */

static void
avr_file_start (void)
{
  int sfr_offset = avr_current_arch->sfr_offset;

  if (avr_current_arch->asm_only)
    error ("MCU %qs supported for assembler only", avr_current_device->name);

  default_file_start ();

  /* Print I/O addresses of some SFRs used with IN and OUT.  */

  if (AVR_HAVE_SPH)
    fprintf (asm_out_file, "__SP_H__ = 0x%02x\n", avr_addr.sp_h - sfr_offset);

  fprintf (asm_out_file, "__SP_L__ = 0x%02x\n", avr_addr.sp_l - sfr_offset);
  fprintf (asm_out_file, "__SREG__ = 0x%02x\n", avr_addr.sreg - sfr_offset);
  if (AVR_HAVE_RAMPZ)
    fprintf (asm_out_file, "__RAMPZ__ = 0x%02x\n", avr_addr.rampz - sfr_offset);
  if (AVR_HAVE_RAMPY)
    fprintf (asm_out_file, "__RAMPY__ = 0x%02x\n", avr_addr.rampy - sfr_offset);
  if (AVR_HAVE_RAMPX)
    fprintf (asm_out_file, "__RAMPX__ = 0x%02x\n", avr_addr.rampx - sfr_offset);
  if (AVR_HAVE_RAMPD)
    fprintf (asm_out_file, "__RAMPD__ = 0x%02x\n", avr_addr.rampd - sfr_offset);
  if (AVR_XMEGA)
    fprintf (asm_out_file, "__CCP__ = 0x%02x\n", avr_addr.ccp - sfr_offset);
  fprintf (asm_out_file, "__tmp_reg__ = %d\n", TMP_REGNO);
  fprintf (asm_out_file, "__zero_reg__ = %d\n", ZERO_REGNO);
}


/* Implement `TARGET_ASM_FILE_END'.  */
/* Outputs to the stdio stream FILE some
   appropriate text to go at the end of an assembler file.  */

static void
avr_file_end (void)
{
  /* Output these only if there is anything in the
     .data* / .rodata* / .gnu.linkonce.* resp. .bss*
     input section(s) - some code size can be saved by not
     linking in the initialization code from libgcc if resp.
     sections are empty.  */

  if (avr_need_copy_data_p)
    fputs (".global __do_copy_data\n", asm_out_file);

  if (avr_need_clear_bss_p)
    fputs (".global __do_clear_bss\n", asm_out_file);
}

/* Choose the order in which to allocate hard registers for
   pseudo-registers local to a basic block.

   Store the desired register order in the array `reg_alloc_order'.
   Element 0 should be the register to allocate first; element 1, the
   next register; and so on.  */

void
order_regs_for_local_alloc (void)
{
  unsigned int i;
  static const int order_0[] = {
    24,25,
    18,19,
    20,21,
    22,23,
    30,31,
    26,27,
    28,29,
    17,16,15,14,13,12,11,10,9,8,7,6,5,4,3,2,
    0,1,
    32,33,34,35
  };
  static const int order_1[] = {
    18,19,
    20,21,
    22,23,
    24,25,
    30,31,
    26,27,
    28,29,
    17,16,15,14,13,12,11,10,9,8,7,6,5,4,3,2,
    0,1,
    32,33,34,35
  };
  static const int order_2[] = {
    25,24,
    23,22,
    21,20,
    19,18,
    30,31,
    26,27,
    28,29,
    17,16,
    15,14,13,12,11,10,9,8,7,6,5,4,3,2,
    1,0,
    32,33,34,35
  };
  
  const int *order = (TARGET_ORDER_1 ? order_1 :
		      TARGET_ORDER_2 ? order_2 :
		      order_0);
  for (i=0; i < ARRAY_SIZE (order_0); ++i)
      reg_alloc_order[i] = order[i];
}


/* Implement `TARGET_REGISTER_MOVE_COST' */

static int
avr_register_move_cost (enum machine_mode mode ATTRIBUTE_UNUSED,
                        reg_class_t from, reg_class_t to)
{
  return (from == STACK_REG ? 6
          : to == STACK_REG ? 12
          : 2);
}


/* Implement `TARGET_MEMORY_MOVE_COST' */

static int
avr_memory_move_cost (enum machine_mode mode,
                      reg_class_t rclass ATTRIBUTE_UNUSED,
                      bool in ATTRIBUTE_UNUSED)
{
  return (mode == QImode ? 2
          : mode == HImode ? 4
          : mode == SImode ? 8
          : mode == SFmode ? 8
          : 16);
}


/* Mutually recursive subroutine of avr_rtx_cost for calculating the
   cost of an RTX operand given its context.  X is the rtx of the
   operand, MODE is its mode, and OUTER is the rtx_code of this
   operand's parent operator.  */

static int
avr_operand_rtx_cost (rtx x, enum machine_mode mode, enum rtx_code outer,
		      int opno, bool speed)
{
  enum rtx_code code = GET_CODE (x);
  int total;

  switch (code)
    {
    case REG:
    case SUBREG:
      return 0;

    case CONST_INT:
    case CONST_FIXED:
    case CONST_DOUBLE:
      return COSTS_N_INSNS (GET_MODE_SIZE (mode));

    default:
      break;
    }

  total = 0;
  avr_rtx_costs (x, code, outer, opno, &total, speed);
  return total;
}

/* Worker function for AVR backend's rtx_cost function.
   X is rtx expression whose cost is to be calculated.
   Return true if the complete cost has been computed.
   Return false if subexpressions should be scanned.
   In either case, *TOTAL contains the cost result.  */

static bool
avr_rtx_costs_1 (rtx x, int codearg, int outer_code ATTRIBUTE_UNUSED,
                 int opno ATTRIBUTE_UNUSED, int *total, bool speed)
{
  enum rtx_code code = (enum rtx_code) codearg;
  enum machine_mode mode = GET_MODE (x);
  HOST_WIDE_INT val;

  switch (code)
    {
    case CONST_INT:
    case CONST_FIXED:
    case CONST_DOUBLE:
    case SYMBOL_REF:
    case CONST:
    case LABEL_REF:
      /* Immediate constants are as cheap as registers.  */
      *total = 0;
      return true;

    case MEM:
      *total = COSTS_N_INSNS (GET_MODE_SIZE (mode));
      return true;

    case NEG:
      switch (mode)
	{
	case QImode:
	case SFmode:
	  *total = COSTS_N_INSNS (1);
	  break;

        case HImode:
        case PSImode:
        case SImode:
          *total = COSTS_N_INSNS (2 * GET_MODE_SIZE (mode) - 1);
          break;

	default:
	  return false;
	}
      *total += avr_operand_rtx_cost (XEXP (x, 0), mode, code, 0, speed);
      return true;

    case ABS:
      switch (mode)
	{
	case QImode:
	case SFmode:
	  *total = COSTS_N_INSNS (1);
	  break;

	default:
	  return false;
	}
      *total += avr_operand_rtx_cost (XEXP (x, 0), mode, code, 0, speed);
      return true;

    case NOT:
      *total = COSTS_N_INSNS (GET_MODE_SIZE (mode));
      *total += avr_operand_rtx_cost (XEXP (x, 0), mode, code, 0, speed);
      return true;

    case ZERO_EXTEND:
      *total = COSTS_N_INSNS (GET_MODE_SIZE (mode)
			      - GET_MODE_SIZE (GET_MODE (XEXP (x, 0))));
      *total += avr_operand_rtx_cost (XEXP (x, 0), mode, code, 0, speed);
      return true;

    case SIGN_EXTEND:
      *total = COSTS_N_INSNS (GET_MODE_SIZE (mode) + 2
			      - GET_MODE_SIZE (GET_MODE (XEXP (x, 0))));
      *total += avr_operand_rtx_cost (XEXP (x, 0), mode, code, 0, speed);
      return true;

    case PLUS:
      switch (mode)
	{
	case QImode:
          if (AVR_HAVE_MUL
              && MULT == GET_CODE (XEXP (x, 0))
              && register_operand (XEXP (x, 1), QImode))
            {
              /* multiply-add */
              *total = COSTS_N_INSNS (speed ? 4 : 3);
              /* multiply-add with constant: will be split and load constant. */
              if (CONST_INT_P (XEXP (XEXP (x, 0), 1)))
                *total = COSTS_N_INSNS (1) + *total;
              return true;
            }
	  *total = COSTS_N_INSNS (1);
	  if (GET_CODE (XEXP (x, 1)) != CONST_INT)
	    *total += avr_operand_rtx_cost (XEXP (x, 1), mode, code, 1, speed);
	  break;

	case HImode:
          if (AVR_HAVE_MUL
              && (MULT == GET_CODE (XEXP (x, 0))
                  || ASHIFT == GET_CODE (XEXP (x, 0)))
              && register_operand (XEXP (x, 1), HImode)
              && (ZERO_EXTEND == GET_CODE (XEXP (XEXP (x, 0), 0))
                  || SIGN_EXTEND == GET_CODE (XEXP (XEXP (x, 0), 0))))
            {
              /* multiply-add */
              *total = COSTS_N_INSNS (speed ? 5 : 4);
              /* multiply-add with constant: will be split and load constant. */
              if (CONST_INT_P (XEXP (XEXP (x, 0), 1)))
                *total = COSTS_N_INSNS (1) + *total;
              return true;
            }
	  if (GET_CODE (XEXP (x, 1)) != CONST_INT)
	    {
	      *total = COSTS_N_INSNS (2);
	      *total += avr_operand_rtx_cost (XEXP (x, 1), mode, code, 1,
					      speed);
	    }
	  else if (INTVAL (XEXP (x, 1)) >= -63 && INTVAL (XEXP (x, 1)) <= 63)
	    *total = COSTS_N_INSNS (1);
	  else
	    *total = COSTS_N_INSNS (2);
	  break;

        case PSImode:
          if (!CONST_INT_P (XEXP (x, 1)))
            {
              *total = COSTS_N_INSNS (3);
              *total += avr_operand_rtx_cost (XEXP (x, 1), mode, code, 1,
                                              speed);
            }
          else if (INTVAL (XEXP (x, 1)) >= -63 && INTVAL (XEXP (x, 1)) <= 63)
            *total = COSTS_N_INSNS (2);
          else
            *total = COSTS_N_INSNS (3);
          break;

	case SImode:
	  if (GET_CODE (XEXP (x, 1)) != CONST_INT)
	    {
	      *total = COSTS_N_INSNS (4);
	      *total += avr_operand_rtx_cost (XEXP (x, 1), mode, code, 1,
					      speed);
	    }
	  else if (INTVAL (XEXP (x, 1)) >= -63 && INTVAL (XEXP (x, 1)) <= 63)
	    *total = COSTS_N_INSNS (1);
	  else
	    *total = COSTS_N_INSNS (4);
	  break;

	default:
	  return false;
	}
      *total += avr_operand_rtx_cost (XEXP (x, 0), mode, code, 0, speed);
      return true;

    case MINUS:
      if (AVR_HAVE_MUL
          && QImode == mode
          && register_operand (XEXP (x, 0), QImode)
          && MULT == GET_CODE (XEXP (x, 1)))
        {
          /* multiply-sub */
          *total = COSTS_N_INSNS (speed ? 4 : 3);
          /* multiply-sub with constant: will be split and load constant. */
          if (CONST_INT_P (XEXP (XEXP (x, 1), 1)))
            *total = COSTS_N_INSNS (1) + *total;
          return true;
        }
      if (AVR_HAVE_MUL
          && HImode == mode
          && register_operand (XEXP (x, 0), HImode)
          && (MULT == GET_CODE (XEXP (x, 1))
              || ASHIFT == GET_CODE (XEXP (x, 1)))
          && (ZERO_EXTEND == GET_CODE (XEXP (XEXP (x, 1), 0))
              || SIGN_EXTEND == GET_CODE (XEXP (XEXP (x, 1), 0))))
        {
          /* multiply-sub */
          *total = COSTS_N_INSNS (speed ? 5 : 4);
          /* multiply-sub with constant: will be split and load constant. */
          if (CONST_INT_P (XEXP (XEXP (x, 1), 1)))
            *total = COSTS_N_INSNS (1) + *total;
          return true;
        }
      /* FALLTHRU */
    case AND:
    case IOR:
      *total = COSTS_N_INSNS (GET_MODE_SIZE (mode));
      *total += avr_operand_rtx_cost (XEXP (x, 0), mode, code, 0, speed);
      if (GET_CODE (XEXP (x, 1)) != CONST_INT)
	*total += avr_operand_rtx_cost (XEXP (x, 1), mode, code, 1, speed);
      return true;

    case XOR:
      *total = COSTS_N_INSNS (GET_MODE_SIZE (mode));
      *total += avr_operand_rtx_cost (XEXP (x, 0), mode, code, 0, speed);
      *total += avr_operand_rtx_cost (XEXP (x, 1), mode, code, 1, speed);
      return true;

    case MULT:
      switch (mode)
	{
	case QImode:
	  if (AVR_HAVE_MUL)
	    *total = COSTS_N_INSNS (!speed ? 3 : 4);
	  else if (!speed)
	    *total = COSTS_N_INSNS (AVR_HAVE_JMP_CALL ? 2 : 1);
	  else
	    return false;
	  break;

	case HImode:
	  if (AVR_HAVE_MUL)
            {
              rtx op0 = XEXP (x, 0);
              rtx op1 = XEXP (x, 1);
              enum rtx_code code0 = GET_CODE (op0);
              enum rtx_code code1 = GET_CODE (op1);
              bool ex0 = SIGN_EXTEND == code0 || ZERO_EXTEND == code0;
              bool ex1 = SIGN_EXTEND == code1 || ZERO_EXTEND == code1;

              if (ex0
                  && (u8_operand (op1, HImode)
                      || s8_operand (op1, HImode)))
                {
                  *total = COSTS_N_INSNS (!speed ? 4 : 6);
                  return true;
                }
              if (ex0
                  && register_operand (op1, HImode))
                {
                  *total = COSTS_N_INSNS (!speed ? 5 : 8);
                  return true;
                }
              else if (ex0 || ex1)
                {
                  *total = COSTS_N_INSNS (!speed ? 3 : 5);
                  return true;
                }
              else if (register_operand (op0, HImode)
                       && (u8_operand (op1, HImode)
                           || s8_operand (op1, HImode)))
                {
                  *total = COSTS_N_INSNS (!speed ? 6 : 9);
                  return true;
                }
              else
                *total = COSTS_N_INSNS (!speed ? 7 : 10);
            }
	  else if (!speed)
	    *total = COSTS_N_INSNS (AVR_HAVE_JMP_CALL ? 2 : 1);
	  else
	    return false;
	  break;

        case PSImode:
          if (!speed)
            *total = COSTS_N_INSNS (AVR_HAVE_JMP_CALL ? 2 : 1);
          else
            *total = 10;
          break;

	case SImode:
	  if (AVR_HAVE_MUL)
            {
              if (!speed)
                {
                  /* Add some additional costs besides CALL like moves etc.  */

                  *total = COSTS_N_INSNS (AVR_HAVE_JMP_CALL ? 5 : 4);
                }
              else
                {
                  /* Just a rough estimate.  Even with -O2 we don't want bulky
                     code expanded inline.  */

                  *total = COSTS_N_INSNS (25);
                }
            }
          else
            {
              if (speed)
                *total = COSTS_N_INSNS (300);
              else
                /* Add some additional costs besides CALL like moves etc.  */
                *total = COSTS_N_INSNS (AVR_HAVE_JMP_CALL ? 5 : 4);
            }
          
          return true;
          
	default:
	  return false;
	}
      *total += avr_operand_rtx_cost (XEXP (x, 0), mode, code, 0, speed);
      *total += avr_operand_rtx_cost (XEXP (x, 1), mode, code, 1, speed);
      return true;

    case DIV:
    case MOD:
    case UDIV:
    case UMOD:
      if (!speed)
        *total = COSTS_N_INSNS (AVR_HAVE_JMP_CALL ? 2 : 1);
      else
        *total = COSTS_N_INSNS (15 * GET_MODE_SIZE (mode));
      *total += avr_operand_rtx_cost (XEXP (x, 0), mode, code, 0, speed);
      /* For div/mod with const-int divisor we have at least the cost of
         loading the divisor. */
      if (CONST_INT_P (XEXP (x, 1)))
        *total += COSTS_N_INSNS (GET_MODE_SIZE (mode));
      /* Add some overall penaly for clobbering and moving around registers */
      *total += COSTS_N_INSNS (2);
      return true;

    case ROTATE:
      switch (mode)
	{
	case QImode:
	  if (CONST_INT_P (XEXP (x, 1)) && INTVAL (XEXP (x, 1)) == 4)
	    *total = COSTS_N_INSNS (1);

	  break;

	case HImode:
	  if (CONST_INT_P (XEXP (x, 1)) && INTVAL (XEXP (x, 1)) == 8)
	    *total = COSTS_N_INSNS (3);

	  break;

	case SImode:
	  if (CONST_INT_P (XEXP (x, 1)))
	    switch (INTVAL (XEXP (x, 1)))
	      {
	      case 8:
	      case 24:
		*total = COSTS_N_INSNS (5);
		break;
	      case 16:
		*total = COSTS_N_INSNS (AVR_HAVE_MOVW ? 4 : 6);
		break;
	      }
	  break;

	default:
	  return false;
	}
      *total += avr_operand_rtx_cost (XEXP (x, 0), mode, code, 0, speed);
      return true;    

    case ASHIFT:
      switch (mode)
	{
	case QImode:
	  if (GET_CODE (XEXP (x, 1)) != CONST_INT)
	    {
	      *total = COSTS_N_INSNS (!speed ? 4 : 17);
	      *total += avr_operand_rtx_cost (XEXP (x, 1), mode, code, 1,
					      speed);
	    }
	  else
	    {
	      val = INTVAL (XEXP (x, 1));
	      if (val == 7)
		*total = COSTS_N_INSNS (3);
	      else if (val >= 0 && val <= 7)
		*total = COSTS_N_INSNS (val);
	      else
		*total = COSTS_N_INSNS (1);
	    }
	  break;

	case HImode:
          if (AVR_HAVE_MUL)
            {
              if (const_2_to_7_operand (XEXP (x, 1), HImode)
                  && (SIGN_EXTEND == GET_CODE (XEXP (x, 0))
                      || ZERO_EXTEND == GET_CODE (XEXP (x, 0))))
                {
                  *total = COSTS_N_INSNS (!speed ? 4 : 6);
                  return true;
                }
            }
          
          if (const1_rtx == (XEXP (x, 1))
              && SIGN_EXTEND == GET_CODE (XEXP (x, 0)))
            {
              *total = COSTS_N_INSNS (2);
              return true;
            }
          
	  if (GET_CODE (XEXP (x, 1)) != CONST_INT)
	    {
	      *total = COSTS_N_INSNS (!speed ? 5 : 41);
	      *total += avr_operand_rtx_cost (XEXP (x, 1), mode, code, 1,
					      speed);
	    }
	  else
	    switch (INTVAL (XEXP (x, 1)))
	      {
	      case 0:
		*total = 0;
		break;
	      case 1:
	      case 8:
		*total = COSTS_N_INSNS (2);
		break;
	      case 9:
		*total = COSTS_N_INSNS (3);
		break;
	      case 2:
	      case 3:
	      case 10:
	      case 15:
		*total = COSTS_N_INSNS (4);
		break;
	      case 7:
	      case 11:
	      case 12:
		*total = COSTS_N_INSNS (5);
		break;
	      case 4:
		*total = COSTS_N_INSNS (!speed ? 5 : 8);
		break;
	      case 6:
		*total = COSTS_N_INSNS (!speed ? 5 : 9);
		break;
	      case 5:
		*total = COSTS_N_INSNS (!speed ? 5 : 10);
		break;
	      default:
	        *total = COSTS_N_INSNS (!speed ? 5 : 41);
	        *total += avr_operand_rtx_cost (XEXP (x, 1), mode, code, 1,
						speed);
	      }
	  break;

        case PSImode:
          if (!CONST_INT_P (XEXP (x, 1)))
            {
              *total = COSTS_N_INSNS (!speed ? 6 : 73);
            }
          else
            switch (INTVAL (XEXP (x, 1)))
              {
              case 0:
                *total = 0;
                break;
              case 1:
              case 8:
              case 16:
                *total = COSTS_N_INSNS (3);
                break;
              case 23:
                *total = COSTS_N_INSNS (5);
                break;
              default:
                *total = COSTS_N_INSNS (!speed ? 5 : 3 * INTVAL (XEXP (x, 1)));
                break;
              }
          break;

	case SImode:
	  if (GET_CODE (XEXP (x, 1)) != CONST_INT)
	    {
	      *total = COSTS_N_INSNS (!speed ? 7 : 113);
	      *total += avr_operand_rtx_cost (XEXP (x, 1), mode, code, 1,
					      speed);
	    }
	  else
	    switch (INTVAL (XEXP (x, 1)))
	      {
	      case 0:
		*total = 0;
		break;
	      case 24:
		*total = COSTS_N_INSNS (3);
		break;
	      case 1:
	      case 8:
	      case 16:
		*total = COSTS_N_INSNS (4);
		break;
	      case 31:
		*total = COSTS_N_INSNS (6);
		break;
	      case 2:
		*total = COSTS_N_INSNS (!speed ? 7 : 8);
		break;
	      default:
		*total = COSTS_N_INSNS (!speed ? 7 : 113);
		*total += avr_operand_rtx_cost (XEXP (x, 1), mode, code, 1,
						speed);
	      }
	  break;

	default:
	  return false;
	}
      *total += avr_operand_rtx_cost (XEXP (x, 0), mode, code, 0, speed);
      return true;

    case ASHIFTRT:
      switch (mode)
	{
	case QImode:
	  if (GET_CODE (XEXP (x, 1)) != CONST_INT)
	    {
	      *total = COSTS_N_INSNS (!speed ? 4 : 17);
	      *total += avr_operand_rtx_cost (XEXP (x, 1), mode, code, 1,
					      speed);
	    }
	  else
	    {
	      val = INTVAL (XEXP (x, 1));
	      if (val == 6)
		*total = COSTS_N_INSNS (4);
	      else if (val == 7)
		*total = COSTS_N_INSNS (2);
	      else if (val >= 0 && val <= 7)
		*total = COSTS_N_INSNS (val);
	      else
		*total = COSTS_N_INSNS (1);
	    }
	  break;

	case HImode:
	  if (GET_CODE (XEXP (x, 1)) != CONST_INT)
	    {
	      *total = COSTS_N_INSNS (!speed ? 5 : 41);
	      *total += avr_operand_rtx_cost (XEXP (x, 1), mode, code, 1,
					      speed);
	    }
	  else
	    switch (INTVAL (XEXP (x, 1)))
	      {
	      case 0:
		*total = 0;
		break;
	      case 1:
		*total = COSTS_N_INSNS (2);
		break;
	      case 15:
		*total = COSTS_N_INSNS (3);
		break;
	      case 2:
	      case 7:
              case 8:
              case 9:
		*total = COSTS_N_INSNS (4);
		break;
              case 10:
	      case 14:
		*total = COSTS_N_INSNS (5);
		break;
              case 11:
                *total = COSTS_N_INSNS (!speed ? 5 : 6);
		break;
              case 12:
                *total = COSTS_N_INSNS (!speed ? 5 : 7);
		break;
              case 6:
	      case 13:
                *total = COSTS_N_INSNS (!speed ? 5 : 8);
		break;
	      default:
	        *total = COSTS_N_INSNS (!speed ? 5 : 41);
	        *total += avr_operand_rtx_cost (XEXP (x, 1), mode, code, 1,
						speed);
	      }
	  break;

        case PSImode:
          if (!CONST_INT_P (XEXP (x, 1)))
            {
              *total = COSTS_N_INSNS (!speed ? 6 : 73);
            }
          else
            switch (INTVAL (XEXP (x, 1)))
              {
              case 0:
                *total = 0;
                break;
              case 1:
                *total = COSTS_N_INSNS (3);
                break;
              case 16:
              case 8:
                *total = COSTS_N_INSNS (5);
                break;
              case 23:
                *total = COSTS_N_INSNS (4);
                break;
              default:
                *total = COSTS_N_INSNS (!speed ? 5 : 3 * INTVAL (XEXP (x, 1)));
                break;
              }
          break;

	case SImode:
	  if (GET_CODE (XEXP (x, 1)) != CONST_INT)
	    {
	      *total = COSTS_N_INSNS (!speed ? 7 : 113);
	      *total += avr_operand_rtx_cost (XEXP (x, 1), mode, code, 1,
					      speed);
	    }
	  else
	    switch (INTVAL (XEXP (x, 1)))
	      {
	      case 0:
		*total = 0;
		break;
	      case 1:
		*total = COSTS_N_INSNS (4);
		break;
	      case 8:
	      case 16:
	      case 24:
		*total = COSTS_N_INSNS (6);
		break;
	      case 2:
		*total = COSTS_N_INSNS (!speed ? 7 : 8);
		break;
	      case 31:
		*total = COSTS_N_INSNS (AVR_HAVE_MOVW ? 4 : 5);
		break;
	      default:
		*total = COSTS_N_INSNS (!speed ? 7 : 113);
		*total += avr_operand_rtx_cost (XEXP (x, 1), mode, code, 1,
						speed);
	      }
	  break;

	default:
	  return false;
	}
      *total += avr_operand_rtx_cost (XEXP (x, 0), mode, code, 0, speed);
      return true;

    case LSHIFTRT:
      switch (mode)
	{
	case QImode:
	  if (GET_CODE (XEXP (x, 1)) != CONST_INT)
	    {
	      *total = COSTS_N_INSNS (!speed ? 4 : 17);
	      *total += avr_operand_rtx_cost (XEXP (x, 1), mode, code, 1,
					      speed);
	    }
	  else
	    {
	      val = INTVAL (XEXP (x, 1));
	      if (val == 7)
		*total = COSTS_N_INSNS (3);
	      else if (val >= 0 && val <= 7)
		*total = COSTS_N_INSNS (val);
	      else
		*total = COSTS_N_INSNS (1);
	    }
	  break;

	case HImode:
	  if (GET_CODE (XEXP (x, 1)) != CONST_INT)
	    {
	      *total = COSTS_N_INSNS (!speed ? 5 : 41);
	      *total += avr_operand_rtx_cost (XEXP (x, 1), mode, code, 1,
					      speed);
	    }
	  else
	    switch (INTVAL (XEXP (x, 1)))
	      {
	      case 0:
		*total = 0;
		break;
	      case 1:
	      case 8:
		*total = COSTS_N_INSNS (2);
		break;
	      case 9:
		*total = COSTS_N_INSNS (3);
		break;
	      case 2:
	      case 10:
	      case 15:
		*total = COSTS_N_INSNS (4);
		break;
	      case 7:
              case 11:
		*total = COSTS_N_INSNS (5);
		break;
	      case 3:
	      case 12:
	      case 13:
	      case 14:
		*total = COSTS_N_INSNS (!speed ? 5 : 6);
		break;
	      case 4:
		*total = COSTS_N_INSNS (!speed ? 5 : 7);
		break;
	      case 5:
	      case 6:
		*total = COSTS_N_INSNS (!speed ? 5 : 9);
		break;
	      default:
	        *total = COSTS_N_INSNS (!speed ? 5 : 41);
	        *total += avr_operand_rtx_cost (XEXP (x, 1), mode, code, 1,
						speed);
	      }
	  break;

        case PSImode:
          if (!CONST_INT_P (XEXP (x, 1)))
            {
              *total = COSTS_N_INSNS (!speed ? 6 : 73);
            }
          else
            switch (INTVAL (XEXP (x, 1)))
              {
              case 0:
                *total = 0;
                break;
              case 1:
              case 8:
              case 16:
                *total = COSTS_N_INSNS (3);
                break;
              case 23:
                *total = COSTS_N_INSNS (5);
                break;
              default:
                *total = COSTS_N_INSNS (!speed ? 5 : 3 * INTVAL (XEXP (x, 1)));
                break;
              }
          break;

	case SImode:
	  if (GET_CODE (XEXP (x, 1)) != CONST_INT)
	    {
	      *total = COSTS_N_INSNS (!speed ? 7 : 113);
	      *total += avr_operand_rtx_cost (XEXP (x, 1), mode, code, 1,
					      speed);
	    }
	  else
	    switch (INTVAL (XEXP (x, 1)))
	      {
	      case 0:
		*total = 0;
		break;
	      case 1:
		*total = COSTS_N_INSNS (4);
		break;
	      case 2:
		*total = COSTS_N_INSNS (!speed ? 7 : 8);
		break;
	      case 8:
	      case 16:
	      case 24:
		*total = COSTS_N_INSNS (4);
		break;
	      case 31:
		*total = COSTS_N_INSNS (6);
		break;
	      default:
		*total = COSTS_N_INSNS (!speed ? 7 : 113);
		*total += avr_operand_rtx_cost (XEXP (x, 1), mode, code, 1,
						speed);
	      }
	  break;

	default:
	  return false;
	}
      *total += avr_operand_rtx_cost (XEXP (x, 0), mode, code, 0, speed);
      return true;

    case COMPARE:
      switch (GET_MODE (XEXP (x, 0)))
	{
	case QImode:
	  *total = COSTS_N_INSNS (1);
	  if (GET_CODE (XEXP (x, 1)) != CONST_INT)
	    *total += avr_operand_rtx_cost (XEXP (x, 1), mode, code, 1, speed);
	  break;

        case HImode:
	  *total = COSTS_N_INSNS (2);
	  if (GET_CODE (XEXP (x, 1)) != CONST_INT)
            *total += avr_operand_rtx_cost (XEXP (x, 1), mode, code, 1, speed);
	  else if (INTVAL (XEXP (x, 1)) != 0)
	    *total += COSTS_N_INSNS (1);
          break;

        case PSImode:
          *total = COSTS_N_INSNS (3);
          if (CONST_INT_P (XEXP (x, 1)) && INTVAL (XEXP (x, 1)) != 0)
            *total += COSTS_N_INSNS (2);
          break;

        case SImode:
          *total = COSTS_N_INSNS (4);
          if (GET_CODE (XEXP (x, 1)) != CONST_INT)
            *total += avr_operand_rtx_cost (XEXP (x, 1), mode, code, 1, speed);
	  else if (INTVAL (XEXP (x, 1)) != 0)
	    *total += COSTS_N_INSNS (3);
          break;

	default:
	  return false;
	}
      *total += avr_operand_rtx_cost (XEXP (x, 0), mode, code, 0, speed);
      return true;

    case TRUNCATE:
      if (AVR_HAVE_MUL
          && LSHIFTRT == GET_CODE (XEXP (x, 0))
          && MULT == GET_CODE (XEXP (XEXP (x, 0), 0))
          && CONST_INT_P (XEXP (XEXP (x, 0), 1)))
        {
          if (QImode == mode || HImode == mode)
            {
              *total = COSTS_N_INSNS (2);
              return true;
            }
        }
      break;

    default:
      break;
    }
  return false;
}


/* Implement `TARGET_RTX_COSTS'.  */

static bool
avr_rtx_costs (rtx x, int codearg, int outer_code,
	       int opno, int *total, bool speed)
{
  bool done = avr_rtx_costs_1 (x, codearg, outer_code,
                               opno, total, speed);

  if (avr_log.rtx_costs)
    {
      avr_edump ("\n%?=%b (%s) total=%d, outer=%C:\n%r\n",
                 done, speed ? "speed" : "size", *total, outer_code, x);
    }

  return done;
}


/* Implement `TARGET_ADDRESS_COST'.  */

static int
avr_address_cost (rtx x, enum machine_mode mode ATTRIBUTE_UNUSED,
                  addr_space_t as ATTRIBUTE_UNUSED,
                  bool speed ATTRIBUTE_UNUSED)
{
  int cost = 4;
  
  if (GET_CODE (x) == PLUS
      && CONST_INT_P (XEXP (x, 1))
      && (REG_P (XEXP (x, 0))
          || GET_CODE (XEXP (x, 0)) == SUBREG))
    {
      if (INTVAL (XEXP (x, 1)) >= 61)
        cost = 18;
    }
  else if (CONSTANT_ADDRESS_P (x))
    {
      if (optimize > 0
          && io_address_operand (x, QImode))
        cost = 2;
    }

  if (avr_log.address_cost)
    avr_edump ("\n%?: %d = %r\n", cost, x);
  
  return cost;
}

/* Test for extra memory constraint 'Q'.
   It's a memory address based on Y or Z pointer with valid displacement.  */

int
extra_constraint_Q (rtx x)
{
  int ok = 0;
  
  if (GET_CODE (XEXP (x,0)) == PLUS
      && REG_P (XEXP (XEXP (x,0), 0))
      && GET_CODE (XEXP (XEXP (x,0), 1)) == CONST_INT
      && (INTVAL (XEXP (XEXP (x,0), 1))
	  <= MAX_LD_OFFSET (GET_MODE (x))))
    {
      rtx xx = XEXP (XEXP (x,0), 0);
      int regno = REGNO (xx);
      
      ok = (/* allocate pseudos */
            regno >= FIRST_PSEUDO_REGISTER
            /* strictly check */
            || regno == REG_Z || regno == REG_Y
            /* XXX frame & arg pointer checks */
            || xx == frame_pointer_rtx
            || xx == arg_pointer_rtx);
      
      if (avr_log.constraints)
        avr_edump ("\n%?=%d reload_completed=%d reload_in_progress=%d\n %r\n",
                   ok, reload_completed, reload_in_progress, x);
    }

  return ok;
}

/* Convert condition code CONDITION to the valid AVR condition code.  */

RTX_CODE
avr_normalize_condition (RTX_CODE condition)
{
  switch (condition)
    {
    case GT:
      return GE;
    case GTU:
      return GEU;
    case LE:
      return LT;
    case LEU:
      return LTU;
    default:
      gcc_unreachable ();
    }
}

/* Helper function for `avr_reorg'.  */

static rtx
avr_compare_pattern (rtx insn)
{
  rtx pattern = single_set (insn);

  if (pattern
      && NONJUMP_INSN_P (insn)
      && SET_DEST (pattern) == cc0_rtx
      && GET_CODE (SET_SRC (pattern)) == COMPARE)
    {
      enum machine_mode mode0 = GET_MODE (XEXP (SET_SRC (pattern), 0));
      enum machine_mode mode1 = GET_MODE (XEXP (SET_SRC (pattern), 1));

      /* The 64-bit comparisons have fixed operands ACC_A and ACC_B.
         They must not be swapped, thus skip them.  */

      if ((mode0 == VOIDmode || GET_MODE_SIZE (mode0) <= 4)
          && (mode1 == VOIDmode || GET_MODE_SIZE (mode1) <= 4))
        return pattern;
    }

  return NULL_RTX;
}

/* Helper function for `avr_reorg'.  */

/* Expansion of switch/case decision trees leads to code like

       cc0 = compare (Reg, Num)
       if (cc0 == 0)
         goto L1
         
       cc0 = compare (Reg, Num)
       if (cc0 > 0)
         goto L2

   The second comparison is superfluous and can be deleted.
   The second jump condition can be transformed from a
   "difficult" one to a "simple" one because "cc0 > 0" and
   "cc0 >= 0" will have the same effect here.

   This function relies on the way switch/case is being expaned
   as binary decision tree.  For example code see PR 49903.
         
   Return TRUE if optimization performed.
   Return FALSE if nothing changed.

   INSN1 is a comparison, i.e. avr_compare_pattern != 0.

   We don't want to do this in text peephole because it is
   tedious to work out jump offsets there and the second comparison
   might have been transormed by `avr_reorg'.

   RTL peephole won't do because peephole2 does not scan across
   basic blocks.  */                
                        
static bool
avr_reorg_remove_redundant_compare (rtx insn1)
{
  rtx comp1, ifelse1, xcond1, branch1;
  rtx comp2, ifelse2, xcond2, branch2, insn2;
  enum rtx_code code;
  rtx jump, target, cond;
  
  /* Look out for:  compare1 - branch1 - compare2 - branch2  */

  branch1 = next_nonnote_nondebug_insn (insn1);
  if (!branch1 || !JUMP_P (branch1))
    return false;

  insn2 = next_nonnote_nondebug_insn (branch1);
  if (!insn2 || !avr_compare_pattern (insn2))
    return false;

  branch2 = next_nonnote_nondebug_insn (insn2);
  if (!branch2 || !JUMP_P (branch2))
    return false;

  comp1 = avr_compare_pattern (insn1);
  comp2 = avr_compare_pattern (insn2);
  xcond1 = single_set (branch1);
  xcond2 = single_set (branch2);
  
  if (!comp1 || !comp2
      || !rtx_equal_p (comp1, comp2)
      || !xcond1 || SET_DEST (xcond1) != pc_rtx
      || !xcond2 || SET_DEST (xcond2) != pc_rtx
      || IF_THEN_ELSE != GET_CODE (SET_SRC (xcond1))
      || IF_THEN_ELSE != GET_CODE (SET_SRC (xcond2)))
    {
      return false;
    }

  comp1 = SET_SRC (comp1);
  ifelse1 = SET_SRC (xcond1);
  ifelse2 = SET_SRC (xcond2);

  /* comp<n> is COMPARE now and ifelse<n> is IF_THEN_ELSE.  */

  if (EQ != GET_CODE (XEXP (ifelse1, 0))
      || !REG_P (XEXP (comp1, 0))
      || !CONST_INT_P (XEXP (comp1, 1))
      || XEXP (ifelse1, 2) != pc_rtx
      || XEXP (ifelse2, 2) != pc_rtx
      || LABEL_REF != GET_CODE (XEXP (ifelse1, 1))
      || LABEL_REF != GET_CODE (XEXP (ifelse2, 1))
      || !COMPARISON_P (XEXP (ifelse2, 0))
      || cc0_rtx != XEXP (XEXP (ifelse1, 0), 0)
      || cc0_rtx != XEXP (XEXP (ifelse2, 0), 0)
      || const0_rtx != XEXP (XEXP (ifelse1, 0), 1)
      || const0_rtx != XEXP (XEXP (ifelse2, 0), 1))
    {
      return false;
    }

  /* We filtered the insn sequence to look like

        (set (cc0)
             (compare (reg:M N)
                      (const_int VAL)))
        (set (pc)
             (if_then_else (eq (cc0)
                               (const_int 0))
                           (label_ref L1)
                           (pc)))
                           
        (set (cc0)
             (compare (reg:M N)
                      (const_int VAL)))
        (set (pc)
             (if_then_else (CODE (cc0)
                                 (const_int 0))
                           (label_ref L2)
                           (pc)))
  */

  code = GET_CODE (XEXP (ifelse2, 0));

  /* Map GT/GTU to GE/GEU which is easier for AVR.
     The first two instructions compare/branch on EQ
     so we may replace the difficult
        
        if (x == VAL)   goto L1;
        if (x > VAL)    goto L2;

     with easy
         
         if (x == VAL)   goto L1;
         if (x >= VAL)   goto L2;

     Similarly, replace LE/LEU by LT/LTU.  */
  
  switch (code)
    {
    case EQ:
    case LT:  case LTU:
    case GE:  case GEU:
      break;

    case LE:  case LEU:
    case GT:  case GTU:
      code = avr_normalize_condition (code);
      break;
      
    default:
      return false;
    }

  /* Wrap the branches into UNSPECs so they won't be changed or
     optimized in the remainder.  */

  target = XEXP (XEXP (ifelse1, 1), 0);
  cond = XEXP (ifelse1, 0);
  jump = emit_jump_insn_after (gen_branch_unspec (target, cond), insn1);

  JUMP_LABEL (jump) = JUMP_LABEL (branch1);

  target = XEXP (XEXP (ifelse2, 1), 0);
  cond = gen_rtx_fmt_ee (code, VOIDmode, cc0_rtx, const0_rtx);
  jump = emit_jump_insn_after (gen_branch_unspec (target, cond), insn2);

  JUMP_LABEL (jump) = JUMP_LABEL (branch2);

  /* The comparisons in insn1 and insn2 are exactly the same;
     insn2 is superfluous so delete it.  */
     
  delete_insn (insn2);
  delete_insn (branch1);
  delete_insn (branch2);

  return true;
}


/* Implement `TARGET_MACHINE_DEPENDENT_REORG'.  */
/* Optimize conditional jumps.  */

static void
avr_reorg (void)
{
  rtx insn = get_insns();
  
  for (insn = next_real_insn (insn); insn; insn = next_real_insn (insn))
    {
      rtx pattern = avr_compare_pattern (insn);
      
      if (!pattern)
        continue;

      if (optimize
          && avr_reorg_remove_redundant_compare (insn))
        {
          continue;
        }

      if (compare_diff_p (insn))
	{
          /* Now we work under compare insn with difficult branch.  */
          
          rtx next = next_real_insn (insn);
          rtx pat = PATTERN (next);

          pattern = SET_SRC (pattern);
          
          if (true_regnum (XEXP (pattern, 0)) >= 0
              && true_regnum (XEXP (pattern, 1)) >= 0)
            {
              rtx x = XEXP (pattern, 0);
              rtx src = SET_SRC (pat);
              rtx t = XEXP (src,0);
              PUT_CODE (t, swap_condition (GET_CODE (t)));
              XEXP (pattern, 0) = XEXP (pattern, 1);
              XEXP (pattern, 1) = x;
              INSN_CODE (next) = -1;
            }
          else if (true_regnum (XEXP (pattern, 0)) >= 0
                   && XEXP (pattern, 1) == const0_rtx)
            {
              /* This is a tst insn, we can reverse it.  */
              rtx src = SET_SRC (pat);
              rtx t = XEXP (src,0);
    
              PUT_CODE (t, swap_condition (GET_CODE (t)));
              XEXP (pattern, 1) = XEXP (pattern, 0);
              XEXP (pattern, 0) = const0_rtx;
              INSN_CODE (next) = -1;
              INSN_CODE (insn) = -1;
            }
          else if (true_regnum (XEXP (pattern, 0)) >= 0
                   && CONST_INT_P (XEXP (pattern, 1)))
            {
              rtx x = XEXP (pattern, 1);
              rtx src = SET_SRC (pat);
              rtx t = XEXP (src,0);
              enum machine_mode mode = GET_MODE (XEXP (pattern, 0));
              
              if (avr_simplify_comparison_p (mode, GET_CODE (t), x))
                {
                  XEXP (pattern, 1) = gen_int_mode (INTVAL (x) + 1, mode);
                  PUT_CODE (t, avr_normalize_condition (GET_CODE (t)));
                  INSN_CODE (next) = -1;
                  INSN_CODE (insn) = -1;
                }
            }
        }
    }
}

/* Returns register number for function return value.*/

static inline unsigned int
avr_ret_register (void)
{
  return 24;
}

/* Worker function for TARGET_FUNCTION_VALUE_REGNO_P.  */

static bool
avr_function_value_regno_p (const unsigned int regno)
{
  return (regno == avr_ret_register ());
}

/* Create an RTX representing the place where a
   library function returns a value of mode MODE.  */

static rtx
avr_libcall_value (enum machine_mode mode,
		   const_rtx func ATTRIBUTE_UNUSED)
{
  int offs = GET_MODE_SIZE (mode);
  
  if (offs <= 4)
    offs = (offs + 1) & ~1;
  
  return gen_rtx_REG (mode, avr_ret_register () + 2 - offs);
}

/* Create an RTX representing the place where a
   function returns a value of data type VALTYPE.  */

static rtx
avr_function_value (const_tree type,
                    const_tree fn_decl_or_type ATTRIBUTE_UNUSED,
                    bool outgoing ATTRIBUTE_UNUSED)
{
  unsigned int offs;

  if (TYPE_MODE (type) != BLKmode)
    return avr_libcall_value (TYPE_MODE (type), NULL_RTX);
  
  offs = int_size_in_bytes (type);
  if (offs < 2)
    offs = 2;
  if (offs > 2 && offs < GET_MODE_SIZE (SImode))
    offs = GET_MODE_SIZE (SImode);
  else if (offs > GET_MODE_SIZE (SImode) && offs < GET_MODE_SIZE (DImode))
    offs = GET_MODE_SIZE (DImode);
  
  return gen_rtx_REG (BLKmode, avr_ret_register () + 2 - offs);
}

int
test_hard_reg_class (enum reg_class rclass, rtx x)
{
  int regno = true_regnum (x);
  if (regno < 0)
    return 0;

  if (TEST_HARD_REG_CLASS (rclass, regno))
    return 1;

  return 0;
}


/* Helper for jump_over_one_insn_p:  Test if INSN is a 2-word instruction
   and thus is suitable to be skipped by CPSE, SBRC, etc.  */

static bool
avr_2word_insn_p (rtx insn)
{
  if (avr_current_device->errata_skip
      || !insn
      || 2 != get_attr_length (insn))
    {
      return false;
    }

  switch (INSN_CODE (insn))
    {
    default:
      return false;
      
    case CODE_FOR_movqi_insn:
    case CODE_FOR_movuqq_insn:
    case CODE_FOR_movqq_insn:
      {
        rtx set  = single_set (insn);
        rtx src  = SET_SRC (set);
        rtx dest = SET_DEST (set);
        
        /* Factor out LDS and STS from movqi_insn.  */
        
        if (MEM_P (dest)
            && (REG_P (src) || src == CONST0_RTX (GET_MODE (dest))))
          {
            return CONSTANT_ADDRESS_P (XEXP (dest, 0));
          }
        else if (REG_P (dest)
                 && MEM_P (src))
          {
            return CONSTANT_ADDRESS_P (XEXP (src, 0));
          }
        
        return false;
      }

    case CODE_FOR_call_insn:
    case CODE_FOR_call_value_insn:
      return true;
    }
}


int
jump_over_one_insn_p (rtx insn, rtx dest)
{
  int uid = INSN_UID (GET_CODE (dest) == LABEL_REF
		      ? XEXP (dest, 0)
		      : dest);
  int jump_addr = INSN_ADDRESSES (INSN_UID (insn));
  int dest_addr = INSN_ADDRESSES (uid);
  int jump_offset = dest_addr - jump_addr - get_attr_length (insn);
  
  return (jump_offset == 1
          || (jump_offset == 2
              && avr_2word_insn_p (next_active_insn (insn))));
}

/* Returns 1 if a value of mode MODE can be stored starting with hard
   register number REGNO.  On the enhanced core, anything larger than
   1 byte must start in even numbered register for "movw" to work
   (this way we don't have to check for odd registers everywhere).  */

int
avr_hard_regno_mode_ok (int regno, enum machine_mode mode)
{
  /* NOTE: 8-bit values must not be disallowed for R28 or R29.
        Disallowing QI et al. in these regs might lead to code like
            (set (subreg:QI (reg:HI 28) n) ...)
        which will result in wrong code because reload does not
        handle SUBREGs of hard regsisters like this.
        This could be fixed in reload.  However, it appears
        that fixing reload is not wanted by reload people.  */
  
  /* Any GENERAL_REGS register can hold 8-bit values.  */
  
  if (GET_MODE_SIZE (mode) == 1)
    return 1;

  /* FIXME: Ideally, the following test is not needed.
        However, it turned out that it can reduce the number
        of spill fails.  AVR and it's poor endowment with
        address registers is extreme stress test for reload.  */
  
  if (GET_MODE_SIZE (mode) >= 4
      && regno >= REG_X)
    return 0;

  /* All modes larger than 8 bits should start in an even register.  */
  
  return !(regno & 1);
}


/* Implement `HARD_REGNO_CALL_PART_CLOBBERED'.  */

int
avr_hard_regno_call_part_clobbered (unsigned regno, enum machine_mode mode)
{
  /* FIXME: This hook gets called with MODE:REGNO combinations that don't
        represent valid hard registers like, e.g. HI:29.  Returning TRUE
        for such registers can lead to performance degradation as mentioned
        in PR53595.  Thus, report invalid hard registers as FALSE.  */
  
  if (!avr_hard_regno_mode_ok (regno, mode))
    return 0;
  
  /* Return true if any of the following boundaries is crossed:
     17/18, 27/28 and 29/30.  */
  
  return ((regno < 18 && regno + GET_MODE_SIZE (mode) > 18)
          || (regno < REG_Y && regno + GET_MODE_SIZE (mode) > REG_Y)
          || (regno < REG_Z && regno + GET_MODE_SIZE (mode) > REG_Z));
}


/* Implement `MODE_CODE_BASE_REG_CLASS'.  */

enum reg_class
avr_mode_code_base_reg_class (enum machine_mode mode ATTRIBUTE_UNUSED,
                              addr_space_t as, RTX_CODE outer_code,
                              RTX_CODE index_code ATTRIBUTE_UNUSED)
{
  if (!ADDR_SPACE_GENERIC_P (as))
    {
      return POINTER_Z_REGS;
    }
 
  if (!avr_strict_X)
    return reload_completed ? BASE_POINTER_REGS : POINTER_REGS;

  return PLUS == outer_code ? BASE_POINTER_REGS : POINTER_REGS;
}


/* Implement `REGNO_MODE_CODE_OK_FOR_BASE_P'.  */

bool
avr_regno_mode_code_ok_for_base_p (int regno,
                                   enum machine_mode mode ATTRIBUTE_UNUSED,
                                   addr_space_t as ATTRIBUTE_UNUSED,
                                   RTX_CODE outer_code,
                                   RTX_CODE index_code ATTRIBUTE_UNUSED)
{
  bool ok = false;
  
  if (!ADDR_SPACE_GENERIC_P (as))
    {
      if (regno < FIRST_PSEUDO_REGISTER
          && regno == REG_Z)
        {
          return true;
        }
      
      if (reg_renumber)
        {
          regno = reg_renumber[regno];
          
          if (regno == REG_Z)
            {
              return true;
            }
        }
      
      return false;
    }

  if (regno < FIRST_PSEUDO_REGISTER
      && (regno == REG_X
          || regno == REG_Y
          || regno == REG_Z
          || regno == ARG_POINTER_REGNUM))
    {
      ok = true;
    }
  else if (reg_renumber)
    {
      regno = reg_renumber[regno];

      if (regno == REG_X
          || regno == REG_Y
          || regno == REG_Z
          || regno == ARG_POINTER_REGNUM)
        {
          ok = true;
        }
    }

  if (avr_strict_X
      && PLUS == outer_code
      && regno == REG_X)
    {
      ok = false;
    }

  return ok;
}


/* A helper for `output_reload_insisf' and `output_reload_inhi'.  */
/* Set 32-bit register OP[0] to compile-time constant OP[1].
   CLOBBER_REG is a QI clobber register or NULL_RTX.
   LEN == NULL: output instructions.
   LEN != NULL: set *LEN to the length of the instruction sequence
                (in words) printed with LEN = NULL.
   If CLEAR_P is true, OP[0] had been cleard to Zero already.
   If CLEAR_P is false, nothing is known about OP[0].

   The effect on cc0 is as follows:

   Load 0 to any register except ZERO_REG : NONE
   Load ld register with any value        : NONE
   Anything else:                         : CLOBBER  */

static void
output_reload_in_const (rtx *op, rtx clobber_reg, int *len, bool clear_p)
{
  rtx src = op[1];
  rtx dest = op[0];
  rtx xval, xdest[4];
  int ival[4];
  int clobber_val = 1234;
  bool cooked_clobber_p = false;
  bool set_p = false;
  enum machine_mode mode = GET_MODE (dest);
  int n, n_bytes = GET_MODE_SIZE (mode);
  
  gcc_assert (REG_P (dest)
              && CONSTANT_P (src));

  if (len)
    *len = 0;
  
  /* (REG:SI 14) is special: It's neither in LD_REGS nor in NO_LD_REGS
     but has some subregs that are in LD_REGS.  Use the MSB (REG:QI 17).  */
  
  if (REGNO (dest) < 16
      && REGNO (dest) + GET_MODE_SIZE (mode) > 16)
    {
      clobber_reg = all_regs_rtx[REGNO (dest) + n_bytes - 1];
    }

  /* We might need a clobber reg but don't have one.  Look at the value to
     be loaded more closely.  A clobber is only needed if it is a symbol
     or contains a byte that is neither 0, -1 or a power of 2.  */
  
  if (NULL_RTX == clobber_reg
      && !test_hard_reg_class (LD_REGS, dest)
      && (! (CONST_INT_P (src) || CONST_FIXED_P (src) || CONST_DOUBLE_P (src))
          || !avr_popcount_each_byte (src, n_bytes,
                                      (1 << 0) | (1 << 1) | (1 << 8))))
    {
      /* We have no clobber register but need one.  Cook one up.
         That's cheaper than loading from constant pool.  */
      
      cooked_clobber_p = true;
      clobber_reg = all_regs_rtx[REG_Z + 1];
      avr_asm_len ("mov __tmp_reg__,%0", &clobber_reg, len, 1);
    }

  /* Now start filling DEST from LSB to MSB.  */
  
  for (n = 0; n < n_bytes; n++)
    {
      int ldreg_p;
      bool done_byte = false;
      int j;
      rtx xop[3];

      /* Crop the n-th destination byte.  */

      xdest[n] = simplify_gen_subreg (QImode, dest, mode, n);
      ldreg_p = test_hard_reg_class (LD_REGS, xdest[n]);

      if (!CONST_INT_P (src)
          && !CONST_FIXED_P (src)
          && !CONST_DOUBLE_P (src))
        {
          static const char* const asm_code[][2] =
            {
              { "ldi %2,lo8(%1)"  CR_TAB "mov %0,%2",    "ldi %0,lo8(%1)"  },
              { "ldi %2,hi8(%1)"  CR_TAB "mov %0,%2",    "ldi %0,hi8(%1)"  },
              { "ldi %2,hlo8(%1)" CR_TAB "mov %0,%2",    "ldi %0,hlo8(%1)" },
              { "ldi %2,hhi8(%1)" CR_TAB "mov %0,%2",    "ldi %0,hhi8(%1)" }
            };
          
          xop[0] = xdest[n];
          xop[1] = src;
          xop[2] = clobber_reg;

          avr_asm_len (asm_code[n][ldreg_p], xop, len, ldreg_p ? 1 : 2);
          
          continue;
        }

      /* Crop the n-th source byte.  */

      xval = simplify_gen_subreg (QImode, src, mode, n);
      ival[n] = INTVAL (xval);

      /* Look if we can reuse the low word by means of MOVW.  */
      
      if (n == 2
          && n_bytes >= 4
          && AVR_HAVE_MOVW)
        {
          rtx lo16 = simplify_gen_subreg (HImode, src, mode, 0);
          rtx hi16 = simplify_gen_subreg (HImode, src, mode, 2);

          if (INTVAL (lo16) == INTVAL (hi16))
            {
              if (0 != INTVAL (lo16)
                  || !clear_p)
                {
                  avr_asm_len ("movw %C0,%A0", &op[0], len, 1);
                }
              
              break;
            }
        }

      /* Don't use CLR so that cc0 is set as expected.  */
      
      if (ival[n] == 0)
        {
          if (!clear_p)
            avr_asm_len (ldreg_p ? "ldi %0,0"
                         : ZERO_REGNO == REGNO (xdest[n]) ? "clr %0"
                         : "mov %0,__zero_reg__",
                         &xdest[n], len, 1);
          continue;
        }

      if (clobber_val == ival[n]
          && REGNO (clobber_reg) == REGNO (xdest[n]))
        {
          continue;
        }

      /* LD_REGS can use LDI to move a constant value */
      
      if (ldreg_p)
        {
          xop[0] = xdest[n];
          xop[1] = xval;
          avr_asm_len ("ldi %0,lo8(%1)", xop, len, 1);
          continue;
        }

      /* Try to reuse value already loaded in some lower byte. */
      
      for (j = 0; j < n; j++)
        if (ival[j] == ival[n])
          {
            xop[0] = xdest[n];
            xop[1] = xdest[j];
            
            avr_asm_len ("mov %0,%1", xop, len, 1);
            done_byte = true;
            break;
          }

      if (done_byte)
        continue;

      /* Need no clobber reg for -1: Use CLR/DEC */
      
      if (-1 == ival[n])
        {
          if (!clear_p)
            avr_asm_len ("clr %0", &xdest[n], len, 1);
          
          avr_asm_len ("dec %0", &xdest[n], len, 1);
          continue;
        }
      else if (1 == ival[n])
        {
          if (!clear_p)
            avr_asm_len ("clr %0", &xdest[n], len, 1);
          
          avr_asm_len ("inc %0", &xdest[n], len, 1);
          continue;
        }

      /* Use T flag or INC to manage powers of 2 if we have
         no clobber reg.  */

      if (NULL_RTX == clobber_reg
          && single_one_operand (xval, QImode))
        {
          xop[0] = xdest[n];
          xop[1] = GEN_INT (exact_log2 (ival[n] & GET_MODE_MASK (QImode)));

          gcc_assert (constm1_rtx != xop[1]);

          if (!set_p)
            {
              set_p = true;
              avr_asm_len ("set", xop, len, 1);
            }

          if (!clear_p)
            avr_asm_len ("clr %0", xop, len, 1);
          
          avr_asm_len ("bld %0,%1", xop, len, 1);
          continue;
        }

      /* We actually need the LD_REGS clobber reg.  */

      gcc_assert (NULL_RTX != clobber_reg);
        
      xop[0] = xdest[n];
      xop[1] = xval;
      xop[2] = clobber_reg;
      clobber_val = ival[n];
        
      avr_asm_len ("ldi %2,lo8(%1)" CR_TAB
                   "mov %0,%2", xop, len, 2);
    }
  
  /* If we cooked up a clobber reg above, restore it.  */
  
  if (cooked_clobber_p)
    {
      avr_asm_len ("mov %0,__tmp_reg__", &clobber_reg, len, 1);
    }
}


/* Reload the constant OP[1] into the HI register OP[0].
   CLOBBER_REG is a QI clobber reg needed to move vast majority of consts
   into a NO_LD_REGS register.  If CLOBBER_REG is NULL_RTX we either don't
   need a clobber reg or have to cook one up.

   PLEN == NULL: Output instructions.
   PLEN != NULL: Output nothing.  Set *PLEN to number of words occupied
                 by the insns printed.

   Return "".  */

const char*
output_reload_inhi (rtx *op, rtx clobber_reg, int *plen)
{
  output_reload_in_const (op, clobber_reg, plen, false);
  return "";
}


/* Reload a SI or SF compile time constant OP[1] into the register OP[0].
   CLOBBER_REG is a QI clobber reg needed to move vast majority of consts
   into a NO_LD_REGS register.  If CLOBBER_REG is NULL_RTX we either don't
   need a clobber reg or have to cook one up.

   LEN == NULL: Output instructions.
   
   LEN != NULL: Output nothing.  Set *LEN to number of words occupied
                by the insns printed.

   Return "".  */

const char *
output_reload_insisf (rtx *op, rtx clobber_reg, int *len)
{
  if (AVR_HAVE_MOVW
      && !test_hard_reg_class (LD_REGS, op[0])
      && (CONST_INT_P (op[1])
          || CONST_FIXED_P (op[1])
          || CONST_DOUBLE_P (op[1])))
    {
      int len_clr, len_noclr;
      
      /* In some cases it is better to clear the destination beforehand, e.g.

             CLR R2   CLR R3   MOVW R4,R2   INC R2

         is shorther than

             CLR R2   INC R2   CLR  R3      CLR R4   CLR R5

         We find it too tedious to work that out in the print function.
         Instead, we call the print function twice to get the lengths of
         both methods and use the shortest one.  */
         
      output_reload_in_const (op, clobber_reg, &len_clr, true);
      output_reload_in_const (op, clobber_reg, &len_noclr, false);
      
      if (len_noclr - len_clr == 4)
        {
          /* Default needs 4 CLR instructions: clear register beforehand.  */
          
          avr_asm_len ("mov %A0,__zero_reg__" CR_TAB
                       "mov %B0,__zero_reg__" CR_TAB
                       "movw %C0,%A0", &op[0], len, 3);
          
          output_reload_in_const (op, clobber_reg, len, true);
          
          if (len)
            *len += 3;

          return "";
        }
    }

  /* Default: destination not pre-cleared.  */

  output_reload_in_const (op, clobber_reg, len, false);
  return "";
}

const char *
avr_out_reload_inpsi (rtx *op, rtx clobber_reg, int *len)
{
  output_reload_in_const (op, clobber_reg, len, false);
  return "";
}


void
avr_output_addr_vec_elt (FILE *stream, int value)
{
  if (AVR_HAVE_JMP_CALL)
    fprintf (stream, "\t.word gs(.L%d)\n", value);
  else
    fprintf (stream, "\trjmp .L%d\n", value);
}

/* Returns true if SCRATCH are safe to be allocated as a scratch
   registers (for a define_peephole2) in the current function.  */

static bool
avr_hard_regno_scratch_ok (unsigned int regno)
{
  /* Interrupt functions can only use registers that have already been saved
     by the prologue, even if they would normally be call-clobbered.  */

  if ((cfun->machine->is_interrupt || cfun->machine->is_signal)
      && !df_regs_ever_live_p (regno))
    return false;

  /* Don't allow hard registers that might be part of the frame pointer.
     Some places in the compiler just test for [HARD_]FRAME_POINTER_REGNUM
     and don't care for a frame pointer that spans more than one register.  */

  if ((!reload_completed || frame_pointer_needed)
      && (regno == REG_Y || regno == REG_Y + 1))
    {
      return false;
    }

  return true;
}

/* Return nonzero if register OLD_REG can be renamed to register NEW_REG.  */

int
avr_hard_regno_rename_ok (unsigned int old_reg,
			  unsigned int new_reg)
{
  /* Interrupt functions can only use registers that have already been
     saved by the prologue, even if they would normally be
     call-clobbered.  */

  if ((cfun->machine->is_interrupt || cfun->machine->is_signal)
      && !df_regs_ever_live_p (new_reg))
    return 0;

  /* Don't allow hard registers that might be part of the frame pointer.
     Some places in the compiler just test for [HARD_]FRAME_POINTER_REGNUM
     and don't care for a frame pointer that spans more than one register.  */

  if ((!reload_completed || frame_pointer_needed)
      && (old_reg == REG_Y || old_reg == REG_Y + 1
          || new_reg == REG_Y || new_reg == REG_Y + 1))
    {
      return 0;
    }
  
  return 1;
}

/* Output a branch that tests a single bit of a register (QI, HI, SI or DImode)
   or memory location in the I/O space (QImode only).

   Operand 0: comparison operator (must be EQ or NE, compare bit to zero).
   Operand 1: register operand to test, or CONST_INT memory address.
   Operand 2: bit number.
   Operand 3: label to jump to if the test is true.  */

const char *
avr_out_sbxx_branch (rtx insn, rtx operands[])
{
  enum rtx_code comp = GET_CODE (operands[0]);
  bool long_jump = get_attr_length (insn) >= 4;
  bool reverse = long_jump || jump_over_one_insn_p (insn, operands[3]);

  if (comp == GE)
    comp = EQ;
  else if (comp == LT)
    comp = NE;

  if (reverse)
    comp = reverse_condition (comp);

  switch (GET_CODE (operands[1]))
    {
    default:
      gcc_unreachable();
      
    case CONST_INT:

      if (low_io_address_operand (operands[1], QImode))
        {
          if (comp == EQ)
            output_asm_insn ("sbis %i1,%2", operands);
          else
            output_asm_insn ("sbic %i1,%2", operands);
        }
      else
        {
          output_asm_insn ("in __tmp_reg__,%i1", operands);
          if (comp == EQ)
            output_asm_insn ("sbrs __tmp_reg__,%2", operands);
          else
            output_asm_insn ("sbrc __tmp_reg__,%2", operands);
        }

      break; /* CONST_INT */

    case REG:

      if (comp == EQ)
        output_asm_insn ("sbrs %T1%T2", operands);
      else
        output_asm_insn ("sbrc %T1%T2", operands);

      break; /* REG */
    }        /* switch */

  if (long_jump)
    return ("rjmp .+4" CR_TAB
            "jmp %x3");

  if (!reverse)
    return "rjmp %x3";

  return "";
}

/* Worker function for TARGET_ASM_CONSTRUCTOR.  */

static void
avr_asm_out_ctor (rtx symbol, int priority)
{
  fputs ("\t.global __do_global_ctors\n", asm_out_file);
  default_ctor_section_asm_out_constructor (symbol, priority);
}

/* Worker function for TARGET_ASM_DESTRUCTOR.  */

static void
avr_asm_out_dtor (rtx symbol, int priority)
{
  fputs ("\t.global __do_global_dtors\n", asm_out_file);
  default_dtor_section_asm_out_destructor (symbol, priority);
}

/* Worker function for TARGET_RETURN_IN_MEMORY.  */

static bool
avr_return_in_memory (const_tree type, const_tree fntype ATTRIBUTE_UNUSED)
{
  if (TYPE_MODE (type) == BLKmode)
    {
      HOST_WIDE_INT size = int_size_in_bytes (type);
      return (size == -1 || size > 8);
    }
  else
    return false;
}


/* Implement `CASE_VALUES_THRESHOLD'.  */
/* Supply the default for --param case-values-threshold=0  */

static unsigned int
avr_case_values_threshold (void)
{
  /* The exact break-even point between a jump table and an if-else tree
     depends on several factors not available here like, e.g. if 8-bit
     comparisons can be used in the if-else tree or not, on the
     range of the case values, if the case value can be reused, on the
     register allocation, etc.  '7' appears to be a good choice.  */
     
  return 7;
}


/* Implement `TARGET_ADDR_SPACE_ADDRESS_MODE'.  */

static enum machine_mode
avr_addr_space_address_mode (addr_space_t as)
{
  return avr_addrspace[as].pointer_size == 3 ? PSImode : HImode;
}


/* Implement `TARGET_ADDR_SPACE_POINTER_MODE'.  */

static enum machine_mode
avr_addr_space_pointer_mode (addr_space_t as)
{
  return avr_addr_space_address_mode (as);
}


/* Helper for following function.  */

static bool
avr_reg_ok_for_pgm_addr (rtx reg, bool strict)
{
  if (!REG_P (reg))
    return false;

  if (strict)
    {
      return REGNO (reg) == REG_Z;
    }
  
  /* Avoid combine to propagate hard regs.  */
  
  if (can_create_pseudo_p()
      && REGNO (reg) < REG_Z)
    {
      return false;
    }
  
  return true;
}


/* Implement `TARGET_ADDR_SPACE_LEGITIMATE_ADDRESS_P'.  */

static bool
avr_addr_space_legitimate_address_p (enum machine_mode mode, rtx x,
                                     bool strict, addr_space_t as)
{
  bool ok = false;

  switch (as)
    {
    default:
      gcc_unreachable();
      
    case ADDR_SPACE_GENERIC:
      return avr_legitimate_address_p (mode, x, strict);

    case ADDR_SPACE_FLASH:
    case ADDR_SPACE_FLASH1:
    case ADDR_SPACE_FLASH2:
    case ADDR_SPACE_FLASH3:
    case ADDR_SPACE_FLASH4:
    case ADDR_SPACE_FLASH5:

      switch (GET_CODE (x))
        {
        case REG:
          ok = avr_reg_ok_for_pgm_addr (x, strict);
          break;
          
        case POST_INC:
          ok = avr_reg_ok_for_pgm_addr (XEXP (x, 0), strict);
          break;
          
        default:
          break;
        }

      break; /* FLASH */
      
    case ADDR_SPACE_MEMX:
      if (REG_P (x))
        ok = (!strict
              && can_create_pseudo_p());

      if (LO_SUM == GET_CODE (x))
        {
          rtx hi = XEXP (x, 0);
          rtx lo = XEXP (x, 1);

          ok = (REG_P (hi)
                && (!strict || REGNO (hi) < FIRST_PSEUDO_REGISTER)
                && REG_P (lo)
                && REGNO (lo) == REG_Z);
        }
      
      break; /* MEMX */
    }

  if (avr_log.legitimate_address_p)
    {
      avr_edump ("\n%?: ret=%b, mode=%m strict=%d "
                 "reload_completed=%d reload_in_progress=%d %s:",
                 ok, mode, strict, reload_completed, reload_in_progress,
                 reg_renumber ? "(reg_renumber)" : "");
      
      if (GET_CODE (x) == PLUS
          && REG_P (XEXP (x, 0))
          && CONST_INT_P (XEXP (x, 1))
          && IN_RANGE (INTVAL (XEXP (x, 1)), 0, MAX_LD_OFFSET (mode))
          && reg_renumber)
        {
          avr_edump ("(r%d ---> r%d)", REGNO (XEXP (x, 0)),
                     true_regnum (XEXP (x, 0)));
        }
      
      avr_edump ("\n%r\n", x);
    }

  return ok;
}


/* Implement `TARGET_ADDR_SPACE_LEGITIMIZE_ADDRESS'.  */

static rtx
avr_addr_space_legitimize_address (rtx x, rtx old_x,
                                   enum machine_mode mode, addr_space_t as)
{
  if (ADDR_SPACE_GENERIC_P (as))
    return avr_legitimize_address (x, old_x, mode);

  if (avr_log.legitimize_address)
    {
      avr_edump ("\n%?: mode=%m\n %r\n", mode, old_x);
    }

  return old_x;
}


/* Implement `TARGET_ADDR_SPACE_CONVERT'.  */

static rtx
avr_addr_space_convert (rtx src, tree type_from, tree type_to)
{
  addr_space_t as_from = TYPE_ADDR_SPACE (TREE_TYPE (type_from));
  addr_space_t as_to = TYPE_ADDR_SPACE (TREE_TYPE (type_to));

  if (avr_log.progmem)
    avr_edump ("\n%!: op = %r\nfrom = %t\nto = %t\n",
               src, type_from, type_to);

  /* Up-casting from 16-bit to 24-bit pointer.  */
  
  if (as_from != ADDR_SPACE_MEMX
      && as_to == ADDR_SPACE_MEMX)
    {
      int msb;
      rtx sym = src;
      rtx reg = gen_reg_rtx (PSImode);

      while (CONST == GET_CODE (sym) || PLUS == GET_CODE (sym))
        sym = XEXP (sym, 0);

      /* Look at symbol flags:  avr_encode_section_info set the flags
         also if attribute progmem was seen so that we get the right
         promotion for, e.g. PSTR-like strings that reside in generic space
         but are located in flash.  In that case we patch the incoming
         address space.  */

      if (SYMBOL_REF == GET_CODE (sym)
          && ADDR_SPACE_FLASH == AVR_SYMBOL_GET_ADDR_SPACE (sym))
        {
          as_from = ADDR_SPACE_FLASH;
        }

      /* Linearize memory: RAM has bit 23 set.  */
             
      msb = ADDR_SPACE_GENERIC_P (as_from)
        ? 0x80
        : avr_addrspace[as_from].segment;

      src = force_reg (Pmode, src);
      
      emit_insn (msb == 0
                 ? gen_zero_extendhipsi2 (reg, src)
                 : gen_n_extendhipsi2 (reg, gen_int_mode (msb, QImode), src));
          
      return reg;
    }

  /* Down-casting from 24-bit to 16-bit throws away the high byte.  */

  if (as_from == ADDR_SPACE_MEMX
      && as_to != ADDR_SPACE_MEMX)
    {
      rtx new_src = gen_reg_rtx (Pmode);

      src = force_reg (PSImode, src);
      
      emit_move_insn (new_src,
                      simplify_gen_subreg (Pmode, src, PSImode, 0));
      return new_src;
    }
  
  return src;
}


/* Implement `TARGET_ADDR_SPACE_SUBSET_P'.  */

static bool
avr_addr_space_subset_p (addr_space_t subset ATTRIBUTE_UNUSED,
                         addr_space_t superset ATTRIBUTE_UNUSED)
{
  /* Allow any kind of pointer mess.  */
  
  return true;
}


/* Worker function for movmemhi expander.
   XOP[0]  Destination as MEM:BLK
   XOP[1]  Source      "     "
   XOP[2]  # Bytes to copy

   Return TRUE  if the expansion is accomplished.
   Return FALSE if the operand compination is not supported.  */

bool
avr_emit_movmemhi (rtx *xop)
{
  HOST_WIDE_INT count;
  enum machine_mode loop_mode;
  addr_space_t as = MEM_ADDR_SPACE (xop[1]);
  rtx loop_reg, addr1, a_src, a_dest, insn, xas;
  rtx a_hi8 = NULL_RTX;

  if (avr_mem_flash_p (xop[0]))
    return false;

  if (!CONST_INT_P (xop[2]))
    return false;

  count = INTVAL (xop[2]);
  if (count <= 0)
    return false;

  a_src  = XEXP (xop[1], 0);
  a_dest = XEXP (xop[0], 0);

  if (PSImode == GET_MODE (a_src))
    {
      gcc_assert (as == ADDR_SPACE_MEMX);

      loop_mode = (count < 0x100) ? QImode : HImode;
      loop_reg = gen_rtx_REG (loop_mode, 24);
      emit_move_insn (loop_reg, gen_int_mode (count, loop_mode));

      addr1 = simplify_gen_subreg (HImode, a_src, PSImode, 0);
      a_hi8 = simplify_gen_subreg (QImode, a_src, PSImode, 2);
    }
  else
    {
      int segment = avr_addrspace[as].segment;
      
      if (segment
          && avr_current_device->n_flash > 1)
        {
          a_hi8 = GEN_INT (segment);
          emit_move_insn (rampz_rtx, a_hi8 = copy_to_mode_reg (QImode, a_hi8));
        }
      else if (!ADDR_SPACE_GENERIC_P (as))
        {
          as = ADDR_SPACE_FLASH;
        }
      
      addr1 = a_src;

      loop_mode = (count <= 0x100) ? QImode : HImode;
      loop_reg = copy_to_mode_reg (loop_mode, gen_int_mode (count, loop_mode));
    }

  xas = GEN_INT (as);

  /* FIXME: Register allocator might come up with spill fails if it is left
        on its own.  Thus, we allocate the pointer registers by hand:
        Z = source address
        X = destination address  */

  emit_move_insn (lpm_addr_reg_rtx, addr1);
  emit_move_insn (gen_rtx_REG (HImode, REG_X), a_dest);

  /* FIXME: Register allocator does a bad job and might spill address
        register(s) inside the loop leading to additional move instruction
        to/from stack which could clobber tmp_reg.  Thus, do *not* emit
        load and store as separate insns.  Instead, we perform the copy
        by means of one monolithic insn.  */

  gcc_assert (TMP_REGNO == LPM_REGNO);

  if (as != ADDR_SPACE_MEMX)
    {
      /* Load instruction ([E]LPM or LD) is known at compile time:
         Do the copy-loop inline.  */
      
      rtx (*fun) (rtx, rtx, rtx)
        = QImode == loop_mode ? gen_movmem_qi : gen_movmem_hi;

      insn = fun (xas, loop_reg, loop_reg);
    }
  else
    {
      rtx (*fun) (rtx, rtx)
        = QImode == loop_mode ? gen_movmemx_qi : gen_movmemx_hi;

      emit_move_insn (gen_rtx_REG (QImode, 23), a_hi8);
      
      insn = fun (xas, GEN_INT (avr_addr.rampz));
    }

  set_mem_addr_space (SET_SRC (XVECEXP (insn, 0, 0)), as);
  emit_insn (insn);

  return true;
}


/* Print assembler for movmem_qi, movmem_hi insns...
       $0     : Address Space
       $1, $2 : Loop register
       Z      : Source address
       X      : Destination address
*/

const char*
avr_out_movmem (rtx insn ATTRIBUTE_UNUSED, rtx *op, int *plen)
{
  addr_space_t as = (addr_space_t) INTVAL (op[0]);
  enum machine_mode loop_mode = GET_MODE (op[1]);
  bool sbiw_p = test_hard_reg_class (ADDW_REGS, op[1]);
  rtx xop[3];

  if (plen)
    *plen = 0;

  xop[0] = op[0];
  xop[1] = op[1];
  xop[2] = tmp_reg_rtx;

  /* Loop label */

  avr_asm_len ("0:", xop, plen, 0);

  /* Load with post-increment */

  switch (as)
    {
    default:
      gcc_unreachable();
      
    case ADDR_SPACE_GENERIC:

      avr_asm_len ("ld %2,Z+", xop, plen, 1);
      break;
      
    case ADDR_SPACE_FLASH:

      if (AVR_HAVE_LPMX)
        avr_asm_len ("lpm %2,Z+", xop, plen, 1);
      else
        avr_asm_len ("lpm" CR_TAB
                     "adiw r30,1", xop, plen, 2);
      break;
      
    case ADDR_SPACE_FLASH1:
    case ADDR_SPACE_FLASH2:
    case ADDR_SPACE_FLASH3:
    case ADDR_SPACE_FLASH4:
    case ADDR_SPACE_FLASH5:

      if (AVR_HAVE_ELPMX)
        avr_asm_len ("elpm %2,Z+", xop, plen, 1);
      else
        avr_asm_len ("elpm" CR_TAB
                     "adiw r30,1", xop, plen, 2);
      break;
    }

  /* Store with post-increment */

  avr_asm_len ("st X+,%2", xop, plen, 1);

  /* Decrement loop-counter and set Z-flag */

  if (QImode == loop_mode)
    {
      avr_asm_len ("dec %1", xop, plen, 1);
    }
  else if (sbiw_p)
    {
      avr_asm_len ("sbiw %1,1", xop, plen, 1);
    }
  else
    {
      avr_asm_len ("subi %A1,1" CR_TAB
                   "sbci %B1,0", xop, plen, 2);
    }

  /* Loop until zero */
  
  return avr_asm_len ("brne 0b", xop, plen, 1);
}



/* Helper for __builtin_avr_delay_cycles */

static rtx
avr_mem_clobber (void)
{
  rtx mem = gen_rtx_MEM (BLKmode, gen_rtx_SCRATCH (Pmode));
  MEM_VOLATILE_P (mem) = 1;
  return mem;
}

static void
avr_expand_delay_cycles (rtx operands0)
{
  unsigned HOST_WIDE_INT cycles = UINTVAL (operands0) & GET_MODE_MASK (SImode);
  unsigned HOST_WIDE_INT cycles_used;
  unsigned HOST_WIDE_INT loop_count;
  
  if (IN_RANGE (cycles, 83886082, 0xFFFFFFFF))
    {
      loop_count = ((cycles - 9) / 6) + 1;
      cycles_used = ((loop_count - 1) * 6) + 9;
      emit_insn (gen_delay_cycles_4 (gen_int_mode (loop_count, SImode),
                                     avr_mem_clobber()));
      cycles -= cycles_used;
    }
  
  if (IN_RANGE (cycles, 262145, 83886081))
    {
      loop_count = ((cycles - 7) / 5) + 1;
      if (loop_count > 0xFFFFFF)
        loop_count = 0xFFFFFF;
      cycles_used = ((loop_count - 1) * 5) + 7;
      emit_insn (gen_delay_cycles_3 (gen_int_mode (loop_count, SImode),
                                     avr_mem_clobber()));
      cycles -= cycles_used;
    }
  
  if (IN_RANGE (cycles, 768, 262144))
    {
      loop_count = ((cycles - 5) / 4) + 1;
      if (loop_count > 0xFFFF)
        loop_count = 0xFFFF;
      cycles_used = ((loop_count - 1) * 4) + 5;
      emit_insn (gen_delay_cycles_2 (gen_int_mode (loop_count, HImode),
                                     avr_mem_clobber()));
      cycles -= cycles_used;
    }
  
  if (IN_RANGE (cycles, 6, 767))
    {
      loop_count = cycles / 3;
      if (loop_count > 255) 
        loop_count = 255;
      cycles_used = loop_count * 3;
      emit_insn (gen_delay_cycles_1 (gen_int_mode (loop_count, QImode),
                                     avr_mem_clobber()));
      cycles -= cycles_used;
      }
  
  while (cycles >= 2)
    {
      emit_insn (gen_nopv (GEN_INT(2)));
      cycles -= 2;
    }

  if (cycles == 1)
    {
      emit_insn (gen_nopv (GEN_INT(1)));
      cycles--;
    }
}


/* Return VAL * BASE + DIGIT.  BASE = 0 is shortcut for BASE = 2^{32}   */

static double_int
avr_double_int_push_digit (double_int val, int base,
                           unsigned HOST_WIDE_INT digit)
{
  val = 0 == base
    ? val.llshift (32, 64)
    : val * double_int::from_uhwi (base);
  
  return val + double_int::from_uhwi (digit);
}


/* Compute the image of x under f, i.e. perform   x --> f(x)    */

static int
avr_map (double_int f, int x)
{
  return 0xf & f.lrshift (4*x, 64).to_uhwi ();
}


/* Return some metrics of map A.  */

enum
  {
    /* Number of fixed points in { 0 ... 7 } */
    MAP_FIXED_0_7,

    /* Size of preimage of non-fixed points in { 0 ... 7 } */
    MAP_NONFIXED_0_7,
    
    /* Mask representing the fixed points in { 0 ... 7 } */
    MAP_MASK_FIXED_0_7,
    
    /* Size of the preimage of { 0 ... 7 } */
    MAP_PREIMAGE_0_7,
    
    /* Mask that represents the preimage of { f } */
    MAP_MASK_PREIMAGE_F
  };

static unsigned
avr_map_metric (double_int a, int mode)
{
  unsigned i, metric = 0;

  for (i = 0; i < 8; i++)
    {
      unsigned ai = avr_map (a, i);

      if (mode == MAP_FIXED_0_7)
        metric += ai == i;
      else if (mode == MAP_NONFIXED_0_7)
        metric += ai < 8 && ai != i;
      else if (mode == MAP_MASK_FIXED_0_7)
        metric |= ((unsigned) (ai == i)) << i;
      else if (mode == MAP_PREIMAGE_0_7)
        metric += ai < 8;
      else if (mode == MAP_MASK_PREIMAGE_F)
        metric |= ((unsigned) (ai == 0xf)) << i;
      else
        gcc_unreachable();
    }
  
  return metric;
}


/* Return true if IVAL has a 0xf in its hexadecimal representation
   and false, otherwise.  Only nibbles 0..7 are taken into account.
   Used as constraint helper for C0f and Cxf.  */

bool
avr_has_nibble_0xf (rtx ival)
{
  return 0 != avr_map_metric (rtx_to_double_int (ival), MAP_MASK_PREIMAGE_F);
}


/* We have a set of bits that are mapped by a function F.
   Try to decompose F by means of a second function G so that

      F = F o G^-1 o G

   and

      cost (F o G^-1) + cost (G)  <  cost (F)

   Example:  Suppose builtin insert_bits supplies us with the map
   F = 0x3210ffff.  Instead of doing 4 bit insertions to get the high
   nibble of the result, we can just as well rotate the bits before inserting
   them and use the map 0x7654ffff which is cheaper than the original map.
   For this example G = G^-1 = 0x32107654 and F o G^-1 = 0x7654ffff.  */
   
typedef struct
{
  /* tree code of binary function G */
  enum tree_code code;

  /* The constant second argument of G */
  int arg;

  /* G^-1, the inverse of G (*, arg) */
  unsigned ginv;

  /* The cost of appplying G (*, arg) */
  int cost;

  /* The composition F o G^-1 (*, arg) for some function F */
  double_int map;

  /* For debug purpose only */
  const char *str;
} avr_map_op_t;

static const avr_map_op_t avr_map_op[] =
  {
    { LROTATE_EXPR, 0, 0x76543210, 0, { 0, 0 }, "id" },
    { LROTATE_EXPR, 1, 0x07654321, 2, { 0, 0 }, "<<<" },
    { LROTATE_EXPR, 2, 0x10765432, 4, { 0, 0 }, "<<<" },
    { LROTATE_EXPR, 3, 0x21076543, 4, { 0, 0 }, "<<<" },
    { LROTATE_EXPR, 4, 0x32107654, 1, { 0, 0 }, "<<<" },
    { LROTATE_EXPR, 5, 0x43210765, 3, { 0, 0 }, "<<<" },
    { LROTATE_EXPR, 6, 0x54321076, 5, { 0, 0 }, "<<<" },
    { LROTATE_EXPR, 7, 0x65432107, 3, { 0, 0 }, "<<<" },
    { RSHIFT_EXPR, 1, 0x6543210c, 1, { 0, 0 }, ">>" },
    { RSHIFT_EXPR, 1, 0x7543210c, 1, { 0, 0 }, ">>" },
    { RSHIFT_EXPR, 2, 0x543210cc, 2, { 0, 0 }, ">>" },
    { RSHIFT_EXPR, 2, 0x643210cc, 2, { 0, 0 }, ">>" },
    { RSHIFT_EXPR, 2, 0x743210cc, 2, { 0, 0 }, ">>" },
    { LSHIFT_EXPR, 1, 0xc7654321, 1, { 0, 0 }, "<<" },
    { LSHIFT_EXPR, 2, 0xcc765432, 2, { 0, 0 }, "<<" }
  };


/* Try to decompose F as F = (F o G^-1) o G as described above.
   The result is a struct representing F o G^-1 and G.
   If result.cost < 0 then such a decomposition does not exist.  */
   
static avr_map_op_t
avr_map_decompose (double_int f, const avr_map_op_t *g, bool val_const_p)
{
  int i;
  bool val_used_p = 0 != avr_map_metric (f, MAP_MASK_PREIMAGE_F);
  avr_map_op_t f_ginv = *g;
  double_int ginv = double_int::from_uhwi (g->ginv);

  f_ginv.cost = -1;
  
  /* Step 1:  Computing F o G^-1  */

  for (i = 7; i >= 0; i--)
    {
      int x = avr_map (f, i);
      
      if (x <= 7)
        {
          x = avr_map (ginv, x);

          /* The bit is no element of the image of G: no avail (cost = -1)  */
          
          if (x > 7)
            return f_ginv;
        }
      
      f_ginv.map = avr_double_int_push_digit (f_ginv.map, 16, x);
    }

  /* Step 2:  Compute the cost of the operations.
     The overall cost of doing an operation prior to the insertion is
      the cost of the insertion plus the cost of the operation.  */

  /* Step 2a:  Compute cost of F o G^-1  */

  if (0 == avr_map_metric (f_ginv.map, MAP_NONFIXED_0_7))
    {
      /* The mapping consists only of fixed points and can be folded
         to AND/OR logic in the remainder.  Reasonable cost is 3. */

      f_ginv.cost = 2 + (val_used_p && !val_const_p);
    }
  else
    {
      rtx xop[4];

      /* Get the cost of the insn by calling the output worker with some
         fake values.  Mimic effect of reloading xop[3]: Unused operands
         are mapped to 0 and used operands are reloaded to xop[0].  */

      xop[0] = all_regs_rtx[24];
      xop[1] = gen_int_mode (f_ginv.map.to_uhwi (), SImode);
      xop[2] = all_regs_rtx[25];
      xop[3] = val_used_p ? xop[0] : const0_rtx;
  
      avr_out_insert_bits (xop, &f_ginv.cost);
      
      f_ginv.cost += val_const_p && val_used_p ? 1 : 0;
    }
  
  /* Step 2b:  Add cost of G  */

  f_ginv.cost += g->cost;

  if (avr_log.builtin)
    avr_edump (" %s%d=%d", g->str, g->arg, f_ginv.cost);

  return f_ginv;
}


/* Insert bits from XOP[1] into XOP[0] according to MAP.
   XOP[0] and XOP[1] don't overlap.
   If FIXP_P = true:  Move all bits according to MAP using BLD/BST sequences.
   If FIXP_P = false: Just move the bit if its position in the destination
   is different to its source position.  */

static void
avr_move_bits (rtx *xop, double_int map, bool fixp_p, int *plen)
{
  int bit_dest, b;

  /* T-flag contains this bit of the source, i.e. of XOP[1]  */
  int t_bit_src = -1;

  /* We order the operations according to the requested source bit b.  */
  
  for (b = 0; b < 8; b++)
    for (bit_dest = 0; bit_dest < 8; bit_dest++)
      {
        int bit_src = avr_map (map, bit_dest);
        
        if (b != bit_src
            || bit_src >= 8
            /* Same position: No need to copy as requested by FIXP_P.  */
            || (bit_dest == bit_src && !fixp_p))
          continue;

        if (t_bit_src != bit_src)
          {
            /* Source bit is not yet in T: Store it to T.  */
              
            t_bit_src = bit_src;

            xop[3] = GEN_INT (bit_src);
            avr_asm_len ("bst %T1%T3", xop, plen, 1);
          }

        /* Load destination bit with T.  */
        
        xop[3] = GEN_INT (bit_dest);
        avr_asm_len ("bld %T0%T3", xop, plen, 1);
      }
}


/* PLEN == 0: Print assembler code for `insert_bits'.
   PLEN != 0: Compute code length in bytes.
   
   OP[0]:  Result
   OP[1]:  The mapping composed of nibbles. If nibble no. N is
           0:   Bit N of result is copied from bit OP[2].0
           ...  ...
           7:   Bit N of result is copied from bit OP[2].7
           0xf: Bit N of result is copied from bit OP[3].N
   OP[2]:  Bits to be inserted
   OP[3]:  Target value  */

const char*
avr_out_insert_bits (rtx *op, int *plen)
{
  double_int map = rtx_to_double_int (op[1]);
  unsigned mask_fixed;
  bool fixp_p = true;
  rtx xop[4];

  xop[0] = op[0];
  xop[1] = op[2];
  xop[2] = op[3];

  gcc_assert (REG_P (xop[2]) || CONST_INT_P (xop[2]));
          
  if (plen)
    *plen = 0;
  else if (flag_print_asm_name)
    fprintf (asm_out_file,
             ASM_COMMENT_START "map = 0x%08" HOST_LONG_FORMAT "x\n",
             map.to_uhwi () & GET_MODE_MASK (SImode));

  /* If MAP has fixed points it might be better to initialize the result
     with the bits to be inserted instead of moving all bits by hand.  */
      
  mask_fixed = avr_map_metric (map, MAP_MASK_FIXED_0_7);

  if (REGNO (xop[0]) == REGNO (xop[1]))
    {
      /* Avoid early-clobber conflicts */
      
      avr_asm_len ("mov __tmp_reg__,%1", xop, plen, 1);
      xop[1] = tmp_reg_rtx;
      fixp_p = false;
    }

  if (avr_map_metric (map, MAP_MASK_PREIMAGE_F))
    {
      /* XOP[2] is used and reloaded to XOP[0] already */
      
      int n_fix = 0, n_nofix = 0;
      
      gcc_assert (REG_P (xop[2]));
      
      /* Get the code size of the bit insertions; once with all bits
         moved and once with fixed points omitted.  */
  
      avr_move_bits (xop, map, true, &n_fix);
      avr_move_bits (xop, map, false, &n_nofix);

      if (fixp_p && n_fix - n_nofix > 3)
        {
          xop[3] = gen_int_mode (~mask_fixed, QImode);
        
          avr_asm_len ("eor %0,%1"   CR_TAB
                       "andi %0,%3"  CR_TAB
                       "eor %0,%1", xop, plen, 3);
          fixp_p = false;
        }
    }
  else
    {
      /* XOP[2] is unused */
      
      if (fixp_p && mask_fixed)
        {
          avr_asm_len ("mov %0,%1", xop, plen, 1);
          fixp_p = false;
        }
    }
  
  /* Move/insert remaining bits.  */

  avr_move_bits (xop, map, fixp_p, plen);
  
  return "";
}


/* IDs for all the AVR builtins.  */

enum avr_builtin_id
  {
    
#define DEF_BUILTIN(NAME, N_ARGS, ID, TYPE, CODE) ID,
#include "builtins.def"  
#undef DEF_BUILTIN

    AVR_BUILTIN_COUNT
  };

struct GTY(()) avr_builtin_description
{
  enum insn_code icode;
  const char *name;
  int n_args;
  tree fndecl;
};


/* Notice that avr_bdesc[] and avr_builtin_id are initialized in such a way
   that a built-in's ID can be used to access the built-in by means of
   avr_bdesc[ID]  */

static GTY(()) struct avr_builtin_description
avr_bdesc[AVR_BUILTIN_COUNT] =
  {

#define DEF_BUILTIN(NAME, N_ARGS, ID, TYPE, ICODE)      \
<<<<<<< HEAD
    { ICODE, NAME, N_ARGS, NULL_TREE },
=======
    { (enum insn_code) ICODE, NAME, N_ARGS, NULL_TREE },
>>>>>>> 747e4b8f
#include "builtins.def"  
#undef DEF_BUILTIN
  };


/* Implement `TARGET_BUILTIN_DECL'.  */

static tree
avr_builtin_decl (unsigned id, bool initialize_p ATTRIBUTE_UNUSED)
{
  if (id < AVR_BUILTIN_COUNT)
    return avr_bdesc[id].fndecl;

  return error_mark_node;
}


static void
avr_init_builtin_int24 (void)
{
  tree int24_type  = make_signed_type (GET_MODE_BITSIZE (PSImode));
  tree uint24_type = make_unsigned_type (GET_MODE_BITSIZE (PSImode));

  lang_hooks.types.register_builtin_type (int24_type, "__int24");
  lang_hooks.types.register_builtin_type (uint24_type, "__uint24");
}


/* Implement `TARGET_INIT_BUILTINS' */
/* Set up all builtin functions for this target.  */

static void
avr_init_builtins (void)
{
  tree void_ftype_void
    = build_function_type_list (void_type_node, NULL_TREE);
  tree uchar_ftype_uchar
    = build_function_type_list (unsigned_char_type_node, 
                                unsigned_char_type_node,
                                NULL_TREE);
  tree uint_ftype_uchar_uchar
    = build_function_type_list (unsigned_type_node, 
                                unsigned_char_type_node,
                                unsigned_char_type_node, 
                                NULL_TREE);
  tree int_ftype_char_char
    = build_function_type_list (integer_type_node, 
                                char_type_node,
                                char_type_node, 
                                NULL_TREE);
  tree int_ftype_char_uchar
    = build_function_type_list (integer_type_node, 
                                char_type_node,
                                unsigned_char_type_node, 
                                NULL_TREE);
  tree void_ftype_ulong
    = build_function_type_list (void_type_node, 
                                long_unsigned_type_node,
                                NULL_TREE);

  tree uchar_ftype_ulong_uchar_uchar
    = build_function_type_list (unsigned_char_type_node,
                                long_unsigned_type_node,
                                unsigned_char_type_node,
                                unsigned_char_type_node,
                                NULL_TREE);

  tree const_memx_void_node
      = build_qualified_type (void_type_node,
                              TYPE_QUAL_CONST
                              | ENCODE_QUAL_ADDR_SPACE (ADDR_SPACE_MEMX));

  tree const_memx_ptr_type_node
      = build_pointer_type_for_mode (const_memx_void_node, PSImode, false);
  
  tree char_ftype_const_memx_ptr
      = build_function_type_list (char_type_node,
                                  const_memx_ptr_type_node,
                                  NULL);

#define DEF_BUILTIN(NAME, N_ARGS, ID, TYPE, CODE)                       \
  gcc_assert (ID < AVR_BUILTIN_COUNT);                                  \
  avr_bdesc[ID].fndecl                                                  \
    = add_builtin_function (NAME, TYPE, ID, BUILT_IN_MD, NULL, NULL_TREE);
#include "builtins.def"  
#undef DEF_BUILTIN
  
  avr_init_builtin_int24 ();
}


<<<<<<< HEAD
/* Subroutine of avr_expand_builtin to take care of unop insns.  */
=======
/* Subroutine of avr_expand_builtin to expand vanilla builtins
   with non-void result and 1 ... 3 arguments.  */
>>>>>>> 747e4b8f

static rtx
avr_default_expand_builtin (enum insn_code icode, tree exp, rtx target)
{
  rtx pat, xop[3];
  int n, n_args = call_expr_nargs (exp);
  enum machine_mode tmode = insn_data[icode].operand[0].mode;

  gcc_assert (n_args >= 1 && n_args <= 3);
              
  if (target == NULL_RTX
      || GET_MODE (target) != tmode
      || !insn_data[icode].operand[0].predicate (target, tmode))
    {
      target = gen_reg_rtx (tmode);
    }

  for (n = 0; n < n_args; n++)
    {
      tree arg = CALL_EXPR_ARG (exp, n);
      rtx op = expand_expr (arg, NULL_RTX, VOIDmode, EXPAND_NORMAL);
      enum machine_mode opmode = GET_MODE (op);
      enum machine_mode mode = insn_data[icode].operand[n+1].mode;

      if ((opmode == SImode || opmode == VOIDmode) && mode == HImode)
        {
          opmode = HImode;
          op = gen_lowpart (HImode, op);
        }

      /* In case the insn wants input operands in modes different from
         the result, abort.  */
  
      gcc_assert (opmode == mode || opmode == VOIDmode);

      if (!insn_data[icode].operand[n+1].predicate (op, mode))
        op = copy_to_mode_reg (mode, op);

      xop[n] = op;
    }

  switch (n_args)
    {
    case 1: pat = GEN_FCN (icode) (target, xop[0]); break;
    case 2: pat = GEN_FCN (icode) (target, xop[0], xop[1]); break;
    case 3: pat = GEN_FCN (icode) (target, xop[0], xop[1], xop[2]); break;

    default:
      gcc_unreachable();
    }
  
  if (pat == NULL_RTX)
    return NULL_RTX;

  emit_insn (pat);

  return target;
}


/* Implement `TARGET_EXPAND_BUILTIN'.  */
/* Expand an expression EXP that calls a built-in function,
   with result going to TARGET if that's convenient
   (and in mode MODE if that's convenient).
   SUBTARGET may be used as the target for computing one of EXP's operands.
   IGNORE is nonzero if the value is to be ignored.  */

static rtx
avr_expand_builtin (tree exp, rtx target,
                    rtx subtarget ATTRIBUTE_UNUSED,
                    enum machine_mode mode ATTRIBUTE_UNUSED,
                    int ignore ATTRIBUTE_UNUSED)
{
  tree fndecl = TREE_OPERAND (CALL_EXPR_FN (exp), 0);
  const char *bname = IDENTIFIER_POINTER (DECL_NAME (fndecl));
  unsigned int id = DECL_FUNCTION_CODE (fndecl);
  const struct avr_builtin_description *d = &avr_bdesc[id];
  tree arg0;
  rtx op0;

  gcc_assert (id < AVR_BUILTIN_COUNT);

  switch (id)
    {
    case AVR_BUILTIN_NOP:
      emit_insn (gen_nopv (GEN_INT(1)));
      return 0;
      
    case AVR_BUILTIN_DELAY_CYCLES:
      {
        arg0 = CALL_EXPR_ARG (exp, 0);
        op0 = expand_expr (arg0, NULL_RTX, VOIDmode, EXPAND_NORMAL);

        if (!CONST_INT_P (op0))
          error ("%s expects a compile time integer constant", bname);
        else
          avr_expand_delay_cycles (op0);

        return NULL_RTX;
      }

    case AVR_BUILTIN_INSERT_BITS:
      {
        arg0 = CALL_EXPR_ARG (exp, 0);
        op0 = expand_expr (arg0, NULL_RTX, VOIDmode, EXPAND_NORMAL);

        if (!CONST_INT_P (op0))
          {
            error ("%s expects a compile time long integer constant"
                   " as first argument", bname);
            return target;
          }
      }
    }

  /* No special treatment needed: vanilla expand.  */
<<<<<<< HEAD
  
  switch (d->n_args)
    {
    case 0:
      emit_insn ((GEN_FCN (d->icode)) (target));
      return 0;
      
    case 1:
      return avr_expand_unop_builtin (d->icode, exp, target);
      
    case 2:
      return avr_expand_binop_builtin (d->icode, exp, target);
      
    case 3:
      return avr_expand_triop_builtin (d->icode, exp, target);
=======

  gcc_assert (d->n_args == call_expr_nargs (exp));

  if (d->n_args == 0)
    {
      emit_insn ((GEN_FCN (d->icode)) (target));
      return NULL_RTX;
>>>>>>> 747e4b8f
    }

  return avr_default_expand_builtin (d->icode, exp, target);
}


/* Implement `TARGET_FOLD_BUILTIN'.  */

static tree
avr_fold_builtin (tree fndecl, int n_args ATTRIBUTE_UNUSED, tree *arg,
                  bool ignore ATTRIBUTE_UNUSED)
{
  unsigned int fcode = DECL_FUNCTION_CODE (fndecl);
  tree val_type = TREE_TYPE (TREE_TYPE (fndecl));

  if (!optimize)
    return NULL_TREE;
  
  switch (fcode)
    {
    default:
      break;

    case AVR_BUILTIN_SWAP:
      {
        return fold_build2 (LROTATE_EXPR, val_type, arg[0],
                            build_int_cst (val_type, 4));
      }
  
    case AVR_BUILTIN_INSERT_BITS:
      {
        tree tbits = arg[1];
        tree tval = arg[2];
        tree tmap;
        tree map_type = TREE_VALUE (TYPE_ARG_TYPES (TREE_TYPE (fndecl)));
        double_int map;
        bool changed = false;
        unsigned i;
        avr_map_op_t best_g;

        if (TREE_CODE (arg[0]) != INTEGER_CST)
          {
            /* No constant as first argument: Don't fold this and run into
               error in avr_expand_builtin.  */
            
            break;
          }
        
        map = tree_to_double_int (arg[0]);
        tmap = double_int_to_tree (map_type, map);

        if (TREE_CODE (tval) != INTEGER_CST
            && 0 == avr_map_metric (map, MAP_MASK_PREIMAGE_F))
          {
            /* There are no F in the map, i.e. 3rd operand is unused.
               Replace that argument with some constant to render
               respective input unused.  */
            
            tval = build_int_cst (val_type, 0);
            changed = true;
          }

        if (TREE_CODE (tbits) != INTEGER_CST
            && 0 == avr_map_metric (map, MAP_PREIMAGE_0_7))
          {
            /* Similar for the bits to be inserted. If they are unused,
               we can just as well pass 0.  */
            
            tbits = build_int_cst (val_type, 0);
          }

        if (TREE_CODE (tbits) == INTEGER_CST)
          {
            /* Inserting bits known at compile time is easy and can be
               performed by AND and OR with appropriate masks.  */

            int bits = TREE_INT_CST_LOW (tbits);
            int mask_ior = 0, mask_and = 0xff;

            for (i = 0; i < 8; i++)
              {
                int mi = avr_map (map, i);

                if (mi < 8)
                  {
                    if (bits & (1 << mi))     mask_ior |=  (1 << i);
                    else                      mask_and &= ~(1 << i);
                  }
              }

            tval = fold_build2 (BIT_IOR_EXPR, val_type, tval,
                                build_int_cst (val_type, mask_ior));
            return fold_build2 (BIT_AND_EXPR, val_type, tval,
                                build_int_cst (val_type, mask_and));
          }

        if (changed)
          return build_call_expr (fndecl, 3, tmap, tbits, tval);

        /* If bits don't change their position we can use vanilla logic
           to merge the two arguments.  */

        if (0 == avr_map_metric (map, MAP_NONFIXED_0_7))
          {
            int mask_f = avr_map_metric (map, MAP_MASK_PREIMAGE_F);
            tree tres, tmask = build_int_cst (val_type, mask_f ^ 0xff);

            tres = fold_build2 (BIT_XOR_EXPR, val_type, tbits, tval);
            tres = fold_build2 (BIT_AND_EXPR, val_type, tres, tmask);
            return fold_build2 (BIT_XOR_EXPR, val_type, tres, tval);
          }

        /* Try to decomposing map to reduce overall cost.  */

        if (avr_log.builtin)
          avr_edump ("\n%?: %X\n%?: ROL cost: ", map);
        
        best_g = avr_map_op[0];
        best_g.cost = 1000;
        
        for (i = 0; i < sizeof (avr_map_op) / sizeof (*avr_map_op); i++)
          {
            avr_map_op_t g
              = avr_map_decompose (map, avr_map_op + i,
                                   TREE_CODE (tval) == INTEGER_CST);

            if (g.cost >= 0 && g.cost < best_g.cost)
              best_g = g;
          }

        if (avr_log.builtin)
          avr_edump ("\n");
                     
        if (best_g.arg == 0)
          /* No optimization found */
          break;
        
        /* Apply operation G to the 2nd argument.  */
              
        if (avr_log.builtin)
          avr_edump ("%?: using OP(%s%d, %X) cost %d\n",
                     best_g.str, best_g.arg, best_g.map, best_g.cost);

        /* Do right-shifts arithmetically: They copy the MSB instead of
           shifting in a non-usable value (0) as with logic right-shift.  */
        
        tbits = fold_convert (signed_char_type_node, tbits);
        tbits = fold_build2 (best_g.code, signed_char_type_node, tbits,
                             build_int_cst (val_type, best_g.arg));
        tbits = fold_convert (val_type, tbits);

        /* Use map o G^-1 instead of original map to undo the effect of G.  */
        
        tmap = double_int_to_tree (map_type, best_g.map);
        
        return build_call_expr (fndecl, 3, tmap, tbits, tval);
      } /* AVR_BUILTIN_INSERT_BITS */
    }

  return NULL_TREE;
}



/* Initialize the GCC target structure.  */

#undef  TARGET_ASM_ALIGNED_HI_OP
#define TARGET_ASM_ALIGNED_HI_OP "\t.word\t"
#undef  TARGET_ASM_ALIGNED_SI_OP
#define TARGET_ASM_ALIGNED_SI_OP "\t.long\t"
#undef  TARGET_ASM_UNALIGNED_HI_OP
#define TARGET_ASM_UNALIGNED_HI_OP "\t.word\t"
#undef  TARGET_ASM_UNALIGNED_SI_OP
#define TARGET_ASM_UNALIGNED_SI_OP "\t.long\t"
#undef  TARGET_ASM_INTEGER
#define TARGET_ASM_INTEGER avr_assemble_integer
#undef  TARGET_ASM_FILE_START
#define TARGET_ASM_FILE_START avr_file_start
#undef  TARGET_ASM_FILE_END
#define TARGET_ASM_FILE_END avr_file_end

#undef  TARGET_ASM_FUNCTION_END_PROLOGUE
#define TARGET_ASM_FUNCTION_END_PROLOGUE avr_asm_function_end_prologue
#undef  TARGET_ASM_FUNCTION_BEGIN_EPILOGUE
#define TARGET_ASM_FUNCTION_BEGIN_EPILOGUE avr_asm_function_begin_epilogue

#undef  TARGET_FUNCTION_VALUE
#define TARGET_FUNCTION_VALUE avr_function_value
#undef  TARGET_LIBCALL_VALUE
#define TARGET_LIBCALL_VALUE avr_libcall_value
#undef  TARGET_FUNCTION_VALUE_REGNO_P
#define TARGET_FUNCTION_VALUE_REGNO_P avr_function_value_regno_p

#undef  TARGET_ATTRIBUTE_TABLE
#define TARGET_ATTRIBUTE_TABLE avr_attribute_table
#undef  TARGET_INSERT_ATTRIBUTES
#define TARGET_INSERT_ATTRIBUTES avr_insert_attributes
#undef  TARGET_SECTION_TYPE_FLAGS
#define TARGET_SECTION_TYPE_FLAGS avr_section_type_flags

#undef  TARGET_ASM_NAMED_SECTION
#define TARGET_ASM_NAMED_SECTION avr_asm_named_section
#undef  TARGET_ASM_INIT_SECTIONS
#define TARGET_ASM_INIT_SECTIONS avr_asm_init_sections
#undef  TARGET_ENCODE_SECTION_INFO
#define TARGET_ENCODE_SECTION_INFO avr_encode_section_info
#undef  TARGET_ASM_SELECT_SECTION
#define TARGET_ASM_SELECT_SECTION avr_asm_select_section

#undef  TARGET_REGISTER_MOVE_COST
#define TARGET_REGISTER_MOVE_COST avr_register_move_cost
#undef  TARGET_MEMORY_MOVE_COST
#define TARGET_MEMORY_MOVE_COST avr_memory_move_cost
#undef  TARGET_RTX_COSTS
#define TARGET_RTX_COSTS avr_rtx_costs
#undef  TARGET_ADDRESS_COST
#define TARGET_ADDRESS_COST avr_address_cost
#undef  TARGET_MACHINE_DEPENDENT_REORG
#define TARGET_MACHINE_DEPENDENT_REORG avr_reorg
#undef  TARGET_FUNCTION_ARG
#define TARGET_FUNCTION_ARG avr_function_arg
#undef  TARGET_FUNCTION_ARG_ADVANCE
#define TARGET_FUNCTION_ARG_ADVANCE avr_function_arg_advance

#undef  TARGET_SET_CURRENT_FUNCTION
#define TARGET_SET_CURRENT_FUNCTION avr_set_current_function

#undef  TARGET_RETURN_IN_MEMORY
#define TARGET_RETURN_IN_MEMORY avr_return_in_memory

#undef  TARGET_STRICT_ARGUMENT_NAMING
#define TARGET_STRICT_ARGUMENT_NAMING hook_bool_CUMULATIVE_ARGS_true

#undef  TARGET_BUILTIN_SETJMP_FRAME_VALUE
#define TARGET_BUILTIN_SETJMP_FRAME_VALUE avr_builtin_setjmp_frame_value

#undef  TARGET_HARD_REGNO_SCRATCH_OK
#define TARGET_HARD_REGNO_SCRATCH_OK avr_hard_regno_scratch_ok
#undef  TARGET_CASE_VALUES_THRESHOLD
#define TARGET_CASE_VALUES_THRESHOLD avr_case_values_threshold

#undef  TARGET_FRAME_POINTER_REQUIRED
#define TARGET_FRAME_POINTER_REQUIRED avr_frame_pointer_required_p
#undef  TARGET_CAN_ELIMINATE
#define TARGET_CAN_ELIMINATE avr_can_eliminate

#undef  TARGET_ALLOCATE_STACK_SLOTS_FOR_ARGS
#define TARGET_ALLOCATE_STACK_SLOTS_FOR_ARGS avr_allocate_stack_slots_for_args

<<<<<<< HEAD
=======
#undef TARGET_WARN_FUNC_RETURN
#define TARGET_WARN_FUNC_RETURN avr_warn_func_return

>>>>>>> 747e4b8f
#undef  TARGET_CLASS_LIKELY_SPILLED_P
#define TARGET_CLASS_LIKELY_SPILLED_P avr_class_likely_spilled_p

#undef  TARGET_OPTION_OVERRIDE
#define TARGET_OPTION_OVERRIDE avr_option_override

#undef  TARGET_CANNOT_MODIFY_JUMPS_P
#define TARGET_CANNOT_MODIFY_JUMPS_P avr_cannot_modify_jumps_p

#undef  TARGET_FUNCTION_OK_FOR_SIBCALL
#define TARGET_FUNCTION_OK_FOR_SIBCALL avr_function_ok_for_sibcall

#undef  TARGET_INIT_BUILTINS
#define TARGET_INIT_BUILTINS avr_init_builtins

#undef  TARGET_BUILTIN_DECL
#define TARGET_BUILTIN_DECL avr_builtin_decl

#undef  TARGET_EXPAND_BUILTIN
#define TARGET_EXPAND_BUILTIN avr_expand_builtin

#undef  TARGET_FOLD_BUILTIN
#define TARGET_FOLD_BUILTIN avr_fold_builtin

#undef  TARGET_ASM_FUNCTION_RODATA_SECTION
#define TARGET_ASM_FUNCTION_RODATA_SECTION avr_asm_function_rodata_section

#undef  TARGET_SCALAR_MODE_SUPPORTED_P
#define TARGET_SCALAR_MODE_SUPPORTED_P avr_scalar_mode_supported_p

#undef  TARGET_BUILD_BUILTIN_VA_LIST
#define TARGET_BUILD_BUILTIN_VA_LIST avr_build_builtin_va_list

#undef  TARGET_FIXED_POINT_SUPPORTED_P
#define TARGET_FIXED_POINT_SUPPORTED_P hook_bool_void_true

#undef  TARGET_ADDR_SPACE_SUBSET_P
#define TARGET_ADDR_SPACE_SUBSET_P avr_addr_space_subset_p

#undef  TARGET_ADDR_SPACE_CONVERT
#define TARGET_ADDR_SPACE_CONVERT avr_addr_space_convert

#undef  TARGET_ADDR_SPACE_ADDRESS_MODE
#define TARGET_ADDR_SPACE_ADDRESS_MODE avr_addr_space_address_mode

#undef  TARGET_ADDR_SPACE_POINTER_MODE
#define TARGET_ADDR_SPACE_POINTER_MODE avr_addr_space_pointer_mode

#undef  TARGET_ADDR_SPACE_LEGITIMATE_ADDRESS_P
#define TARGET_ADDR_SPACE_LEGITIMATE_ADDRESS_P  \
  avr_addr_space_legitimate_address_p

#undef  TARGET_ADDR_SPACE_LEGITIMIZE_ADDRESS
#define TARGET_ADDR_SPACE_LEGITIMIZE_ADDRESS avr_addr_space_legitimize_address

#undef  TARGET_MODE_DEPENDENT_ADDRESS_P
#define TARGET_MODE_DEPENDENT_ADDRESS_P avr_mode_dependent_address_p

<<<<<<< HEAD
=======
#undef  TARGET_SECONDARY_RELOAD
#define TARGET_SECONDARY_RELOAD avr_secondary_reload

>>>>>>> 747e4b8f
#undef  TARGET_PRINT_OPERAND
#define TARGET_PRINT_OPERAND avr_print_operand
#undef  TARGET_PRINT_OPERAND_ADDRESS
#define TARGET_PRINT_OPERAND_ADDRESS avr_print_operand_address
#undef  TARGET_PRINT_OPERAND_PUNCT_VALID_P
#define TARGET_PRINT_OPERAND_PUNCT_VALID_P avr_print_operand_punct_valid_p

struct gcc_target targetm = TARGET_INITIALIZER;


#include "gt-avr.h"<|MERGE_RESOLUTION|>--- conflicted
+++ resolved
@@ -547,10 +547,7 @@
   if (decl == NULL_TREE
       || current_function_decl == NULL_TREE
       || current_function_decl == error_mark_node
-<<<<<<< HEAD
-=======
       || ! cfun->machine
->>>>>>> 747e4b8f
       || cfun->machine->attributes_checked_p)
     return;
 
@@ -1169,12 +1166,8 @@
               RTX_FRAME_RELATED_P (insn) = 1;
               add_reg_note (insn, REG_CFA_ADJUST_CFA,
                             gen_rtx_SET (VOIDmode, fp,
-<<<<<<< HEAD
-                                         plus_constant (fp, -size_cfa)));
-=======
                                          plus_constant (Pmode, fp,
                                                         -size_cfa)));
->>>>>>> 747e4b8f
             }
           
           /* Copy to stack pointer.  Note that since we've already
@@ -1201,12 +1194,8 @@
               RTX_FRAME_RELATED_P (insn) = 1;
               add_reg_note (insn, REG_CFA_ADJUST_CFA,
                             gen_rtx_SET (VOIDmode, stack_pointer_rtx,
-<<<<<<< HEAD
-                                         plus_constant (stack_pointer_rtx,
-=======
                                          plus_constant (Pmode,
                                                         stack_pointer_rtx,
->>>>>>> 747e4b8f
                                                         -size_cfa)));
             }
           
@@ -1230,12 +1219,8 @@
               RTX_FRAME_RELATED_P (insn) = 1;
               add_reg_note (insn, REG_CFA_ADJUST_CFA,
                             gen_rtx_SET (VOIDmode, stack_pointer_rtx,
-<<<<<<< HEAD
-                                         plus_constant (stack_pointer_rtx,
-=======
                                          plus_constant (Pmode,
 							stack_pointer_rtx,
->>>>>>> 747e4b8f
                                                         -size_cfa)));
               if (frame_pointer_needed)
                 {
@@ -1637,19 +1622,6 @@
 
 /* Implement `TARGET_MODE_DEPENDENT_ADDRESS_P'.  */
 
-<<<<<<< HEAD
-/* FIXME:  PSImode addresses are not mode-dependent in themselves.
-      This hook just serves to hack around PR rtl-optimization/52543 by
-      claiming that PSImode addresses (which are used for the 24-bit
-      address space __memx) were mode-dependent so that lower-subreg.s
-      will skip these addresses.  See also the similar FIXME comment along
-      with mov<mode> expanders in avr.md.  */
-
-static bool
-avr_mode_dependent_address_p (const_rtx addr)
-{
-  return GET_MODE (addr) != Pmode;
-=======
 static bool
 avr_mode_dependent_address_p (const_rtx addr ATTRIBUTE_UNUSED, addr_space_t as)
 {
@@ -1661,7 +1633,6 @@
        generic address space which is not true.  */
 
   return !ADDR_SPACE_GENERIC_P (as);
->>>>>>> 747e4b8f
 }
 
 
@@ -2725,8 +2696,7 @@
         
   return (n_bytes > 2
           && !AVR_HAVE_LPMX
-          && MEM_P (op)
-          && MEM_ADDR_SPACE (op) == ADDR_SPACE_FLASH);
+          && avr_mem_flash_p (op));
 }
 
 /* Return true if a value of mode MODE is read by __xload_* function.  */
@@ -2741,8 +2711,6 @@
 }
 
 
-<<<<<<< HEAD
-=======
 /* Fixme: This is a hack because secondary reloads don't works as expected.
 
    Find an unused d-register to be used as scratch in INSN.
@@ -2894,7 +2862,6 @@
 }
 
 
->>>>>>> 747e4b8f
 /* If PLEN == NULL: Ouput instructions to load a value from a memory location
    OP[1] in AS1 to register OP[0].
    If PLEN != 0 set *PLEN to the length in words of the instruction sequence.
@@ -2903,15 +2870,13 @@
 const char*
 avr_out_lpm (rtx insn, rtx *op, int *plen)
 {
-<<<<<<< HEAD
-  rtx xop[3];
-=======
   rtx xop[7];
->>>>>>> 747e4b8f
   rtx dest = op[0];
   rtx src = SET_SRC (single_set (insn));
   rtx addr;
   int n_bytes = GET_MODE_SIZE (GET_MODE (dest));
+  int regno_dest;
+  int segment;
   RTX_CODE code;
   addr_space_t as = MEM_ADDR_SPACE (src);
 
@@ -2932,14 +2897,6 @@
   gcc_assert (REG_P (dest));
   gcc_assert (REG == code || POST_INC == code);
 
-<<<<<<< HEAD
-  /* Only 1-byte moves from __flash are representes as open coded
-     mov insns.  All other loads from flash are not handled here but
-     by some UNSPEC instead, see respective FIXME in machine description.  */
-  
-  gcc_assert (as == ADDR_SPACE_FLASH);
-  gcc_assert (n_bytes == 1);
-=======
   xop[0] = dest;
   xop[1] = addr;
   xop[2] = lpm_addr_reg_rtx;
@@ -2986,13 +2943,10 @@
     {
       return avr_out_lpm_no_lpmx (insn, xop, plen);
     }
->>>>>>> 747e4b8f
-
-  xop[0] = dest;
-  xop[1] = lpm_addr_reg_rtx;
-  xop[2] = lpm_reg_rtx;
-
-  switch (code)
+
+  /* We have [E]LPMX: Output reading from Flash the comfortable way.  */
+
+  switch (GET_CODE (addr))
     {
     default:
       gcc_unreachable();
@@ -3000,101 +2954,80 @@
     case REG:
 
       gcc_assert (REG_Z == REGNO (addr));
-      
-      return AVR_HAVE_LPMX
-        ? avr_asm_len ("lpm %0,%a1", xop, plen, 1)
-        : avr_asm_len ("lpm" CR_TAB
-                       "mov %0,%2", xop, plen, 2);
-      
+
+      switch (n_bytes)
+        {
+        default:
+          gcc_unreachable();
+
+        case 1:
+          return avr_asm_len ("%4lpm %0,%a2", xop, plen, 1);
+
+        case 2:
+          if (REGNO (dest) == REG_Z)
+            return avr_asm_len ("%4lpm %5,%a2+" CR_TAB
+                                "%4lpm %B0,%a2" CR_TAB
+                                "mov %A0,%5", xop, plen, 3);
+          else
+            {
+              avr_asm_len ("%4lpm %A0,%a2+" CR_TAB
+                           "%4lpm %B0,%a2", xop, plen, 2);
+                
+              if (!reg_unused_after (insn, addr))
+                avr_asm_len ("sbiw %2,1", xop, plen, 1);
+            }
+          
+          break; /* 2 */
+
+        case 3:
+
+          avr_asm_len ("%4lpm %A0,%a2+" CR_TAB
+                       "%4lpm %B0,%a2+" CR_TAB
+                       "%4lpm %C0,%a2", xop, plen, 3);
+                
+          if (!reg_unused_after (insn, addr))
+            avr_asm_len ("sbiw %2,2", xop, plen, 1);
+
+          break; /* 3 */
+      
+        case 4:
+
+          avr_asm_len ("%4lpm %A0,%a2+" CR_TAB
+                       "%4lpm %B0,%a2+", xop, plen, 2);
+          
+          if (REGNO (dest) == REG_Z - 2)
+            return avr_asm_len ("%4lpm %5,%a2+" CR_TAB
+                                "%4lpm %C0,%a2"          CR_TAB
+                                "mov %D0,%5", xop, plen, 3);
+          else
+            {
+              avr_asm_len ("%4lpm %C0,%a2+" CR_TAB
+                           "%4lpm %D0,%a2", xop, plen, 2);
+                
+              if (!reg_unused_after (insn, addr))
+                avr_asm_len ("sbiw %2,3", xop, plen, 1);
+            }
+
+          break; /* 4 */
+        } /* n_bytes */
+      
+      break; /* REG */
+
     case POST_INC:
-      
-      gcc_assert (REG_Z == REGNO (XEXP (addr, 0)));
-
-      return AVR_HAVE_LPMX
-        ? avr_asm_len ("lpm %0,%a1+", xop, plen, 1)
-        : avr_asm_len ("lpm"        CR_TAB
-                       "adiw %1, 1" CR_TAB
-                       "mov %0,%2", xop, plen, 3);
-    }
-
-  return "";
-}
-
-
-/* If PLEN == NULL: Ouput instructions to load $0 with a value from
-   flash address $1:Z.  If $1 = 0 we can use LPM to read, otherwise
-   use ELPM.
-   If PLEN != 0 set *PLEN to the length in words of the instruction sequence.
-   Return "".  */
-
-const char*
-avr_load_lpm (rtx insn, rtx *op, int *plen)
-{
-  rtx xop[4];
-  int n, n_bytes = GET_MODE_SIZE (GET_MODE (op[0]));
-  rtx xsegment = op[1];
-  bool clobber_z = PARALLEL == GET_CODE (PATTERN (insn));
-  bool r30_in_tmp = false;
-  
-  if (plen)
-    *plen = 0;
-  
-  xop[1] = lpm_addr_reg_rtx;
-  xop[2] = lpm_reg_rtx;
-  xop[3] = xstring_empty;
-  
-  /* Set RAMPZ as needed.  */
-  
-  if (REG_P (xsegment))
-    {
-      avr_asm_len ("out __RAMPZ__,%0", &xsegment, plen, 1);
-      xop[3] = xstring_e;
-    }
-  
-  /* Load the individual bytes from LSB to MSB.  */
-  
-  for (n = 0; n < n_bytes; n++)
-    {
-      xop[0] = all_regs_rtx[REGNO (op[0]) + n];
-      
-      if ((CONST_INT_P (xsegment) && AVR_HAVE_LPMX)
-          || (REG_P (xsegment) && AVR_HAVE_ELPMX))
-        {
-          if (n == n_bytes-1)
-            avr_asm_len ("%3lpm %0,%a1", xop, plen, 1);
-          else if (REGNO (xop[0]) == REG_Z)
-            {
-              avr_asm_len ("%3lpm %2,%a1+", xop, plen, 1);
-              r30_in_tmp = true;
-            }
-          else
-            avr_asm_len ("%3lpm %0,%a1+", xop, plen, 1);
-        }
-      else
-        {
-          gcc_assert (clobber_z);
-          
-          avr_asm_len ("%3lpm" CR_TAB
-                       "mov %0,%2", xop, plen, 2);
-
-          if (n != n_bytes-1)
-            avr_asm_len ("adiw %1,1", xop, plen, 1);
-        }
-    }
-  
-  if (r30_in_tmp)
-    avr_asm_len ("mov %1,%2", xop, plen, 1);
-  
-  if (!clobber_z
-      && n_bytes > 1
-      && !reg_unused_after (insn, lpm_addr_reg_rtx)
-      && !reg_overlap_mentioned_p (op[0], lpm_addr_reg_rtx))
-    {
-      xop[2] = GEN_INT (n_bytes-1);
-      avr_asm_len ("sbiw %1,%2", xop, plen, 1);
-    }
-  
-  if (REG_P (xsegment) && AVR_HAVE_RAMPD)
+
+      gcc_assert (REG_Z == REGNO (XEXP (addr, 0))
+                  && n_bytes <= 4);
+
+      avr_asm_len                    ("%4lpm %A0,%a2+", xop, plen, 1);
+      if (n_bytes >= 2)  avr_asm_len ("%4lpm %B0,%a2+", xop, plen, 1);
+      if (n_bytes >= 3)  avr_asm_len ("%4lpm %C0,%a2+", xop, plen, 1);
+      if (n_bytes >= 4)  avr_asm_len ("%4lpm %D0,%a2+", xop, plen, 1);
+
+      break; /* POST_INC */
+
+    } /* switch CODE (addr) */
+
+  if (xop[4] == xstring_e && AVR_HAVE_RAMPD)
     {
       /* Reset RAMPZ to 0 so that EBI devices don't read garbage from RAM */
 
@@ -3135,11 +3068,7 @@
 
 
 const char*
-<<<<<<< HEAD
-output_movqi (rtx insn, rtx operands[], int *real_l)
-=======
 output_movqi (rtx insn, rtx operands[], int *plen)
->>>>>>> 747e4b8f
 {
   rtx dest = operands[0];
   rtx src = operands[1];
@@ -3150,16 +3079,9 @@
       return avr_out_lpm (insn, operands, plen);
     }
 
-<<<<<<< HEAD
-  if (real_l)
-    *real_l = 1;
-  
-  if (register_operand (dest, QImode))
-=======
   gcc_assert (1 == GET_MODE_SIZE (GET_MODE (dest)));
 
   if (REG_P (dest))
->>>>>>> 747e4b8f
     {
       if (REG_P (src)) /* mov r,r */
         {
@@ -3176,11 +3098,7 @@
           return "";
         }
       else if (MEM_P (src))
-<<<<<<< HEAD
-	return out_movqi_r_mr (insn, operands, real_l); /* mov r,m */
-=======
         return out_movqi_r_mr (insn, operands, plen); /* mov r,m */
->>>>>>> 747e4b8f
     }
   else if (MEM_P (dest))
     {
@@ -7605,14 +7523,10 @@
     case ADJUST_LEN_MOV32: output_movsisf (insn, op, &len); break;
     case ADJUST_LEN_MOVMEM: avr_out_movmem (insn, op, &len); break;
     case ADJUST_LEN_XLOAD: avr_out_xload (insn, op, &len); break;
-<<<<<<< HEAD
-    case ADJUST_LEN_LOAD_LPM: avr_load_lpm (insn, op, &len); break;
-=======
     case ADJUST_LEN_LPM: avr_out_lpm (insn, op, &len); break;
 
     case ADJUST_LEN_SFRACT: avr_out_fract (insn, op, true, &len); break;
     case ADJUST_LEN_UFRACT: avr_out_fract (insn, op, false, &len); break;
->>>>>>> 747e4b8f
 
     case ADJUST_LEN_TSTHI: avr_out_tsthi (insn, op, &len); break;
     case ADJUST_LEN_TSTPSI: avr_out_tstpsi (insn, op, &len); break;
@@ -7795,8 +7709,6 @@
       
       return true;
     }
-<<<<<<< HEAD
-=======
   else if (CONST_FIXED_P (x))
     {
       unsigned n;
@@ -7811,7 +7723,6 @@
 
       return true;
     }
->>>>>>> 747e4b8f
   
   return default_assemble_integer (x, size, aligned_p);
 }
@@ -10632,8 +10543,7 @@
 static bool
 avr_reg_ok_for_pgm_addr (rtx reg, bool strict)
 {
-  if (!REG_P (reg))
-    return false;
+  gcc_assert (REG_P (reg));
 
   if (strict)
     {
@@ -11479,11 +11389,7 @@
   {
 
 #define DEF_BUILTIN(NAME, N_ARGS, ID, TYPE, ICODE)      \
-<<<<<<< HEAD
-    { ICODE, NAME, N_ARGS, NULL_TREE },
-=======
     { (enum insn_code) ICODE, NAME, N_ARGS, NULL_TREE },
->>>>>>> 747e4b8f
 #include "builtins.def"  
 #undef DEF_BUILTIN
   };
@@ -11575,12 +11481,8 @@
 }
 
 
-<<<<<<< HEAD
-/* Subroutine of avr_expand_builtin to take care of unop insns.  */
-=======
 /* Subroutine of avr_expand_builtin to expand vanilla builtins
    with non-void result and 1 ... 3 arguments.  */
->>>>>>> 747e4b8f
 
 static rtx
 avr_default_expand_builtin (enum insn_code icode, tree exp, rtx target)
@@ -11697,23 +11599,6 @@
     }
 
   /* No special treatment needed: vanilla expand.  */
-<<<<<<< HEAD
-  
-  switch (d->n_args)
-    {
-    case 0:
-      emit_insn ((GEN_FCN (d->icode)) (target));
-      return 0;
-      
-    case 1:
-      return avr_expand_unop_builtin (d->icode, exp, target);
-      
-    case 2:
-      return avr_expand_binop_builtin (d->icode, exp, target);
-      
-    case 3:
-      return avr_expand_triop_builtin (d->icode, exp, target);
-=======
 
   gcc_assert (d->n_args == call_expr_nargs (exp));
 
@@ -11721,7 +11606,6 @@
     {
       emit_insn ((GEN_FCN (d->icode)) (target));
       return NULL_RTX;
->>>>>>> 747e4b8f
     }
 
   return avr_default_expand_builtin (d->icode, exp, target);
@@ -11972,12 +11856,9 @@
 #undef  TARGET_ALLOCATE_STACK_SLOTS_FOR_ARGS
 #define TARGET_ALLOCATE_STACK_SLOTS_FOR_ARGS avr_allocate_stack_slots_for_args
 
-<<<<<<< HEAD
-=======
 #undef TARGET_WARN_FUNC_RETURN
 #define TARGET_WARN_FUNC_RETURN avr_warn_func_return
 
->>>>>>> 747e4b8f
 #undef  TARGET_CLASS_LIKELY_SPILLED_P
 #define TARGET_CLASS_LIKELY_SPILLED_P avr_class_likely_spilled_p
 
@@ -12036,12 +11917,9 @@
 #undef  TARGET_MODE_DEPENDENT_ADDRESS_P
 #define TARGET_MODE_DEPENDENT_ADDRESS_P avr_mode_dependent_address_p
 
-<<<<<<< HEAD
-=======
 #undef  TARGET_SECONDARY_RELOAD
 #define TARGET_SECONDARY_RELOAD avr_secondary_reload
 
->>>>>>> 747e4b8f
 #undef  TARGET_PRINT_OPERAND
 #define TARGET_PRINT_OPERAND avr_print_operand
 #undef  TARGET_PRINT_OPERAND_ADDRESS
