--- conflicted
+++ resolved
@@ -4706,7 +4706,6 @@
 			     (const_int 0) (const_int 0)])))]
   ""
   "v2mnz\t%0, %r1, %r2"
-<<<<<<< HEAD
   [(set_attr "type" "X01")])
 
 (define_expand "insn_v2mnz"
@@ -4742,52 +4741,12 @@
   [(set_attr "type" "X01")])
 
 (define_expand "insn_v2mz"
-=======
-  [(set_attr "type" "X01")])
-
-(define_expand "insn_v2mnz"
->>>>>>> 4d0aec87
   [(set (match_operand:DI 0 "register_operand" "")
 	(if_then_else:V4HI
          (ne:V4HI
 	  (match_operand:DI 1 "reg_or_0_operand" "")
 	  (const_vector:V4HI [(const_int 0) (const_int 0)
 			      (const_int 0) (const_int 0)]))
-<<<<<<< HEAD
-=======
-         (match_operand:DI 2 "reg_or_0_operand" "")
-	 (const_vector:V4HI [(const_int 0) (const_int 0)
-			     (const_int 0) (const_int 0)])))]
-  ""
-{
-  tilegx_expand_builtin_vector_binop (gen_insn_mnz_v4hi, V4HImode,
-                                      operands[0], V4HImode, operands[1],
-				      operands[2], true);
-  DONE;
-})
-
-(define_insn "insn_mz_v4hi"
-  [(set (match_operand:V4HI 0 "register_operand" "=r")
-	(if_then_else:V4HI
-         (ne:V4HI
-	  (match_operand:V4HI 1 "reg_or_0_operand" "rO")
-	  (const_vector:V4HI [(const_int 0) (const_int 0)
-			      (const_int 0) (const_int 0)]))
-	 (const_vector:V4HI [(const_int 0) (const_int 0)
-			     (const_int 0) (const_int 0)])
-         (match_operand:V4HI 2 "reg_or_0_operand" "rO")))]
-  ""
-  "v2mz\t%0, %r1, %r2"
-  [(set_attr "type" "X01")])
-
-(define_expand "insn_v2mz"
-  [(set (match_operand:DI 0 "register_operand" "")
-	(if_then_else:V4HI
-         (ne:V4HI
-	  (match_operand:DI 1 "reg_or_0_operand" "")
-	  (const_vector:V4HI [(const_int 0) (const_int 0)
-			      (const_int 0) (const_int 0)]))
->>>>>>> 4d0aec87
 	 (const_vector:V4HI [(const_int 0) (const_int 0)
 			      (const_int 0) (const_int 0)])
          (match_operand:DI 2 "reg_or_0_operand" "")))]
