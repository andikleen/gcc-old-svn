/* Output routines for Sunplus S+CORE processor
<<<<<<< HEAD
   Copyright (C) 2005, 2007, 2008, 2009 Free Software Foundation, Inc.
=======
   Copyright (C) 2005, 2007, 2008, 2009, 2010 Free Software Foundation, Inc.
>>>>>>> b56a5220
   Contributed by Sunnorth.

   This file is part of GCC.

   GCC is free software; you can redistribute it and/or modify it
   under the terms of the GNU General Public License as published
   by the Free Software Foundation; either version 3, or (at your
   option) any later version.

   GCC is distributed in the hope that it will be useful, but WITHOUT
   ANY WARRANTY; without even the implied warranty of MERCHANTABILITY
   or FITNESS FOR A PARTICULAR PURPOSE.  See the GNU General Public
   License for more details.

   You should have received a copy of the GNU General Public License
   along with GCC; see the file COPYING3.  If not see
   <http://www.gnu.org/licenses/>.  */

#include "config.h"
#include "system.h"
#include "coretypes.h"
#include "tm.h"
#include "rtl.h"
#include "regs.h"
#include "hard-reg-set.h"
#include "insn-config.h"
#include "conditions.h"
#include "insn-attr.h"
#include "recog.h"
#include "diagnostic-core.h"
#include "output.h"
#include "tree.h"
#include "function.h"
#include "expr.h"
#include "optabs.h"
#include "flags.h"
#include "reload.h"
#include "tm_p.h"
#include "ggc.h"
#include "gstab.h"
#include "hashtab.h"
#include "debug.h"
#include "target.h"
#include "target-def.h"
#include "integrate.h"
#include "langhooks.h"
#include "score7.h"
#include "score3.h"
#include "df.h"

static void score_option_override (void);

/* Implement TARGET_OPTION_OPTIMIZATION_TABLE.  */
static const struct default_options score_option_optimization_table[] =
  {
    { OPT_LEVELS_1_PLUS, OPT_fomit_frame_pointer, NULL, 1 },
    { OPT_LEVELS_NONE, 0, NULL, 0 }
  };

#undef  TARGET_ASM_FILE_START
#define TARGET_ASM_FILE_START           score_asm_file_start

#undef  TARGET_ASM_FILE_END
#define TARGET_ASM_FILE_END             score_asm_file_end

#undef  TARGET_ASM_FUNCTION_PROLOGUE
#define TARGET_ASM_FUNCTION_PROLOGUE    score_function_prologue

#undef  TARGET_ASM_FUNCTION_EPILOGUE
#define TARGET_ASM_FUNCTION_EPILOGUE    score_function_epilogue

#undef TARGET_DEFAULT_TARGET_FLAGS
#define TARGET_DEFAULT_TARGET_FLAGS     TARGET_DEFAULT
#undef TARGET_HANDLE_OPTION
#define TARGET_HANDLE_OPTION            score_handle_option
#undef TARGET_OPTION_OVERRIDE
#define TARGET_OPTION_OVERRIDE          score_option_override
#undef TARGET_OPTION_OPTIMIZATION_TABLE
#define TARGET_OPTION_OPTIMIZATION_TABLE score_option_optimization_table

#undef TARGET_LEGITIMIZE_ADDRESS
#define TARGET_LEGITIMIZE_ADDRESS	score_legitimize_address

#undef TARGET_LEGITIMIZE_ADDRESS
#define TARGET_LEGITIMIZE_ADDRESS	score_legitimize_address

#undef  TARGET_SCHED_ISSUE_RATE
#define TARGET_SCHED_ISSUE_RATE         score_issue_rate

#undef TARGET_ASM_SELECT_RTX_SECTION
#define TARGET_ASM_SELECT_RTX_SECTION   score_select_rtx_section

#undef  TARGET_IN_SMALL_DATA_P
#define TARGET_IN_SMALL_DATA_P          score_in_small_data_p

#undef  TARGET_FUNCTION_OK_FOR_SIBCALL
#define TARGET_FUNCTION_OK_FOR_SIBCALL  score_function_ok_for_sibcall

#undef TARGET_STRICT_ARGUMENT_NAMING
#define TARGET_STRICT_ARGUMENT_NAMING   hook_bool_CUMULATIVE_ARGS_true

#undef TARGET_ASM_OUTPUT_MI_THUNK
#define TARGET_ASM_OUTPUT_MI_THUNK      score_output_mi_thunk

#undef TARGET_PROMOTE_FUNCTION_MODE
#define TARGET_PROMOTE_FUNCTION_MODE    default_promote_function_mode_always_promote

#undef TARGET_PROMOTE_PROTOTYPES
#define TARGET_PROMOTE_PROTOTYPES       hook_bool_const_tree_true

#undef TARGET_MUST_PASS_IN_STACK
#define TARGET_MUST_PASS_IN_STACK       must_pass_in_stack_var_size

#undef TARGET_ARG_PARTIAL_BYTES
#define TARGET_ARG_PARTIAL_BYTES        score_arg_partial_bytes

#undef TARGET_FUNCTION_ARG
#define TARGET_FUNCTION_ARG             score_function_arg

#undef TARGET_FUNCTION_ARG_ADVANCE
#define TARGET_FUNCTION_ARG_ADVANCE     score_function_arg_advance

#undef TARGET_PASS_BY_REFERENCE
#define TARGET_PASS_BY_REFERENCE        score_pass_by_reference

#undef TARGET_RETURN_IN_MEMORY
#define TARGET_RETURN_IN_MEMORY         score_return_in_memory

#undef TARGET_RTX_COSTS
#define TARGET_RTX_COSTS                score_rtx_costs

#undef TARGET_ADDRESS_COST
#define TARGET_ADDRESS_COST             score_address_cost

#undef TARGET_LEGITIMATE_ADDRESS_P
#define TARGET_LEGITIMATE_ADDRESS_P	score_legitimate_address_p

#undef TARGET_CAN_ELIMINATE
#define TARGET_CAN_ELIMINATE            score_can_eliminate

<<<<<<< HEAD
=======
#undef TARGET_CONDITIONAL_REGISTER_USAGE
#define TARGET_CONDITIONAL_REGISTER_USAGE score_conditional_register_usage

>>>>>>> b56a5220
#undef TARGET_ASM_TRAMPOLINE_TEMPLATE
#define TARGET_ASM_TRAMPOLINE_TEMPLATE	score_asm_trampoline_template
#undef TARGET_TRAMPOLINE_INIT
#define TARGET_TRAMPOLINE_INIT		score_trampoline_init

struct extern_list *extern_head = 0;

/* default 0 = NO_REGS  */
enum reg_class score_char_to_class[256];

/* Implement TARGET_RETURN_IN_MEMORY.  In S+core,
   small structures are returned in a register.
   Objects with varying size must still be returned in memory.  */
static bool
score_return_in_memory (const_tree type, const_tree fndecl ATTRIBUTE_UNUSED)
{
  if (TARGET_SCORE5 || TARGET_SCORE5U || TARGET_SCORE7 || TARGET_SCORE7D)
    return score7_return_in_memory (type, fndecl);
  else if (TARGET_SCORE3)
    return score3_return_in_memory (type, fndecl);

  gcc_unreachable ();
}

/* Return nonzero when an argument must be passed by reference.  */
static bool
score_pass_by_reference (CUMULATIVE_ARGS *cum ATTRIBUTE_UNUSED,
                         enum machine_mode mode, const_tree type,
                         bool named ATTRIBUTE_UNUSED)
{
  /* If we have a variable-sized parameter, we have no choice.  */
  return targetm.calls.must_pass_in_stack (mode, type);
}

/* Implement TARGET_ASM_OUTPUT_MI_THUNK.  Generate rtl rather than asm text
   in order to avoid duplicating too much logic from elsewhere.  */
static void
score_output_mi_thunk (FILE *file, tree thunk_fndecl ATTRIBUTE_UNUSED,
                       HOST_WIDE_INT delta, HOST_WIDE_INT vcall_offset,
                       tree function)
{
  if (TARGET_SCORE5 || TARGET_SCORE5U || TARGET_SCORE7 || TARGET_SCORE7D)
    score7_output_mi_thunk (file, thunk_fndecl, delta, vcall_offset, function);
  else if (TARGET_SCORE3)
    score3_output_mi_thunk (file, thunk_fndecl, delta, vcall_offset, function);
  else
    gcc_unreachable ();
}

/* Implement TARGET_FUNCTION_OK_FOR_SIBCALL.  */
static bool
score_function_ok_for_sibcall (ATTRIBUTE_UNUSED tree decl,
                               ATTRIBUTE_UNUSED tree exp)
{
  return true;
}

/* Set up the stack and frame (if desired) for the function.  */
static void
score_function_prologue (FILE *file, HOST_WIDE_INT size ATTRIBUTE_UNUSED)
{
  if (TARGET_SCORE5 || TARGET_SCORE5U || TARGET_SCORE7 || TARGET_SCORE7D)
    score7_function_prologue (file, size);
  else if (TARGET_SCORE3)
    score3_function_prologue (file, size);
  else
    gcc_unreachable ();
}

/* Do any necessary cleanup after a function to restore stack, frame,
   and regs.  */
static void
score_function_epilogue (FILE *file,
                         HOST_WIDE_INT size ATTRIBUTE_UNUSED)
{
  if (TARGET_SCORE5 || TARGET_SCORE5U || TARGET_SCORE7 || TARGET_SCORE7D)
    score7_function_epilogue (file, size);
  else if (TARGET_SCORE3)
    score3_function_epilogue (file, size);
  else
    gcc_unreachable ();
}

/* Implement TARGET_SCHED_ISSUE_RATE.  */
static int
score_issue_rate (void)
{
  return 1;
}

/* Choose the section to use for the constant rtx expression X that has
   mode MODE.  */
static section *
score_select_rtx_section (enum machine_mode mode, rtx x,
                          unsigned HOST_WIDE_INT align)
{
  if (TARGET_SCORE5 || TARGET_SCORE5U || TARGET_SCORE7 || TARGET_SCORE7D)
    return score7_select_rtx_section (mode, x, align);
  else if (TARGET_SCORE3)
    return score3_select_rtx_section (mode, x, align);

  gcc_unreachable ();
}

/* Implement TARGET_IN_SMALL_DATA_P.  */
static bool
score_in_small_data_p (const_tree decl)
{
  if (TARGET_SCORE5 || TARGET_SCORE5U || TARGET_SCORE7 || TARGET_SCORE7D)
    return score7_in_small_data_p (decl);
  else if (TARGET_SCORE3)
    return score3_in_small_data_p (decl);

  gcc_unreachable ();
}

/* Implement TARGET_ASM_FILE_START.  */
static void
score_asm_file_start (void)
{
  if (TARGET_SCORE5)
    fprintf (asm_out_file, "# Sunplus S+core5 %s rev=%s\n",
             TARGET_LITTLE_ENDIAN ? "el" : "eb", SCORE_GCC_VERSION);
  else if (TARGET_SCORE5U)
    fprintf (asm_out_file, "# Sunplus S+core5u %s rev=%s\n",
             TARGET_LITTLE_ENDIAN ? "el" : "eb", SCORE_GCC_VERSION);
  else if (TARGET_SCORE7D)
    fprintf (asm_out_file, "# Sunplus S+core7d %s rev=%s\n",
             TARGET_LITTLE_ENDIAN ? "el" : "eb", SCORE_GCC_VERSION);
  else if (TARGET_SCORE7)
    fprintf (asm_out_file, "# Sunplus S+core7 %s rev=%s\n",
             TARGET_LITTLE_ENDIAN ? "el" : "eb", SCORE_GCC_VERSION);
  else if (TARGET_SCORE3D)
    fprintf (asm_out_file, "# Sunplus S+core3d %s rev=%s\n",
             TARGET_LITTLE_ENDIAN ? "el" : "eb", SCORE_GCC_VERSION);
  else if (TARGET_SCORE3)
    fprintf (asm_out_file, "# Sunplus S+core3 %s rev=%s\n",
             TARGET_LITTLE_ENDIAN ? "el" : "eb", SCORE_GCC_VERSION);
  else
    fprintf (asm_out_file, "# Sunplus S+core unknown %s rev=%s\n",
             TARGET_LITTLE_ENDIAN ? "el" : "eb", SCORE_GCC_VERSION);

  default_file_start ();

  if (flag_pic)
    fprintf (asm_out_file, "\t.set pic\n");
}

/* Implement TARGET_ASM_FILE_END.  When using assembler macros, emit
   .externs for any small-data variables that turned out to be external.  */
static void
score_asm_file_end (void)
{
  if (TARGET_SCORE5 || TARGET_SCORE5U || TARGET_SCORE7 || TARGET_SCORE7D)
    score7_asm_file_end ();
  else if (TARGET_SCORE3)
    score3_asm_file_end ();
  else
    gcc_unreachable ();
}

#define MASK_ALL_CPU_BITS \
  (MASK_SCORE5 | MASK_SCORE5U | MASK_SCORE7 | MASK_SCORE7D \
   | MASK_SCORE3 | MASK_SCORE3D)

/* Implement TARGET_HANDLE_OPTION.  */
static bool
score_handle_option (size_t code, const char *arg, int value ATTRIBUTE_UNUSED)
{
  switch (code)
    {
    case OPT_mscore7d:
      target_flags &= ~(MASK_ALL_CPU_BITS);
      target_flags |= MASK_SCORE7 | MASK_SCORE7D;
      return true;

    case OPT_mscore3d:
      target_flags &= ~(MASK_ALL_CPU_BITS);
      target_flags |= MASK_SCORE3 | MASK_SCORE3D;
      return true;

    case OPT_march_:
      if (strcmp (arg, "score5") == 0)
        {
          target_flags &= ~(MASK_ALL_CPU_BITS);
          target_flags |= MASK_SCORE5;
          return true;
        }
      else if (strcmp (arg, "score5u") == 0)
        {
          target_flags &= ~(MASK_ALL_CPU_BITS);
          target_flags |= MASK_SCORE5U;
          return true;
        }
      else if (strcmp (arg, "score7") == 0)
        {
          target_flags &= ~(MASK_ALL_CPU_BITS);
          target_flags |= MASK_SCORE7;
          return true;
        }
      else if (strcmp (arg, "score7d") == 0)
        {
          target_flags &= ~(MASK_ALL_CPU_BITS);
          target_flags |= MASK_SCORE7 | MASK_SCORE7D;
          return true;
        }
      else if (strcmp (arg, "score3") == 0)
        {
          target_flags &= ~(MASK_ALL_CPU_BITS);
          target_flags |= MASK_SCORE3;
          return true;
        }
      else if (strcmp (arg, "score3d") == 0)
        {
          target_flags &= ~(MASK_ALL_CPU_BITS);
          target_flags |= MASK_SCORE3 | MASK_SCORE3D;
          return true;
        }
      else
        return false;

    default:
      return true;
    }
}

/* Implement TARGET_OPTION_OVERRIDE hook.  */
static void
score_option_override (void)
{
  if (TARGET_SCORE5 || TARGET_SCORE5U || TARGET_SCORE7 || TARGET_SCORE7D)
    score7_option_override ();
  else if (TARGET_SCORE3)
    score3_option_override ();
  else
    score7_option_override ();
}

/* Implement REGNO_REG_CLASS macro.  */
int
score_reg_class (int regno)
{
  if (TARGET_SCORE5 || TARGET_SCORE5U || TARGET_SCORE7 || TARGET_SCORE7D)
    return score7_reg_class (regno);
  else if (TARGET_SCORE3)
    return score3_reg_class (regno);

  gcc_unreachable ();
}

/* Implement PREFERRED_RELOAD_CLASS macro.  */
enum reg_class
score_preferred_reload_class (rtx x ATTRIBUTE_UNUSED, enum reg_class rclass)
{
  if (TARGET_SCORE5 || TARGET_SCORE5U || TARGET_SCORE7 || TARGET_SCORE7D)
    return score7_preferred_reload_class (x, rclass);
  else if (TARGET_SCORE3)
    return score3_preferred_reload_class (x, rclass);

  gcc_unreachable ();
}

/* Implement SECONDARY_INPUT_RELOAD_CLASS
   and SECONDARY_OUTPUT_RELOAD_CLASS macro.  */
enum reg_class
score_secondary_reload_class (enum reg_class rclass,
                              enum machine_mode mode ATTRIBUTE_UNUSED,
                              rtx x)
{
  if (TARGET_SCORE5 || TARGET_SCORE5U || TARGET_SCORE7 || TARGET_SCORE7D)
    return score7_secondary_reload_class (rclass, mode, x);
  else if (TARGET_SCORE3)
    return score3_secondary_reload_class (rclass, mode, x);

  gcc_unreachable ();
}

/* Implement CONST_OK_FOR_LETTER_P macro.  */
int
score_const_ok_for_letter_p (HOST_WIDE_INT value, char c)
{
  if (TARGET_SCORE5 || TARGET_SCORE5U || TARGET_SCORE7 || TARGET_SCORE7D)
    return score7_const_ok_for_letter_p (value, c);
  else if (TARGET_SCORE3)
    return score3_const_ok_for_letter_p (value, c);

  gcc_unreachable ();
}

/* Implement EXTRA_CONSTRAINT macro.  */
int
score_extra_constraint (rtx op, char c)
{
  if (TARGET_SCORE5 || TARGET_SCORE5U || TARGET_SCORE7 || TARGET_SCORE7D)
    return score7_extra_constraint (op, c);
  else if (TARGET_SCORE3)
    return score3_extra_constraint (op, c);

  gcc_unreachable ();
}

/* Return truth value on whether or not a given hard register
   can support a given mode.  */
int
score_hard_regno_mode_ok (unsigned int regno, enum machine_mode mode)
{
  if (TARGET_SCORE5 || TARGET_SCORE5U || TARGET_SCORE7 || TARGET_SCORE7D)
    return score7_hard_regno_mode_ok (regno, mode);
  else if (TARGET_SCORE3)
    return score3_hard_regno_mode_ok (regno, mode);

  gcc_unreachable ();
}

/* We can always eliminate to the hard frame pointer.  We can eliminate
   to the stack pointer unless a frame pointer is needed.  */

static bool
score_can_eliminate (const int from ATTRIBUTE_UNUSED, const int to)
{
  return (to == HARD_FRAME_POINTER_REGNUM
          || (to  == STACK_POINTER_REGNUM && !frame_pointer_needed));
}

/* Implement INITIAL_ELIMINATION_OFFSET.  FROM is either the frame
   pointer or argument pointer.  TO is either the stack pointer or
   hard frame pointer.  */
HOST_WIDE_INT
score_initial_elimination_offset (int from,
                                  int to ATTRIBUTE_UNUSED)
{
  if (TARGET_SCORE5 || TARGET_SCORE5U || TARGET_SCORE7 || TARGET_SCORE7D)
    return score7_initial_elimination_offset (from, to);
  else if (TARGET_SCORE3)
    return score3_initial_elimination_offset (from, to);

  gcc_unreachable ();
}

/* Argument support functions.  */

/* Initialize CUMULATIVE_ARGS for a function.  */
void
score_init_cumulative_args (CUMULATIVE_ARGS *cum,
                            tree fntype ATTRIBUTE_UNUSED,
                            rtx libname ATTRIBUTE_UNUSED)
{
  memset (cum, 0, sizeof (CUMULATIVE_ARGS));
}

/* Implement TARGET_FUNCTION_ARG_ADVANCE hook.  */
static void
score_function_arg_advance (CUMULATIVE_ARGS *cum, enum machine_mode mode,
                            const_tree type, bool named)
{
  if (TARGET_SCORE5 || TARGET_SCORE5U || TARGET_SCORE7 || TARGET_SCORE7D)
    score7_function_arg_advance (cum, mode, type, named);
  else if (TARGET_SCORE3)
    score3_function_arg_advance (cum, mode, type, named);
  else
    gcc_unreachable ();
}

/* Implement TARGET_ARG_PARTIAL_BYTES macro.  */
int
score_arg_partial_bytes (CUMULATIVE_ARGS *cum,
                         enum machine_mode mode, tree type, bool named)
{
  if (TARGET_SCORE5 || TARGET_SCORE5U || TARGET_SCORE7 || TARGET_SCORE7D)
    return score7_arg_partial_bytes (cum, mode, type, named);
  else if (TARGET_SCORE3)
    return score3_arg_partial_bytes (cum, mode, type, named);

  gcc_unreachable ();
}

/* Implement TARGET_FUNCTION_ARG hook.  */
static rtx
score_function_arg (CUMULATIVE_ARGS *cum, enum machine_mode mode,
                    const_tree type, bool named)
{
  if (TARGET_SCORE5 || TARGET_SCORE5U || TARGET_SCORE7 || TARGET_SCORE7D)
    return score7_function_arg (cum, mode, type, named);
  else if (TARGET_SCORE3)
    return score3_function_arg (cum, mode, type, named);

  gcc_unreachable ();
}

/* Implement FUNCTION_VALUE and LIBCALL_VALUE.  For normal calls,
   VALTYPE is the return type and MODE is VOIDmode.  For libcalls,
   VALTYPE is null and MODE is the mode of the return value.  */
rtx
score_function_value (const_tree valtype, const_tree func ATTRIBUTE_UNUSED,
                      enum machine_mode mode)
{
  if (TARGET_SCORE5 || TARGET_SCORE5U || TARGET_SCORE7 || TARGET_SCORE7D)
    return score7_function_value (valtype, func, mode);
  else if (TARGET_SCORE3)
    return score3_function_value (valtype, func, mode);

  gcc_unreachable ();
}

/* Implement TARGET_ASM_TRAMPOLINE_TEMPLATE.  */
static void
score_asm_trampoline_template (FILE *f)
{
  if (TARGET_SCORE5 || TARGET_SCORE5U || TARGET_SCORE7 || TARGET_SCORE7D)
<<<<<<< HEAD
    return score7_asm_trampoline_template (f);
  else if (TARGET_SCORE3)
    return score3_asm_trampoline_template (f);

  gcc_unreachable ();
}

/* Implement TARGET_TRAMPOLINE_INIT.  */
static void
score_trampoline_init (rtx m_tramp, tree fndecl, rtx chain_value)
{
  /* ??? These two routines are identical.  */
  if (TARGET_SCORE5 || TARGET_SCORE5U || TARGET_SCORE7 || TARGET_SCORE7D)
    return score7_trampoline_init (m_tramp, fndecl, chain_value);
  else if (TARGET_SCORE3)
    return score3_trampoline_init (m_tramp, fndecl, chain_value);
=======
    score7_asm_trampoline_template (f);
  else if (TARGET_SCORE3)
    score3_asm_trampoline_template (f);
  else
    gcc_unreachable ();
}
>>>>>>> b56a5220

/* Implement TARGET_TRAMPOLINE_INIT.  */
static void
score_trampoline_init (rtx m_tramp, tree fndecl, rtx chain_value)
{
  /* ??? These two routines are identical.  */
  if (TARGET_SCORE5 || TARGET_SCORE5U || TARGET_SCORE7 || TARGET_SCORE7D)
    score7_trampoline_init (m_tramp, fndecl, chain_value);
  else if (TARGET_SCORE3)
    score3_trampoline_init (m_tramp, fndecl, chain_value);
  else
    gcc_unreachable ();
}

/* This function is used to implement REG_MODE_OK_FOR_BASE_P macro.  */
int
score_regno_mode_ok_for_base_p (int regno, int strict)
{
  if (TARGET_SCORE5 || TARGET_SCORE5U || TARGET_SCORE7 || TARGET_SCORE7D)
    return score7_regno_mode_ok_for_base_p (regno, strict);
  else if (TARGET_SCORE3)
    return score3_regno_mode_ok_for_base_p (regno, strict);

  gcc_unreachable ();
}

/* Implement TARGET_LEGITIMIZE_ADDRESS_P.  */
<<<<<<< HEAD
bool
=======
static bool
>>>>>>> b56a5220
score_legitimate_address_p (enum machine_mode mode, rtx x, bool strict)
{
  if (TARGET_SCORE5 || TARGET_SCORE5U || TARGET_SCORE7 || TARGET_SCORE7D)
    return score7_legitimate_address_p (mode, x, strict);
  else if (TARGET_SCORE3)
    return score3_legitimate_address_p (mode, x, strict);

  gcc_unreachable ();
}

/* This function is used to implement LEGITIMIZE_ADDRESS.  If X can
   be legitimized in a way that the generic machinery might not expect,
   return the new address, else return X.  */
static rtx
score_legitimize_address (rtx x, rtx oldx ATTRIBUTE_UNUSED,
			  enum machine_mode mode ATTRIBUTE_UNUSED)
{
  if (TARGET_SCORE5 || TARGET_SCORE5U || TARGET_SCORE7 || TARGET_SCORE7D)
    return score7_legitimize_address (x);
  else if (TARGET_SCORE3)
    return score3_legitimize_address (x);

  gcc_unreachable ();
}

/* Return a number assessing the cost of moving a register in class
   FROM to class TO. */
int
score_register_move_cost (enum machine_mode mode ATTRIBUTE_UNUSED,
                          enum reg_class from, enum reg_class to)
{
  if (TARGET_SCORE5 || TARGET_SCORE5U || TARGET_SCORE7 || TARGET_SCORE7D)
    return score7_register_move_cost (mode, from, to);
  else if (TARGET_SCORE3)
    return score3_register_move_cost (mode, from, to);

  gcc_unreachable ();
}

/* Implement TARGET_RTX_COSTS macro.  */
bool
score_rtx_costs (rtx x, int code, int outer_code, int *total,
		 bool speed ATTRIBUTE_UNUSED)
{
  if (TARGET_SCORE5 || TARGET_SCORE5U || TARGET_SCORE7 || TARGET_SCORE7D)
    return score7_rtx_costs (x, code, outer_code, total, speed);
  else if (TARGET_SCORE3)
    return score3_rtx_costs (x, code, outer_code, total, speed);

  gcc_unreachable ();
}

/* Implement TARGET_ADDRESS_COST macro.  */
int
score_address_cost (rtx addr,
		    bool speed ATTRIBUTE_UNUSED)
{
  if (TARGET_SCORE5 || TARGET_SCORE5U || TARGET_SCORE7 || TARGET_SCORE7D)
    return score7_address_cost (addr);
  else if (TARGET_SCORE3)
    return score3_address_cost (addr);

  gcc_unreachable ();
}

/* Implement ASM_OUTPUT_EXTERNAL macro.  */
int
score_output_external (FILE *file ATTRIBUTE_UNUSED,
                       tree decl, const char *name)
{
  if (TARGET_SCORE5 || TARGET_SCORE5U || TARGET_SCORE7 || TARGET_SCORE7D)
    return score7_output_external (file, decl, name);
  else if (TARGET_SCORE3)
    return score3_output_external (file, decl, name);

  gcc_unreachable ();
}

/* Implement RETURN_ADDR_RTX.  Note, we do not support moving
   back to a previous frame.  */
rtx
score_return_addr (int count, rtx frame ATTRIBUTE_UNUSED)
{
  if (TARGET_SCORE5 || TARGET_SCORE5U || TARGET_SCORE7 || TARGET_SCORE7D)
    return score7_return_addr (count, frame);
  else if (TARGET_SCORE3)
    return score3_return_addr (count, frame);

  gcc_unreachable ();
}

/* Implement PRINT_OPERAND macro.  */
void
score_print_operand (FILE *file, rtx op, int c)
{
  if (TARGET_SCORE5 || TARGET_SCORE5U || TARGET_SCORE7 || TARGET_SCORE7D)
    score7_print_operand (file, op, c);
  else if (TARGET_SCORE3)
    score3_print_operand (file, op, c);
  else
    gcc_unreachable ();
}

/* Implement PRINT_OPERAND_ADDRESS macro.  */
void
score_print_operand_address (FILE *file, rtx x)
{
  if (TARGET_SCORE5 || TARGET_SCORE5U || TARGET_SCORE7 || TARGET_SCORE7D)
    score7_print_operand_address (file, x);
  else if (TARGET_SCORE3)
    score3_print_operand_address (file, x);
  else
    gcc_unreachable ();
}

/* Implement SELECT_CC_MODE macro.  */
enum machine_mode
score_select_cc_mode (enum rtx_code op, rtx x, rtx y)
{
  if (TARGET_SCORE5 || TARGET_SCORE5U || TARGET_SCORE7 || TARGET_SCORE7D)
    return score7_select_cc_mode (op, x, y);
  else if (TARGET_SCORE3)
    return score3_select_cc_mode (op, x, y);

  gcc_unreachable ();
}

/* Return true if X is a symbolic constant that can be calculated in
   the same way as a bare symbol.  If it is, store the type of the
   symbol in *SYMBOL_TYPE.  */
int
score_symbolic_constant_p (rtx x, enum score_symbol_type *symbol_type)
{
  if (TARGET_SCORE5 || TARGET_SCORE5U || TARGET_SCORE7 || TARGET_SCORE7D)
    return score7_symbolic_constant_p (x, symbol_type);
  else if (TARGET_SCORE3)
    return score3_symbolic_constant_p (x, symbol_type);

  gcc_unreachable ();
}

/* Generate the prologue instructions for entry into a S+core function.  */
void
score_prologue (void)
{
  if (TARGET_SCORE5 || TARGET_SCORE5U || TARGET_SCORE7 || TARGET_SCORE7D)
    score7_prologue ();
  else if (TARGET_SCORE3)
    score3_prologue ();
  else
    gcc_unreachable ();
}

/* Generate the epilogue instructions in a S+core function.  */
void
score_epilogue (int sibcall_p)
{
  if (TARGET_SCORE5 || TARGET_SCORE5U || TARGET_SCORE7 || TARGET_SCORE7D)
<<<<<<< HEAD
    return score7_epilogue (sibcall_p);
  else if (TARGET_SCORE3)
    return score3_epilogue (sibcall_p);

  gcc_unreachable ();
=======
    score7_epilogue (sibcall_p);
  else if (TARGET_SCORE3)
    score3_epilogue (sibcall_p);
  else
    gcc_unreachable ();
>>>>>>> b56a5220
}

/* Call and sibcall pattern all need call this function.  */
void
score_call (rtx *ops, bool sib)
{
  if (TARGET_SCORE5 || TARGET_SCORE5U || TARGET_SCORE7 || TARGET_SCORE7D)
    score7_call (ops, sib);
  else if (TARGET_SCORE3)
    score3_call (ops, sib);
  else
    gcc_unreachable ();
}

/* Call value and sibcall value pattern all need call this function.  */
void
score_call_value (rtx *ops, bool sib)
{
  if (TARGET_SCORE5 || TARGET_SCORE5U || TARGET_SCORE7 || TARGET_SCORE7D)
    score7_call_value (ops, sib);
  else if (TARGET_SCORE3)
    score3_call_value (ops, sib);
  else
    gcc_unreachable ();
}

void
score_movsicc (rtx *ops)
{
  if (TARGET_SCORE5 || TARGET_SCORE5U || TARGET_SCORE7 || TARGET_SCORE7D)
    score7_movsicc (ops);
  else if (TARGET_SCORE3)
    score3_movsicc (ops);
  else
    gcc_unreachable ();
}

/* Machine Split  */
void
score_movdi (rtx *ops)
{
  if (TARGET_SCORE5 || TARGET_SCORE5U || TARGET_SCORE7 || TARGET_SCORE7D)
    score7_movdi (ops);
  else if (TARGET_SCORE3)
    score3_movdi (ops);
  else
    gcc_unreachable ();
}

void
score_zero_extract_andi (rtx *ops)
{
  if (TARGET_SCORE5 || TARGET_SCORE5U || TARGET_SCORE7 || TARGET_SCORE7D)
    score7_zero_extract_andi (ops);
  else if (TARGET_SCORE3)
    score3_zero_extract_andi (ops);
  else
    gcc_unreachable ();
}

/* Output asm insn for move.  */
const char *
score_move (rtx *ops)
{
  if (TARGET_SCORE5 || TARGET_SCORE5U || TARGET_SCORE7 || TARGET_SCORE7D)
    return score7_move (ops);
  else if (TARGET_SCORE3)
    return score3_move (ops);

  gcc_unreachable ();
}

/* Output asm insn for load.  */
const char *
score_linsn (rtx *ops, enum score_mem_unit unit, bool sign)
{
  if (TARGET_SCORE5 || TARGET_SCORE5U || TARGET_SCORE7 || TARGET_SCORE7D)
    return score7_linsn (ops, unit, sign);
  else if (TARGET_SCORE3)
    return score3_linsn (ops, unit, sign);

  gcc_unreachable ();
}

/* Output asm insn for store.  */
const char *
score_sinsn (rtx *ops, enum score_mem_unit unit)
{
  if (TARGET_SCORE5 || TARGET_SCORE5U || TARGET_SCORE7 || TARGET_SCORE7D)
    return score7_sinsn (ops, unit);
  else if (TARGET_SCORE3)
    return score3_sinsn (ops, unit);

  gcc_unreachable ();
}

/* Output asm insn for load immediate.  */
const char *
score_limm (rtx *ops)
{
  if (TARGET_SCORE5 || TARGET_SCORE5U || TARGET_SCORE7 || TARGET_SCORE7D)
    return score7_limm (ops);
  else if (TARGET_SCORE3)
    return score3_limm (ops);

  gcc_unreachable ();
}


/* Generate add insn.  */
const char *
score_select_add_imm (rtx *ops, bool set_cc)
{
  if (TARGET_SCORE5 || TARGET_SCORE5U || TARGET_SCORE7 || TARGET_SCORE7D)
    return score7_select_add_imm (ops, set_cc);
  else if (TARGET_SCORE3)
    return score3_select_add_imm (ops, set_cc);

  gcc_unreachable ();
}

/* Output arith insn.  */
const char *
score_select (rtx *ops, const char *inst_pre,
            bool commu, const char *letter, bool set_cc)
{
  if (TARGET_SCORE5 || TARGET_SCORE5U || TARGET_SCORE7 || TARGET_SCORE7D)
    return score7_select (ops, inst_pre, commu, letter, set_cc);
  else if (TARGET_SCORE3)
    return score3_select (ops, inst_pre, commu, letter, set_cc);

  gcc_unreachable ();
}

/* Output switch case insn, only supported in score3.  */
const char *
score_output_casesi (rtx *operands)
{
  if (TARGET_SCORE3)
    return score3_output_casesi (operands);

  gcc_unreachable ();
}

/* Output rpush insn, only supported in score3.  */
const char *
score_rpush (rtx *operands)
{
  if (TARGET_SCORE3)
    return score3_rpush (operands);

  gcc_unreachable ();
}

/* Output rpop insn, only supported in score3.  */
const char *
score_rpop (rtx *operands)
{
  if (TARGET_SCORE3)
    return score3_rpop (operands);

  gcc_unreachable ();
}

/* Emit lcb/lce insns.  */
bool
score_unaligned_load (rtx *ops)
{
  rtx dst = ops[0];
  rtx src = ops[1];
  rtx len = ops[2];
  rtx off = ops[3];
  rtx addr_reg;

  if (INTVAL (len) != BITS_PER_WORD
      || (INTVAL (off) % BITS_PER_UNIT) != 0)
    return false;

  gcc_assert (GET_MODE_SIZE (GET_MODE (dst)) == GET_MODE_SIZE (SImode));

  addr_reg = copy_addr_to_reg (XEXP (src, 0));
  emit_insn (gen_move_lcb (addr_reg, addr_reg));
  emit_insn (gen_move_lce (addr_reg, addr_reg, dst));

  return true;
}

/* Emit scb/sce insns.  */
bool
score_unaligned_store (rtx *ops)
{
  rtx dst = ops[0];
  rtx len = ops[1];
  rtx off = ops[2];
  rtx src = ops[3];
  rtx addr_reg;

  if (INTVAL(len) != BITS_PER_WORD
      || (INTVAL(off) % BITS_PER_UNIT) != 0)
    return false;

  gcc_assert (GET_MODE_SIZE (GET_MODE (src)) == GET_MODE_SIZE (SImode));

  addr_reg = copy_addr_to_reg (XEXP (dst, 0));
  emit_insn (gen_move_scb (addr_reg, addr_reg, src));
  emit_insn (gen_move_sce (addr_reg, addr_reg));

  return true;
}

/* If length is short, generate move insns straight.  */
static void
score_block_move_straight (rtx dst, rtx src, HOST_WIDE_INT length)
{
  HOST_WIDE_INT leftover;
  int i, reg_count;
  rtx *regs;

  leftover = length % UNITS_PER_WORD;
  length -= leftover;
  reg_count = length / UNITS_PER_WORD;

  regs = XALLOCAVEC (rtx, reg_count);
  for (i = 0; i < reg_count; i++)
    regs[i] = gen_reg_rtx (SImode);

  /* Load from src to regs.  */
  if (MEM_ALIGN (src) >= BITS_PER_WORD)
    {
      HOST_WIDE_INT offset = 0;
      for (i = 0; i < reg_count; offset += UNITS_PER_WORD, i++)
        emit_move_insn (regs[i], adjust_address (src, SImode, offset));
    }
  else if (reg_count >= 1)
    {
      rtx src_reg = copy_addr_to_reg (XEXP (src, 0));

      emit_insn (gen_move_lcb (src_reg, src_reg));
      for (i = 0; i < (reg_count - 1); i++)
        emit_insn (gen_move_lcw (src_reg, src_reg, regs[i]));
      emit_insn (gen_move_lce (src_reg, src_reg, regs[i]));
    }

  /* Store regs to dest.  */
  if (MEM_ALIGN (dst) >= BITS_PER_WORD)
    {
      HOST_WIDE_INT offset = 0;
      for (i = 0; i < reg_count; offset += UNITS_PER_WORD, i++)
        emit_move_insn (adjust_address (dst, SImode, offset), regs[i]);
    }
  else if (reg_count >= 1)
    {
      rtx dst_reg = copy_addr_to_reg (XEXP (dst, 0));

      emit_insn (gen_move_scb (dst_reg, dst_reg, regs[0]));
      for (i = 1; i < reg_count; i++)
        emit_insn (gen_move_scw (dst_reg, dst_reg, regs[i]));
      emit_insn (gen_move_sce (dst_reg, dst_reg));
    }

  /* Mop up any left-over bytes.  */
  if (leftover > 0)
    {
      src = adjust_address (src, BLKmode, length);
      dst = adjust_address (dst, BLKmode, length);
      move_by_pieces (dst, src, leftover,
                      MIN (MEM_ALIGN (src), MEM_ALIGN (dst)), 0);
    }
}

/* Generate loop head when dst or src is unaligned.  */
static void
score_block_move_loop_head (rtx dst_reg, HOST_WIDE_INT dst_align,
                            rtx src_reg, HOST_WIDE_INT src_align,
                            HOST_WIDE_INT length)
{
  bool src_unaligned = (src_align < BITS_PER_WORD);
  bool dst_unaligned = (dst_align < BITS_PER_WORD);

  rtx temp = gen_reg_rtx (SImode);

  gcc_assert (length == UNITS_PER_WORD);

  if (src_unaligned)
    {
      emit_insn (gen_move_lcb (src_reg, src_reg));
      emit_insn (gen_move_lcw (src_reg, src_reg, temp));
    }
  else
    emit_insn (gen_move_lw_a (src_reg,
                              src_reg, gen_int_mode (4, SImode), temp));

  if (dst_unaligned)
    emit_insn (gen_move_scb (dst_reg, dst_reg, temp));
  else
    emit_insn (gen_move_sw_a (dst_reg,
                              dst_reg, gen_int_mode (4, SImode), temp));
}

/* Generate loop body, copy length bytes per iteration.  */
static void
score_block_move_loop_body (rtx dst_reg, HOST_WIDE_INT dst_align,
                            rtx src_reg, HOST_WIDE_INT src_align,
                            HOST_WIDE_INT length)
{
  int reg_count = length / UNITS_PER_WORD;
  rtx *regs = XALLOCAVEC (rtx, reg_count);
  int i;
  bool src_unaligned = (src_align < BITS_PER_WORD);
  bool dst_unaligned = (dst_align < BITS_PER_WORD);

  for (i = 0; i < reg_count; i++)
    regs[i] = gen_reg_rtx (SImode);

  if (src_unaligned)
    {
      for (i = 0; i < reg_count; i++)
        emit_insn (gen_move_lcw (src_reg, src_reg, regs[i]));
    }
  else
    {
      for (i = 0; i < reg_count; i++)
        emit_insn (gen_move_lw_a (src_reg,
                                  src_reg, gen_int_mode (4, SImode), regs[i]));
    }

  if (dst_unaligned)
    {
      for (i = 0; i < reg_count; i++)
        emit_insn (gen_move_scw (dst_reg, dst_reg, regs[i]));
    }
  else
    {
      for (i = 0; i < reg_count; i++)
        emit_insn (gen_move_sw_a (dst_reg,
                                  dst_reg, gen_int_mode (4, SImode), regs[i]));
    }
}

/* Generate loop foot, copy the leftover bytes.  */
static void
score_block_move_loop_foot (rtx dst_reg, HOST_WIDE_INT dst_align,
                            rtx src_reg, HOST_WIDE_INT src_align,
                            HOST_WIDE_INT length)
{
  bool src_unaligned = (src_align < BITS_PER_WORD);
  bool dst_unaligned = (dst_align < BITS_PER_WORD);

  HOST_WIDE_INT leftover;

  leftover = length % UNITS_PER_WORD;
  length -= leftover;

  if (length > 0)
    score_block_move_loop_body (dst_reg, dst_align,
                              src_reg, src_align, length);

  if (dst_unaligned)
    emit_insn (gen_move_sce (dst_reg, dst_reg));

  if (leftover > 0)
    {
      HOST_WIDE_INT src_adj = src_unaligned ? -4 : 0;
      HOST_WIDE_INT dst_adj = dst_unaligned ? -4 : 0;
      rtx temp;

      gcc_assert (leftover < UNITS_PER_WORD);

      if (leftover >= UNITS_PER_WORD / 2
          && src_align >= BITS_PER_WORD / 2
          && dst_align >= BITS_PER_WORD / 2)
        {
          temp = gen_reg_rtx (HImode);
          emit_insn (gen_move_lhu_b (src_reg, src_reg,
                                     gen_int_mode (src_adj, SImode), temp));
          emit_insn (gen_move_sh_b (dst_reg, dst_reg,
                                    gen_int_mode (dst_adj, SImode), temp));
          leftover -= UNITS_PER_WORD / 2;
          src_adj = UNITS_PER_WORD / 2;
          dst_adj = UNITS_PER_WORD / 2;
        }

      while (leftover > 0)
        {
          temp = gen_reg_rtx (QImode);
          emit_insn (gen_move_lbu_b (src_reg, src_reg,
                                     gen_int_mode (src_adj, SImode), temp));
          emit_insn (gen_move_sb_b (dst_reg, dst_reg,
                                    gen_int_mode (dst_adj, SImode), temp));
          leftover--;
          src_adj = 1;
          dst_adj = 1;
        }
    }
}

#define MIN_MOVE_REGS 3
#define MIN_MOVE_BYTES (MIN_MOVE_REGS * UNITS_PER_WORD)
#define MAX_MOVE_REGS 4
#define MAX_MOVE_BYTES (MAX_MOVE_REGS * UNITS_PER_WORD)

/* The length is large, generate a loop if necessary.
   The loop is consisted by loop head/body/foot.  */
static void
score_block_move_loop (rtx dst, rtx src, HOST_WIDE_INT length)
{
  HOST_WIDE_INT src_align = MEM_ALIGN (src);
  HOST_WIDE_INT dst_align = MEM_ALIGN (dst);
  HOST_WIDE_INT loop_mov_bytes;
  HOST_WIDE_INT iteration = 0;
  HOST_WIDE_INT head_length = 0, leftover;
  rtx label, src_reg, dst_reg, final_dst, test;

  bool gen_loop_head = (src_align < BITS_PER_WORD
                        || dst_align < BITS_PER_WORD);

  if (gen_loop_head)
    head_length += UNITS_PER_WORD;

  for (loop_mov_bytes = MAX_MOVE_BYTES;
       loop_mov_bytes >= MIN_MOVE_BYTES;
       loop_mov_bytes -= UNITS_PER_WORD)
    {
      iteration = (length - head_length) / loop_mov_bytes;
      if (iteration > 1)
        break;
    }
  if (iteration <= 1)
    {
      score_block_move_straight (dst, src, length);
      return;
    }

  leftover = (length - head_length) % loop_mov_bytes;
  length -= leftover;

  src_reg = copy_addr_to_reg (XEXP (src, 0));
  dst_reg = copy_addr_to_reg (XEXP (dst, 0));
  final_dst = expand_simple_binop (Pmode, PLUS, dst_reg, GEN_INT (length),
                                   0, 0, OPTAB_WIDEN);

  if (gen_loop_head)
    score_block_move_loop_head (dst_reg, dst_align,
                              src_reg, src_align, head_length);

  label = gen_label_rtx ();
  emit_label (label);

  score_block_move_loop_body (dst_reg, dst_align,
                            src_reg, src_align, loop_mov_bytes);

  test = gen_rtx_NE (VOIDmode, dst_reg, final_dst);
  emit_jump_insn (gen_cbranchsi4 (test, dst_reg, final_dst, label));

  score_block_move_loop_foot (dst_reg, dst_align,
                            src_reg, src_align, leftover);
}

/* Generate block move, for misc.md: "movmemsi".  */
bool
score_block_move (rtx *ops)
{
  rtx dst = ops[0];
  rtx src = ops[1];
  rtx length = ops[2];

  if (TARGET_LITTLE_ENDIAN
      && (MEM_ALIGN (src) < BITS_PER_WORD || MEM_ALIGN (dst) < BITS_PER_WORD)
      && INTVAL (length) >= UNITS_PER_WORD)
    return false;

  if (GET_CODE (length) == CONST_INT)
    {
      if (INTVAL (length) <= 2 * MAX_MOVE_BYTES)
        {
          score_block_move_straight (dst, src, INTVAL (length));
          return true;
        }
      else if (optimize &&
               !(flag_unroll_loops || flag_unroll_all_loops))
        {
          score_block_move_loop (dst, src, INTVAL (length));
          return true;
        }
    }
  return false;
}

static void
score_conditional_register_usage (void)
{
   if (!flag_pic)
     fixed_regs[PIC_OFFSET_TABLE_REGNUM] =
     call_used_regs[PIC_OFFSET_TABLE_REGNUM] = 0;
}

struct gcc_target targetm = TARGET_INITIALIZER;<|MERGE_RESOLUTION|>--- conflicted
+++ resolved
@@ -1,9 +1,5 @@
 /* Output routines for Sunplus S+CORE processor
-<<<<<<< HEAD
-   Copyright (C) 2005, 2007, 2008, 2009 Free Software Foundation, Inc.
-=======
    Copyright (C) 2005, 2007, 2008, 2009, 2010 Free Software Foundation, Inc.
->>>>>>> b56a5220
    Contributed by Sunnorth.
 
    This file is part of GCC.
@@ -87,9 +83,6 @@
 #undef TARGET_LEGITIMIZE_ADDRESS
 #define TARGET_LEGITIMIZE_ADDRESS	score_legitimize_address
 
-#undef TARGET_LEGITIMIZE_ADDRESS
-#define TARGET_LEGITIMIZE_ADDRESS	score_legitimize_address
-
 #undef  TARGET_SCHED_ISSUE_RATE
 #define TARGET_SCHED_ISSUE_RATE         score_issue_rate
 
@@ -144,12 +137,9 @@
 #undef TARGET_CAN_ELIMINATE
 #define TARGET_CAN_ELIMINATE            score_can_eliminate
 
-<<<<<<< HEAD
-=======
 #undef TARGET_CONDITIONAL_REGISTER_USAGE
 #define TARGET_CONDITIONAL_REGISTER_USAGE score_conditional_register_usage
 
->>>>>>> b56a5220
 #undef TARGET_ASM_TRAMPOLINE_TEMPLATE
 #define TARGET_ASM_TRAMPOLINE_TEMPLATE	score_asm_trampoline_template
 #undef TARGET_TRAMPOLINE_INIT
@@ -559,31 +549,12 @@
 score_asm_trampoline_template (FILE *f)
 {
   if (TARGET_SCORE5 || TARGET_SCORE5U || TARGET_SCORE7 || TARGET_SCORE7D)
-<<<<<<< HEAD
-    return score7_asm_trampoline_template (f);
-  else if (TARGET_SCORE3)
-    return score3_asm_trampoline_template (f);
-
-  gcc_unreachable ();
-}
-
-/* Implement TARGET_TRAMPOLINE_INIT.  */
-static void
-score_trampoline_init (rtx m_tramp, tree fndecl, rtx chain_value)
-{
-  /* ??? These two routines are identical.  */
-  if (TARGET_SCORE5 || TARGET_SCORE5U || TARGET_SCORE7 || TARGET_SCORE7D)
-    return score7_trampoline_init (m_tramp, fndecl, chain_value);
-  else if (TARGET_SCORE3)
-    return score3_trampoline_init (m_tramp, fndecl, chain_value);
-=======
     score7_asm_trampoline_template (f);
   else if (TARGET_SCORE3)
     score3_asm_trampoline_template (f);
   else
     gcc_unreachable ();
 }
->>>>>>> b56a5220
 
 /* Implement TARGET_TRAMPOLINE_INIT.  */
 static void
@@ -611,11 +582,7 @@
 }
 
 /* Implement TARGET_LEGITIMIZE_ADDRESS_P.  */
-<<<<<<< HEAD
-bool
-=======
 static bool
->>>>>>> b56a5220
 score_legitimate_address_p (enum machine_mode mode, rtx x, bool strict)
 {
   if (TARGET_SCORE5 || TARGET_SCORE5U || TARGET_SCORE7 || TARGET_SCORE7D)
@@ -774,19 +741,11 @@
 score_epilogue (int sibcall_p)
 {
   if (TARGET_SCORE5 || TARGET_SCORE5U || TARGET_SCORE7 || TARGET_SCORE7D)
-<<<<<<< HEAD
-    return score7_epilogue (sibcall_p);
-  else if (TARGET_SCORE3)
-    return score3_epilogue (sibcall_p);
-
-  gcc_unreachable ();
-=======
     score7_epilogue (sibcall_p);
   else if (TARGET_SCORE3)
     score3_epilogue (sibcall_p);
   else
     gcc_unreachable ();
->>>>>>> b56a5220
 }
 
 /* Call and sibcall pattern all need call this function.  */
