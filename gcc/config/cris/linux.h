--- conflicted
+++ resolved
@@ -1,9 +1,5 @@
 /* Definitions for GCC.  Part of the machine description for CRIS.
-<<<<<<< HEAD
-   Copyright (C) 2001, 2002, 2003, 2005, 2006, 2007, 2008
-=======
    Copyright (C) 2001, 2002, 2003, 2005, 2006, 2007, 2008, 2009, 2010, 2011
->>>>>>> 3082eeb7
    Free Software Foundation, Inc.
    Contributed by Axis Communications.  Written by Hans-Peter Nilsson.
 
@@ -112,11 +108,6 @@
 #undef CRIS_LINK_SUBTARGET_SPEC
 #define CRIS_LINK_SUBTARGET_SPEC \
  "-mcrislinux\
-<<<<<<< HEAD
-  %{B*:-rpath-link %*}\
-  %{!nostdlib:-rpath-link ../sys-include/asm/../../lib%s}\
-=======
->>>>>>> 3082eeb7
   %{shared} %{static}\
   %{symbolic:-Bdynamic} %{static:-Bstatic}\
   %{!shared:%{!static:\
