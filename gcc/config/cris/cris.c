--- conflicted
+++ resolved
@@ -34,6 +34,7 @@
 #include "expr.h"
 #include "except.h"
 #include "function.h"
+#include "diagnostic-core.h"
 #include "toplev.h"
 #include "recog.h"
 #include "reload.h"
@@ -135,12 +136,9 @@
 static void cris_asm_trampoline_template (FILE *);
 static void cris_trampoline_init (rtx, tree, rtx);
 
-<<<<<<< HEAD
 static rtx cris_function_value(const_tree, const_tree, bool);
 static rtx cris_libcall_value (enum machine_mode, const_rtx);
 
-=======
->>>>>>> e33a1692
 /* This is the parsed result of the "-max-stack-stackframe=" option.  If
    it (still) is zero, then there was no such option given.  */
 int cris_max_stackframe = 0;
@@ -214,14 +212,11 @@
 #define TARGET_ASM_TRAMPOLINE_TEMPLATE cris_asm_trampoline_template
 #undef TARGET_TRAMPOLINE_INIT
 #define TARGET_TRAMPOLINE_INIT cris_trampoline_init
-<<<<<<< HEAD
 
 #undef TARGET_FUNCTION_VALUE
 #define TARGET_FUNCTION_VALUE cris_function_value
 #undef TARGET_LIBCALL_VALUE
 #define TARGET_LIBCALL_VALUE cris_libcall_value
-=======
->>>>>>> e33a1692
 
 struct gcc_target targetm = TARGET_INITIALIZER;
 
@@ -2608,11 +2603,7 @@
 static struct machine_function *
 cris_init_machine_status (void)
 {
-<<<<<<< HEAD
   return ggc_alloc_cleared_machine_function ();
-=======
-  return GGC_CNEW (struct machine_function);
->>>>>>> e33a1692
 }
 
 /* Split a 2 word move (DI or presumably DF) into component parts.
@@ -3813,19 +3804,13 @@
                             int for_return)
 {
   /* Defining PROMOTE_FUNCTION_RETURN in gcc-2.7.2 uncovered bug 981110 (even
-<<<<<<< HEAD
      when modifying TARGET_FUNCTION_VALUE to return the promoted mode).
      Maybe pointless as of now, but let's keep the old behavior.  */
-=======
-     when modifying FUNCTION_VALUE to return the promoted mode).  Maybe
-     pointless as of now, but let's keep the old behavior.  */
->>>>>>> e33a1692
   if (for_return == 1)
     return mode;
   return CRIS_PROMOTED_MODE (mode, *punsignedp, type);
 } 
 
-<<<<<<< HEAD
 /* Let's assume all functions return in r[CRIS_FIRST_ARG_REG] for the
    time being.  */
 
@@ -3855,8 +3840,6 @@
 {
   return (regno == CRIS_FIRST_ARG_REG);
 }
-=======
->>>>>>> e33a1692
 
 static int
 cris_arg_partial_bytes (CUMULATIVE_ARGS *ca, enum machine_mode mode,
