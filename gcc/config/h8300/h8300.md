;; GCC machine description for Renesas H8/300
;; Copyright (C) 1992, 1993, 1994, 1995, 1996, 1997, 1998, 1999, 2000,
;; 2001, 2002, 2003, 2004, 2005, 2006, 2007, 2008, 2010
;; Free Software Foundation, Inc.

;;   Contributed by Steve Chamberlain (sac@cygnus.com),
;;   Jim Wilson (wilson@cygnus.com), and Doug Evans (dje@cygnus.com).

;; This file is part of GCC.

;; GCC is free software; you can redistribute it and/or modify
;; it under the terms of the GNU General Public License as published by
;; the Free Software Foundation; either version 3, or (at your option)
;; any later version.

;; GCC is distributed in the hope that it will be useful,
;; but WITHOUT ANY WARRANTY; without even the implied warranty of
;; MERCHANTABILITY or FITNESS FOR A PARTICULAR PURPOSE.  See the
;; GNU General Public License for more details.

;; You should have received a copy of the GNU General Public License
;; along with GCC; see the file COPYING3.  If not see
;; <http://www.gnu.org/licenses/>.

;; We compute exact length on each instruction for most of the time.
;; In some case, most notably bit operations that may involve memory
;; operands, the lengths in this file are "worst case".

;; On the H8/300H and H8S, adds/subs operate on the 32bit "er"
;; registers.  Right now GCC doesn't expose the "e" half to the
;; compiler, so using add/subs for addhi and subhi is safe.  Long
;; term, we want to expose the "e" half to the compiler (gives us 8
;; more 16bit registers).  At that point addhi and subhi can't use
;; adds/subs.

;; There's currently no way to have an insv/extzv expander for the H8/300H
;; because word_mode is different for the H8/300 and H8/300H.

;; Shifts/rotates by small constants should be handled by special
;; patterns so we get the length and cc status correct.

;; Bitfield operations no longer accept memory operands.  We need
;; to add variants which operate on memory back to the MD.

;; ??? Implement remaining bit ops available on the h8300

;; ----------------------------------------------------------------------
;; CONSTANTS
;; ----------------------------------------------------------------------

(define_constants
  [(UNSPEC_INCDEC	0)
   (UNSPEC_MONITOR	1)])

(define_constants
  [(UNSPEC_MOVMD	100)
   (UNSPEC_STPCPY	101)])

(define_constants
  [(R0_REG	 0)
   (SC_REG	 3)
   (COUNTER_REG  4)
   (SOURCE_REG   5)
   (DESTINATION_REG 6)
   (HFP_REG	 6)
   (SP_REG	 7)
   (MAC_REG	 8)
   (AP_REG	 9)
   (RAP_REG	10)
   (FP_REG	11)])

;; ----------------------------------------------------------------------
;; ATTRIBUTES
;; ----------------------------------------------------------------------

(define_attr "cpu" "h8300,h8300h"
  (const (symbol_ref "cpu_type")))

(define_attr "type" "branch,arith,bitbranch,call"
  (const_string "arith"))

(define_attr "length_table" "none,addb,addw,addl,logicb,movb,movw,movl,mova_zero,mova,unary,mov_imm4,short_immediate,bitfield,bitbranch"
  (const_string "none"))

;; The size of instructions in bytes.

(define_attr "length" ""
  (cond [(eq_attr "type" "branch")
	 ;; In a forward delayed branch, (pc) represents the end of the
	 ;; delay sequence, not the end of the branch itself.
	 (if_then_else (and (ge (minus (match_dup 0) (pc))
				(const_int -126))
			    (le (plus (minus (match_dup 0) (pc))
				      (symbol_ref "DELAY_SLOT_LENGTH (insn)"))
				(const_int 125)))
		       (const_int 2)
		       (if_then_else (and (eq_attr "cpu" "h8300h")
					  (and (ge (minus (pc) (match_dup 0))
						   (const_int -32000))
					       (le (minus (pc) (match_dup 0))
						   (const_int 32000))))
				     (const_int 4)
				     (const_int 6)))
	 (eq_attr "type" "bitbranch")
	 (if_then_else
	  (and (ge (minus (match_dup 0) (pc))
		   (const_int -126))
	       (le (minus (match_dup 0) (pc))
		   (const_int 126)))
	  (plus
	   (symbol_ref "h8300_insn_length_from_table (insn, operands)")
	   (const_int 2))
	  (if_then_else
	   (and (eq_attr "cpu" "h8300h")
		(and (ge (minus (pc) (match_dup 0))
			 (const_int -32000))
		     (le (minus (pc) (match_dup 0))
			 (const_int 32000))))
	   (plus
	    (symbol_ref "h8300_insn_length_from_table (insn, operands)")
	    (const_int 4))
	   (plus
	    (symbol_ref "h8300_insn_length_from_table (insn, operands)")
	    (const_int 6))))
	 (eq_attr "length_table" "!none")
	 (symbol_ref "h8300_insn_length_from_table (insn, operands)")]
	(const_int 200)))

;; Condition code settings.
;;
;; none - insn does not affect cc
;; none_0hit - insn does not affect cc but it does modify operand 0
;;	This attribute is used to keep track of when operand 0 changes.
;;	See the description of NOTICE_UPDATE_CC for more info.
;; set_znv - insn sets z,n,v to usable values (like a tst insn); c is unknown.
;; set_zn  - insn sets z,n to usable values; v,c are unknown.
;; compare - compare instruction
;; clobber - value of cc is unknown

(define_attr "cc" "none,none_0hit,set_znv,set_zn,compare,clobber"
  (const_string "clobber"))

;; Type of delay slot.  NONE means the instruction has no delay slot.
;; JUMP means it is an unconditional jump that (if short enough)
;; could be implemented using bra/s.
(define_attr "delay_slot" "none,jump"
  (const_string "none"))

;; "yes" if the instruction can be put into a delay slot.  It's not
;; entirely clear that jsr is not valid in delay slots, but it
;; definitely doesn't have the effect of causing the called function
;; to return to the target of the delayed branch.
(define_attr "can_delay" "no,yes"
  (cond [(eq_attr "type" "branch,bitbranch,call")
	   (const_string "no")
	 (geu (symbol_ref "get_attr_length (insn)") (const_int 2))
	   (const_string "no")]
	(const_string "yes")))

;; Only allow jumps to have a delay slot if we think they might
;; be short enough.  This is just an optimization: we don't know
;; for certain whether they will be or not.
(define_delay (and (eq_attr "delay_slot" "jump")
		   (eq (symbol_ref "get_attr_length (insn)") (const_int 2)))
  [(eq_attr "can_delay" "yes")
   (nil)
   (nil)])

;; Provide the maximum length of an assembly instruction in an asm
;; statement.  The maximum length of 14 bytes is achieved on H8SX.

(define_asm_attributes
  [(set (attr "length")
	(cond [(ne (symbol_ref "TARGET_H8300")  (const_int 0)) (const_int 4)
	       (ne (symbol_ref "TARGET_H8300H") (const_int 0)) (const_int 10)
	       (ne (symbol_ref "TARGET_H8300S") (const_int 0)) (const_int 10)]
	      (const_int 14)))])

(include "predicates.md")

;; ----------------------------------------------------------------------
;; MOVE INSTRUCTIONS
;; ----------------------------------------------------------------------

;; movqi

(define_insn "*movqi_h8300"
  [(set (match_operand:QI 0 "general_operand_dst" "=r,r ,<,r,r,m")
	(match_operand:QI 1 "general_operand_src" " I,r>,r,n,m,r"))]
  "TARGET_H8300
   && (register_operand (operands[0], QImode)
       || register_operand (operands[1], QImode))"
  "@
   sub.b	%X0,%X0
   mov.b	%R1,%X0
   mov.b	%X1,%R0
   mov.b	%R1,%X0
   mov.b	%R1,%X0
   mov.b	%X1,%R0"
  [(set_attr "length" "2,2,2,2,4,4")
   (set_attr "cc" "set_zn,set_znv,set_znv,set_znv,set_znv,set_znv")])

(define_insn "*movqi_h8300hs"
  [(set (match_operand:QI 0 "general_operand_dst" "=r,r ,<,r,r,m")
	(match_operand:QI 1 "general_operand_src" " I,r>,r,n,m,r"))]
  "(TARGET_H8300H || TARGET_H8300S) && !TARGET_H8300SX
   && (register_operand (operands[0], QImode)
       || register_operand (operands[1], QImode))"
  "@
   sub.b	%X0,%X0
   mov.b	%R1,%X0
   mov.b	%X1,%R0
   mov.b	%R1,%X0
   mov.b	%R1,%X0
   mov.b	%X1,%R0"
  [(set (attr "length")
	(symbol_ref "compute_mov_length (operands)"))
   (set_attr "cc" "set_zn,set_znv,set_znv,clobber,set_znv,set_znv")])

(define_insn "*movqi_h8sx"
  [(set (match_operand:QI 0 "general_operand_dst" "=Z,rQ")
	(match_operand:QI 1 "general_operand_src" "P4>X,rQi"))]
  "TARGET_H8300SX"
  "@
    mov.b	%X1:4,%X0
    mov.b	%X1,%X0"
  [(set_attr "length_table" "mov_imm4,movb")
   (set_attr "cc" "set_znv")])

(define_expand "movqi"
  [(set (match_operand:QI 0 "general_operand_dst" "")
	(match_operand:QI 1 "general_operand_src" ""))]
  ""
  "
{
  /* One of the ops has to be in a register.  */
  if (!TARGET_H8300SX
      && !register_operand (operand0, QImode)
      && !register_operand (operand1, QImode))
    {
      operands[1] = copy_to_mode_reg (QImode, operand1);
    }
}")

(define_insn "movstrictqi"
  [(set (strict_low_part (match_operand:QI 0 "general_operand_dst" "+r,r"))
			 (match_operand:QI 1 "general_operand_src" "I,rmi>"))]
  ""
  "@
   sub.b	%X0,%X0
   mov.b	%X1,%X0"
  [(set_attr "length" "2,*")
   (set_attr "length_table" "*,movb")
   (set_attr "cc" "set_zn,set_znv")])

;; movhi

(define_insn "*movhi_h8300"
  [(set (match_operand:HI 0 "general_operand_dst" "=r,r,<,r,r,m")
	(match_operand:HI 1 "general_operand_src" "I,r>,r,i,m,r"))]
  "TARGET_H8300
   && (register_operand (operands[0], HImode)
       || register_operand (operands[1], HImode))
   && !(GET_CODE (operands[0]) == MEM
	&& GET_CODE (XEXP (operands[0], 0)) == PRE_DEC
	&& GET_CODE (XEXP (XEXP (operands[0], 0), 0)) == REG
	&& GET_CODE (operands[1]) == REG
	&& REGNO (XEXP (XEXP (operands[0], 0), 0)) == REGNO (operands[1]))"
  "@
   sub.w	%T0,%T0
   mov.w	%T1,%T0
   mov.w	%T1,%T0
   mov.w	%T1,%T0
   mov.w	%T1,%T0
   mov.w	%T1,%T0"
  [(set (attr "length")
	(symbol_ref "compute_mov_length (operands)"))
   (set_attr "cc" "set_zn,set_znv,set_znv,set_znv,set_znv,set_znv")])

(define_insn "*movhi_h8300hs"
  [(set (match_operand:HI 0 "general_operand_dst" "=r,r,<,r,r,m")
	(match_operand:HI 1 "general_operand_src" "I,r>,r,i,m,r"))]
  "(TARGET_H8300H || TARGET_H8300S) && !TARGET_H8300SX
   && (register_operand (operands[0], HImode)
       || register_operand (operands[1], HImode))"
  "@
   sub.w	%T0,%T0
   mov.w	%T1,%T0
   mov.w	%T1,%T0
   mov.w	%T1,%T0
   mov.w	%T1,%T0
   mov.w	%T1,%T0"
  [(set (attr "length")
	(symbol_ref "compute_mov_length (operands)"))
   (set_attr "cc" "set_zn,set_znv,set_znv,set_znv,set_znv,set_znv")])

(define_insn "*movhi_h8sx"
  [(set (match_operand:HI 0 "general_operand_dst" "=r,r,Z,Q,rQ")
	(match_operand:HI 1 "general_operand_src" "I,P3>X,P4>X,IP8>X,rQi"))]
  "TARGET_H8300SX"
  "@
   sub.w	%T0,%T0
   mov.w	%T1:3,%T0
   mov.w	%T1:4,%T0
   mov.w	%T1,%T0
   mov.w	%T1,%T0"
  [(set_attr "length_table" "*,*,mov_imm4,short_immediate,movw")
   (set_attr "length" "2,2,*,*,*")
   (set_attr "cc" "set_zn,set_znv,set_znv,set_znv,set_znv")])

(define_expand "movhi"
  [(set (match_operand:HI 0 "general_operand_dst" "")
	(match_operand:HI 1 "general_operand_src" ""))]
  ""
  "
{
  /* One of the ops has to be in a register.  */
  if (!register_operand (operand1, HImode)
      && !register_operand (operand0, HImode))
    {
      operands[1] = copy_to_mode_reg (HImode, operand1);
    }
}")

(define_insn "movstricthi"
  [(set (strict_low_part (match_operand:HI 0 "general_operand_dst" "+r,r,r"))
			 (match_operand:HI 1 "general_operand_src" "I,P3>X,rmi"))]
  ""
  "@
   sub.w	%T0,%T0
   mov.w	%T1,%T0
   mov.w	%T1,%T0"
  [(set_attr "length" "2,2,*")
   (set_attr "length_table" "*,*,movw")
   (set_attr "cc" "set_zn,set_znv,set_znv")])

;; movsi

(define_expand "movsi"
  [(set (match_operand:SI 0 "general_operand_dst" "")
	(match_operand:SI 1 "general_operand_src" ""))]
  ""
  "
{
  if (TARGET_H8300)
    {
      if (h8300_expand_movsi (operands))
	DONE;
    }
  else if (!TARGET_H8300SX)
    {
      /* One of the ops has to be in a register.  */
      if (!register_operand (operand1, SImode)
	  && !register_operand (operand0, SImode))
	{
	  operands[1] = copy_to_mode_reg (SImode, operand1);
	}
    }
}")

(define_insn "*movsi_h8300"
  [(set (match_operand:SI 0 "general_operand_dst" "=r,r,r,o,<,r")
	(match_operand:SI 1 "general_operand_src" "I,r,io,r,r,>"))]
  "TARGET_H8300
   && (register_operand (operands[0], SImode)
       || register_operand (operands[1], SImode))"
  "*
{
  unsigned int rn = -1;
  switch (which_alternative)
    {
    case 0:
      return \"sub.w	%e0,%e0\;sub.w	%f0,%f0\";
    case 1:
      if (REGNO (operands[0]) < REGNO (operands[1]))
	return \"mov.w	%e1,%e0\;mov.w	%f1,%f0\";
      else
	return \"mov.w	%f1,%f0\;mov.w	%e1,%e0\";
    case 2:
      /* Make sure we don't trample the register we index with.  */
      if (GET_CODE (operands[1]) == MEM)
	{
	  rtx inside = XEXP (operands[1], 0);
	  if (REG_P (inside))
	    {
	      rn = REGNO (inside);
	    }
	  else if (GET_CODE (inside) == PLUS)
	    {
	      rtx lhs = XEXP (inside, 0);
	      rtx rhs = XEXP (inside, 1);
	      if (REG_P (lhs)) rn = REGNO (lhs);
	      if (REG_P (rhs)) rn = REGNO (rhs);
	    }
	}
      if (rn == REGNO (operands[0]))
	{
	  /* Move the second word first.  */
	  return \"mov.w	%f1,%f0\;mov.w	%e1,%e0\";
	}
      else
	{
	  if (GET_CODE (operands[1]) == CONST_INT)
	    {
	      /* If either half is zero, use sub.w to clear that
		 half.  */
	      if ((INTVAL (operands[1]) & 0xffff) == 0)
		return \"mov.w	%e1,%e0\;sub.w	%f0,%f0\";
	      if (((INTVAL (operands[1]) >> 16) & 0xffff) == 0)
		return \"sub.w	%e0,%e0\;mov.w	%f1,%f0\";
	      /* If the upper half and the lower half are the same,
		 copy one half to the other.  */
	      if ((INTVAL (operands[1]) & 0xffff)
		  == ((INTVAL (operands[1]) >> 16) & 0xffff))
		return \"mov.w\\t%e1,%e0\;mov.w\\t%e0,%f0\";
	    }
	  return \"mov.w	%e1,%e0\;mov.w	%f1,%f0\";
	}
    case 3:
      return \"mov.w	%e1,%e0\;mov.w	%f1,%f0\";
    case 4:
      return \"mov.w	%f1,%T0\;mov.w	%e1,%T0\";
    case 5:
      return \"mov.w	%T1,%e0\;mov.w	%T1,%f0\";
    default:
      gcc_unreachable ();
    }
}"
  [(set (attr "length")
	(symbol_ref "compute_mov_length (operands)"))])

(define_insn "*movsi_h8300hs"
  [(set (match_operand:SI 0 "general_operand_dst" "=r,r,r,<,r,r,m,*a,*a,r")
	(match_operand:SI 1 "general_operand_src" "I,r,i,r,>,m,r,I,r,*a"))]
  "(TARGET_H8300S || TARGET_H8300H) && !TARGET_H8300SX
   && (register_operand (operands[0], SImode)
       || register_operand (operands[1], SImode))
   && !(GET_CODE (operands[0]) == MEM
	&& GET_CODE (XEXP (operands[0], 0)) == PRE_DEC
	&& GET_CODE (XEXP (XEXP (operands[0], 0), 0)) == REG
	&& GET_CODE (operands[1]) == REG
	&& REGNO (XEXP (XEXP (operands[0], 0), 0)) == REGNO (operands[1]))"
  "*
{
  switch (which_alternative)
    {
    case 0:
      return \"sub.l	%S0,%S0\";
    case 7:
      return \"clrmac\";
    case 8:
      return \"clrmac\;ldmac %1,macl\";
    case 9:
      return \"stmac	macl,%0\";
    default:
      if (GET_CODE (operands[1]) == CONST_INT)
	{
	  int val = INTVAL (operands[1]);

	  /* Look for constants which can be made by adding an 8-bit
	     number to zero in one of the two low bytes.  */
	  if (val == (val & 0xff))
	    {
	      operands[1] = GEN_INT ((char) val & 0xff);
	      return \"sub.l\\t%S0,%S0\;add.b\\t%1,%w0\";
	    }

	  if (val == (val & 0xff00))
	    {
	      operands[1] = GEN_INT ((char) (val >> 8) & 0xff);
	      return \"sub.l\\t%S0,%S0\;add.b\\t%1,%x0\";
	    }

	  /* Look for constants that can be obtained by subs, inc, and
	     dec to 0.  */
	  switch (val & 0xffffffff)
	    {
	    case 0xffffffff:
	      return \"sub.l\\t%S0,%S0\;subs\\t#1,%S0\";
	    case 0xfffffffe:
	      return \"sub.l\\t%S0,%S0\;subs\\t#2,%S0\";
	    case 0xfffffffc:
	      return \"sub.l\\t%S0,%S0\;subs\\t#4,%S0\";

	    case 0x0000ffff:
	      return \"sub.l\\t%S0,%S0\;dec.w\\t#1,%f0\";
	    case 0x0000fffe:
	      return \"sub.l\\t%S0,%S0\;dec.w\\t#2,%f0\";

	    case 0xffff0000:
	      return \"sub.l\\t%S0,%S0\;dec.w\\t#1,%e0\";
	    case 0xfffe0000:
	      return \"sub.l\\t%S0,%S0\;dec.w\\t#2,%e0\";

	    case 0x00010000:
	      return \"sub.l\\t%S0,%S0\;inc.w\\t#1,%e0\";
	    case 0x00020000:
	      return \"sub.l\\t%S0,%S0\;inc.w\\t#2,%e0\";
	    }
	}
    }
   return \"mov.l	%S1,%S0\";
}"
  [(set (attr "length")
	(symbol_ref "compute_mov_length (operands)"))
   (set_attr "cc" "set_zn,set_znv,clobber,set_znv,set_znv,set_znv,set_znv,none_0hit,none_0hit,set_znv")])

(define_insn "*movsi_h8sx"
  [(set (match_operand:SI 0 "general_operand_dst" "=r,r,Q,rQ,*a,*a,r")
	(match_operand:SI 1 "general_operand_src" "I,P3>X,IP8>X,rQi,I,r,*a"))]
  "TARGET_H8300SX"
  "@
   sub.l	%S0,%S0
   mov.l	%S1:3,%S0
   mov.l	%S1,%S0
   mov.l	%S1,%S0
   clrmac
   clrmac\;ldmac	%1,macl
   stmac	macl,%0"
  [(set_attr "length_table" "*,*,short_immediate,movl,*,*,*")
   (set_attr "length" "2,2,*,*,2,6,4")
   (set_attr "cc" "set_zn,set_znv,set_znv,set_znv,none_0hit,none_0hit,set_znv")])

(define_insn "*movsf_h8sx"
  [(set (match_operand:SF 0 "general_operand_dst" "=r,rQ")
	(match_operand:SF 1 "general_operand_src" "G,rQi"))]
  "TARGET_H8300SX"
  "@
    sub.l	%S0,%S0
    mov.l	%S1,%S0"
  [(set_attr "length" "2,*")
   (set_attr "length_table" "*,movl")
   (set_attr "cc" "set_zn,set_znv")])

;; Implement block moves using movmd.  Defining movmemsi allows the full
;; range of constant lengths (up to 0x40000 bytes when using movmd.l).
;; See h8sx_emit_movmd for details.
(define_expand "movmemsi"
  [(use (match_operand:BLK 0 "memory_operand" ""))
   (use (match_operand:BLK 1 "memory_operand" ""))
   (use (match_operand:SI 2 "" ""))
   (use (match_operand:SI 3 "const_int_operand" ""))]
  "TARGET_H8300SX"
  {
    if (h8sx_emit_movmd (operands[0], operands[1], operands[2],
			 INTVAL (operands[3])))
      DONE;
    else
      FAIL;
  })

;; Expander for generating movmd insns.  Operand 0 is the destination
;; memory region, operand 1 is the source, operand 2 is the counter
;; register and operand 3 is the chunk size (1, 2 or 4).
(define_expand "movmd"
  [(parallel
       [(set (match_operand:BLK 0 "memory_operand" "")
	     (match_operand:BLK 1 "memory_operand" ""))
	(unspec [(match_operand:HI 2 "register_operand" "")
		 (match_operand:HI 3 "const_int_operand" "")] UNSPEC_MOVMD)
	(clobber (match_dup 4))
	(clobber (match_dup 5))
	(set (match_dup 2)
	     (const_int 0))])]
  "TARGET_H8300SX"
  {
    operands[4] = copy_rtx (XEXP (operands[0], 0));
    operands[5] = copy_rtx (XEXP (operands[1], 0));
  })


;; This is a difficult instruction to reload since operand 0 must be the
;; frame pointer.  See h8300_reg_class_from_letter for an explanation.
(define_insn "movmd_internal_normal"
  [(set (mem:BLK (match_operand:HI 3 "register_operand" "0,r"))
	(mem:BLK (match_operand:HI 4 "register_operand" "1,1")))
   (unspec [(match_operand:HI 5 "register_operand" "2,2")
	    (match_operand:HI 6 "const_int_operand" "n,n")] UNSPEC_MOVMD)
   (clobber (match_operand:HI 0 "register_operand" "=d,??D"))
   (clobber (match_operand:HI 1 "register_operand" "=f,f"))
   (set (match_operand:HI 2 "register_operand" "=c,c")
	(const_int 0))]
  "TARGET_H8300SX && TARGET_NORMAL_MODE"
  "@
    movmd%m6
    #"
  [(set_attr "length" "2,14")
   (set_attr "can_delay" "no")
   (set_attr "cc" "none,clobber")])

(define_insn "movmd_internal"
  [(set (mem:BLK (match_operand:SI 3 "register_operand" "0,r"))
	(mem:BLK (match_operand:SI 4 "register_operand" "1,1")))
   (unspec [(match_operand:HI 5 "register_operand" "2,2")
	    (match_operand:HI 6 "const_int_operand" "n,n")] UNSPEC_MOVMD)
   (clobber (match_operand:SI 0 "register_operand" "=d,??D"))
   (clobber (match_operand:SI 1 "register_operand" "=f,f"))
   (set (match_operand:HI 2 "register_operand" "=c,c")
	(const_int 0))]
  "TARGET_H8300SX && !TARGET_NORMAL_MODE"
  "@
    movmd%m6
    #"
  [(set_attr "length" "2,14")
   (set_attr "can_delay" "no")
   (set_attr "cc" "none,clobber")])

;; Split the above instruction if the destination register isn't er6.
;; We need a sequence like:
;;
;;	mov.l	er6,@-er7
;;	mov.l	<dest>,er6
;;	movmd.sz
;;	mov.l	er6,<dest>
;;	mov.l	@er7+,er6
;;
;; where <dest> is the current destination register (operand 4).
;; The fourth instruction will be deleted if <dest> dies here.
(define_split
  [(set (match_operand:BLK 0 "memory_operand" "")
	(match_operand:BLK 1 "memory_operand" ""))
   (unspec [(match_operand:HI 2 "register_operand" "")
	    (match_operand:HI 3 "const_int_operand" "")] UNSPEC_MOVMD)
   (clobber (match_operand:HI 4 "register_operand" ""))
   (clobber (match_operand:HI 5 "register_operand" ""))
   (set (match_dup 2)
	(const_int 0))]
  "TARGET_H8300SX && TARGET_NORMAL_MODE
   && reload_completed
   && REGNO (operands[4]) != DESTINATION_REG"
  [(const_int 0)]
  {
    rtx dest;

    h8300_swap_into_er6 (XEXP (operands[0], 0));
    dest = replace_equiv_address (operands[0], hard_frame_pointer_rtx);
    emit_insn (gen_movmd (dest, operands[1], operands[2], operands[3]));
    h8300_swap_out_of_er6 (operands[4]);
    DONE;
  })

(define_split
  [(set (match_operand:BLK 0 "memory_operand" "")
	(match_operand:BLK 1 "memory_operand" ""))
   (unspec [(match_operand:HI 2 "register_operand" "")
	    (match_operand:HI 3 "const_int_operand" "")] UNSPEC_MOVMD)
   (clobber (match_operand:SI 4 "register_operand" ""))
   (clobber (match_operand:SI 5 "register_operand" ""))
   (set (match_dup 2)
	(const_int 0))]
  "TARGET_H8300SX && !TARGET_NORMAL_MODE
   && reload_completed
   && REGNO (operands[4]) != DESTINATION_REG"
  [(const_int 0)]
  {
    rtx dest;

    h8300_swap_into_er6 (XEXP (operands[0], 0));
    dest = replace_equiv_address (operands[0], hard_frame_pointer_rtx);
    emit_insn (gen_movmd (dest, operands[1], operands[2], operands[3]));
    h8300_swap_out_of_er6 (operands[4]);
    DONE;
  })

;; Expand a call to stpcpy() using movsd.  Operand 0 should point to
;; the final character, but movsd leaves it pointing to the character
;; after that.
(define_expand "movstr"
  [(use (match_operand 0 "register_operand" ""))
   (use (match_operand:BLK 1 "memory_operand" ""))
   (use (match_operand:BLK 2 "memory_operand" ""))]
  "TARGET_H8300SX"
  {
    operands[1] = replace_equiv_address
      (operands[1], copy_to_mode_reg (Pmode, XEXP (operands[1], 0)));
    operands[2] = replace_equiv_address
      (operands[2], copy_to_mode_reg (Pmode, XEXP (operands[2], 0)));
    emit_insn (gen_movsd (operands[1], operands[2], gen_reg_rtx (Pmode)));
    emit_insn (gen_add3_insn (operands[0],
			      XEXP (operands[1], 0),
			      constm1_rtx));
    DONE;
  })

;; Expander for generating a movsd instruction.  Operand 0 is the
;; destination string, operand 1 is the source string and operand 2
;; is a scratch register.
(define_expand "movsd"
  [(parallel
     [(set (match_operand:BLK 0 "memory_operand" "")
	   (unspec:BLK [(match_operand:BLK 1 "memory_operand" "")]
		       UNSPEC_STPCPY))
      (clobber (match_dup 3))
      (clobber (match_dup 4))
      (clobber (match_operand 2 "register_operand" ""))])]
  "TARGET_H8300SX"
  {
    operands[3] = copy_rtx (XEXP (operands[0], 0));
    operands[4] = copy_rtx (XEXP (operands[1], 0));
  })

;; See comments above memcpy_internal().
(define_insn "stpcpy_internal_normal"
  [(set (mem:BLK (match_operand:HI 3 "register_operand" "0,r"))
	(unspec:BLK [(mem:BLK (match_operand:HI 4 "register_operand" "1,1"))]
		UNSPEC_STPCPY))
   (clobber (match_operand:HI 0 "register_operand" "=d,??D"))
   (clobber (match_operand:HI 1 "register_operand" "=f,f"))
   (clobber (match_operand:HI 2 "register_operand" "=c,c"))]
  "TARGET_H8300SX && TARGET_NORMAL_MODE"
  "@
    \n1:\tmovsd\t2f\;bra\t1b\n2:
    #"
  [(set_attr "length" "6,18")
   (set_attr "cc" "none,clobber")])

(define_insn "stpcpy_internal"
  [(set (mem:BLK (match_operand:SI 3 "register_operand" "0,r"))
	(unspec:BLK [(mem:BLK (match_operand:SI 4 "register_operand" "1,1"))]
		UNSPEC_STPCPY))
   (clobber (match_operand:SI 0 "register_operand" "=d,??D"))
   (clobber (match_operand:SI 1 "register_operand" "=f,f"))
   (clobber (match_operand:SI 2 "register_operand" "=c,c"))]
  "TARGET_H8300SX && !TARGET_NORMAL_MODE"
  "@
    \n1:\tmovsd\t2f\;bra\t1b\n2:
    #"
  [(set_attr "length" "6,18")
   (set_attr "cc" "none,clobber")])

;; Split the above instruction if the destination isn't er6.  This works
;; in the same way as the movmd splitter.
(define_split
  [(set (match_operand:BLK 0 "memory_operand" "")
	(unspec:BLK [(match_operand:BLK 1 "memory_operand" "")] UNSPEC_STPCPY))
   (clobber (match_operand:HI 2 "register_operand" ""))
   (clobber (match_operand:HI 3 "register_operand" ""))
   (clobber (match_operand:HI 4 "register_operand" ""))]
  "TARGET_H8300SX && TARGET_NORMAL_MODE
   && reload_completed
   && REGNO (operands[2]) != DESTINATION_REG"
  [(const_int 0)]
  {
    rtx dest;

    h8300_swap_into_er6 (XEXP (operands[0], 0));
    dest = replace_equiv_address (operands[0], hard_frame_pointer_rtx);
    emit_insn (gen_movsd (dest, operands[1], operands[4]));
    h8300_swap_out_of_er6 (operands[2]);
    DONE;
  })

(define_split
  [(set (match_operand:BLK 0 "memory_operand" "")
	(unspec:BLK [(match_operand:BLK 1 "memory_operand" "")] UNSPEC_STPCPY))
   (clobber (match_operand:SI 2 "register_operand" ""))
   (clobber (match_operand:SI 3 "register_operand" ""))
   (clobber (match_operand:SI 4 "register_operand" ""))]
  "TARGET_H8300SX && !TARGET_NORMAL_MODE
   && reload_completed
   && REGNO (operands[2]) != DESTINATION_REG"
  [(const_int 0)]
  {
    rtx dest;

    h8300_swap_into_er6 (XEXP (operands[0], 0));
    dest = replace_equiv_address (operands[0], hard_frame_pointer_rtx);
    emit_insn (gen_movsd (dest, operands[1], operands[4]));
    h8300_swap_out_of_er6 (operands[2]);
    DONE;
  })

(include "mova.md")

(define_expand "movsf"
  [(set (match_operand:SF 0 "general_operand_dst" "")
	(match_operand:SF 1 "general_operand_src" ""))]
  ""
  "
{
  if (TARGET_H8300)
    {
      if (h8300_expand_movsi (operands))
	DONE;
    }
  else if (!TARGET_H8300SX)
    {
      /* One of the ops has to be in a register.  */
      if (!register_operand (operand1, SFmode)
	  && !register_operand (operand0, SFmode))
	{
	  operands[1] = copy_to_mode_reg (SFmode, operand1);
	}
    }
}")

(define_insn "*movsf_h8300"
  [(set (match_operand:SF 0 "general_operand_dst" "=r,r,r,o,<,r")
	(match_operand:SF 1 "general_operand_src" "G,r,io,r,r,>"))]
  "TARGET_H8300
   && (register_operand (operands[0], SFmode)
       || register_operand (operands[1], SFmode))"
  "*
{
  /* Copy of the movsi stuff.  */
  unsigned int rn = -1;
  switch (which_alternative)
    {
    case 0:
      return \"sub.w	%e0,%e0\;sub.w	%f0,%f0\";
    case 1:
      if (REGNO (operands[0]) < REGNO (operands[1]))
	return \"mov.w	%e1,%e0\;mov.w	%f1,%f0\";
      else
	return \"mov.w	%f1,%f0\;mov.w	%e1,%e0\";
    case 2:
      /* Make sure we don't trample the register we index with.  */
      if (GET_CODE (operands[1]) == MEM)
	{
	  rtx inside = XEXP (operands[1], 0);
	  if (REG_P (inside))
	    {
	      rn = REGNO (inside);
	    }
	  else if (GET_CODE (inside) == PLUS)
	    {
	      rtx lhs = XEXP (inside, 0);
	      rtx rhs = XEXP (inside, 1);
	      if (REG_P (lhs)) rn = REGNO (lhs);
	      if (REG_P (rhs)) rn = REGNO (rhs);
	    }
	}
      if (rn == REGNO (operands[0]))
	/* Move the second word first.  */
	return \"mov.w	%f1,%f0\;mov.w	%e1,%e0\";
      else
	/* Move the first word first.  */
	return \"mov.w	%e1,%e0\;mov.w	%f1,%f0\";

    case 3:
      return \"mov.w	%e1,%e0\;mov.w	%f1,%f0\";
    case 4:
      return \"mov.w	%f1,%T0\;mov.w	%e1,%T0\";
    case 5:
      return \"mov.w	%T1,%e0\;mov.w	%T1,%f0\";
    default:
      gcc_unreachable ();
    }
}"
  [(set (attr "length")
	(symbol_ref "compute_mov_length (operands)"))])

(define_insn "*movsf_h8300hs"
  [(set (match_operand:SF 0 "general_operand_dst" "=r,r,r,m,<,r")
	(match_operand:SF 1 "general_operand_src" "G,r,im,r,r,>"))]
  "(TARGET_H8300H || TARGET_H8300S) && !TARGET_H8300SX
   && (register_operand (operands[0], SFmode)
       || register_operand (operands[1], SFmode))"
  "@
   sub.l	%S0,%S0
   mov.l	%S1,%S0
   mov.l	%S1,%S0
   mov.l	%S1,%S0
   mov.l	%S1,%S0
   mov.l	%S1,%S0"
  [(set (attr "length")
	(symbol_ref "compute_mov_length (operands)"))
   (set_attr "cc" "set_zn,set_znv,set_znv,set_znv,set_znv,set_znv")])

;; ----------------------------------------------------------------------
;; PUSH INSTRUCTIONS
;; ----------------------------------------------------------------------

(define_insn "pushqi1_h8300"
  [(set (reg:HI SP_REG)
	(plus:HI (reg:HI SP_REG) (const_int -2)))
   (set (mem:QI (plus:HI (reg:HI SP_REG) (const_int -1)))
	(match_operand:QI 0 "register_operand" "r"))]
  "TARGET_H8300
   && operands[0] != stack_pointer_rtx"
  "mov.w\\t%T0,@-r7"
  [(set_attr "length" "2")])

(define_insn "pushqi1_h8300hs_advanced"
  [(set (reg:SI SP_REG)
	(plus:SI (reg:SI SP_REG) (const_int -4)))
   (set (mem:QI (plus:SI (reg:SI SP_REG) (const_int -3)))
	(match_operand:QI 0 "register_operand" "r"))]
  "(TARGET_H8300H || TARGET_H8300S)
   && operands[0] != stack_pointer_rtx"
  "mov.l\\t%S0,@-er7"
  [(set_attr "length" "4")])

(define_insn "pushqi1_h8300hs_normal"
  [(set (reg:HI SP_REG)
	(plus:HI (reg:HI SP_REG) (const_int -4)))
   (set (mem:QI (plus:HI (reg:HI SP_REG) (const_int -3)))
	(match_operand:QI 0 "register_operand" "r"))]
  "(TARGET_H8300H || TARGET_H8300S)
   && operands[0] != stack_pointer_rtx"
  "mov.l\\t%S0,@-er7"
  [(set_attr "length" "4")])

(define_expand "pushqi1"
  [(match_operand:QI 0 "register_operand" "")]
  ""
  "
{
  if (TARGET_H8300)
    emit_insn (gen_pushqi1_h8300 (operands[0]));
  else if (!TARGET_NORMAL_MODE)
    emit_insn (gen_pushqi1_h8300hs_advanced (operands[0]));
  else
    emit_insn (gen_pushqi1_h8300hs_normal (operands[0]));
  DONE;
}")

(define_expand "pushhi1_h8300"
  [(set (mem:HI (pre_dec:HI (reg:HI SP_REG)))
	(match_operand:HI 0 "register_operand" ""))]
  "TARGET_H8300
   && operands[0] != stack_pointer_rtx"
  "")

(define_insn "pushhi1_h8300hs_advanced"
  [(set (reg:SI SP_REG)
	(plus:SI (reg:SI SP_REG) (const_int -4)))
   (set (mem:HI (plus:SI (reg:SI SP_REG) (const_int -2)))
	(match_operand:HI 0 "register_operand" "r"))]
  "(TARGET_H8300H || TARGET_H8300S)
   && operands[0] != stack_pointer_rtx"
  "mov.l\\t%S0,@-er7"
  [(set_attr "length" "4")])

(define_insn "pushhi1_h8300hs_normal"
  [(set (reg:HI SP_REG)
	(plus:HI (reg:HI SP_REG) (const_int -4)))
   (set (mem:HI (plus:HI (reg:HI SP_REG) (const_int -2)))
	(match_operand:HI 0 "register_operand" "r"))]
  "(TARGET_H8300H || TARGET_H8300S)
   && operands[0] != stack_pointer_rtx"
  "mov.l\\t%S0,@-er7"
  [(set_attr "length" "4")])

(define_expand "pushhi1"
  [(match_operand:HI 0 "register_operand" "")]
  ""
  "
{
  if (TARGET_H8300)
    emit_insn (gen_pushhi1_h8300 (operands[0]));
  else if (!TARGET_NORMAL_MODE)
    emit_insn (gen_pushhi1_h8300hs_advanced (operands[0]));
  else
    emit_insn (gen_pushhi1_h8300hs_normal (operands[0]));
  DONE;
}")

;; ----------------------------------------------------------------------
;; TEST INSTRUCTIONS
;; ----------------------------------------------------------------------

(define_insn ""
  [(set (cc0) (compare
	       (zero_extract:QI (match_operand:QI 0 "bit_memory_operand" "r,U")
			        (const_int 1)
			        (match_operand 1 "const_int_operand" "n,n"))
	       (const_int 0)))]
  "TARGET_H8300"
  "btst	%Z1,%Y0"
  [(set_attr "length" "2,4")
   (set_attr "cc" "set_zn,set_zn")])

(define_insn ""
  [(set (cc0) (compare
	       (zero_extract:HI (match_operand:HI 0 "register_operand" "r")
			        (const_int 1)
			        (match_operand 1 "const_int_operand" "n"))
	       (const_int 0)))]
  "TARGET_H8300"
  "btst	%Z1,%Y0"
  [(set_attr "length" "2")
   (set_attr "cc" "set_zn")])

(define_insn_and_split "*tst_extzv_1_n"
  [(set (cc0) (compare
	       (zero_extract:SI (match_operand:QI 0 "general_operand_src" "r,U,mn>")
				(const_int 1)
				(match_operand 1 "const_int_operand" "n,n,n"))
	       (const_int 0)))
   (clobber (match_scratch:QI 2 "=X,X,&r"))]
  "(TARGET_H8300H || TARGET_H8300S)"
  "@
   btst\\t%Z1,%Y0
   btst\\t%Z1,%Y0
   #"
  "&& reload_completed
   && !OK_FOR_U (operands[0])"
  [(set (match_dup 2)
	(match_dup 0))
   (parallel [(set (cc0) (compare (zero_extract:SI (match_dup 2)
						   (const_int 1)
						   (match_dup 1))
				  (const_int 0)))
	      (clobber (scratch:QI))])]
  ""
  [(set_attr "length" "2,8,10")
   (set_attr "cc" "set_zn,set_zn,set_zn")])

(define_insn ""
  [(set (cc0) (compare (zero_extract:SI (match_operand:SI 0 "register_operand" "r")
				        (const_int 1)
				        (match_operand 1 "const_int_operand" "n"))
		       (const_int 0)))]
  "(TARGET_H8300H || TARGET_H8300S)
   && INTVAL (operands[1]) <= 15"
  "btst	%Z1,%Y0"
  [(set_attr "length" "2")
   (set_attr "cc" "set_zn")])

(define_insn_and_split "*tstsi_upper_bit"
  [(set (cc0) (compare (zero_extract:SI (match_operand:SI 0 "register_operand" "r")
				        (const_int 1)
				        (match_operand 1 "const_int_operand" "n"))
		       (const_int 0)))
   (clobber (match_scratch:SI 2 "=&r"))]
  "(TARGET_H8300H || TARGET_H8300S)
   && INTVAL (operands[1]) >= 16"
  "#"
  "&& reload_completed"
  [(set (match_dup 2)
	(ior:SI (and:SI (match_dup 2)
			(const_int -65536))
		(lshiftrt:SI (match_dup 0)
			     (const_int 16))))
   (set (cc0) (compare (zero_extract:SI (match_dup 2)
					(const_int 1)
				        (match_dup 3))
		       (const_int 0)))]
  "operands[3] = GEN_INT (INTVAL (operands[1]) - 16);")

(define_insn "*tstsi_variable_bit"
  [(set (cc0) (compare (zero_extract:SI (match_operand:SI 0 "register_operand" "r")
					(const_int 1)
					(and:SI (match_operand:SI 1 "register_operand" "r")
						(const_int 7)))
		       (const_int 0)))]
  "TARGET_H8300H || TARGET_H8300S"
  "btst	%w1,%w0"
  [(set_attr "length" "2")
   (set_attr "cc" "set_zn")])

(define_insn_and_split "*tstsi_variable_bit_qi"
  [(set (cc0)
	(compare
	 (zero_extract:SI (zero_extend:SI (match_operand:QI 0 "general_operand_src" "r,U,mn>"))
			  (const_int 1)
			  (and:SI (match_operand:SI 1 "register_operand" "r,r,r")
				  (const_int 7)))
         (const_int 0)))
   (clobber (match_scratch:QI 2 "=X,X,&r"))]
  "(TARGET_H8300H || TARGET_H8300S)"
  "@
   btst\\t%w1,%X0
   btst\\t%w1,%X0
   #"
  "&& reload_completed
   && !OK_FOR_U (operands[0])"
  [(set (match_dup 2)
	(match_dup 0))
   (parallel [(set (cc0) (compare (zero_extract:SI (zero_extend:SI (match_dup 2))
						   (const_int 1)
						   (and:SI (match_dup 1)
							   (const_int 7)))
				  (const_int 0)))
	      (clobber (scratch:QI))])]
  ""
  [(set_attr "length" "2,8,10")
   (set_attr "cc" "set_zn,set_zn,set_zn")])

(define_insn "*tstqi"
  [(set (cc0) (compare (match_operand:QI 0 "register_operand" "r")
		       (const_int 0)))]
  ""
  "mov.b	%X0,%X0"
  [(set_attr "length" "2")
   (set_attr "cc" "set_znv")])

(define_insn "*tsthi"
  [(set (cc0) (compare (match_operand:HI 0 "register_operand" "r")
		       (const_int 0)))]
  ""
  "mov.w	%T0,%T0"
  [(set_attr "length" "2")
   (set_attr "cc" "set_znv")])

(define_insn "*tsthi_upper"
  [(set (cc0) (compare (and:HI (match_operand:HI 0 "register_operand" "r")
			       (const_int -256))
		       (const_int 0)))]
  ""
  "mov.b	%t0,%t0"
  [(set_attr "length" "2")
   (set_attr "cc" "set_znv")])

(define_insn "*tstsi"
  [(set (cc0) (compare (match_operand:SI 0 "register_operand" "r")
		       (const_int 0)))]
  "TARGET_H8300H || TARGET_H8300S"
  "mov.l	%S0,%S0"
  [(set_attr "length" "2")
   (set_attr "cc" "set_znv")])

(define_insn "*tstsi_upper"
  [(set (cc0) (compare (and:SI (match_operand:SI 0 "register_operand" "r")
			       (const_int -65536))
		       (const_int 0)))]
  ""
  "mov.w	%e0,%e0"
  [(set_attr "length" "2")
   (set_attr "cc" "set_znv")])

(define_insn "*cmpqi"
  [(set (cc0)
	(compare (match_operand:QI 0 "h8300_dst_operand" "rQ")
		 (match_operand:QI 1 "h8300_src_operand" "rQi")))]
  ""
  "cmp.b	%X1,%X0"
  [(set_attr "length_table" "addb")
   (set_attr "cc" "compare")])

(define_insn "*cmphi_h8300_znvc"
  [(set (cc0)
	(compare (match_operand:HI 0 "register_operand" "r")
		 (match_operand:HI 1 "register_operand" "r")))]
  "TARGET_H8300"
  "cmp.w	%T1,%T0"
  [(set_attr "length" "2")
   (set_attr "cc" "compare")])

(define_insn "*cmphi_h8300hs_znvc"
  [(set (cc0)
	(compare (match_operand:HI 0 "h8300_dst_operand" "rU,rQ")
		 (match_operand:HI 1 "h8300_src_operand" "P3>X,rQi")))]
  "TARGET_H8300H || TARGET_H8300S"
  "*
{
  switch (which_alternative)
    {
    case 0:
      if (!TARGET_H8300SX)
	return \"cmp.w	%T1,%T0\";
      else
	return \"cmp.w	%T1:3,%T0\";
    case 1:
      return \"cmp.w	%T1,%T0\";
    default:
      gcc_unreachable ();
      }
}"
  [(set_attr "length_table" "short_immediate,addw")
   (set_attr "cc" "compare,compare")])

(define_insn "cmpsi"
  [(set (cc0)
	(compare (match_operand:SI 0 "h8300_dst_operand" "r,rQ")
		 (match_operand:SI 1 "h8300_src_operand" "P3>X,rQi")))]
  "TARGET_H8300H || TARGET_H8300S"
  "*
{
  switch (which_alternative)
    {
    case 0:
      if (!TARGET_H8300SX)
	return \"cmp.l	%S1,%S0\";
      else
	return \"cmp.l	%S1:3,%S0\";
    case 1:
      return \"cmp.l	%S1,%S0\";
    default:
      gcc_unreachable ();
    }
}"
  [(set_attr "length" "2,*")
   (set_attr "length_table" "*,addl")
   (set_attr "cc" "compare,compare")])

;; ----------------------------------------------------------------------
;; ADD INSTRUCTIONS
;; ----------------------------------------------------------------------

(define_expand "addqi3"
  [(set (match_operand:QI 0 "register_operand" "")
	(plus:QI (match_operand:QI 1 "register_operand" "")
		 (match_operand:QI 2 "h8300_src_operand" "")))]
  ""
  "")

(define_insn "*addqi3"
  [(set (match_operand:QI 0 "h8300_dst_operand" "=rQ")
	(plus:QI (match_operand:QI 1 "h8300_dst_operand" "%0")
		 (match_operand:QI 2 "h8300_src_operand" "rQi")))]
  "h8300_operands_match_p (operands)"
  "add.b	%X2,%X0"
  [(set_attr "length_table" "addb")
   (set_attr "cc" "set_zn")])

(define_expand "addhi3"
  [(set (match_operand:HI 0 "register_operand" "")
	(plus:HI (match_operand:HI 1 "register_operand" "")
		 (match_operand:HI 2 "h8300_src_operand" "")))]
  ""
  "")

(define_insn "*addhi3_h8300"
  [(set (match_operand:HI 0 "register_operand" "=r,r,r,r,r")
	(plus:HI (match_operand:HI 1 "register_operand" "%0,0,0,0,0")
		 (match_operand:HI 2 "h8300_src_operand" "L,N,J,n,r")))]
  "TARGET_H8300"
  "@
   adds	%2,%T0
   subs	%G2,%T0
   add.b	%t2,%t0
   add.b	%s2,%s0\;addx	%t2,%t0
   add.w	%T2,%T0"
  [(set_attr "length" "2,2,2,4,2")
   (set_attr "cc" "none_0hit,none_0hit,clobber,clobber,set_zn")])

;; This splitter is very important to make the stack adjustment
;; interrupt-safe.  The combination of add.b and addx is unsafe!
;;
;; We apply this split after the peephole2 pass so that we won't end
;; up creating too many adds/subs when a scratch register is
;; available, which is actually a common case because stack unrolling
;; tends to happen immediately after a function call.

(define_split
  [(set (match_operand:HI 0 "stack_pointer_operand" "")
	(plus:HI (match_dup 0)
		 (match_operand 1 "const_int_gt_2_operand" "")))]
  "TARGET_H8300 && epilogue_completed"
  [(const_int 0)]
  "split_adds_subs (HImode, operands); DONE;")

(define_peephole2
  [(match_scratch:HI 2 "r")
   (set (match_operand:HI 0 "stack_pointer_operand" "")
	(plus:HI (match_dup 0)
		 (match_operand:HI 1 "const_int_ge_8_operand" "")))]
  "TARGET_H8300"
  [(set (match_dup 2)
	(match_dup 1))
   (set (match_dup 0)
	(plus:HI (match_dup 0)
		 (match_dup 2)))]
  "")

(define_insn "*addhi3_h8300hs"
  [(set (match_operand:HI 0 "register_operand" "=r,r,r,r,r")
	(plus:HI (match_operand:HI 1 "register_operand" "%0,0,0,0,0")
		 (match_operand:HI 2 "h8300_src_operand" "L,N,J,n,r")))]
  "(TARGET_H8300H || TARGET_H8300S) && !TARGET_H8300SX"
  "@
   adds	%2,%S0
   subs	%G2,%S0
   add.b	%t2,%t0
   add.w	%T2,%T0
   add.w	%T2,%T0"
  [(set_attr "length" "2,2,2,4,2")
   (set_attr "cc" "none_0hit,none_0hit,clobber,set_zn,set_zn")])

(define_insn "*addhi3_incdec"
  [(set (match_operand:HI 0 "register_operand" "=r,r")
	(unspec:HI [(match_operand:HI 1 "register_operand" "0,0")
		    (match_operand:HI 2 "incdec_operand" "M,O")]
		   UNSPEC_INCDEC))]
  "TARGET_H8300H || TARGET_H8300S"
  "@
   inc.w	%2,%T0
   dec.w	%G2,%T0"
  [(set_attr "length" "2,2")
   (set_attr "cc" "set_zn,set_zn")])

(define_insn "*addhi3_h8sx"
  [(set (match_operand:HI 0 "h8300_dst_operand" "=rU,rU,r,rQ")
	(plus:HI (match_operand:HI 1 "h8300_dst_operand" "%0,0,0,0")
		 (match_operand:HI 2 "h8300_src_operand" "P3>X,P3<X,J,rQi")))]
  "TARGET_H8300SX && h8300_operands_match_p (operands)"
  "@
   add.w	%T2:3,%T0
   sub.w	%G2:3,%T0
   add.b	%t2,%t0
   add.w	%T2,%T0"
  [(set_attr "length_table" "short_immediate,short_immediate,*,addw")
   (set_attr "length" "*,*,2,*")
   (set_attr "cc" "set_zn")])

(define_split
  [(set (match_operand:HI 0 "register_operand" "")
	(plus:HI (match_dup 0)
		 (match_operand:HI 1 "two_insn_adds_subs_operand" "")))]
  ""
  [(const_int 0)]
  "split_adds_subs (HImode, operands); DONE;")

(define_expand "addsi3"
  [(set (match_operand:SI 0 "register_operand" "")
	(plus:SI (match_operand:SI 1 "register_operand" "")
		 (match_operand:SI 2 "h8300_src_operand" "")))]
  ""
  "")

(define_insn "*addsi_h8300"
  [(set (match_operand:SI 0 "register_operand" "=r,r")
	(plus:SI (match_operand:SI 1 "register_operand" "%0,0")
		 (match_operand:SI 2 "h8300_src_operand" "n,r")))]
  "TARGET_H8300"
  "* return output_plussi (operands);"
  [(set (attr "length")
	(symbol_ref "compute_plussi_length (operands)"))
   (set (attr "cc")
	(symbol_ref "compute_plussi_cc (operands)"))])

(define_insn "*addsi_h8300hs"
  [(set (match_operand:SI 0 "h8300_dst_operand" "=rQ,rQ")
	(plus:SI (match_operand:SI 1 "h8300_dst_operand" "%0,0")
		 (match_operand:SI 2 "h8300_src_operand" "i,rQ")))]
  "(TARGET_H8300H || TARGET_H8300S) && h8300_operands_match_p (operands)"
  "* return output_plussi (operands);"
  [(set (attr "length")
	(symbol_ref "compute_plussi_length (operands)"))
   (set (attr "cc")
	(symbol_ref "compute_plussi_cc (operands)"))])

(define_insn "*addsi3_incdec"
  [(set (match_operand:SI 0 "register_operand" "=r,r")
	(unspec:SI [(match_operand:SI 1 "register_operand" "0,0")
		    (match_operand:SI 2 "incdec_operand" "M,O")]
		   UNSPEC_INCDEC))]
  "TARGET_H8300H || TARGET_H8300S"
  "@
   inc.l	%2,%S0
   dec.l	%G2,%S0"
  [(set_attr "length" "2,2")
   (set_attr "cc" "set_zn,set_zn")])

(define_split
  [(set (match_operand:SI 0 "register_operand" "")
	(plus:SI (match_dup 0)
		 (match_operand:SI 1 "two_insn_adds_subs_operand" "")))]
  "TARGET_H8300H || TARGET_H8300S"
  [(const_int 0)]
  "split_adds_subs (SImode, operands); DONE;")

;; ----------------------------------------------------------------------
;; SUBTRACT INSTRUCTIONS
;; ----------------------------------------------------------------------

(define_expand "subqi3"
  [(set (match_operand:QI 0 "register_operand" "")
	(minus:QI (match_operand:QI 1 "register_operand" "")
		  (match_operand:QI 2 "h8300_src_operand" "")))]
  ""
  "")

(define_insn "*subqi3"
  [(set (match_operand:QI 0 "h8300_dst_operand" "=rQ")
	(minus:QI (match_operand:QI 1 "h8300_dst_operand" "0")
		  (match_operand:QI 2 "h8300_dst_operand" "rQ")))]
  "h8300_operands_match_p (operands)"
  "sub.b	%X2,%X0"
  [(set_attr "length_table" "addb")
   (set_attr "cc" "set_zn")])

(define_expand "subhi3"
  [(set (match_operand:HI 0 "register_operand" "")
	(minus:HI (match_operand:HI 1 "register_operand" "")
		  (match_operand:HI 2 "h8300_src_operand" "")))]
  ""
  "")

(define_insn "*subhi3_h8300"
  [(set (match_operand:HI 0 "register_operand" "=r,r")
	(minus:HI (match_operand:HI 1 "register_operand" "0,0")
		  (match_operand:HI 2 "h8300_src_operand" "r,n")))]
  "TARGET_H8300"
  "@
   sub.w	%T2,%T0
   add.b	%E2,%s0\;addx	%F2,%t0"
  [(set_attr "length" "2,4")
   (set_attr "cc" "set_zn,clobber")])

(define_insn "*subhi3_h8300hs"
  [(set (match_operand:HI 0 "h8300_dst_operand" "=rQ,rQ")
	(minus:HI (match_operand:HI 1 "h8300_dst_operand" "0,0")
		  (match_operand:HI 2 "h8300_src_operand" "rQ,i")))]
  "(TARGET_H8300H || TARGET_H8300S) && h8300_operands_match_p (operands)"
  "@
   sub.w	%T2,%T0
   sub.w	%T2,%T0"
  [(set_attr "length_table" "addw")
   (set_attr "cc" "set_zn")])

(define_expand "subsi3"
  [(set (match_operand:SI 0 "register_operand" "")
	(minus:SI (match_operand:SI 1 "register_operand" "")
		  (match_operand:SI 2 "h8300_src_operand" "")))]
  ""
{
  if (TARGET_H8300)
    operands[2] = force_reg (SImode, operands[2]);
})

(define_insn "*subsi3_h8300"
  [(set (match_operand:SI 0 "register_operand" "=r")
	(minus:SI (match_operand:SI 1 "register_operand" "0")
		  (match_operand:SI 2 "register_operand" "r")))]
  "TARGET_H8300"
  "sub.w	%f2,%f0\;subx	%y2,%y0\;subx	%z2,%z0"
  [(set_attr "length" "6")])

(define_insn "*subsi3_h8300hs"
  [(set (match_operand:SI 0 "h8300_dst_operand" "=rQ,rQ")
	(minus:SI (match_operand:SI 1 "h8300_dst_operand" "0,0")
		  (match_operand:SI 2 "h8300_src_operand" "rQ,i")))]
  "(TARGET_H8300H || TARGET_H8300S) && h8300_operands_match_p (operands)"
  "@
   sub.l	%S2,%S0
   sub.l	%S2,%S0"
  [(set_attr "length_table" "addl")
   (set_attr "cc" "set_zn")])

;; ----------------------------------------------------------------------
;; MULTIPLY INSTRUCTIONS
;; ----------------------------------------------------------------------

;; Note that the H8/300 can only handle umulqihi3.

(define_expand "mulqihi3"
  [(set (match_operand:HI 0 "register_operand" "")
	(mult:HI (sign_extend:HI (match_operand:QI 1 "register_operand" ""))
		 ;; intentionally-mismatched modes
		 (match_operand:QI 2 "reg_or_nibble_operand" "")))]
  "TARGET_H8300H || TARGET_H8300S"
  "
{
  if (GET_MODE (operands[2]) != VOIDmode)
    operands[2] = gen_rtx_SIGN_EXTEND (HImode, operands[2]);
}")

(define_insn "*mulqihi3_const"
  [(set (match_operand:HI 0 "register_operand" "=r")
	(mult:HI (sign_extend:HI (match_operand:QI 1 "register_operand" "%0"))
		 (match_operand:QI 2 "nibble_operand" "IP4>X")))]
  "TARGET_H8300SX"
  "mulxs.b	%X2,%T0"
  [(set_attr "length" "4")
   (set_attr "cc" "set_zn")])

(define_insn "*mulqihi3"
  [(set (match_operand:HI 0 "register_operand" "=r")
	(mult:HI (sign_extend:HI (match_operand:QI 1 "register_operand" "%0"))
		 (sign_extend:HI (match_operand:QI 2 "register_operand" "r"))))]
  "TARGET_H8300H || TARGET_H8300S"
  "mulxs.b	%X2,%T0"
  [(set_attr "length" "4")
   (set_attr "cc" "set_zn")])

(define_expand "mulhisi3"
  [(set (match_operand:SI 0 "register_operand" "")
	(mult:SI (sign_extend:SI (match_operand:HI 1 "register_operand" ""))
		 ;; intentionally-mismatched modes
		 (match_operand:HI 2 "reg_or_nibble_operand" "")))]
  "TARGET_H8300H || TARGET_H8300S"
  "
{
  if (GET_MODE (operands[2]) != VOIDmode)
    operands[2] = gen_rtx_SIGN_EXTEND (SImode, operands[2]);
}")

(define_insn "*mulhisi3_const"
  [(set (match_operand:SI 0 "register_operand" "=r")
	(mult:SI (sign_extend:SI (match_operand:HI 1 "register_operand" "%0"))
		 (match_operand:SI 2 "nibble_operand" "IP4>X")))]
  "TARGET_H8300SX"
  "mulxs.w	%T2,%S0"
  [(set_attr "length" "4")
   (set_attr "cc" "set_zn")])

(define_insn "*mulhisi3"
  [(set (match_operand:SI 0 "register_operand" "=r")
	(mult:SI (sign_extend:SI (match_operand:HI 1 "register_operand" "%0"))
		 (sign_extend:SI (match_operand:HI 2 "register_operand" "r"))))]
  "TARGET_H8300H || TARGET_H8300S"
  "mulxs.w	%T2,%S0"
  [(set_attr "length" "4")
   (set_attr "cc" "set_zn")])

(define_expand "umulqihi3"
  [(set (match_operand:HI 0 "register_operand" "")
	(mult:HI (zero_extend:HI (match_operand:QI 1 "register_operand" ""))
		 ;; intentionally-mismatched modes
		 (match_operand:QI 2 "reg_or_nibble_operand" "")))]
  "TARGET_H8300H || TARGET_H8300S"
  "
{
  if (GET_MODE (operands[2]) != VOIDmode)
    operands[2] = gen_rtx_ZERO_EXTEND (HImode, operands[2]);
}")

(define_insn "*umulqihi3_const"
  [(set (match_operand:HI 0 "register_operand" "=r")
	(mult:HI (zero_extend:HI (match_operand:QI 1 "register_operand" "%0"))
		 (match_operand:QI 2 "nibble_operand" "IP4>X")))]
  "TARGET_H8300SX"
  "mulxu.b	%X2,%T0"
  [(set_attr "length" "4")
   (set_attr "cc" "set_zn")])

(define_insn "*umulqihi3"
  [(set (match_operand:HI 0 "register_operand" "=r")
	(mult:HI (zero_extend:HI (match_operand:QI 1 "register_operand" "%0"))
		 (zero_extend:HI (match_operand:QI 2 "register_operand" "r"))))]
  ""
  "mulxu.b	%X2,%T0"
  [(set_attr "length" "2")
   (set_attr "cc" "none_0hit")])

(define_expand "umulhisi3"
  [(set (match_operand:SI 0 "register_operand" "")
	(mult:SI (zero_extend:SI (match_operand:HI 1 "register_operand" ""))
		 ;; intentionally-mismatched modes
		 (match_operand:HI 2 "reg_or_nibble_operand" "")))]
  "TARGET_H8300H || TARGET_H8300S"
  "
{
  if (GET_MODE (operands[2]) != VOIDmode)
    operands[2] = gen_rtx_ZERO_EXTEND (SImode, operands[2]);
}")

(define_insn "*umulhisi3_const"
  [(set (match_operand:SI 0 "register_operand" "=r")
	(mult:SI (zero_extend:SI (match_operand:HI 1 "register_operand" "%0"))
		 (match_operand:SI 2 "nibble_operand" "IP4>X")))]
  "TARGET_H8300SX"
  "mulxu.w	%T2,%S0"
  [(set_attr "length" "4")
   (set_attr "cc" "set_zn")])

(define_insn "*umulhisi3"
  [(set (match_operand:SI 0 "register_operand" "=r")
	(mult:SI (zero_extend:SI (match_operand:HI 1 "register_operand" "%0"))
		 (zero_extend:SI (match_operand:HI 2 "register_operand" "r"))))]
  "TARGET_H8300H || TARGET_H8300S"
  "mulxu.w	%T2,%S0"
  [(set_attr "length" "2")
   (set_attr "cc" "none_0hit")])

;; We could have used mulu.[wl] here, but mulu.[lw] is only available
;; on a H8SX with a multiplier, whereas muls.w seems to be available
;; on all H8SX variants.
(define_insn "mulhi3"
  [(set (match_operand:HI 0 "register_operand" "=r")
        (mult:HI (match_operand:HI 1 "register_operand" "%0")
		 (match_operand:HI 2 "reg_or_nibble_operand" "r IP4>X")))]
  "TARGET_H8300SX"
  "muls.w\\t%T2,%T0"
  [(set_attr "length" "2")
   (set_attr "cc" "set_zn")])

(define_insn "mulsi3"
  [(set (match_operand:SI 0 "register_operand" "=r")
        (mult:SI (match_operand:SI 1 "register_operand" "%0")
		 (match_operand:SI 2 "reg_or_nibble_operand" "r IP4>X")))]
  "TARGET_H8300SX"
  "muls.l\\t%S2,%S0"
  [(set_attr "length" "2")
   (set_attr "cc" "set_zn")])

(define_insn "smulsi3_highpart"
  [(set (match_operand:SI 0 "register_operand" "=r")
	(truncate:SI
	 (lshiftrt:DI
	  (mult:DI
	   (sign_extend:DI (match_operand:SI 1 "register_operand" "%0"))
	   (sign_extend:DI (match_operand:SI 2 "reg_or_nibble_operand" "r IP4>X")))
	  (const_int 32))))]
  "TARGET_H8300SXMUL"
  "muls/u.l\\t%S2,%S0"
  [(set_attr "length" "2")
   (set_attr "cc" "set_zn")])

(define_insn "umulsi3_highpart"
  [(set (match_operand:SI 0 "register_operand" "=r")
	(truncate:SI
	 (ashiftrt:DI
	  (mult:DI
	   (zero_extend:DI (match_operand:SI 1 "register_operand" "%0"))
	   (zero_extend:DI (match_operand:SI 2 "reg_or_nibble_operand" "r IP4>X")))
	  (const_int 32))))]
  "TARGET_H8300SX"
  "mulu/u.l\\t%S2,%S0"
  [(set_attr "length" "2")
   (set_attr "cc" "none_0hit")])

;; This is a "bridge" instruction.  Combine can't cram enough insns
;; together to crate a MAC instruction directly, but it can create
;; this instruction, which then allows combine to create the real
;; MAC insn.
;;
;; Unfortunately, if combine doesn't create a MAC instruction, this
;; insn must generate reasonably correct code.  Egad.
(define_insn ""
  [(set (match_operand:SI 0 "register_operand" "=a")
	(mult:SI
	  (sign_extend:SI
	    (mem:HI (post_inc:SI (match_operand:SI 1 "register_operand" "r"))))
	  (sign_extend:SI
	    (mem:HI (post_inc:SI (match_operand:SI 2 "register_operand" "r"))))))]
  "TARGET_MAC"
  "clrmac\;mac	@%2+,@%1+"
  [(set_attr "length" "6")
   (set_attr "cc" "none_0hit")])

(define_insn ""
  [(set (match_operand:SI 0 "register_operand" "=a")
	(plus:SI (mult:SI
	  (sign_extend:SI (mem:HI
	    (post_inc:SI (match_operand:SI 1 "register_operand" "r"))))
	  (sign_extend:SI (mem:HI
	    (post_inc:SI (match_operand:SI 2 "register_operand" "r")))))
	      (match_operand:SI 3 "register_operand" "0")))]
  "TARGET_MAC"
  "mac	@%2+,@%1+"
  [(set_attr "length" "4")
   (set_attr "cc" "none_0hit")])

;; ----------------------------------------------------------------------
;; DIVIDE/MOD INSTRUCTIONS
;; ----------------------------------------------------------------------

(define_insn "udivhi3"
  [(set (match_operand:HI 0 "register_operand" "=r")
	(udiv:HI
	 (match_operand:HI 1 "register_operand" "0")
	 (match_operand:HI 2 "reg_or_nibble_operand" "r IP4>X")))]
  "TARGET_H8300SX"
  "divu.w\\t%T2,%T0"
  [(set_attr "length" "2")])
  
(define_insn "divhi3"
  [(set (match_operand:HI 0 "register_operand" "=r")
	(div:HI
	 (match_operand:HI 1 "register_operand" "0")
	 (match_operand:HI 2 "reg_or_nibble_operand" "r IP4>X")))]
  "TARGET_H8300SX"
  "divs.w\\t%T2,%T0"
  [(set_attr "length" "2")])
  
(define_insn "udivsi3"
  [(set (match_operand:SI 0 "register_operand" "=r")
	(udiv:SI
	 (match_operand:SI 1 "register_operand" "0")
	 (match_operand:SI 2 "reg_or_nibble_operand" "r IP4>X")))]
  "TARGET_H8300SX"
  "divu.l\\t%S2,%S0"
  [(set_attr "length" "2")])
  
(define_insn "divsi3"
  [(set (match_operand:SI 0 "register_operand" "=r")
	(div:SI
	 (match_operand:SI 1 "register_operand" "0")
	 (match_operand:SI 2 "reg_or_nibble_operand" "r IP4>X")))]
  "TARGET_H8300SX"
  "divs.l\\t%S2,%S0"
  [(set_attr "length" "2")])
  
(define_insn "udivmodqi4"
  [(set (match_operand:QI 0 "register_operand" "=r")
	(truncate:QI
	  (udiv:HI
	    (match_operand:HI 1 "register_operand" "0")
	    (zero_extend:HI (match_operand:QI 2 "register_operand" "r")))))
   (set (match_operand:QI 3 "register_operand" "=r")
	(truncate:QI
	  (umod:HI
	    (match_dup 1)
	    (zero_extend:HI (match_dup 2)))))]
  ""
  "*
{
  if (find_reg_note (insn, REG_UNUSED, operands[3]))
    return \"divxu.b\\t%X2,%T0\";
  else
    return \"divxu.b\\t%X2,%T0\;mov.b\\t%t0,%s3\";
}"
  [(set_attr "length" "4")])

(define_insn "divmodqi4"
  [(set (match_operand:QI 0 "register_operand" "=r")
	(truncate:QI
	  (div:HI
	    (match_operand:HI 1 "register_operand" "0")
	    (sign_extend:HI (match_operand:QI 2 "register_operand" "r")))))
   (set (match_operand:QI 3 "register_operand" "=r")
	(truncate:QI
	  (mod:HI
	    (match_dup 1)
	    (sign_extend:HI (match_dup 2)))))]
  "TARGET_H8300H || TARGET_H8300S"
  "*
{
  if (find_reg_note (insn, REG_UNUSED, operands[3]))
    return \"divxs.b\\t%X2,%T0\";
  else
    return \"divxs.b\\t%X2,%T0\;mov.b\\t%t0,%s3\";
}"
  [(set_attr "length" "6")])

(define_insn "udivmodhi4"
  [(set (match_operand:HI 0 "register_operand" "=r")
	(truncate:HI
	  (udiv:SI
	    (match_operand:SI 1 "register_operand" "0")
	    (zero_extend:SI (match_operand:HI 2 "register_operand" "r")))))
   (set (match_operand:HI 3 "register_operand" "=r")
	(truncate:HI
	  (umod:SI
	    (match_dup 1)
	    (zero_extend:SI (match_dup 2)))))]
  "TARGET_H8300H || TARGET_H8300S"
  "*
{
  if (find_reg_note (insn, REG_UNUSED, operands[3]))
    return \"divxu.w\\t%T2,%S0\";
  else
    return \"divxu.w\\t%T2,%S0\;mov.w\\t%e0,%f3\";
}"
  [(set_attr "length" "4")])

(define_insn "divmodhi4"
  [(set (match_operand:HI 0 "register_operand" "=r")
	(truncate:HI
	  (div:SI
	    (match_operand:SI 1 "register_operand" "0")
	    (sign_extend:SI (match_operand:HI 2 "register_operand" "r")))))
   (set (match_operand:HI 3 "register_operand" "=r")
	(truncate:HI
	  (mod:SI
	    (match_dup 1)
	    (sign_extend:SI (match_dup 2)))))]
  "TARGET_H8300H || TARGET_H8300S"
  "*
{
  if (find_reg_note (insn, REG_UNUSED, operands[3]))
    return \"divxs.w\\t%T2,%S0\";
  else
    return \"divxs.w\\t%T2,%S0\;mov.w\\t%e0,%f3\";
}"
  [(set_attr "length" "6")])

;; ----------------------------------------------------------------------
;; AND INSTRUCTIONS
;; ----------------------------------------------------------------------
(define_insn "bclrqi_msx"
  [(set (match_operand:QI 0 "bit_register_indirect_operand" "=WU")
	(and:QI (match_operand:QI 1 "bit_register_indirect_operand" "%0")
		(match_operand:QI 2 "single_zero_operand" "Y0")))]
  "TARGET_H8300SX"
  "bclr\\t%W2,%0"
  [(set_attr "length" "8")])
<<<<<<< HEAD

(define_split
  [(set (match_operand:HI 0 "bit_register_indirect_operand" "=U")
	(and:HI (match_operand:HI 1 "bit_register_indirect_operand" "%0")
		(match_operand:HI 2 "single_zero_operand" "Y0")))]
  "TARGET_H8300SX"
  [(set (match_dup 0)
	(and:QI (match_dup 1)
		(match_dup 2)))]
{
  operands[0] = adjust_address (operands[0], QImode, 1);
  operands[1] = adjust_address (operands[1], QImode, 1);
})

=======

(define_split
  [(set (match_operand:HI 0 "bit_register_indirect_operand" "=U")
	(and:HI (match_operand:HI 1 "bit_register_indirect_operand" "%0")
		(match_operand:HI 2 "single_zero_operand" "Y0")))]
  "TARGET_H8300SX"
  [(set (match_dup 0)
	(and:QI (match_dup 1)
		(match_dup 2)))]
{
  if (abs (INTVAL (operands[2])) > 0xFF)
    {
      operands[0] = adjust_address (operands[0], QImode, 0);
      operands[1] = adjust_address (operands[1], QImode, 0);
      operands[2] = GEN_INT ((INTVAL (operands[2])) >> 8);
    }
  else
    {
      operands[0] = adjust_address (operands[0], QImode, 1);
      operands[1] = adjust_address (operands[1], QImode, 1);
    }
})

>>>>>>> b56a5220
(define_insn "bclrhi_msx"
  [(set (match_operand:HI 0 "bit_register_indirect_operand" "=m")
	(and:HI (match_operand:HI 1 "bit_register_indirect_operand" "%0")
		(match_operand:HI 2 "single_zero_operand" "Y0")))]
  "TARGET_H8300SX"
  "bclr\\t%W2,%0"
  [(set_attr "length" "8")])
(define_insn "*andqi3_2"
  [(set (match_operand:QI 0 "bit_operand" "=rQ,r")
	(and:QI (match_operand:QI 1 "bit_operand" "%0,WU")
		(match_operand:QI 2 "h8300_src_operand" "rQi,IP1>X")))]
  "TARGET_H8300SX"
  "@
   and	%X2,%X0
   bfld	%2,%1,%R0"
  [(set_attr "length" "*,8")
   (set_attr "length_table" "logicb,*")
   (set_attr "cc" "set_znv,none_0hit")])

(define_insn "andqi3_1"
  [(set (match_operand:QI 0 "bit_operand" "=r,U")
	(and:QI (match_operand:QI 1 "bit_operand" "%0,0")
		(match_operand:QI 2 "h8300_src_operand" "rn,n")))]
  "register_operand (operands[0], QImode)
   || single_zero_operand (operands[2], QImode)"
  "@
   and	%X2,%X0
   bclr	%W2,%R0"
  [(set_attr "length" "2,8")
   (set_attr "cc" "set_znv,none_0hit")])

(define_expand "andqi3"
  [(set (match_operand:QI 0 "register_operand" "")
	(and:QI (match_operand:QI 1 "register_operand" "")
		(match_operand:QI 2 "h8300_src_operand" "")))]
  ""
  "")

(define_expand "andhi3"
  [(set (match_operand:HI 0 "register_operand" "")
	(and:HI (match_operand:HI 1 "register_operand" "")
		(match_operand:HI 2 "h8300_src_operand" "")))]
  ""
  "")

(define_insn "*andorqi3"
  [(set (match_operand:QI 0 "register_operand" "=r")
	(ior:QI (and:QI (match_operand:QI 2 "register_operand" "r")
			(match_operand:QI 3 "single_one_operand" "n"))
		(match_operand:QI 1 "register_operand" "0")))]
  ""
  "bld\\t%V3,%X2\;bor\\t%V3,%X0\;bst\\t%V3,%X0"
  [(set_attr "length" "6")])

(define_insn "*andorhi3"
  [(set (match_operand:HI 0 "register_operand" "=r")
	(ior:HI (and:HI (match_operand:HI 2 "register_operand" "r")
			(match_operand:HI 3 "single_one_operand" "n"))
		(match_operand:HI 1 "register_operand" "0")))]
  ""
  "*
{
  operands[3] = GEN_INT (INTVAL (operands[3]) & 0xffff);
  if (INTVAL (operands[3]) > 128)
    {
      operands[3] = GEN_INT (INTVAL (operands[3]) >> 8);
      return \"bld\\t%V3,%t2\;bor\\t%V3,%t0\;bst\\t%V3,%t0\";
    }
  return \"bld\\t%V3,%s2\;bor\\t%V3,%s0\;bst\\t%V3,%s0\";
}"
  [(set_attr "length" "6")])

(define_insn "*andorsi3"
  [(set (match_operand:SI 0 "register_operand" "=r")
	(ior:SI (and:SI (match_operand:SI 2 "register_operand" "r")
			(match_operand:SI 3 "single_one_operand" "n"))
		(match_operand:SI 1 "register_operand" "0")))]
  "(INTVAL (operands[3]) & 0xffff) != 0"
  "*
{
  operands[3] = GEN_INT (INTVAL (operands[3]) & 0xffff);
  if (INTVAL (operands[3]) > 128)
    {
      operands[3] = GEN_INT (INTVAL (operands[3]) >> 8);
      return \"bld\\t%V3,%x2\;bor\\t%V3,%x0\;bst\\t%V3,%x0\";
    }
  return \"bld\\t%V3,%w2\;bor\\t%V3,%w0\;bst\\t%V3,%w0\";
}"
  [(set_attr "length" "6")])

(define_insn "*andorsi3_shift_8"
  [(set (match_operand:SI 0 "register_operand" "=r")
	(ior:SI (and:SI (ashift:SI (match_operand:SI 2 "register_operand" "r")
				   (const_int 8))
			(const_int 65280))
		(match_operand:SI 1 "register_operand" "0")))]
  ""
  "or.b\\t%w2,%x0"
  [(set_attr "length" "2")])

(define_expand "andsi3"
  [(set (match_operand:SI 0 "register_operand" "")
	(and:SI (match_operand:SI 1 "register_operand" "")
		(match_operand:SI 2 "h8300_src_operand" "")))]
  ""
  "")

;; ----------------------------------------------------------------------
;; OR INSTRUCTIONS
;; ----------------------------------------------------------------------
(define_insn "bsetqi_msx"
  [(set (match_operand:QI 0 "bit_register_indirect_operand" "=WU")
	(ior:QI (match_operand:QI 1 "bit_register_indirect_operand" "%0")
		(match_operand:QI 2 "single_one_operand" "Y2")))]
  "TARGET_H8300SX" 
  "bset\\t%V2,%0"
  [(set_attr "length" "8")])

(define_split
  [(set (match_operand:HI 0 "bit_register_indirect_operand" "=U")
	(ior:HI (match_operand:HI 1 "bit_register_indirect_operand" "%0")
		(match_operand:HI 2 "single_one_operand" "Y2")))]
  "TARGET_H8300SX"
  [(set (match_dup 0)
	(ior:QI (match_dup 1)
		(match_dup 2)))]
{
<<<<<<< HEAD
  operands[0] = adjust_address (operands[0], QImode, 1);
  operands[1] = adjust_address (operands[1], QImode, 1);
=======
  if (abs (INTVAL (operands[2])) > 0xFF)
    {
      operands[0] = adjust_address (operands[0], QImode, 0);
      operands[1] = adjust_address (operands[1], QImode, 0);
      operands[2] = GEN_INT ((INTVAL (operands[2])) >> 8);
    }
  else
    {
      operands[0] = adjust_address (operands[0], QImode, 1);
      operands[1] = adjust_address (operands[1], QImode, 1);
    }
>>>>>>> b56a5220
})

(define_insn "bsethi_msx"
  [(set (match_operand:HI 0 "bit_register_indirect_operand" "=m")
	(ior:HI (match_operand:HI 1 "bit_register_indirect_operand" "%0")
		(match_operand:HI 2 "single_one_operand" "Y2")))]
  "TARGET_H8300SX"
  "bset\\t%V2,%0"
  [(set_attr "length" "8")])

(define_insn "iorqi3_1"
  [(set (match_operand:QI 0 "bit_operand" "=rQ,U")
	(ior:QI (match_operand:QI 1 "bit_operand" "%0,0")
		(match_operand:QI 2 "h8300_src_operand" "rQi,n")))]
  "TARGET_H8300SX || register_operand (operands[0], QImode)
   || single_one_operand (operands[2], QImode)"
  "@
   or\\t%X2,%X0
   bset\\t%V2,%R0"
  [(set_attr "length" "*,8")
   (set_attr "length_table" "logicb,*")
   (set_attr "cc" "set_znv,none_0hit")])

(define_expand "iorqi3"
  [(set (match_operand:QI 0 "register_operand" "")
	(ior:QI (match_operand:QI 1 "register_operand" "")
		(match_operand:QI 2 "h8300_src_operand" "")))]
  ""
  "")

(define_expand "iorhi3"
  [(set (match_operand:HI 0 "register_operand" "")
	(ior:HI (match_operand:HI 1 "register_operand" "")
		(match_operand:HI 2 "h8300_src_operand" "")))]
  ""
  "")

(define_expand "iorsi3"
  [(set (match_operand:SI 0 "register_operand" "")
	(ior:SI (match_operand:SI 1 "register_operand" "")
		(match_operand:SI 2 "h8300_src_operand" "")))]
  ""
  "")

;; ----------------------------------------------------------------------
;; XOR INSTRUCTIONS
;; ----------------------------------------------------------------------
(define_insn "bnotqi_msx"
  [(set (match_operand:QI 0 "bit_register_indirect_operand" "=WU")
	(xor:QI (match_operand:QI 1 "bit_register_indirect_operand" "%0")
		(match_operand:QI 2 "single_one_operand" "Y2")))]
  "TARGET_H8300SX"
  "bnot\\t%V2,%0"
  [(set_attr "length" "8")])

(define_split
  [(set (match_operand:HI 0 "bit_register_indirect_operand" "=U")
	(xor:HI (match_operand:HI 1 "bit_register_indirect_operand" "%0")
		(match_operand:HI 2 "single_one_operand" "Y2")))]
  "TARGET_H8300SX"
  [(set (match_dup 0)
	(xor:QI (match_dup 1)
		(match_dup 2)))]
{
<<<<<<< HEAD
  operands[0] = adjust_address (operands[0], QImode, 1);
  operands[1] = adjust_address (operands[1], QImode, 1);
=======
  if (abs (INTVAL (operands[2])) > 0xFF)
    {
      operands[0] = adjust_address (operands[0], QImode, 0);
      operands[1] = adjust_address (operands[1], QImode, 0);
      operands[2] = GEN_INT ((INTVAL (operands[2])) >> 8);
    }
  else
    {
      operands[0] = adjust_address (operands[0], QImode, 1);
      operands[1] = adjust_address (operands[1], QImode, 1);
    }
>>>>>>> b56a5220
})

(define_insn "bnothi_msx"
  [(set (match_operand:HI 0 "bit_register_indirect_operand" "=m")
	(xor:HI (match_operand:HI 1 "bit_register_indirect_operand" "%0")
		(match_operand:HI 2 "single_one_operand" "Y2")))]
  "TARGET_H8300SX"
  "bnot\\t%V2,%0"
  [(set_attr "length" "8")])

(define_insn "xorqi3_1"
  [(set (match_operand:QI 0 "bit_operand" "=r,U")
	(xor:QI (match_operand:QI 1 "bit_operand" "%0,0")
		(match_operand:QI 2 "h8300_src_operand" "rQi,n")))]
  "TARGET_H8300SX || register_operand (operands[0], QImode)
   || single_one_operand (operands[2], QImode)"
  "@
   xor\\t%X2,%X0
   bnot\\t%V2,%R0"
  [(set_attr "length" "*,8")
   (set_attr "length_table" "logicb,*")
   (set_attr "cc" "set_znv,none_0hit")])

(define_expand "xorqi3"
  [(set (match_operand:QI 0 "register_operand" "")
	(xor:QI (match_operand:QI 1 "register_operand" "")
		(match_operand:QI 2 "h8300_src_operand" "")))]
  ""
  "")

(define_expand "xorhi3"
  [(set (match_operand:HI 0 "register_operand" "")
	(xor:HI (match_operand:HI 1 "register_operand" "")
		(match_operand:HI 2 "h8300_src_operand" "")))]
  ""
  "")

(define_expand "xorsi3"
  [(set (match_operand:SI 0 "register_operand" "")
	(xor:SI (match_operand:SI 1 "register_operand" "")
		(match_operand:SI 2 "h8300_src_operand" "")))]
  ""
  "")

;; ----------------------------------------------------------------------
;; {AND,IOR,XOR}{HI3,SI3} PATTERNS
;; ----------------------------------------------------------------------

;; We need a separate pattern here because machines other than the
;; original H8300 don't have to split the 16-bit operand into a pair
;; of high/low instructions, so we can accept literal addresses, that
;; have to be loaded into a register on H8300.
(define_insn "*logicalhi3_sn"
  [(set (match_operand:HI 0 "h8300_dst_operand" "=rQ")
	(match_operator:HI 3 "bit_operator"
	  [(match_operand:HI 1 "h8300_dst_operand" "%0")
	   (match_operand:HI 2 "h8300_src_operand" "rQi")]))]
  "(TARGET_H8300S || TARGET_H8300H) && h8300_operands_match_p (operands)"
  "* return output_logical_op (HImode, operands);"
  [(set (attr "length")
	(symbol_ref "compute_logical_op_length (HImode, operands)"))
   (set (attr "cc")
	(symbol_ref "compute_logical_op_cc (HImode, operands)"))])

(define_insn "*logicalsi3_sn"
  [(set (match_operand:SI 0 "h8300_dst_operand" "=rQ")
	(match_operator:SI 3 "bit_operator"
	  [(match_operand:SI 1 "h8300_dst_operand" "%0")
	   (match_operand:SI 2 "h8300_src_operand" "rQi")]))]
  "(TARGET_H8300S || TARGET_H8300H) && h8300_operands_match_p (operands)"
  "* return output_logical_op (SImode, operands);"
  [(set (attr "length")
	(symbol_ref "compute_logical_op_length (SImode, operands)"))
   (set (attr "cc")
	(symbol_ref "compute_logical_op_cc (SImode, operands)"))])

(define_insn "*logicalhi3"
  [(set (match_operand:HI 0 "h8300_dst_operand" "=rQ")
	(match_operator:HI 3 "bit_operator"
	  [(match_operand:HI 1 "h8300_dst_operand" "%0")
	   (match_operand:HI 2 "h8300_src_operand" "rQi")]))]
  "h8300_operands_match_p (operands)"
  "* return output_logical_op (HImode, operands);"
  [(set (attr "length")
	(symbol_ref "compute_logical_op_length (HImode, operands)"))
   (set (attr "cc")
	(symbol_ref "compute_logical_op_cc (HImode, operands)"))])

(define_insn "*logicalsi3"
  [(set (match_operand:SI 0 "h8300_dst_operand" "=rQ")
	(match_operator:SI 3 "bit_operator"
	  [(match_operand:SI 1 "h8300_dst_operand" "%0")
	   (match_operand:SI 2 "h8300_src_operand" "rQi")]))]
  "h8300_operands_match_p (operands)"
  "* return output_logical_op (SImode, operands);"
  [(set (attr "length")
	(symbol_ref "compute_logical_op_length (SImode, operands)"))
   (set (attr "cc")
	(symbol_ref "compute_logical_op_cc (SImode, operands)"))])

;; ----------------------------------------------------------------------
;; NEGATION INSTRUCTIONS
;; ----------------------------------------------------------------------

(define_expand "negqi2"
  [(set (match_operand:QI 0 "register_operand" "")
	(neg:QI (match_operand:QI 1 "register_operand" "")))]
  ""
  "")

(define_insn "*negqi2"
  [(set (match_operand:QI 0 "h8300_dst_operand" "=rQ")
	(neg:QI (match_operand:QI 1 "h8300_dst_operand" "0")))]
  ""
  "neg	%X0"
  [(set_attr "length_table" "unary")
   (set_attr "cc" "set_zn")])

(define_expand "neghi2"
  [(set (match_operand:HI 0 "register_operand" "")
	(neg:HI (match_operand:HI 1 "register_operand" "")))]
  ""
  "
{
  if (TARGET_H8300)
    {
      emit_insn (gen_neghi2_h8300 (operands[0], operands[1]));
      DONE;
    }
}")

(define_expand "neghi2_h8300"
  [(set (match_dup 2)
	(not:HI (match_operand:HI 1 "register_operand" "")))
   (set (match_dup 2) (plus:HI (match_dup 2) (const_int 1)))
   (set (match_operand:HI 0 "register_operand" "")
	(match_dup 2))]
  ""
  "operands[2] = gen_reg_rtx (HImode);")

(define_insn "*neghi2_h8300hs"
  [(set (match_operand:HI 0 "h8300_dst_operand" "=rQ")
	(neg:HI (match_operand:HI 1 "h8300_dst_operand" "0")))]
  "(TARGET_H8300H || TARGET_H8300S) && h8300_operands_match_p (operands)"
  "neg.w	%T0"
  [(set_attr "length_table" "unary")
   (set_attr "cc" "set_zn")])

(define_expand "negsi2"
  [(set (match_operand:SI 0 "register_operand" "")
	(neg:SI (match_operand:SI 1 "register_operand" "")))]
  ""
  "
{
  if (TARGET_H8300)
    {
      emit_insn (gen_negsi2_h8300 (operands[0], operands[1]));
      DONE;
    }
}")

(define_expand "negsi2_h8300"
  [(set (match_dup 2)
	(not:SI (match_operand:SI 1 "register_operand" "")))
   (set (match_dup 2) (plus:SI (match_dup 2) (const_int 1)))
   (set (match_operand:SI 0 "register_operand" "")
	(match_dup 2))]
  ""
  "operands[2] = gen_reg_rtx (SImode);")

(define_insn "*negsi2_h8300hs"
  [(set (match_operand:SI 0 "h8300_dst_operand" "=rQ")
	(neg:SI (match_operand:SI 1 "h8300_dst_operand" "0")))]
  "(TARGET_H8300H || TARGET_H8300S) && h8300_operands_match_p (operands)"
  "neg.l	%S0"
  [(set_attr "length_table" "unary")
   (set_attr "cc" "set_zn")])

(define_expand "negsf2"
  [(set (match_operand:SF 0 "register_operand" "")
	(neg:SF (match_operand:SF 1 "register_operand" "")))]
  ""
  "")

(define_insn "*negsf2_h8300"
  [(set (match_operand:SF 0 "register_operand" "=r")
	(neg:SF (match_operand:SF 1 "register_operand" "0")))]
  "TARGET_H8300"
  "xor.b\\t#128,%z0"
  [(set_attr "length" "2")])

(define_insn "*negsf2_h8300hs"
  [(set (match_operand:SF 0 "register_operand" "=r")
	(neg:SF (match_operand:SF 1 "register_operand" "0")))]
  "TARGET_H8300H || TARGET_H8300S"
  "xor.w\\t#32768,%e0"
  [(set_attr "length" "4")])

;; ----------------------------------------------------------------------
;; ABSOLUTE VALUE INSTRUCTIONS
;; ----------------------------------------------------------------------

(define_expand "abssf2"
  [(set (match_operand:SF 0 "register_operand" "")
	(abs:SF (match_operand:SF 1 "register_operand" "")))]
  ""
  "")

(define_insn "*abssf2_h8300"
  [(set (match_operand:SF 0 "register_operand" "=r")
	(abs:SF (match_operand:SF 1 "register_operand" "0")))]
  "TARGET_H8300"
  "and.b\\t#127,%z0"
  [(set_attr "length" "2")])

(define_insn "*abssf2_h8300hs"
  [(set (match_operand:SF 0 "register_operand" "=r")
	(abs:SF (match_operand:SF 1 "register_operand" "0")))]
  "TARGET_H8300H || TARGET_H8300S"
  "and.w\\t#32767,%e0"
  [(set_attr "length" "4")])

;; ----------------------------------------------------------------------
;; NOT INSTRUCTIONS
;; ----------------------------------------------------------------------

(define_expand "one_cmplqi2"
  [(set (match_operand:QI 0 "register_operand" "")
	(not:QI (match_operand:QI 1 "register_operand" "")))]
  ""
  "")

(define_insn "*one_cmplqi2"
  [(set (match_operand:QI 0 "h8300_dst_operand" "=rQ")
	(not:QI (match_operand:QI 1 "h8300_dst_operand" "0")))]
  ""
  "not	%X0"
  [(set_attr "length_table" "unary")
   (set_attr "cc" "set_znv")])

(define_expand "one_cmplhi2"
  [(set (match_operand:HI 0 "register_operand" "")
	(not:HI (match_operand:HI 1 "register_operand" "")))]
  ""
  "")

(define_insn "*one_cmplhi2_h8300"
  [(set (match_operand:HI 0 "register_operand" "=r")
	(not:HI (match_operand:HI 1 "register_operand" "0")))]
  "TARGET_H8300"
  "not	%s0\;not	%t0"
  [(set_attr "length" "4")])

(define_insn "*one_cmplhi2_h8300hs"
  [(set (match_operand:HI 0 "h8300_dst_operand" "=rQ")
	(not:HI (match_operand:HI 1 "h8300_dst_operand" "0")))]
  "(TARGET_H8300H || TARGET_H8300S) && h8300_operands_match_p (operands)"
  "not.w	%T0"
  [(set_attr "cc" "set_znv")
   (set_attr "length_table" "unary")])

(define_expand "one_cmplsi2"
  [(set (match_operand:SI 0 "register_operand" "")
	(not:SI (match_operand:SI 1 "register_operand" "")))]
  ""
  "")

(define_insn "*one_cmplsi2_h8300"
  [(set (match_operand:SI 0 "register_operand" "=r")
	(not:SI (match_operand:SI 1 "register_operand" "0")))]
  "TARGET_H8300"
  "not	%w0\;not	%x0\;not	%y0\;not	%z0"
  [(set_attr "length" "8")])

(define_insn "*one_cmplsi2_h8300hs"
  [(set (match_operand:SI 0 "h8300_dst_operand" "=rQ")
	(not:SI (match_operand:SI 1 "h8300_dst_operand" "0")))]
  "(TARGET_H8300H || TARGET_H8300S) && h8300_operands_match_p (operands)"
  "not.l	%S0"
  [(set_attr "cc" "set_znv")
   (set_attr "length_table" "unary")])

;; ----------------------------------------------------------------------
;; JUMP INSTRUCTIONS
;; ----------------------------------------------------------------------

;; Conditional jump instructions

(define_expand "cbranchqi4"
  [(use (match_operator 0 "ordered_comparison_operator"
         [(match_operand:QI 1 "h8300_dst_operand" "")
          (match_operand:QI 2 "h8300_src_operand" "")]))
   (use (match_operand 3 ""))]
  ""
  "h8300_expand_branch (operands); DONE;")

(define_expand "cbranchhi4"
  [(use (match_operator 0 "ordered_comparison_operator"
         [(match_operand:HI 1 "h8300_dst_operand" "")
          (match_operand:HI 2 "h8300_src_operand" "")]))
   (use (match_operand 3 ""))]
  ""
  "
{
  /* Force operand1 into a register if we're compiling
     for the H8/300.  */
  if ((GET_CODE (operands[2]) != REG && operands[2] != const0_rtx)
      && TARGET_H8300)
    operands[2] = force_reg (HImode, operands[2]);
  h8300_expand_branch (operands); DONE;
}")

(define_expand "cbranchsi4"
  [(use (match_operator 0 "ordered_comparison_operator"
         [(match_operand:SI 1 "h8300_dst_operand" "")
          (match_operand:SI 2 "h8300_src_operand" "")]))
   (use (match_operand 3 ""))]
  "TARGET_H8300H || TARGET_H8300S"
  "h8300_expand_branch (operands); DONE;")

(define_insn "branch_true"
  [(set (pc)
	(if_then_else (match_operator 1 "comparison_operator"
				      [(cc0) (const_int 0)])
		      (label_ref (match_operand 0 "" ""))
		      (pc)))]
  ""
  "*
{
  if ((cc_status.flags & CC_OVERFLOW_UNUSABLE) != 0
      && (GET_CODE (operands[1]) == GT
	  || GET_CODE (operands[1]) == GE
	  || GET_CODE (operands[1]) == LE
	  || GET_CODE (operands[1]) == LT))
    {
      cc_status.flags &= ~CC_OVERFLOW_UNUSABLE;
      return 0;
    }

  if (get_attr_length (insn) == 2)
    return \"b%j1	%l0\";
  else if (get_attr_length (insn) == 4)
    return \"b%j1	%l0:16\";
  else
    return \"b%k1	.Lh8BR%=\;jmp	@%l0\\n.Lh8BR%=:\";
}"
 [(set_attr "type" "branch")
   (set_attr "cc" "none")])

(define_insn "branch_false"
  [(set (pc)
	(if_then_else (match_operator 1 "comparison_operator"
				      [(cc0) (const_int 0)])
		      (pc)
		      (label_ref (match_operand 0 "" ""))))]
  ""
  "*
{
  if ((cc_status.flags & CC_OVERFLOW_UNUSABLE) != 0
      && (GET_CODE (operands[1]) == GT
	  || GET_CODE (operands[1]) == GE
	  || GET_CODE (operands[1]) == LE
	  || GET_CODE (operands[1]) == LT))
    {
      cc_status.flags &= ~CC_OVERFLOW_UNUSABLE;
      return 0;
    }

  if (get_attr_length (insn) == 2)
    return \"b%k1	%l0\";
  else if (get_attr_length (insn) == 4)
    return \"b%k1	%l0:16\";
  else
    return \"b%j1	.Lh8BR%=\;jmp	@%l0\\n.Lh8BR%=:\";
}"
  [(set_attr "type" "branch")
   (set_attr "cc" "none")])

(define_insn "*brabc"
  [(set (pc)
	(if_then_else
	 (eq (zero_extract (match_operand:QI 1 "bit_memory_operand" "WU")
			   (const_int 1)
			   (match_operand:QI 2 "immediate_operand" "n"))
	     (const_int 0))
	 (label_ref (match_operand 0 "" ""))
	 (pc)))]
  "TARGET_H8300SX"
  "*
{
  switch (get_attr_length (insn)
	  - h8300_insn_length_from_table (insn, operands))
    {
    case 2:
      return \"bra/bc	%2,%R1,%l0\";

    case 4:
      return \"bra/bc	%2,%R1,%l0:16\";

    default:
      return \"bra/bs	%2,%R1,.Lh8BR%=\;jmp	@%l0\\n.Lh8BR%=:\";
    }
}"
  [(set_attr "type" "bitbranch")
   (set_attr "length_table" "bitbranch")
   (set_attr "cc" "none")])

(define_insn "*brabs"
  [(set (pc)
	(if_then_else
	 (ne (zero_extract (match_operand:QI 1 "bit_memory_operand" "WU")
			   (const_int 1)
			   (match_operand:QI 2 "immediate_operand" "n"))
	     (const_int 0))
	 (label_ref (match_operand 0 "" ""))
	 (pc)))]
  "TARGET_H8300SX"
  "*
{
  switch (get_attr_length (insn)
	  - h8300_insn_length_from_table (insn, operands))
    {
    case 2:
      return \"bra/bs	%2,%R1,%l0\";

    case 4:
      return \"bra/bs	%2,%R1,%l0:16\";

    default:
      return \"bra/bc	%2,%R1,.Lh8BR%=\;jmp	@%l0\\n.Lh8BR%=:\";
    }
}"
  [(set_attr "type" "bitbranch")
   (set_attr "length_table" "bitbranch")
   (set_attr "cc" "none")])

;; Unconditional and other jump instructions.

(define_insn "jump"
  [(set (pc)
	(label_ref (match_operand 0 "" "")))]
  ""
  "*
{
  if (final_sequence != 0)
    {
      if (get_attr_length (insn) == 2)
	return \"bra/s	%l0\";
      else
	{
	  /* The branch isn't short enough to use bra/s.  Output the
	     branch and delay slot in their normal order.

	     If this is a backward branch, it will now be branching two
	     bytes further than previously thought.  The length-based
	     test for bra vs. jump is very conservative though, so the
	     branch will still be within range.  */
	  rtvec vec;
	  int seen;

	  vec = XVEC (final_sequence, 0);
	  final_sequence = 0;
	  final_scan_insn (RTVEC_ELT (vec, 1), asm_out_file, optimize, 1, & seen);
	  final_scan_insn (RTVEC_ELT (vec, 0), asm_out_file, optimize, 1, & seen);
	  INSN_DELETED_P (RTVEC_ELT (vec, 1)) = 1;
	  return \"\";
	}
    }
  else if (get_attr_length (insn) == 2)
    return \"bra	%l0\";
  else if (get_attr_length (insn) == 4)
    return \"bra	%l0:16\";
  else
    return \"jmp	@%l0\";
}"
  [(set_attr "type" "branch")
   (set (attr "delay_slot")
	(if_then_else (ne (symbol_ref "TARGET_H8300SX") (const_int 0))
		      (const_string "jump")
		      (const_string "none")))
   (set_attr "cc" "none")])

;; This is a define expand, because pointers may be either 16 or 32 bits.

(define_expand "tablejump"
  [(parallel [(set (pc) (match_operand 0 "register_operand" ""))
	      (use (label_ref (match_operand 1 "" "")))])]
  ""
  "")

(define_insn "*tablejump_h8300"
  [(set (pc) (match_operand:HI 0 "register_operand" "r"))
   (use (label_ref (match_operand 1 "" "")))]
  "TARGET_H8300"
  "jmp	@%0"
  [(set_attr "cc" "none")
   (set_attr "length" "2")])

(define_insn "*tablejump_h8300hs_advanced"
  [(set (pc) (match_operand:SI 0 "register_operand" "r"))
   (use (label_ref (match_operand 1 "" "")))]
  "(TARGET_H8300H || TARGET_H8300S) && !TARGET_NORMAL_MODE"
  "jmp	@%0"
  [(set_attr "cc" "none")
   (set_attr "length" "2")])

(define_insn "*tablejump_h8300hs_normal"
  [(set (pc) (match_operand:HI 0 "register_operand" "r"))
   (use (label_ref (match_operand 1 "" "")))]
  "(TARGET_H8300H || TARGET_H8300S) && TARGET_NORMAL_MODE"
  "jmp @%S0"
  [(set_attr "cc" "none")
   (set_attr "length" "2")])

;; This is a define expand, because pointers may be either 16 or 32 bits.

(define_expand "indirect_jump"
  [(set (pc) (match_operand 0 "jump_address_operand" ""))]
  ""
  "")

(define_insn "*indirect_jump_h8300"
  [(set (pc) (match_operand:HI 0 "jump_address_operand" "Vr"))]
  "TARGET_H8300"
  "jmp	@%0"
  [(set_attr "cc" "none")
   (set_attr "length" "2")])

(define_insn "*indirect_jump_h8300hs_advanced"
  [(set (pc) (match_operand:SI 0 "jump_address_operand" "Vr"))]
  "(TARGET_H8300H || TARGET_H8300S) && !TARGET_NORMAL_MODE"
  "jmp @%0"
  [(set_attr "cc" "none")
   (set_attr "length" "2")])

(define_insn "*indirect_jump_h8300hs_normal"
  [(set (pc) (match_operand:HI 0 "jump_address_operand" "Vr"))]
  "(TARGET_H8300H || TARGET_H8300S) && TARGET_NORMAL_MODE"
  "jmp @%S0"
  [(set_attr "cc" "none")
   (set_attr "length" "2")])

;; Call subroutine with no return value.

;; ??? Even though we use HImode here, this works on the H8/300H and H8S.

(define_insn "call"
  [(call (match_operand:QI 0 "call_insn_operand" "or")
	 (match_operand:HI 1 "general_operand" "g"))]
  ""
  "*
{
  if (GET_CODE (XEXP (operands[0], 0)) == SYMBOL_REF
      && SYMBOL_REF_FLAG (XEXP (operands[0], 0)))
    return \"jsr\\t@%0:8\";
  else
    return \"jsr\\t%0\";
}"
  [(set_attr "type" "call")
   (set (attr "length")
	(if_then_else (match_operand:QI 0 "small_call_insn_operand" "")
		      (const_int 2)
		      (const_int 4)))])

;; Call subroutine, returning value in operand 0
;; (which must be a hard register).

;; ??? Even though we use HImode here, this works on the H8/300H and H8S.

(define_insn "call_value"
  [(set (match_operand 0 "" "=r")
	(call (match_operand:QI 1 "call_insn_operand" "or")
	      (match_operand:HI 2 "general_operand" "g")))]
  ""
  "*
{
  if (GET_CODE (XEXP (operands[1], 0)) == SYMBOL_REF
      && SYMBOL_REF_FLAG (XEXP (operands[1], 0)))
    return \"jsr\\t@%1:8\";
  else
    return \"jsr\\t%1\";
}"
  [(set_attr "type" "call")
   (set (attr "length")
	(if_then_else (match_operand:QI 0 "small_call_insn_operand" "")
		      (const_int 2)
		      (const_int 4)))])

(define_insn "nop"
  [(const_int 0)]
  ""
  "nop"
  [(set_attr "cc" "none")
   (set_attr "length" "2")])

;; ----------------------------------------------------------------------
;; PROLOGUE/EPILOGUE-RELATED INSTRUCTIONS
;; ----------------------------------------------------------------------

(define_expand "push_h8300"
  [(set (mem:HI (pre_dec:HI (reg:HI SP_REG)))
        (match_operand:HI 0 "register_operand" ""))]
  "TARGET_H8300"
  "")

(define_expand "push_h8300hs_advanced"
  [(set (mem:SI (pre_dec:SI (reg:SI SP_REG)))
        (match_operand:SI 0 "register_operand" ""))]
  "TARGET_H8300H && TARGET_H8300S && !TARGET_NORMAL_MODE"
  "")

(define_expand "push_h8300hs_normal"
  [(set (mem:SI (pre_dec:HI (reg:HI SP_REG)))
        (match_operand:SI 0 "register_operand" ""))]
  "TARGET_H8300H && TARGET_H8300S && TARGET_NORMAL_MODE"
  "")

(define_expand "pop_h8300"
  [(set (match_operand:HI 0 "register_operand" "")
	(mem:HI (post_inc:HI (reg:HI SP_REG))))]
  "TARGET_H8300"
  "")

(define_expand "pop_h8300hs_advanced"
  [(set (match_operand:SI 0 "register_operand" "")
	(mem:SI (post_inc:SI (reg:SI SP_REG))))]
  "TARGET_H8300H && TARGET_H8300S && !TARGET_NORMAL_MODE"
  "")

(define_expand "pop_h8300hs_normal"
  [(set (match_operand:SI 0 "register_operand" "")
	(mem:SI (post_inc:HI (reg:HI SP_REG))))]
  "TARGET_H8300H && TARGET_H8300S && TARGET_NORMAL_MODE"
  "")

(define_insn "ldm_h8300sx"
  [(match_parallel           0 "h8300_ldm_parallel"
     [(set (match_operand:SI 1 "register_operand" "")
	   (match_operand:SI 2 "memory_operand" ""))])]
  "TARGET_H8300S"
  {
    operands[3] = SET_DEST (XVECEXP (operands[0], 0,
				     XVECLEN (operands[0], 0) - 2));
    return "ldm.l\t@er7+,%S1-%S3";
  }
  [(set_attr "cc" "none")
   (set_attr "length" "4")])

(define_insn "stm_h8300sx"
  [(match_parallel           0 "h8300_stm_parallel"
     [(set (match_operand:SI 1 "memory_operand" "")
	   (match_operand:SI 2 "register_operand" ""))])]
  "TARGET_H8300S"
  {
    operands[3] = SET_SRC (XVECEXP (operands[0], 0,
				    XVECLEN (operands[0], 0) - 2));
    return "stm.l\t%S2-%S3,@-er7";
  }
  [(set_attr "cc" "none")
   (set_attr "length" "4")])

(define_insn "return_h8sx"
  [(match_parallel           0 "h8300_return_parallel"
     [(return)
      (set (match_operand:SI 1 "register_operand" "")
	   (match_operand:SI 2 "memory_operand" ""))])]
  "TARGET_H8300SX"
  {
    operands[3] = SET_DEST (XVECEXP (operands[0], 0,
				     XVECLEN (operands[0], 0) - 2));
    if (h8300_current_function_interrupt_function_p ())
      return "rte/l\t%S1-%S3";
    else
      return "rts/l\t%S1-%S3";
  }
  [(set_attr "cc" "none")
   (set_attr "can_delay" "no")
   (set_attr "length" "2")])

(define_expand "return"
  [(return)]
  "h8300_can_use_return_insn_p ()"
  "")

(define_insn "*return_1"
  [(return)]
  "reload_completed"
  "*
{
  if (h8300_current_function_interrupt_function_p ())
    return \"rte\";
  else
    return \"rts\";
}"
  [(set_attr "cc" "none")
   (set_attr "can_delay" "no")
   (set_attr "length" "2")])

(define_expand "prologue"
  [(const_int 0)]
  ""
  "h8300_expand_prologue (); DONE;")

(define_expand "epilogue"
  [(return)]
  ""
  "h8300_expand_epilogue (); DONE;")

(define_insn "monitor_prologue"
  [(unspec_volatile [(const_int 0)] UNSPEC_MONITOR)]
  ""
  "*
{
  if (TARGET_H8300)
    return \"subs\\t#2,r7\;mov.w\\tr0,@-r7\;stc\\tccr,r0l\;mov.b\tr0l,@(2,r7)\;mov.w\\t@r7+,r0\;orc\t#128,ccr\";
  else if (TARGET_H8300H)
    return \"mov.l\\ter0,@-er7\;stc\\tccr,r0l\;mov.b\\tr0l,@(4,er7)\;mov.l\\t@er7+,er0\;orc\\t#128,ccr\";
  else if (TARGET_H8300S)
    return \"stc\texr,@-er7\;mov.l\\ter0,@-er7\;stc\tccr,r0l\;mov.b\tr0l,@(6,er7)\;mov.l\\t@er7+,er0\;orc\t#128,ccr\";
  gcc_unreachable ();
}"
  [(set_attr "length" "20")])

;; ----------------------------------------------------------------------
;; EXTEND INSTRUCTIONS
;; ----------------------------------------------------------------------

(define_expand "zero_extendqihi2"
  [(set (match_operand:HI 0 "register_operand" "")
	(zero_extend:HI (match_operand:QI 1 "general_operand_src" "")))]
  ""
  "")

(define_insn "*zero_extendqihi2_h8300"
  [(set (match_operand:HI 0 "register_operand" "=r,r")
	(zero_extend:HI (match_operand:QI 1 "general_operand_src" "0,g>")))]
  "TARGET_H8300"
  "@
  mov.b	#0,%t0
  #"
  [(set_attr "length" "2,10")])

(define_insn "*zero_extendqihi2_h8300hs"
  [(set (match_operand:HI 0 "register_operand" "=r,r")
	(zero_extend:HI (match_operand:QI 1 "general_operand_src" "0,g>")))]
  "TARGET_H8300H || TARGET_H8300S"
  "@
  extu.w	%T0
  #"
  [(set_attr "length" "2,10")
   (set_attr "cc" "set_znv,set_znv")])

;; Split the zero extension of a general operand (actually a memory
;; operand) into a load of the operand and the actual zero extension
;; so that 1) the length will be accurate, and 2) the zero extensions
;; appearing at the end of basic blocks may be merged.

(define_split
  [(set (match_operand:HI 0 "register_operand" "")
	(zero_extend:HI (match_operand:QI 1 "general_operand_src" "")))]
  "reload_completed"
  [(set (match_dup 2)
	(match_dup 1))
   (set (match_dup 0)
	(zero_extend:HI (match_dup 2)))]
  "operands[2] = gen_rtx_REG (QImode, REGNO (operands[0]));")

(define_expand "zero_extendqisi2"
  [(set (match_operand:SI 0 "register_operand" "")
	(zero_extend:SI (match_operand:QI 1 "general_operand_src" "")))]
  ""
  {
    if (TARGET_H8300SX)
      operands[1] = force_reg (QImode, operands[1]);
  })

(define_insn "*zero_extendqisi2_h8300"
  [(set (match_operand:SI 0 "register_operand" "=r,r")
	(zero_extend:SI (match_operand:QI 1 "general_operand_src" "0,g>")))]
  "TARGET_H8300"
  "@
  mov.b	#0,%x0\;sub.w	%e0,%e0
  mov.b	%R1,%w0\;mov.b	#0,%x0\;sub.w	%e0,%e0"
  [(set_attr "length" "4,8")])

(define_insn "*zero_extendqisi2_h8300hs"
  [(set (match_operand:SI 0 "register_operand" "=r,r")
	(zero_extend:SI (match_operand:QI 1 "general_operand_src" "0,g>")))]
  "(TARGET_H8300H || TARGET_H8300S) && !TARGET_H8300SX"
  "#")

(define_split
  [(set (match_operand:SI 0 "register_operand" "")
	(zero_extend:SI (match_operand:QI 1 "general_operand_src" "")))]
  "(TARGET_H8300H || TARGET_H8300S) && !TARGET_H8300SX
   && reg_overlap_mentioned_p (operands[0], operands[1])
   && reload_completed"
  [(set (match_dup 2)
	(match_dup 1))
   (set (match_dup 3)
	(zero_extend:HI (match_dup 2)))
   (set (match_dup 0)
	(zero_extend:SI (match_dup 3)))]
  "operands[2] = gen_lowpart (QImode, operands[0]);
   operands[3] = gen_lowpart (HImode, operands[0]);")

(define_split
  [(set (match_operand:SI 0 "register_operand" "")
	(zero_extend:SI (match_operand:QI 1 "general_operand_src" "")))]
  "(TARGET_H8300H || TARGET_H8300S) && !TARGET_H8300SX
   && !reg_overlap_mentioned_p (operands[0], operands[1])
   && reload_completed"
  [(set (match_dup 0)
	(const_int 0))
   (set (strict_low_part (match_dup 2))
	(match_dup 1))]
  "operands[2] = gen_rtx_REG (QImode, REGNO (operands[0]));")

(define_insn "*zero_extendqisi2_h8sx"
  [(set (match_operand:SI 0 "register_operand" "=r")
	(zero_extend:SI (match_operand:QI 1 "register_operand" "0")))]
  "TARGET_H8300SX"
  "extu.l\t#2,%0"
  [(set_attr "length" "2")
   (set_attr "cc" "set_znv")])

(define_expand "zero_extendhisi2"
  [(set (match_operand:SI 0 "register_operand" "")
	(zero_extend:SI (match_operand:HI 1 "register_operand" "")))]
  ""
  "")

;; %e prints the high part of a CONST_INT, not the low part.  Arggh.
(define_insn "*zero_extendhisi2_h8300"
  [(set (match_operand:SI 0 "register_operand" "=r,r,r")
	(zero_extend:SI (match_operand:HI 1 "general_operand_src" "0,i,g>")))]
  "TARGET_H8300"
  "@
  sub.w	%e0,%e0
  mov.w	%f1,%f0\;sub.w	%e0,%e0
  mov.w	%e1,%f0\;sub.w	%e0,%e0"
  [(set_attr "length" "2,4,6")])

(define_insn "*zero_extendhisi2_h8300hs"
  [(set (match_operand:SI 0 "register_operand" "=r")
	(zero_extend:SI (match_operand:HI 1 "register_operand" "0")))]
  "TARGET_H8300H || TARGET_H8300S"
  "extu.l	%S0"
  [(set_attr "length" "2")
   (set_attr "cc" "set_znv")])

(define_expand "extendqihi2"
  [(set (match_operand:HI 0 "register_operand" "")
	(sign_extend:HI (match_operand:QI 1 "register_operand" "")))]
  ""
  "")

(define_insn "*extendqihi2_h8300"
  [(set (match_operand:HI 0 "register_operand" "=r,r")
	(sign_extend:HI (match_operand:QI 1 "general_operand_src" "0,g>")))]
  "TARGET_H8300"
  "@
  bld	#7,%s0\;subx	%t0,%t0
  mov.b	%R1,%s0\;bld	#7,%s0\;subx	%t0,%t0"
  [(set_attr "length" "4,8")])

(define_insn "*extendqihi2_h8300hs"
  [(set (match_operand:HI 0 "register_operand" "=r")
	(sign_extend:HI (match_operand:QI 1 "register_operand" "0")))]
  "TARGET_H8300H || TARGET_H8300S"
  "exts.w	%T0"
  [(set_attr "length" "2")
   (set_attr "cc" "set_znv")])

(define_expand "extendqisi2"
  [(set (match_operand:SI 0 "register_operand" "")
	(sign_extend:SI (match_operand:QI 1 "register_operand" "")))]
  ""
  "")

(define_insn "*extendqisi2_h8300"
  [(set (match_operand:SI 0 "register_operand" "=r,r")
	(sign_extend:SI (match_operand:QI 1 "general_operand_src" "0,g>")))]
  "TARGET_H8300"
  "@
  bld	#7,%w0\;subx	%x0,%x0\;subx	%y0,%y0\;subx	%z0,%z0
  mov.b	%R1,%w0\;bld	#7,%w0\;subx	%x0,%x0\;subx	%y0,%y0\;subx	%z0,%z0"
  [(set_attr "length" "8,12")])

;; The following pattern is needed because without the pattern, the
;; combiner would split (sign_extend:SI (reg:QI)) into two 24-bit
;; shifts, one ashift and one ashiftrt.

(define_insn_and_split "*extendqisi2_h8300hs"
  [(set (match_operand:SI 0 "register_operand" "=r")
	(sign_extend:SI (match_operand:QI 1 "register_operand" "0")))]
  "(TARGET_H8300H || TARGET_H8300S) && !TARGET_H8300SX"
  "#"
  "&& reload_completed"
  [(set (match_dup 2)
	(sign_extend:HI (match_dup 1)))
   (set (match_dup 0)
	(sign_extend:SI (match_dup 2)))]
  "operands[2] = gen_rtx_REG (HImode, REGNO (operands[0]));")

(define_insn "*extendqisi2_h8sx"
  [(set (match_operand:SI 0 "register_operand" "=r")
	(sign_extend:SI (match_operand:QI 1 "register_operand" "0")))]
  "TARGET_H8300SX"
  "exts.l\t#2,%0"
  [(set_attr "length" "2")
   (set_attr "cc" "set_znv")])

(define_expand "extendhisi2"
  [(set (match_operand:SI 0 "register_operand" "")
	(sign_extend:SI (match_operand:HI 1 "register_operand" "")))]
  ""
  "")

(define_insn "*extendhisi2_h8300"
  [(set (match_operand:SI 0 "register_operand" "=r,r")
	(sign_extend:SI (match_operand:HI 1 "general_operand_src" "0,g>")))]
  "TARGET_H8300"
  "@
  bld	#7,%x0\;subx	%y0,%y0\;subx	%z0,%z0
  mov.w	%T1,%f0\;bld	#7,%x0\;subx	%y0,%y0\;subx	%z0,%z0"
  [(set_attr "length" "6,10")])

(define_insn "*extendhisi2_h8300hs"
  [(set (match_operand:SI 0 "register_operand" "=r")
	(sign_extend:SI (match_operand:HI 1 "register_operand" "0")))]
  "TARGET_H8300H || TARGET_H8300S"
  "exts.l	%S0"
  [(set_attr "length" "2")
   (set_attr "cc" "set_znv")])

;; ----------------------------------------------------------------------
;; SHIFTS
;; ----------------------------------------------------------------------
;;
;; We make some attempt to provide real efficient shifting.  One example is
;; doing an 8-bit shift of a 16-bit value by moving a byte reg into the other
;; reg and moving 0 into the former reg.
;;
;; We also try to achieve this in a uniform way.  IE: We don't try to achieve
;; this in both rtl and at insn emit time.  Ideally, we'd use rtl as that would
;; give the optimizer more cracks at the code.  However, we wish to do things
;; like optimizing shifting the sign bit to bit 0 by rotating the other way.
;; There is rtl to handle this (rotate + and), but the H8/300 doesn't handle
;; 16-bit rotates.  Also, if we emit complicated rtl, combine may not be able
;; to detect cases it can optimize.
;;
;; For these and other fuzzy reasons, I've decided to go the less pretty but
;; easier "do it at insn emit time" route.

;; QI BIT SHIFTS

(define_expand "ashlqi3"
  [(set (match_operand:QI 0 "register_operand" "")
	(ashift:QI (match_operand:QI 1 "register_operand" "")
		   (match_operand:QI 2 "nonmemory_operand" "")))]
  ""
  "if (expand_a_shift (QImode, ASHIFT, operands)) DONE;")

(define_expand "ashrqi3"
  [(set (match_operand:QI 0 "register_operand" "")
	(ashiftrt:QI (match_operand:QI 1 "register_operand" "")
		     (match_operand:QI 2 "nonmemory_operand" "")))]
  ""
  "if (expand_a_shift (QImode, ASHIFTRT, operands)) DONE;")

(define_expand "lshrqi3"
  [(set (match_operand:QI 0 "register_operand" "")
	(lshiftrt:QI (match_operand:QI 1 "register_operand" "")
		     (match_operand:QI 2 "nonmemory_operand" "")))]
  ""
  "if (expand_a_shift (QImode, LSHIFTRT, operands)) DONE;")

(define_insn ""
  [(set (match_operand:QI 0 "h8300_dst_operand" "=rQ")
	(match_operator:QI 3 "h8sx_unary_shift_operator"
			[(match_operand:QI 1 "h8300_dst_operand" "0")
			 (match_operand:QI 2 "const_int_operand" "")]))]
  "h8300_operands_match_p (operands)"
  { return output_h8sx_shift (operands, 'b', 'X'); }
  [(set_attr "length_table" "unary")
   (set_attr "cc" "set_znv")])

(define_insn ""
  [(set (match_operand:QI 0 "register_operand" "=r")
	(match_operator:QI 3 "h8sx_binary_shift_operator"
			[(match_operand:QI 1 "register_operand" "0")
			 (match_operand:QI 2 "nonmemory_operand" "r P3>X")]))]
  ""
  { return output_h8sx_shift (operands, 'b', 'X'); }
  [(set_attr "length" "4")
   (set_attr "cc" "set_znv")])

(define_insn "*shiftqi"
  [(set (match_operand:QI 0 "register_operand" "=r,r")
	(match_operator:QI 3 "nshift_operator"
			[ (match_operand:QI 1 "register_operand" "0,0")
			  (match_operand:QI 2 "nonmemory_operand" "R,rn")]))
   (clobber (match_scratch:QI 4 "=X,&r"))]
  ""
  "* return output_a_shift (operands);"
  [(set (attr "length")
	(symbol_ref "compute_a_shift_length (insn, operands)"))
   (set (attr "cc")
	(symbol_ref "compute_a_shift_cc (insn, operands)"))])

;; HI BIT SHIFTS

(define_expand "ashlhi3"
  [(set (match_operand:HI 0 "register_operand" "")
	(ashift:HI (match_operand:HI 1 "register_operand" "")
		   (match_operand:QI 2 "nonmemory_operand" "")))]
  ""
  "if (expand_a_shift (HImode, ASHIFT, operands)) DONE;")

(define_expand "lshrhi3"
  [(set (match_operand:HI 0 "register_operand" "")
	(lshiftrt:HI (match_operand:HI 1 "register_operand" "")
		     (match_operand:QI 2 "nonmemory_operand" "")))]
  ""
  "if (expand_a_shift (HImode, LSHIFTRT, operands)) DONE;")

(define_expand "ashrhi3"
  [(set (match_operand:HI 0 "register_operand" "")
	(ashiftrt:HI (match_operand:HI 1 "register_operand" "")
		     (match_operand:QI 2 "nonmemory_operand" "")))]
  ""
  "if (expand_a_shift (HImode, ASHIFTRT, operands)) DONE;")

(define_insn ""
  [(set (match_operand:HI 0 "h8300_dst_operand" "=rQ")
	(match_operator:HI 3 "h8sx_unary_shift_operator"
			[(match_operand:HI 1 "h8300_dst_operand" "0")
			 (match_operand:QI 2 "const_int_operand" "")]))]
  "h8300_operands_match_p (operands)"
  { return output_h8sx_shift (operands, 'w', 'T'); }
  [(set_attr "length_table" "unary")
   (set_attr "cc" "set_znv")])

(define_insn ""
  [(set (match_operand:HI 0 "register_operand" "=r")
	(match_operator:HI 3 "h8sx_binary_shift_operator"
			[(match_operand:HI 1 "register_operand" "0")
			 (match_operand:QI 2 "nonmemory_operand" "r P4>X")]))]
  ""
  { return output_h8sx_shift (operands, 'w', 'T'); }
  [(set_attr "length" "4")
   (set_attr "cc" "set_znv")])

(define_insn "*shifthi"
  [(set (match_operand:HI 0 "register_operand" "=r,r")
	(match_operator:HI 3 "nshift_operator"
			[ (match_operand:HI 1 "register_operand" "0,0")
			  (match_operand:QI 2 "nonmemory_operand" "S,rn")]))
   (clobber (match_scratch:QI 4 "=X,&r"))]
  ""
  "* return output_a_shift (operands);"
  [(set (attr "length")
	(symbol_ref "compute_a_shift_length (insn, operands)"))
   (set (attr "cc")
	(symbol_ref "compute_a_shift_cc (insn, operands)"))])

;;  SI BIT SHIFTS

(define_expand "ashlsi3"
  [(set (match_operand:SI 0 "register_operand" "")
	(ashift:SI (match_operand:SI 1 "register_operand" "")
		   (match_operand:QI 2 "nonmemory_operand" "")))]
  ""
  "if (expand_a_shift (SImode, ASHIFT, operands)) DONE;")

(define_expand "lshrsi3"
  [(set (match_operand:SI 0 "register_operand" "")
	(lshiftrt:SI (match_operand:SI 1 "register_operand" "")
		     (match_operand:QI 2 "nonmemory_operand" "")))]
  ""
  "if (expand_a_shift (SImode, LSHIFTRT, operands)) DONE;")

(define_expand "ashrsi3"
  [(set (match_operand:SI 0 "register_operand" "")
	(ashiftrt:SI (match_operand:SI 1 "register_operand" "")
		     (match_operand:QI 2 "nonmemory_operand" "")))]
  ""
  "if (expand_a_shift (SImode, ASHIFTRT, operands)) DONE;")

(define_insn ""
  [(set (match_operand:SI 0 "h8300_dst_operand" "=rQ")
	(match_operator:SI 3 "h8sx_unary_shift_operator"
			[(match_operand:SI 1 "h8300_dst_operand" "0")
			 (match_operand:QI 2 "const_int_operand" "")]))]
  "h8300_operands_match_p (operands)"
  { return output_h8sx_shift (operands, 'l', 'S'); }
  [(set_attr "length_table" "unary")
   (set_attr "cc" "set_znv")])

(define_insn ""
  [(set (match_operand:SI 0 "register_operand" "=r")
	(match_operator:SI 3 "h8sx_binary_shift_operator"
			[(match_operand:SI 1 "register_operand" "0")
			 (match_operand:QI 2 "nonmemory_operand" "r P5>X")]))]
  ""
  { return output_h8sx_shift (operands, 'l', 'S'); }
  [(set_attr "length" "4")
   (set_attr "cc" "set_znv")])

(define_insn "*shiftsi"
  [(set (match_operand:SI 0 "register_operand" "=r,r")
	(match_operator:SI 3 "nshift_operator"
			[ (match_operand:SI 1 "register_operand" "0,0")
			  (match_operand:QI 2 "nonmemory_operand" "T,rn")]))
   (clobber (match_scratch:QI 4 "=X,&r"))]
  ""
  "* return output_a_shift (operands);"
  [(set (attr "length")
	(symbol_ref "compute_a_shift_length (insn, operands)"))
   (set (attr "cc")
	(symbol_ref "compute_a_shift_cc (insn, operands)"))])

;; Split a variable shift into a loop.  If the register containing
;; the shift count dies, then we just use that register.

(define_split
  [(set (match_operand 0 "register_operand" "")
	(match_operator 2 "nshift_operator"
			[(match_dup 0)
			 (match_operand:QI 1 "register_operand" "")]))
   (clobber (match_operand:QI 3 "register_operand" ""))]
  "epilogue_completed
   && find_regno_note (insn, REG_DEAD, REGNO (operands[1]))"
  [(set (cc0) (compare (match_dup 1)
		       (const_int 0)))
   (set (pc)
        (if_then_else (le (cc0) (const_int 0))
		      (label_ref (match_dup 5))
		      (pc)))
   (match_dup 4)
   (parallel
     [(set (match_dup 0)
	   (match_op_dup 2 [(match_dup 0) (const_int 1)]))
      (clobber (scratch:QI))])
   (set (match_dup 1)
	(plus:QI (match_dup 1) (const_int -1)))
   (set (cc0) (compare (match_dup 1)
		       (const_int 0)))
   (set (pc)
        (if_then_else (ne (cc0) (const_int 0))
		      (label_ref (match_dup 4))
		      (pc)))
   (match_dup 5)]
  "operands[4] = gen_label_rtx ();
   operands[5] = gen_label_rtx ();")

(define_split
  [(set (match_operand 0 "register_operand" "")
	(match_operator 2 "nshift_operator"
			[(match_dup 0)
			 (match_operand:QI 1 "register_operand" "")]))
   (clobber (match_operand:QI 3 "register_operand" ""))]
  "epilogue_completed
   && !find_regno_note (insn, REG_DEAD, REGNO (operands[1]))"
  [(set (match_dup 3)
	(match_dup 1))
   (set (cc0) (compare (match_dup 3)
		       (const_int 0)))
   (set (pc)
        (if_then_else (le (cc0) (const_int 0))
		      (label_ref (match_dup 5))
		      (pc)))
   (match_dup 4)
   (parallel
     [(set (match_dup 0)
	   (match_op_dup 2 [(match_dup 0) (const_int 1)]))
      (clobber (scratch:QI))])
   (set (match_dup 3)
	(plus:QI (match_dup 3) (const_int -1)))
   (set (cc0) (compare (match_dup 3)
		       (const_int 0)))
   (set (pc)
        (if_then_else (ne (cc0) (const_int 0))
		      (label_ref (match_dup 4))
		      (pc)))
   (match_dup 5)]
  "operands[4] = gen_label_rtx ();
   operands[5] = gen_label_rtx ();")

;; ----------------------------------------------------------------------
;; ROTATIONS
;; ----------------------------------------------------------------------

(define_expand "rotlqi3"
  [(set (match_operand:QI 0 "register_operand" "")
	(rotate:QI (match_operand:QI 1 "register_operand" "")
		   (match_operand:QI 2 "nonmemory_operand" "")))]
  ""
  "if (expand_a_rotate (operands)) DONE;")

(define_insn "rotlqi3_1"
  [(set (match_operand:QI 0 "register_operand" "=r")
	(rotate:QI (match_operand:QI 1 "register_operand" "0")
		   (match_operand:QI 2 "immediate_operand" "")))]
  ""
  "* return output_a_rotate (ROTATE, operands);"
  [(set (attr "length")
	(symbol_ref "compute_a_rotate_length (operands)"))])

(define_expand "rotlhi3"
  [(set (match_operand:HI 0 "register_operand" "")
	(rotate:HI (match_operand:HI 1 "register_operand" "")
		   (match_operand:QI 2 "nonmemory_operand" "")))]
  ""
  "if (expand_a_rotate (operands)) DONE;")

(define_insn "rotlhi3_1"
  [(set (match_operand:HI 0 "register_operand" "=r")
	(rotate:HI (match_operand:HI 1 "register_operand" "0")
		   (match_operand:QI 2 "immediate_operand" "")))]
  ""
  "* return output_a_rotate (ROTATE, operands);"
  [(set (attr "length")
	(symbol_ref "compute_a_rotate_length (operands)"))])

(define_expand "rotlsi3"
  [(set (match_operand:SI 0 "register_operand" "")
	(rotate:SI (match_operand:SI 1 "register_operand" "")
		   (match_operand:QI 2 "nonmemory_operand" "")))]
  "TARGET_H8300H || TARGET_H8300S"
  "if (expand_a_rotate (operands)) DONE;")

(define_insn "rotlsi3_1"
  [(set (match_operand:SI 0 "register_operand" "=r")
	(rotate:SI (match_operand:SI 1 "register_operand" "0")
		   (match_operand:QI 2 "immediate_operand" "")))]
  "TARGET_H8300H || TARGET_H8300S"
  "* return output_a_rotate (ROTATE, operands);"
  [(set (attr "length")
	(symbol_ref "compute_a_rotate_length (operands)"))])

;; -----------------------------------------------------------------
;; BIT FIELDS
;; -----------------------------------------------------------------
;; The H8/300 has given 1/8th of its opcode space to bitfield
;; instructions so let's use them as well as we can.

;; You'll never believe all these patterns perform one basic action --
;; load a bit from the source, optionally invert the bit, then store it
;; in the destination (which is known to be zero).
;;
;; Combine obviously need some work to better identify this situation and
;; canonicalize the form better.

;;
;; Normal loads with a 16bit destination.
;;

(define_insn ""
  [(set (match_operand:HI 0 "register_operand" "=&r")
	(zero_extract:HI (match_operand:HI 1 "register_operand" "r")
			 (const_int 1)
			 (match_operand:HI 2 "immediate_operand" "n")))]
  "TARGET_H8300"
  "sub.w	%0,%0\;bld	%Z2,%Y1\;bst	#0,%X0"
  [(set_attr "length" "6")])

;;
;; Inverted loads with a 16bit destination.
;;

(define_insn ""
  [(set (match_operand:HI 0 "register_operand" "=&r")
	(zero_extract:HI (xor:HI (match_operand:HI 1 "register_operand" "r")
				 (match_operand:HI 3 "const_int_operand" "n"))
			 (const_int 1)
			 (match_operand:HI 2 "const_int_operand" "n")))]
  "(TARGET_H8300 || TARGET_H8300SX)
   && (1 << INTVAL (operands[2])) == INTVAL (operands[3])"
  "sub.w	%0,%0\;bild	%Z2,%Y1\;bst	#0,%X0"
  [(set_attr "length" "8")])

;;
;; Normal loads with a 32bit destination.
;;

(define_insn "*extzv_1_r_h8300"
  [(set (match_operand:SI 0 "register_operand" "=&r")
	(zero_extract:SI (match_operand:HI 1 "register_operand" "r")
			 (const_int 1)
			 (match_operand 2 "const_int_operand" "n")))]
  "TARGET_H8300
   && INTVAL (operands[2]) < 16"
  "* return output_simode_bld (0, operands);"
  [(set_attr "length" "8")])

(define_insn "*extzv_1_r_h8300hs"
  [(set (match_operand:SI 0 "register_operand" "=r,r")
	(zero_extract:SI (match_operand:SI 1 "register_operand" "?0,r")
			 (const_int 1)
			 (match_operand 2 "const_int_operand" "n,n")))]
  "(TARGET_H8300H || TARGET_H8300S)
   && INTVAL (operands[2]) < 16"
  "* return output_simode_bld (0, operands);"
  [(set_attr "cc" "set_znv,set_znv")
   (set_attr "length" "8,6")])

;;
;; Inverted loads with a 32bit destination.
;;

(define_insn "*extzv_1_r_inv_h8300"
  [(set (match_operand:SI 0 "register_operand" "=&r")
	(zero_extract:SI (xor:HI (match_operand:HI 1 "register_operand" "r")
				 (match_operand:HI 3 "const_int_operand" "n"))
			 (const_int 1)
			 (match_operand 2 "const_int_operand" "n")))]
  "TARGET_H8300
   && INTVAL (operands[2]) < 16
   && (1 << INTVAL (operands[2])) == INTVAL (operands[3])"
  "* return output_simode_bld (1, operands);"
  [(set_attr "length" "8")])

(define_insn "*extzv_1_r_inv_h8300hs"
  [(set (match_operand:SI 0 "register_operand" "=r,r")
	(zero_extract:SI (xor:SI (match_operand:SI 1 "register_operand" "?0,r")
				 (match_operand 3 "const_int_operand" "n,n"))
			 (const_int 1)
			 (match_operand 2 "const_int_operand" "n,n")))]
  "(TARGET_H8300H || TARGET_H8300S)
   && INTVAL (operands[2]) < 16
   && (1 << INTVAL (operands[2])) == INTVAL (operands[3])"
  "* return output_simode_bld (1, operands);"
  [(set_attr "cc" "set_znv,set_znv")
   (set_attr "length" "8,6")])

(define_expand "insv"
  [(set (zero_extract:HI (match_operand:HI 0 "general_operand" "")
			 (match_operand:HI 1 "general_operand" "")
			 (match_operand:HI 2 "general_operand" ""))
	(match_operand:HI 3 "general_operand" ""))]
  "TARGET_H8300 || TARGET_H8300SX"
  "
{
  if (TARGET_H8300SX)
    {
      if (GET_CODE (operands[1]) == CONST_INT
          && GET_CODE (operands[2]) == CONST_INT
          && INTVAL (operands[1]) <= 8
          && INTVAL (operands[2]) >= 0
          && INTVAL (operands[1]) + INTVAL (operands[2]) <= 8
	  && memory_operand (operands[0], GET_MODE (operands[0])))
        {
	  /* If the source operand is zero, it's better to use AND rather
	     than BFST.  Likewise OR if the operand is all ones.  */
	  if (GET_CODE (operands[3]) == CONST_INT)
	    {
	      HOST_WIDE_INT mask = (1 << INTVAL (operands[1])) - 1;
	      if ((INTVAL (operands[3]) & mask) == 0)
		FAIL;
	      if ((INTVAL (operands[3]) & mask) == mask)
		FAIL;
	    }
          if (! bit_memory_operand (operands[0], GET_MODE (operands[0])))
	    {
	      if (!can_create_pseudo_p ())
		FAIL;
	      operands[0] =
	        replace_equiv_address (operands[0],
				       force_reg (Pmode,
						  XEXP (operands[0], 0)));
	    }
	  operands[3] = gen_lowpart (QImode, operands[3]);
	  if (! operands[3])
	    FAIL;
	  if (! register_operand (operands[3], QImode))
	    {
	      if (!can_create_pseudo_p ())
		FAIL;
	      operands[3] = force_reg (QImode, operands[3]);
	    }
	  emit_insn (gen_bfst (adjust_address (operands[0], QImode, 0),
			       operands[3], operands[1], operands[2]));
	  DONE;
        }

      FAIL;
    }

  /* We only have single bit bit-field instructions.  */
  if (INTVAL (operands[1]) != 1)
    FAIL;

  /* For now, we don't allow memory operands.  */
  if (GET_CODE (operands[0]) == MEM
      || GET_CODE (operands[3]) == MEM)
    FAIL;

  if (GET_CODE (operands[3]) != REG)
    operands[3] = force_reg (HImode, operands[3]);
}")

(define_insn ""
  [(set (zero_extract:HI (match_operand:HI 0 "register_operand" "+r")
			 (const_int 1)
			 (match_operand:HI 1 "immediate_operand" "n"))
	(match_operand:HI 2 "register_operand" "r"))]
  ""
  "bld	#0,%R2\;bst	%Z1,%Y0 ; i1"
  [(set_attr "length" "4")])

(define_expand "extzv"
  [(set (match_operand:HI 0 "register_operand" "")
	(zero_extract:HI (match_operand:HI 1 "bit_operand" "")
			 (match_operand:HI 2 "general_operand" "")
			 (match_operand:HI 3 "general_operand" "")))]
  "TARGET_H8300 || TARGET_H8300SX"
  "
{
  if (TARGET_H8300SX)
    {
      if (GET_CODE (operands[2]) == CONST_INT
          && GET_CODE (operands[3]) == CONST_INT
          && INTVAL (operands[2]) <= 8
          && INTVAL (operands[3]) >= 0
          && INTVAL (operands[2]) + INTVAL (operands[3]) <= 8
	  && memory_operand (operands[1], QImode))
	{
	  rtx temp;

	  /* Optimize the case where we're extracting into a paradoxical
	     subreg.  It's only necessary to extend to the inner reg.  */
	  if (GET_CODE (operands[0]) == SUBREG
	      && subreg_lowpart_p (operands[0])
	      && (GET_MODE_SIZE (GET_MODE (SUBREG_REG (operands[0])))
		  < GET_MODE_SIZE (GET_MODE (operands[0])))
	      && (GET_MODE_CLASS (GET_MODE (SUBREG_REG (operands[0])))
		  == MODE_INT))
	    operands[0] = SUBREG_REG (operands[0]);

	  if (!can_create_pseudo_p ())
	    temp = gen_lowpart (QImode, operands[0]);
	  else
	    temp = gen_reg_rtx (QImode);
	  if (! temp)
	    FAIL;
          if (! bit_memory_operand (operands[1], QImode))
	    {
	      if (!can_create_pseudo_p ())
		FAIL;
	      operands[1] =
	        replace_equiv_address (operands[1],
				       force_reg (Pmode,
						  XEXP (operands[1], 0)));
	    }
	  emit_insn (gen_bfld (temp, operands[1], operands[2], operands[3]));
	  convert_move (operands[0], temp, 1);
	  DONE;
        }
      FAIL;
    }

  /* We only have single bit bit-field instructions.  */
  if (INTVAL (operands[2]) != 1)
    FAIL;

  /* For now, we don't allow memory operands.  */
  if (GET_CODE (operands[1]) == MEM)
    FAIL;
}")

;; BAND, BOR, and BXOR patterns

(define_insn ""
  [(set (match_operand:HI 0 "bit_operand" "=Ur")
	(match_operator:HI 4 "bit_operator"
	   [(zero_extract:HI (match_operand:HI 1 "register_operand" "r")
			     (const_int 1)
			     (match_operand:HI 2 "immediate_operand" "n"))
	    (match_operand:HI 3 "bit_operand" "0")]))]
  ""
  "bld	%Z2,%Y1\;b%c4	#0,%R0\;bst	#0,%R0; bl1"
  [(set_attr "length" "6")])

(define_insn ""
  [(set (match_operand:HI 0 "bit_operand" "=Ur")
	(match_operator:HI 5 "bit_operator"
	   [(zero_extract:HI (match_operand:HI 1 "register_operand" "r")
			     (const_int 1)
			     (match_operand:HI 2 "immediate_operand" "n"))
	    (zero_extract:HI (match_operand:HI 3 "register_operand" "r")
			     (const_int 1)
			     (match_operand:HI 4 "immediate_operand" "n"))]))]
  ""
  "bld	%Z2,%Y1\;b%c5	%Z4,%Y3\;bst	#0,%R0; bl3"
  [(set_attr "length" "6")])

(define_insn "bfld"
  [(set (match_operand:QI 0 "register_operand" "=r")
	(zero_extract:QI (match_operand:QI 1 "bit_memory_operand" "WU")
			 (match_operand:QI 2 "immediate_operand" "n")
			 (match_operand:QI 3 "immediate_operand" "n")))]
  "TARGET_H8300SX && INTVAL (operands[2]) + INTVAL (operands[3]) <= 8"
  "*
{
  operands[2] = GEN_INT ((1 << (INTVAL (operands[2]) + INTVAL (operands[3])))
			 - (1 << INTVAL (operands[3])));
  return \"bfld	%2,%1,%R0\";
}"
  [(set_attr "cc" "none_0hit")
   (set_attr "length_table" "bitfield")])

(define_insn "bfst"
  [(set (zero_extract:QI (match_operand:QI 0 "bit_memory_operand" "+WU")
			 (match_operand:QI 2 "immediate_operand" "n")
			 (match_operand:QI 3 "immediate_operand" "n"))
	(match_operand:QI 1 "register_operand" "r"))]
  "TARGET_H8300SX && INTVAL (operands[2]) + INTVAL (operands[3]) <= 8"
  "*
{
  operands[2] = GEN_INT ((1 << (INTVAL (operands[2]) + INTVAL (operands[3])))
			 - (1 << INTVAL (operands[3])));
  return \"bfst	%R1,%2,%0\";
}"
  [(set_attr "cc" "none_0hit")
   (set_attr "length_table" "bitfield")])

(define_expand "cstoreqi4"
  [(use (match_operator 1 "eqne_operator"
         [(match_operand:QI 2 "h8300_dst_operand" "")
          (match_operand:QI 3 "h8300_src_operand" "")]))
   (clobber (match_operand:HI 0 "register_operand"))]
  "TARGET_H8300SX"
  "h8300_expand_store (operands); DONE;")

(define_expand "cstorehi4"
  [(use (match_operator 1 "eqne_operator"
         [(match_operand:HI 2 "h8300_dst_operand" "")
          (match_operand:HI 3 "h8300_src_operand" "")]))
   (clobber (match_operand:HI 0 "register_operand"))]
  "TARGET_H8300SX"
  "h8300_expand_store (operands); DONE;")

(define_expand "cstoresi4"
  [(use (match_operator 1 "eqne_operator"
         [(match_operand:SI 2 "h8300_dst_operand" "")
          (match_operand:SI 3 "h8300_src_operand" "")]))
   (clobber (match_operand:HI 0 "register_operand"))]
  "TARGET_H8300SX"
  "h8300_expand_store (operands); DONE;")

(define_insn "*bstzhireg"
  [(set (match_operand:HI 0 "register_operand" "=r")
	(match_operator:HI 1 "eqne_operator" [(cc0) (const_int 0)]))]
  "TARGET_H8300SX"
  "mulu.w	#0,%T0\;b%k1	.Lh8BR%=\;inc.w	#1,%T0\\n.Lh8BR%=:"
  [(set_attr "cc" "clobber")])

(define_insn_and_split "*cmpstz"
  [(set (zero_extract:QI
	 (match_operand:QI 0 "bit_memory_operand" "+WU,+WU")
	 (const_int 1)
	 (match_operand:QI 1 "immediate_operand" "n,n"))
	(match_operator:QI
	 2 "eqne_operator"
	 [(match_operand 3 "h8300_dst_operand" "r,rQ")
	  (match_operand 4 "h8300_src_operand" "I,rQi")]))]
  "TARGET_H8300SX
   && (GET_MODE (operands[3]) == GET_MODE (operands[4])
       || GET_CODE (operands[4]) == CONST_INT)
   && GET_MODE_CLASS (GET_MODE (operands[3])) == MODE_INT
   && GET_MODE_SIZE (GET_MODE (operands[3])) <= 4"
  "#"
  "reload_completed"
  [(set (cc0) (match_dup 5))
   (set (zero_extract:QI (match_dup 0) (const_int 1) (match_dup 1))
	(match_op_dup:QI 2 [(cc0) (const_int 0)]))]
  "operands[5] = gen_rtx_COMPARE (VOIDmode, operands[3], operands[4]);"
  [(set_attr "cc" "set_znv,compare")])
   
(define_insn "*bstz"
  [(set (zero_extract:QI (match_operand:QI 0 "bit_memory_operand" "+WU")
			 (const_int 1)
			 (match_operand:QI 1 "immediate_operand" "n"))
	(eq:QI (cc0) (const_int 0)))]
  "TARGET_H8300SX && reload_completed"
  "bstz	%1,%0"
  [(set_attr "cc" "none_0hit")
   (set_attr "length_table" "unary")])

(define_insn "*bistz"
  [(set (zero_extract:QI (match_operand:QI 0 "bit_memory_operand" "+WU")
			 (const_int 1)
			 (match_operand:QI 1 "immediate_operand" "n"))
	(ne:QI (cc0) (const_int 0)))]
  "TARGET_H8300SX && reload_completed"
  "bistz	%1,%0"
  [(set_attr "cc" "none_0hit")
   (set_attr "length_table" "unary")])

(define_insn_and_split "*cmpcondbset"
  [(set (match_operand:QI 0 "nonimmediate_operand" "=WU,WU")
	(if_then_else:QI
	 (match_operator
	  1 "eqne_operator"
	  [(match_operand 2 "h8300_dst_operand" "r,rQ")
	   (match_operand 3 "h8300_src_operand" "I,rQi")])
	 (ior:QI
	  (match_operand:QI 4 "bit_memory_operand" "0,0")
	  (match_operand:QI 5 "single_one_operand" "n,n"))
	 (match_dup 4)))]
  "TARGET_H8300SX"
  "#"
  "reload_completed"
  [(set (cc0) (match_dup 6))
   (set (match_dup 0)
	(if_then_else:QI
	 (match_op_dup 1 [(cc0) (const_int 0)])
	 (ior:QI (match_dup 4) (match_dup 5)) (match_dup 4)))]
  "operands[6] = gen_rtx_COMPARE (VOIDmode, operands[2], operands[3]);"
  [(set_attr "cc" "set_znv,compare")])
   
(define_insn "*condbset"
  [(set (match_operand:QI 0 "bit_memory_operand" "=WU")
	(if_then_else:QI
	 (match_operator:QI 2 "eqne_operator"
			    [(cc0) (const_int 0)])
	 (ior:QI
	  (match_operand:QI 3 "bit_memory_operand" "0")
	  (match_operand:QI 1 "single_one_operand" "n"))
	 (match_dup 3)))]
  "TARGET_H8300SX && reload_completed"
  "bset/%j2\t%V1,%0"
  [(set_attr "cc" "none_0hit")
   (set_attr "length_table" "logicb")])

(define_insn_and_split "*cmpcondbclr"
  [(set (match_operand:QI 0 "nonimmediate_operand" "=WU,WU")
	(if_then_else:QI
	 (match_operator
	  1 "eqne_operator"
	  [(match_operand 2 "h8300_dst_operand" "r,rQ")
	   (match_operand 3 "h8300_src_operand" "I,rQi")])
	 (and:QI
	  (match_operand:QI 4 "bit_memory_operand" "0,0")
	  (match_operand:QI 5 "single_zero_operand" "n,n"))
	 (match_dup 4)))]
  "TARGET_H8300SX"
  "#"
  "reload_completed"
  [(set (cc0) (match_dup 6))
   (set (match_dup 0)
	(if_then_else:QI
	 (match_op_dup 1 [(cc0) (const_int 0)])
	 (and:QI (match_dup 4) (match_dup 5)) (match_dup 4)))]
  "operands[6] = gen_rtx_COMPARE (VOIDmode, operands[2], operands[3]);"
  [(set_attr "cc" "set_znv,compare")])
   
(define_insn "*condbclr"
  [(set (match_operand:QI 0 "bit_memory_operand" "=WU")
	(if_then_else:QI
	 (match_operator:QI 2 "eqne_operator"
			    [(cc0) (const_int 0)])
	 (and:QI
	  (match_operand:QI 3 "bit_memory_operand" "0")
	  (match_operand:QI 1 "single_zero_operand" "n"))
	 (match_dup 3)))]
  "TARGET_H8300SX && reload_completed"
  "bclr/%j2\t%W1,%0"
  [(set_attr "cc" "none_0hit")
   (set_attr "length_table" "logicb")])

(define_insn_and_split "*cmpcondbsetreg"
  [(set (match_operand:QI 0 "nonimmediate_operand" "=WU,WU")
	(if_then_else:QI
	 (match_operator
	  1 "eqne_operator"
	  [(match_operand 2 "h8300_dst_operand" "r,rQ")
	   (match_operand 3 "h8300_src_operand" "I,rQi")])
	 (ior:QI
	  (match_operand:QI 4 "bit_memory_operand" "0,0")
	  (ashift:QI (const_int 1)
		     (match_operand:QI 5 "register_operand" "r,r")))
	 (match_dup 4)))]
  "TARGET_H8300SX"
  "#"
  "reload_completed"
  [(set (cc0) (match_dup 6))
   (set (match_dup 0)
	(if_then_else:QI
	 (match_op_dup 1 [(cc0) (const_int 0)])
	 (ior:QI (match_dup 4)
		 (ashift:QI (const_int 1)
			    (match_operand:QI 5 "register_operand" "r,r")))
	 (match_dup 4)))]
  "operands[6] = gen_rtx_COMPARE (VOIDmode, operands[2], operands[3]);"
  [(set_attr "cc" "set_znv,compare")])
   
(define_insn "*condbsetreg"
  [(set (match_operand:QI 0 "bit_memory_operand" "=WU")
	(if_then_else:QI
	 (match_operator:QI 2 "eqne_operator"
			    [(cc0) (const_int 0)])
	 (ior:QI
	  (match_operand:QI 3 "bit_memory_operand" "0")
	  (ashift:QI (const_int 1)
		     (match_operand:QI 1 "register_operand" "r")))
	 (match_dup 3)))]
  "TARGET_H8300SX && reload_completed"
  "bset/%j2\t%R1,%0"
  [(set_attr "cc" "none_0hit")
   (set_attr "length_table" "logicb")])

(define_insn_and_split "*cmpcondbclrreg"
  [(set (match_operand:QI 0 "nonimmediate_operand" "=WU,WU")
	(if_then_else:QI
	 (match_operator
	  1 "eqne_operator"
	  [(match_operand 2 "h8300_dst_operand" "r,rQ")
	   (match_operand 3 "h8300_src_operand" "I,rQi")])
	 (and:QI
	  (match_operand:QI 4 "bit_memory_operand" "0,0")
	  (ashift:QI (const_int 1)
		     (match_operand:QI 5 "register_operand" "r,r")))
	 (match_dup 4)))]
  "TARGET_H8300SX"
  "#"
  "reload_completed"
  [(set (cc0) (match_dup 6))
   (set (match_dup 0)
	(if_then_else:QI
	 (match_op_dup 1 [(cc0) (const_int 0)])
	 (and:QI (match_dup 4)
		 (ashift:QI (const_int 1)
			    (match_operand:QI 5 "register_operand" "r,r")))
	 (match_dup 4)))]
  "operands[6] = gen_rtx_COMPARE (VOIDmode, operands[2], operands[3]);"
  [(set_attr "cc" "set_znv,compare")])
   
(define_insn "*condbclrreg"
  [(set (match_operand:QI 0 "bit_memory_operand" "=WU")
	(if_then_else:QI
	 (match_operator:QI 2 "eqne_operator"
			    [(cc0) (const_int 0)])
	 (and:QI
	  (match_operand:QI 3 "bit_memory_operand" "0")
	  (ashift:QI (const_int 1)
		     (match_operand:QI 1 "register_operand" "r")))
	 (match_dup 3)))]
  "TARGET_H8300SX && reload_completed"
  "bclr/%j2\t%R1,%0"
  [(set_attr "cc" "none_0hit")
   (set_attr "length_table" "logicb")])


;; -----------------------------------------------------------------
;; COMBINE PATTERNS
;; -----------------------------------------------------------------

;; insv:SI

(define_insn "*insv_si_1_n"
  [(set (zero_extract:SI (match_operand:SI 0 "register_operand" "+r")
			 (const_int 1)
			 (match_operand:SI 1 "const_int_operand" "n"))
	(match_operand:SI 2 "register_operand" "r"))]
  "(TARGET_H8300H || TARGET_H8300S)
   && INTVAL (operands[1]) < 16"
  "bld\\t#0,%w2\;bst\\t%Z1,%Y0"
  [(set_attr "length" "4")])

(define_insn "*insv_si_1_n_lshiftrt"
  [(set (zero_extract:SI (match_operand:SI 0 "register_operand" "+r")
			 (const_int 1)
			 (match_operand:SI 1 "const_int_operand" "n"))
	(lshiftrt:SI (match_operand:SI 2 "register_operand" "r")
		     (match_operand:SI 3 "const_int_operand" "n")))]
  "(TARGET_H8300H || TARGET_H8300S)
   && INTVAL (operands[1]) < 16
   && INTVAL (operands[3]) < 16"
  "bld\\t%Z3,%Y2\;bst\\t%Z1,%Y0"
  [(set_attr "length" "4")])

(define_insn "*insv_si_1_n_lshiftrt_16"
  [(set (zero_extract:SI (match_operand:SI 0 "register_operand" "+r")
			 (const_int 1)
			 (match_operand:SI 1 "const_int_operand" "n"))
	(lshiftrt:SI (match_operand:SI 2 "register_operand" "r")
		     (const_int 16)))]
  "(TARGET_H8300H || TARGET_H8300S)
   && INTVAL (operands[1]) < 16"
  "rotr.w\\t%e2\;rotl.w\\t%e2\;bst\\t%Z1,%Y0"
  [(set_attr "length" "6")])

(define_insn "*insv_si_8_8"
  [(set (zero_extract:SI (match_operand:SI 0 "register_operand" "+r")
			 (const_int 8)
			 (const_int 8))
	(match_operand:SI 1 "register_operand" "r"))]
  "TARGET_H8300H || TARGET_H8300S"
  "mov.b\\t%w1,%x0"
  [(set_attr "length" "2")])

(define_insn "*insv_si_8_8_lshiftrt_8"
  [(set (zero_extract:SI (match_operand:SI 0 "register_operand" "+r")
			 (const_int 8)
			 (const_int 8))
	(lshiftrt:SI (match_operand:SI 1 "register_operand" "r")
		     (const_int 8)))]
  "TARGET_H8300H || TARGET_H8300S"
  "mov.b\\t%x1,%x0"
  [(set_attr "length" "2")])

;; extzv:SI

(define_insn "*extzv_8_8"
  [(set (match_operand:SI 0 "register_operand" "=r,r")
	(zero_extract:SI (match_operand:SI 1 "register_operand" "?0,r")
			 (const_int 8)
			 (const_int 8)))]
  "TARGET_H8300H || TARGET_H8300S"
  "@
   mov.b\\t%x1,%w0\;extu.w\\t%f0\;extu.l\\t%S0
   sub.l\\t%S0,%S0\;mov.b\\t%x1,%w0"
  [(set_attr "cc" "set_znv,clobber")
   (set_attr "length" "6,4")])

(define_insn "*extzv_8_16"
  [(set (match_operand:SI 0 "register_operand" "=r")
	(zero_extract:SI (match_operand:SI 1 "register_operand" "r")
			 (const_int 8)
			 (const_int 16)))]
  "TARGET_H8300H || TARGET_H8300S"
  "mov.w\\t%e1,%f0\;extu.w\\t%f0\;extu.l\\t%S0"
  [(set_attr "cc" "set_znv")
   (set_attr "length" "6")])

(define_insn "*extzv_16_8"
  [(set (match_operand:SI 0 "register_operand" "=r")
	(zero_extract:SI (match_operand:SI 1 "register_operand" "r")
			 (const_int 16)
			 (const_int 8)))
   (clobber (match_scratch:SI 2 "=&r"))]
  "TARGET_H8300H"
  "mov.w\\t%e1,%f2\;mov.b\\t%x1,%w0\;mov.b\\t%w2,%x0\;extu.l\\t%S0"
  [(set_attr "length" "8")
   (set_attr "cc" "set_znv")])

;; Extract the exponent of a float.

(define_insn_and_split "*extzv_8_23"
  [(set (match_operand:SI 0 "register_operand" "=r")
	(zero_extract:SI (match_operand:SI 1 "register_operand" "0")
			 (const_int 8)
			 (const_int 23)))]
  "(TARGET_H8300H || TARGET_H8300S)"
  "#"
  "&& reload_completed"
  [(parallel [(set (match_dup 0)
		   (ashift:SI (match_dup 0)
			      (const_int 1)))
	      (clobber (scratch:QI))])
   (parallel [(set (match_dup 0)
		   (lshiftrt:SI (match_dup 0)
				(const_int 24)))
	      (clobber (scratch:QI))])]
  "")

;; and:SI

;; ((SImode) HImode) << 15

(define_insn_and_split "*twoshifts_l16_r1"
  [(set (match_operand:SI 0 "register_operand" "=r")
	(and:SI (ashift:SI (match_operand:SI 1 "register_operand" "0")
			   (const_int 15))
		(const_int 2147450880)))]
  "(TARGET_H8300H || TARGET_H8300S)"
  "#"
  "&& reload_completed"
  [(parallel [(set (match_dup 0)
		   (ashift:SI (match_dup 0)
			      (const_int 16)))
	      (clobber (scratch:QI))])
   (parallel [(set (match_dup 0)
		   (lshiftrt:SI (match_dup 0)
				(const_int 1)))
	      (clobber (scratch:QI))])]
  "")

;; Transform (SImode << B) & 0xffff into (SImode) (HImode << B).

(define_insn_and_split "*andsi3_ashift_n_lower"
  [(set (match_operand:SI 0 "register_operand" "=r,r")
	(and:SI (ashift:SI (match_operand:SI 1 "register_operand" "0,0")
			   (match_operand:QI 2 "const_int_operand" "S,n"))
		(match_operand:SI 3 "const_int_operand" "n,n")))
   (clobber (match_scratch:QI 4 "=X,&r"))]
  "(TARGET_H8300H || TARGET_H8300S)
   && INTVAL (operands[2]) <= 15
   && INTVAL (operands[3]) == ((-1 << INTVAL (operands[2])) & 0xffff)"
  "#"
  "&& reload_completed"
  [(parallel [(set (match_dup 5)
		   (ashift:HI (match_dup 5)
			      (match_dup 2)))
	      (clobber (match_dup 4))])
   (set (match_dup 0)
	(zero_extend:SI (match_dup 5)))]
  "operands[5] = gen_rtx_REG (HImode, REGNO (operands[0]));")

;; Accept (A >> 30) & 2 and the like.

(define_insn "*andsi3_lshiftrt_n_sb"
  [(set (match_operand:SI 0 "register_operand" "=r")
	(and:SI (lshiftrt:SI (match_operand:SI 1 "register_operand" "0")
			     (match_operand:SI 2 "const_int_operand" "n"))
		(match_operand:SI 3 "single_one_operand" "n")))]
  "(TARGET_H8300H || TARGET_H8300S)
   && exact_log2 (INTVAL (operands[3])) < 16
   && INTVAL (operands[2]) + exact_log2 (INTVAL (operands[3])) == 31"
  "*
{
  operands[3] = GEN_INT (exact_log2 (INTVAL (operands[3])));
  return \"shll.l\\t%S0\;xor.l\\t%S0,%S0\;bst\\t%Z3,%Y0\";
}"
  [(set_attr "length" "8")])

(define_insn_and_split "*andsi3_lshiftrt_9_sb"
  [(set (match_operand:SI 0 "register_operand" "=r")
	(and:SI (lshiftrt:SI (match_operand:SI 1 "register_operand" "0")
			     (const_int 9))
		(const_int 4194304)))]
  "(TARGET_H8300H || TARGET_H8300S)"
  "#"
  "&& reload_completed"
  [(set (match_dup 0)
	(and:SI (lshiftrt:SI (match_dup 0)
			     (const_int 25))
		(const_int 64)))
   (parallel [(set (match_dup 0)
		   (ashift:SI (match_dup 0)
			      (const_int 16)))
	      (clobber (scratch:QI))])]
  "")

;; plus:SI

(define_insn "*addsi3_upper"
  [(set (match_operand:SI 0 "register_operand" "=r")
	(plus:SI (mult:SI (match_operand:SI 1 "register_operand" "r")
			  (const_int 65536))
		 (match_operand:SI 2 "register_operand" "0")))]
  "TARGET_H8300H || TARGET_H8300S"
  "add.w\\t%f1,%e0"
  [(set_attr "length" "2")])

(define_insn "*addsi3_lshiftrt_16_zexthi"
  [(set (match_operand:SI 0 "register_operand" "=r")
	(plus:SI (lshiftrt:SI (match_operand:SI 1 "register_operand" "r")
			      (const_int 16))
		 (zero_extend:SI (match_operand:HI 2 "register_operand" "0"))))]
  "TARGET_H8300H || TARGET_H8300S"
  "add.w\\t%e1,%f0\;xor.w\\t%e0,%e0\;rotxl.w\\t%e0"
  [(set_attr "length" "6")])

(define_insn_and_split "*addsi3_and_r_1"
  [(set (match_operand:SI 0 "register_operand" "=r")
	(plus:SI (and:SI (match_operand:SI 1 "register_operand" "r")
			 (const_int 1))
		 (match_operand:SI 2 "register_operand" "0")))]
  "(TARGET_H8300H || TARGET_H8300S)"
  "#"
  "&& reload_completed"
  [(set (cc0) (compare (zero_extract:SI (match_dup 1)
					(const_int 1)
					(const_int 0))
		       (const_int 0)))
   (set (pc)
        (if_then_else (eq (cc0)
			  (const_int 0))
		      (label_ref (match_dup 3))
		      (pc)))
   (set (match_dup 2)
        (plus:SI (match_dup 2)
		 (const_int 1)))
   (match_dup 3)]
  "operands[3] = gen_label_rtx ();")

(define_insn_and_split "*addsi3_and_not_r_1"
  [(set (match_operand:SI 0 "register_operand" "=r")
	(plus:SI (and:SI (not:SI (match_operand:SI 1 "register_operand" "r"))
			 (const_int 1))
		 (match_operand:SI 2 "register_operand" "0")))]
  "(TARGET_H8300H || TARGET_H8300S)"
  "#"
  "&& reload_completed"
  [(set (cc0) (compare (zero_extract:SI (match_dup 1)
					(const_int 1)
					(const_int 0))
		       (const_int 0)))
   (set (pc)
        (if_then_else (ne (cc0)
			  (const_int 0))
		      (label_ref (match_dup 3))
		      (pc)))
   (set (match_dup 2)
        (plus:SI (match_dup 2)
		 (const_int 1)))
   (match_dup 3)]
  "operands[3] = gen_label_rtx ();")

;; [ix]or:HI

(define_insn "*ixorhi3_zext"
  [(set (match_operand:HI 0 "register_operand" "=r")
	(match_operator:HI 1 "iorxor_operator"
	  [(zero_extend:HI (match_operand:QI 2 "register_operand" "r"))
	   (match_operand:HI 3 "register_operand" "0")]))]
  ""
  "%c1.b\\t%X2,%s0"
  [(set_attr "length" "2")])

;; [ix]or:SI

(define_insn "*ixorsi3_zext_qi"
  [(set (match_operand:SI 0 "register_operand" "=r")
	(match_operator:SI 1 "iorxor_operator"
	  [(zero_extend:SI (match_operand:QI 2 "register_operand" "r"))
	   (match_operand:SI 3 "register_operand" "0")]))]
  ""
  "%c1.b\\t%X2,%w0"
  [(set_attr "length" "2")])

(define_insn "*ixorsi3_zext_hi"
  [(set (match_operand:SI 0 "register_operand" "=r")
	(match_operator:SI 1 "iorxor_operator"
	  [(zero_extend:SI (match_operand:HI 2 "register_operand" "r"))
	   (match_operand:SI 3 "register_operand" "0")]))]
  "TARGET_H8300H || TARGET_H8300S"
  "%c1.w\\t%T2,%f0"
  [(set_attr "length" "2")])

(define_insn "*ixorsi3_ashift_16"
  [(set (match_operand:SI 0 "register_operand" "=r")
	(match_operator:SI 1 "iorxor_operator"
	  [(ashift:SI (match_operand:SI 2 "register_operand" "r")
		      (const_int 16))
	   (match_operand:SI 3 "register_operand" "0")]))]
  "TARGET_H8300H || TARGET_H8300S"
  "%c1.w\\t%f2,%e0"
  [(set_attr "length" "2")])

(define_insn "*ixorsi3_lshiftrt_16"
  [(set (match_operand:SI 0 "register_operand" "=r")
	(match_operator:SI 1 "iorxor_operator"
	  [(lshiftrt:SI (match_operand:SI 2 "register_operand" "r")
			(const_int 16))
	   (match_operand:SI 3 "register_operand" "0")]))]
  "TARGET_H8300H || TARGET_H8300S"
  "%c1.w\\t%e2,%f0"
  [(set_attr "length" "2")])

;; ior:HI

(define_insn "*iorhi3_ashift_8"
  [(set (match_operand:HI 0 "register_operand" "=r")
	(ior:HI (ashift:HI (match_operand:HI 1 "register_operand" "r")
			   (const_int 8))
		(match_operand:HI 2 "register_operand" "0")))]
  ""
  "or.b\\t%s1,%t0"
  [(set_attr "length" "2")])

(define_insn "*iorhi3_lshiftrt_8"
  [(set (match_operand:HI 0 "register_operand" "=r")
	(ior:HI (lshiftrt:HI (match_operand:HI 1 "register_operand" "r")
			     (const_int 8))
		(match_operand:HI 2 "register_operand" "0")))]
  ""
  "or.b\\t%t1,%s0"
  [(set_attr "length" "2")])

(define_insn "*iorhi3_two_qi"
  [(set (match_operand:HI 0 "register_operand" "=r")
	(ior:HI (zero_extend:HI (match_operand:QI 1 "register_operand" "0"))
		(ashift:HI (match_operand:HI 2 "register_operand" "r")
			   (const_int 8))))]
  ""
  "mov.b\\t%s2,%t0"
  [(set_attr "length" "2")])

(define_insn "*iorhi3_two_qi_mem"
  [(set (match_operand:HI 0 "register_operand" "=&r")
	(ior:HI (zero_extend:HI (match_operand:QI 1 "memory_operand" "m"))
		(ashift:HI (subreg:HI (match_operand:QI 2 "memory_operand" "m") 0)
			   (const_int 8))))]
  ""
  "mov.b\\t%X2,%t0\;mov.b\\t%X1,%s0"
  [(set_attr "length" "16")])

(define_split
  [(set (match_operand:HI 0 "register_operand" "")
	(ior:HI (zero_extend:HI (match_operand:QI 1 "memory_operand" ""))
		(ashift:HI (subreg:HI (match_operand:QI 2 "memory_operand" "") 0)
			   (const_int 8))))]
  "(TARGET_H8300H || TARGET_H8300S)
   && reload_completed
   && byte_accesses_mergeable_p (XEXP (operands[2], 0), XEXP (operands[1], 0))"
  [(set (match_dup 0)
	(match_dup 3))]
  "operands[3] = gen_rtx_MEM (HImode, XEXP (operands[2], 0));")

;; ior:SI

(define_insn "*iorsi3_two_hi"
  [(set (match_operand:SI 0 "register_operand" "=r")
	(ior:SI (zero_extend:SI (match_operand:HI 1 "register_operand" "0"))
		(ashift:SI (match_operand:SI 2 "register_operand" "r")
			   (const_int 16))))]
  "TARGET_H8300H || TARGET_H8300S"
  "mov.w\\t%f2,%e0"
  [(set_attr "length" "2")])

(define_insn_and_split "*iorsi3_two_qi_zext"
  [(set (match_operand:SI 0 "register_operand" "=&r")
	(ior:SI (zero_extend:SI (match_operand:QI 1 "memory_operand" "m"))

		(and:SI (ashift:SI (subreg:SI (match_operand:QI 2 "memory_operand" "m") 0)
				   (const_int 8))
			(const_int 65280))))]
  "(TARGET_H8300H || TARGET_H8300S)"
  "#"
  "&& reload_completed"
  [(set (match_dup 3)
	(ior:HI (zero_extend:HI (match_dup 1))
		(ashift:HI (subreg:HI (match_dup 2) 0)
			   (const_int 8))))
   (set (match_dup 0)
	(zero_extend:SI (match_dup 3)))]
  "operands[3] = gen_rtx_REG (HImode, REGNO (operands[0]));")

(define_insn "*iorsi3_e2f"
  [(set (match_operand:SI 0 "register_operand" "=r")
	(ior:SI (and:SI (match_operand:SI 1 "register_operand" "0")
			(const_int -65536))
		(lshiftrt:SI (match_operand:SI 2 "register_operand" "r")
			     (const_int 16))))]
  "TARGET_H8300H || TARGET_H8300S"
  "mov.w\\t%e2,%f0"
  [(set_attr "length" "2")])

(define_insn_and_split "*iorsi3_two_qi_sext"
  [(set (match_operand:SI 0 "register_operand" "=r")
	(ior:SI (zero_extend:SI (match_operand:QI 1 "register_operand" "0"))
		(ashift:SI (sign_extend:SI (match_operand:QI 2 "register_operand" "r"))
			   (const_int 8))))]
  "(TARGET_H8300H || TARGET_H8300S)"
  "#"
  "&& reload_completed"
  [(set (match_dup 3)
	(ior:HI (zero_extend:HI (match_dup 1))
		(ashift:HI (match_dup 4)
			   (const_int 8))))
   (set (match_dup 0)
	(sign_extend:SI (match_dup 3)))]
  "operands[3] = gen_rtx_REG (HImode, REGNO (operands[0]));
   operands[4] = gen_rtx_REG (HImode, REGNO (operands[2]));")

(define_insn "*iorsi3_w"
  [(set (match_operand:SI 0 "register_operand" "=r,&r")
	(ior:SI (and:SI (match_operand:SI 1 "register_operand" "0,0")
			(const_int -256))
		(zero_extend:SI (match_operand:QI 2 "general_operand_src" "r,g>"))))]
  "TARGET_H8300H || TARGET_H8300S"
  "mov.b\\t%X2,%w0"
  [(set_attr "length" "2,8")])

(define_insn "*iorsi3_ashift_31"
  [(set (match_operand:SI 0 "register_operand" "=&r")
	(ior:SI (ashift:SI (match_operand:SI 1 "register_operand" "r")
			   (const_int 31))
		(match_operand:SI 2 "register_operand" "0")))]
  "TARGET_H8300H || TARGET_H8300S"
  "rotxl.l\\t%S0\;bor\\t#0,%w1\;rotxr.l\\t%S0"
  [(set_attr "length" "6")
   (set_attr "cc" "set_znv")])

(define_insn "*iorsi3_and_ashift"
  [(set (match_operand:SI 0 "register_operand" "=r")
	(ior:SI (and:SI (ashift:SI (match_operand:SI 1 "register_operand" "r")
				   (match_operand:SI 2 "const_int_operand" "n"))
			(match_operand:SI 3 "single_one_operand" "n"))
		(match_operand:SI 4 "register_operand" "0")))]
  "(TARGET_H8300H || TARGET_H8300S)
   && (INTVAL (operands[3]) & ~0xffff) == 0"
  "*
{
  rtx srcpos = GEN_INT (exact_log2 (INTVAL (operands[3]))
			- INTVAL (operands[2]));
  rtx dstpos = GEN_INT (exact_log2 (INTVAL (operands[3])));
  operands[2] = srcpos;
  operands[3] = dstpos;
  return \"bld\\t%Z2,%Y1\;bor\\t%Z3,%Y0\;bst\\t%Z3,%Y0\";
}"
  [(set_attr "length" "6")])

(define_insn "*iorsi3_and_lshiftrt"
  [(set (match_operand:SI 0 "register_operand" "=r")
	(ior:SI (and:SI (lshiftrt:SI (match_operand:SI 1 "register_operand" "r")
				     (match_operand:SI 2 "const_int_operand" "n"))
			(match_operand:SI 3 "single_one_operand" "n"))
		(match_operand:SI 4 "register_operand" "0")))]
  "(TARGET_H8300H || TARGET_H8300S)
   && ((INTVAL (operands[3]) << INTVAL (operands[2])) & ~0xffff) == 0"
  "*
{
  rtx srcpos = GEN_INT (exact_log2 (INTVAL (operands[3]))
			+ INTVAL (operands[2]));
  rtx dstpos = GEN_INT (exact_log2 (INTVAL (operands[3])));
  operands[2] = srcpos;
  operands[3] = dstpos;
  return \"bld\\t%Z2,%Y1\;bor\\t%Z3,%Y0\;bst\\t%Z3,%Y0\";
}"
  [(set_attr "length" "6")])

(define_insn "*iorsi3_zero_extract"
  [(set (match_operand:SI 0 "register_operand" "=r")
	(ior:SI (zero_extract:SI (match_operand:SI 1 "register_operand" "r")
				 (const_int 1)
				 (match_operand:SI 2 "const_int_operand" "n"))
		(match_operand:SI 3 "register_operand" "0")))]
  "(TARGET_H8300H || TARGET_H8300S)
   && INTVAL (operands[2]) < 16"
  "bld\\t%Z2,%Y1\;bor\\t#0,%w0\;bst\\t#0,%w0"
  [(set_attr "length" "6")])

(define_insn "*iorsi3_and_lshiftrt_n_sb"
  [(set (match_operand:SI 0 "register_operand" "=r")
	(ior:SI (and:SI (lshiftrt:SI (match_operand:SI 1 "register_operand" "r")
				     (const_int 30))
			(const_int 2))
		(match_operand:SI 2 "register_operand" "0")))]
  "(TARGET_H8300H || TARGET_H8300S)"
  "rotl.l\\t%S1\;rotr.l\\t%S1\;bor\\t#1,%w0\;bst\\t#1,%w0"
  [(set_attr "length" "8")])

(define_insn "*iorsi3_and_lshiftrt_9_sb"
  [(set (match_operand:SI 0 "register_operand" "=r")
	(ior:SI (and:SI (lshiftrt:SI (match_operand:SI 1 "register_operand" "r")
				     (const_int 9))
			(const_int 4194304))
		(match_operand:SI 2 "register_operand" "0")))
   (clobber (match_scratch:HI 3 "=&r"))]
  "(TARGET_H8300H || TARGET_H8300S)"
  "*
{
  if (find_regno_note (insn, REG_DEAD, REGNO (operands[1])))
    return \"shll.l\\t%S1\;xor.w\\t%T3,%T3\;bst\\t#6,%s3\;or.w\\t%T3,%e0\";
  else
    return \"rotl.l\\t%S1\;rotr.l\\t%S1\;xor.w\\t%T3,%T3\;bst\\t#6,%s3\;or.w\\t%T3,%e0\";
}"
  [(set_attr "length" "10")])

;; Used to OR the exponent of a float.

(define_insn "*iorsi3_shift"
  [(set (match_operand:SI 0 "register_operand" "=r")
	(ior:SI (ashift:SI (match_operand:SI 1 "register_operand" "r")
			   (const_int 23))
		(match_operand:SI 2 "register_operand" "0")))
   (clobber (match_scratch:SI 3 "=&r"))]
  "TARGET_H8300H || TARGET_H8300S"
  "#")

(define_split
  [(set (match_operand:SI 0 "register_operand" "")
	(ior:SI (ashift:SI (match_operand:SI 1 "register_operand" "")
			   (const_int 23))
		(match_dup 0)))
   (clobber (match_operand:SI 2 "register_operand" ""))]
  "(TARGET_H8300H || TARGET_H8300S)
   && epilogue_completed
   && find_regno_note (insn, REG_DEAD, REGNO (operands[1]))
   && REGNO (operands[0]) != REGNO (operands[1])"
  [(parallel [(set (match_dup 3)
		   (ashift:HI (match_dup 3)
			      (const_int 7)))
	      (clobber (scratch:QI))])
   (set (match_dup 0)
	(ior:SI (ashift:SI (match_dup 1)
			   (const_int 16))
		(match_dup 0)))]
  "operands[3] = gen_rtx_REG (HImode, REGNO (operands[1]));")

(define_split
  [(set (match_operand:SI 0 "register_operand" "")
	(ior:SI (ashift:SI (match_operand:SI 1 "register_operand" "")
			   (const_int 23))
		(match_dup 0)))
   (clobber (match_operand:SI 2 "register_operand" ""))]
  "(TARGET_H8300H || TARGET_H8300S)
   && epilogue_completed
   && !(find_regno_note (insn, REG_DEAD, REGNO (operands[1]))
        && REGNO (operands[0]) != REGNO (operands[1]))"
  [(set (match_dup 2)
	(match_dup 1))
   (parallel [(set (match_dup 3)
		   (ashift:HI (match_dup 3)
			      (const_int 7)))
	      (clobber (scratch:QI))])
   (set (match_dup 0)
	(ior:SI (ashift:SI (match_dup 2)
			   (const_int 16))
		(match_dup 0)))]
  "operands[3] = gen_rtx_REG (HImode, REGNO (operands[2]));")

(define_insn "*iorsi2_and_1_lshiftrt_1"
  [(set (match_operand:SI 0 "register_operand" "=r")
	(ior:SI (and:SI (match_operand:SI 1 "register_operand" "0")
			(const_int 1))
		(lshiftrt:SI (match_dup 1)
			     (const_int 1))))]
  "TARGET_H8300H || TARGET_H8300S"
  "shlr.l\\t%S0\;bor\\t#0,%w0\;bst\\t#0,%w0"
  [(set_attr "length" "6")])

(define_insn_and_split "*iorsi3_ashift_16_ashift_24"
  [(set (match_operand:SI 0 "register_operand" "=r")
	(ior:SI (ashift:SI (match_operand:SI 1 "register_operand" "0")
			   (const_int 16))
		(ashift:SI (match_operand:SI 2 "register_operand" "r")
			   (const_int 24))))]
  "(TARGET_H8300H || TARGET_H8300S)"
  "#"
  "&& reload_completed"
  [(set (match_dup 3)
        (ior:HI (ashift:HI (match_dup 4)
			   (const_int 8))
		(match_dup 3)))
   (parallel [(set (match_dup 0)
		   (ashift:SI (match_dup 0)
			      (const_int 16)))
	      (clobber (scratch:QI))])]
  "operands[3] = gen_rtx_REG (HImode, REGNO (operands[0]));
   operands[4] = gen_rtx_REG (HImode, REGNO (operands[2]));")

(define_insn_and_split "*iorsi3_ashift_16_ashift_24_mem"
  [(set (match_operand:SI 0 "register_operand" "=&r")
	(ior:SI (and:SI (ashift:SI (subreg:SI (match_operand:QI 1 "memory_operand" "m") 0)
				   (const_int 16))
			(const_int 16711680))
		(ashift:SI (subreg:SI (match_operand:QI 2 "memory_operand" "m") 0)
			   (const_int 24))))]
  "(TARGET_H8300H || TARGET_H8300S)"
  "#"
  "&& reload_completed"
  [(set (match_dup 3)
        (ior:HI (zero_extend:HI (match_dup 1))
		(ashift:HI (subreg:HI (match_dup 2) 0)
			   (const_int 8))))
   (parallel [(set (match_dup 0)
		   (ashift:SI (match_dup 0)
			      (const_int 16)))
	      (clobber (scratch:QI))])]
  "operands[3] = gen_rtx_REG (HImode, REGNO (operands[0]));")

;; Used to add the exponent of a float.

(define_insn "*addsi3_shift"
  [(set (match_operand:SI 0 "register_operand" "=r")
	(plus:SI (mult:SI (match_operand:SI 1 "register_operand" "r")
			  (const_int 8388608))
		 (match_operand:SI 2 "register_operand" "0")))
   (clobber (match_scratch:SI 3 "=&r"))]
  "TARGET_H8300H || TARGET_H8300S"
  "#")

(define_split
  [(set (match_operand:SI 0 "register_operand" "")
	(plus:SI (mult:SI (match_operand:SI 1 "register_operand" "")
			  (const_int 8388608))
		 (match_dup 0)))
   (clobber (match_operand:SI 2 "register_operand" ""))]
  "(TARGET_H8300H || TARGET_H8300S)
   && epilogue_completed
   && find_regno_note (insn, REG_DEAD, REGNO (operands[1]))
   && REGNO (operands[0]) != REGNO (operands[1])"
  [(parallel [(set (match_dup 3)
		   (ashift:HI (match_dup 3)
			      (const_int 7)))
	      (clobber (scratch:QI))])
   (set (match_dup 0)
	(plus:SI (mult:SI (match_dup 1)
			  (const_int 65536))
		 (match_dup 0)))]
  "operands[3] = gen_rtx_REG (HImode, REGNO (operands[1]));")

(define_split
  [(set (match_operand:SI 0 "register_operand" "")
	(plus:SI (mult:SI (match_operand:SI 1 "register_operand" "")
			  (const_int 8388608))
		 (match_dup 0)))
   (clobber (match_operand:SI 2 "register_operand" ""))]
  "(TARGET_H8300H || TARGET_H8300S)
   && epilogue_completed
   && !(find_regno_note (insn, REG_DEAD, REGNO (operands[1]))
        && REGNO (operands[0]) != REGNO (operands[1]))"
  [(set (match_dup 2)
	(match_dup 1))
   (parallel [(set (match_dup 3)
		   (ashift:HI (match_dup 3)
			      (const_int 7)))
	      (clobber (scratch:QI))])
   (set (match_dup 0)
	(plus:SI (mult:SI (match_dup 2)
			  (const_int 65536))
		 (match_dup 0)))]
  "operands[3] = gen_rtx_REG (HImode, REGNO (operands[2]));")

;; ashift:SI

(define_insn_and_split "*ashiftsi_sextqi_7"
  [(set (match_operand:SI 0 "register_operand" "=r")
	(ashift:SI (sign_extend:SI (match_operand:QI 1 "register_operand" "0"))
		   (const_int 7)))]
  "(TARGET_H8300H || TARGET_H8300S)"
  "#"
  "&& reload_completed"
  [(parallel [(set (match_dup 2)
		   (ashift:HI (match_dup 2)
			      (const_int 8)))
	      (clobber (scratch:QI))])
   (set (match_dup 0)
	(sign_extend:SI (match_dup 2)))
   (parallel [(set (match_dup 0)
		   (ashiftrt:SI (match_dup 0)
				(const_int 1)))
	      (clobber (scratch:QI))])]
  "operands[2] = gen_rtx_REG (HImode, REGNO (operands[0]));")

;; Storing a part of HImode to QImode.

(define_insn ""
  [(set (match_operand:QI 0 "general_operand_dst" "=rm<")
	(subreg:QI (lshiftrt:HI (match_operand:HI 1 "register_operand" "r")
				(const_int 8)) 1))]
  ""
  "mov.b\\t%t1,%R0"
  [(set_attr "cc" "set_znv")
   (set_attr "length" "8")])

;; Storing a part of SImode to QImode.

(define_insn ""
  [(set (match_operand:QI 0 "general_operand_dst" "=rm<")
	(subreg:QI (lshiftrt:SI (match_operand:SI 1 "register_operand" "r")
				(const_int 8)) 3))]
  ""
  "mov.b\\t%x1,%R0"
  [(set_attr "cc" "set_znv")
   (set_attr "length" "8")])

(define_insn ""
  [(set (match_operand:QI 0 "general_operand_dst" "=rm<")
	(subreg:QI (lshiftrt:SI (match_operand:SI 1 "register_operand" "r")
				(const_int 16)) 3))
   (clobber (match_scratch:SI 2 "=&r"))]
  "TARGET_H8300H || TARGET_H8300S"
  "mov.w\\t%e1,%f2\;mov.b\\t%w2,%R0"
  [(set_attr "cc" "set_znv")
   (set_attr "length" "10")])

(define_insn ""
  [(set (match_operand:QI 0 "general_operand_dst" "=rm<")
	(subreg:QI (lshiftrt:SI (match_operand:SI 1 "register_operand" "r")
				(const_int 24)) 3))
   (clobber (match_scratch:SI 2 "=&r"))]
  "TARGET_H8300H || TARGET_H8300S"
  "mov.w\\t%e1,%f2\;mov.b\\t%x2,%R0"
  [(set_attr "cc" "set_znv")
   (set_attr "length" "10")])

(define_insn_and_split ""
  [(set (pc)
	(if_then_else (eq (zero_extract:SI (subreg:SI (match_operand:QI 0 "register_operand" "") 0)
					   (const_int 1)
					   (const_int 7))
			  (const_int 0))
		      (label_ref (match_operand 1 "" ""))
		      (pc)))]
  ""
  "#"
  ""
  [(set (cc0) (compare (match_dup 0)
		       (const_int 0)))
   (set (pc)
	(if_then_else (ge (cc0)
			  (const_int 0))
		      (label_ref (match_dup 1))
		      (pc)))]
  "")

(define_insn_and_split ""
  [(set (pc)
	(if_then_else (ne (zero_extract:SI (subreg:SI (match_operand:QI 0 "register_operand" "") 0)
					   (const_int 1)
					   (const_int 7))
			  (const_int 0))
		      (label_ref (match_operand 1 "" ""))
		      (pc)))]
  ""
  "#"
  ""
  [(set (cc0) (compare (match_dup 0)
		       (const_int 0)))
   (set (pc)
	(if_then_else (lt (cc0)
			  (const_int 0))
		      (label_ref (match_dup 1))
		      (pc)))]
  "")

;; -----------------------------------------------------------------
;; PEEPHOLE PATTERNS
;; -----------------------------------------------------------------

;; Convert (A >> B) & C to (A & 255) >> B if C == 255 >> B.

(define_peephole2
  [(parallel [(set (match_operand:HI 0 "register_operand" "")
		   (lshiftrt:HI (match_dup 0)
				(match_operand:HI 1 "const_int_operand" "")))
	      (clobber (match_operand:HI 2 "" ""))])
   (set (match_dup 0)
	(and:HI (match_dup 0)
		(match_operand:HI 3 "const_int_operand" "")))]
  "INTVAL (operands[3]) == (255 >> INTVAL (operands[1]))"
  [(set (match_dup 0)
	(and:HI (match_dup 0)
		(const_int 255)))
   (parallel
     [(set (match_dup 0)
	   (lshiftrt:HI (match_dup 0)
			(match_dup 1)))
      (clobber (match_dup 2))])]
  "")

;; Convert (A << B) & C to (A & 255) << B if C == 255 << B.

(define_peephole2
  [(parallel [(set (match_operand:HI 0 "register_operand" "")
		   (ashift:HI (match_dup 0)
			      (match_operand:HI 1 "const_int_operand" "")))
	      (clobber (match_operand:HI 2 "" ""))])
   (set (match_dup 0)
	(and:HI (match_dup 0)
		(match_operand:HI 3 "const_int_operand" "")))]
  "INTVAL (operands[3]) == (255 << INTVAL (operands[1]))"
  [(set (match_dup 0)
	(and:HI (match_dup 0)
		(const_int 255)))
   (parallel
     [(set (match_dup 0)
	   (ashift:HI (match_dup 0)
		      (match_dup 1)))
      (clobber (match_dup 2))])]
  "")

;; Convert (A >> B) & C to (A & 255) >> B if C == 255 >> B.

(define_peephole2
  [(parallel [(set (match_operand:SI 0 "register_operand" "")
		   (lshiftrt:SI (match_dup 0)
				(match_operand:SI 1 "const_int_operand" "")))
	      (clobber (match_operand:SI 2 "" ""))])
   (set (match_dup 0)
	(and:SI (match_dup 0)
		(match_operand:SI 3 "const_int_operand" "")))]
  "INTVAL (operands[3]) == (255 >> INTVAL (operands[1]))"
  [(set (match_dup 0)
	(and:SI (match_dup 0)
		(const_int 255)))
   (parallel
     [(set (match_dup 0)
	   (lshiftrt:SI (match_dup 0)
			(match_dup 1)))
      (clobber (match_dup 2))])]
  "")

;; Convert (A << B) & C to (A & 255) << B if C == 255 << B.

(define_peephole2
  [(parallel [(set (match_operand:SI 0 "register_operand" "")
		   (ashift:SI (match_dup 0)
			      (match_operand:SI 1 "const_int_operand" "")))
	      (clobber (match_operand:SI 2 "" ""))])
   (set (match_dup 0)
	(and:SI (match_dup 0)
		(match_operand:SI 3 "const_int_operand" "")))]
  "INTVAL (operands[3]) == (255 << INTVAL (operands[1]))"
  [(set (match_dup 0)
	(and:SI (match_dup 0)
		(const_int 255)))
   (parallel
     [(set (match_dup 0)
	   (ashift:SI (match_dup 0)
		      (match_dup 1)))
      (clobber (match_dup 2))])]
  "")

;; Convert (A >> B) & C to (A & 65535) >> B if C == 65535 >> B.

(define_peephole2
  [(parallel [(set (match_operand:SI 0 "register_operand" "")
		   (lshiftrt:SI (match_dup 0)
				(match_operand:SI 1 "const_int_operand" "")))
	      (clobber (match_operand:SI 2 "" ""))])
   (set (match_dup 0)
	(and:SI (match_dup 0)
		(match_operand:SI 3 "const_int_operand" "")))]
  "INTVAL (operands[3]) == (65535 >> INTVAL (operands[1]))"
  [(set (match_dup 0)
	(and:SI (match_dup 0)
		(const_int 65535)))
   (parallel
     [(set (match_dup 0)
	   (lshiftrt:SI (match_dup 0)
			(match_dup 1)))
      (clobber (match_dup 2))])]
  "")

;; Convert (A << B) & C to (A & 65535) << B if C == 65535 << B.

(define_peephole2
  [(parallel [(set (match_operand:SI 0 "register_operand" "")
		   (ashift:SI (match_dup 0)
			      (match_operand:SI 1 "const_int_operand" "")))
	      (clobber (match_operand:SI 2 "" ""))])
   (set (match_dup 0)
	(and:SI (match_dup 0)
		(match_operand:SI 3 "const_int_operand" "")))]
  "INTVAL (operands[3]) == (65535 << INTVAL (operands[1]))"
  [(set (match_dup 0)
	(and:SI (match_dup 0)
		(const_int 65535)))
   (parallel
     [(set (match_dup 0)
	   (ashift:SI (match_dup 0)
		      (match_dup 1)))
      (clobber (match_dup 2))])]
  "")

;; Convert a QImode push into an SImode push so that the
;; define_peephole2 below can cram multiple pushes into one stm.l.

(define_peephole2
  [(parallel [(set (reg:SI SP_REG)
                   (plus:SI (reg:SI SP_REG) (const_int -4)))
              (set (mem:QI (plus:SI (reg:SI SP_REG) (const_int -3)))
                   (match_operand:QI 0 "register_operand" ""))])]
  "TARGET_H8300S && !TARGET_NORMAL_MODE && REGNO (operands[0]) != SP_REG"
  [(set (mem:SI (pre_dec:SI (reg:SI SP_REG)))
	(match_dup 0))]
  "operands[0] = gen_rtx_REG (SImode, REGNO (operands[0]));")

(define_peephole2
  [(parallel [(set (reg:HI SP_REG)
                   (plus:HI (reg:HI SP_REG) (const_int -4)))
              (set (mem:QI (plus:HI (reg:HI SP_REG) (const_int -3)))
                   (match_operand:QI 0 "register_operand" ""))])]
  "TARGET_H8300S && TARGET_NORMAL_MODE && REGNO (operands[0]) != SP_REG"
  [(set (mem:SI (pre_dec:HI (reg:HI SP_REG)))
	(match_dup 0))]
  "operands[0] = gen_rtx_REG (SImode, REGNO (operands[0]));")

;; Convert a HImode push into an SImode push so that the
;; define_peephole2 below can cram multiple pushes into one stm.l.

(define_peephole2
  [(parallel [(set (reg:SI SP_REG)
                   (plus:SI (reg:SI SP_REG) (const_int -4)))
              (set (mem:HI (plus:SI (reg:SI SP_REG) (const_int -2)))
                   (match_operand:HI 0 "register_operand" ""))])]
  "TARGET_H8300S && !TARGET_NORMAL_MODE && REGNO (operands[0]) != SP_REG"
  [(set (mem:SI (pre_dec:SI (reg:SI SP_REG)))
	(match_dup 0))]
  "operands[0] = gen_rtx_REG (SImode, REGNO (operands[0]));")

(define_peephole2
  [(parallel [(set (reg:HI SP_REG)
                   (plus:HI (reg:HI SP_REG) (const_int -4)))
              (set (mem:HI (plus:HI (reg:HI SP_REG) (const_int -2)))
                   (match_operand:HI 0 "register_operand" ""))])]
  "TARGET_H8300S && TARGET_NORMAL_MODE && REGNO (operands[0]) != SP_REG"
  [(set (mem:SI (pre_dec:HI (reg:HI SP_REG)))
	(match_dup 0))]
  "operands[0] = gen_rtx_REG (SImode, REGNO (operands[0]));")

;; Cram four pushes into stm.l.

(define_peephole2
  [(set (mem:SI (pre_dec:SI (reg:SI SP_REG)))
	(match_operand:SI 0 "register_operand" ""))
   (set (mem:SI (pre_dec:SI (reg:SI SP_REG)))
	(match_operand:SI 1 "register_operand" ""))
   (set (mem:SI (pre_dec:SI (reg:SI SP_REG)))
	(match_operand:SI 2 "register_operand" ""))
   (set (mem:SI (pre_dec:SI (reg:SI SP_REG)))
	(match_operand:SI 3 "register_operand" ""))]
  "TARGET_H8300S && !TARGET_NORMAL_MODE
   && (REGNO_REG_CLASS (REGNO (operands[3])) == GENERAL_REGS
       && REGNO (operands[1]) == REGNO (operands[0]) + 1
       && REGNO (operands[2]) == REGNO (operands[0]) + 2
       && REGNO (operands[3]) == REGNO (operands[0]) + 3
       && (TARGET_H8300SX || REGNO (operands[0]) == 0))"
  [(parallel [(set (mem:SI (plus:SI (reg:SI SP_REG) (const_int -4)))
		   (match_dup 0))
	      (set (mem:SI (plus:SI (reg:SI SP_REG) (const_int -8)))
		   (match_dup 1))
	      (set (mem:SI (plus:SI (reg:SI SP_REG) (const_int -12)))
		   (match_dup 2))
	      (set (mem:SI (plus:SI (reg:SI SP_REG) (const_int -16)))
		   (match_dup 3))
	      (set (reg:SI SP_REG)
		   (plus:SI (reg:SI SP_REG)
			    (const_int -16)))])]
  "")

(define_peephole2
  [(set (mem:SI (pre_dec:HI (reg:HI SP_REG)))
	(match_operand:SI 0 "register_operand" ""))
   (set (mem:SI (pre_dec:HI (reg:HI SP_REG)))
	(match_operand:SI 1 "register_operand" ""))
   (set (mem:SI (pre_dec:HI (reg:HI SP_REG)))
	(match_operand:SI 2 "register_operand" ""))
   (set (mem:SI (pre_dec:HI (reg:HI SP_REG)))
	(match_operand:SI 3 "register_operand" ""))]
  "TARGET_H8300S && TARGET_NORMAL_MODE
   && (REGNO_REG_CLASS (REGNO (operands[3])) == GENERAL_REGS
       && REGNO (operands[1]) == REGNO (operands[0]) + 1
       && REGNO (operands[2]) == REGNO (operands[0]) + 2
       && REGNO (operands[3]) == REGNO (operands[0]) + 3
       && (TARGET_H8300SX || REGNO (operands[0]) == 0))"
  [(parallel [(set (mem:SI (plus:HI (reg:HI SP_REG) (const_int -4)))
		   (match_dup 0))
	      (set (mem:SI (plus:HI (reg:HI SP_REG) (const_int -8)))
		   (match_dup 1))
	      (set (mem:SI (plus:HI (reg:HI SP_REG) (const_int -12)))
		   (match_dup 2))
	      (set (mem:SI (plus:HI (reg:HI SP_REG) (const_int -16)))
		   (match_dup 3))
	      (set (reg:HI SP_REG)
		   (plus:HI (reg:HI SP_REG)
			    (const_int -16)))])]
  "")

;; Cram three pushes into stm.l.

(define_peephole2
  [(set (mem:SI (pre_dec:SI (reg:SI SP_REG)))
	(match_operand:SI 0 "register_operand" ""))
   (set (mem:SI (pre_dec:SI (reg:SI SP_REG)))
	(match_operand:SI 1 "register_operand" ""))
   (set (mem:SI (pre_dec:SI (reg:SI SP_REG)))
	(match_operand:SI 2 "register_operand" ""))]
  "TARGET_H8300S && !TARGET_NORMAL_MODE
   && (REGNO_REG_CLASS (REGNO (operands[2])) == GENERAL_REGS
       && REGNO (operands[1]) == REGNO (operands[0]) + 1
       && REGNO (operands[2]) == REGNO (operands[0]) + 2
       && (TARGET_H8300SX || (REGNO (operands[0]) & 3) == 0))"
  [(parallel [(set (mem:SI (plus:SI (reg:SI SP_REG) (const_int -4)))
		   (match_dup 0))
	      (set (mem:SI (plus:SI (reg:SI SP_REG) (const_int -8)))
		   (match_dup 1))
	      (set (mem:SI (plus:SI (reg:SI SP_REG) (const_int -12)))
		   (match_dup 2))
	      (set (reg:SI SP_REG)
		   (plus:SI (reg:SI SP_REG)
			    (const_int -12)))])]
  "")

(define_peephole2
  [(set (mem:SI (pre_dec:HI (reg:HI SP_REG)))
	(match_operand:SI 0 "register_operand" ""))
   (set (mem:SI (pre_dec:HI (reg:HI SP_REG)))
	(match_operand:SI 1 "register_operand" ""))
   (set (mem:SI (pre_dec:HI (reg:HI SP_REG)))
	(match_operand:SI 2 "register_operand" ""))]
  "TARGET_H8300S && TARGET_NORMAL_MODE
   && (REGNO_REG_CLASS (REGNO (operands[2])) == GENERAL_REGS
       && REGNO (operands[1]) == REGNO (operands[0]) + 1
       && REGNO (operands[2]) == REGNO (operands[0]) + 2
       && (TARGET_H8300SX || (REGNO (operands[0]) & 3) == 0))"
  [(parallel [(set (mem:SI (plus:HI (reg:HI SP_REG) (const_int -4)))
		   (match_dup 0))
	      (set (mem:SI (plus:HI (reg:HI SP_REG) (const_int -8)))
		   (match_dup 1))
	      (set (mem:SI (plus:HI (reg:HI SP_REG) (const_int -12)))
		   (match_dup 2))
	      (set (reg:HI SP_REG)
		   (plus:HI (reg:HI SP_REG)
			    (const_int -12)))])]
  "")

;; Cram two pushes into stm.l.

(define_peephole2
  [(set (mem:SI (pre_dec:SI (reg:SI SP_REG)))
	(match_operand:SI 0 "register_operand" ""))
   (set (mem:SI (pre_dec:SI (reg:SI SP_REG)))
	(match_operand:SI 1 "register_operand" ""))]
  "TARGET_H8300S && !TARGET_NORMAL_MODE
   && (REGNO_REG_CLASS (REGNO (operands[1])) == GENERAL_REGS
       && REGNO (operands[1]) == REGNO (operands[0]) + 1
       && (TARGET_H8300SX || (REGNO (operands[0]) & 1) == 0))"
  [(parallel [(set (mem:SI (plus:SI (reg:SI SP_REG) (const_int -4)))
		   (match_dup 0))
	      (set (mem:SI (plus:SI (reg:SI SP_REG) (const_int -8)))
		   (match_dup 1))
	      (set (reg:SI SP_REG)
		   (plus:SI (reg:SI SP_REG)
			    (const_int -8)))])]
  "")

(define_peephole2
  [(set (mem:SI (pre_dec:HI (reg:HI SP_REG)))
	(match_operand:SI 0 "register_operand" ""))
   (set (mem:SI (pre_dec:HI (reg:HI SP_REG)))
	(match_operand:SI 1 "register_operand" ""))]
  "TARGET_H8300S && TARGET_NORMAL_MODE
   && (REGNO_REG_CLASS (REGNO (operands[1])) == GENERAL_REGS
       && REGNO (operands[1]) == REGNO (operands[0]) + 1
       && (TARGET_H8300SX || (REGNO (operands[0]) & 1) == 0))"
  [(parallel [(set (mem:SI (plus:HI (reg:HI SP_REG) (const_int -4)))
		   (match_dup 0))
	      (set (mem:SI (plus:HI (reg:HI SP_REG) (const_int -8)))
		   (match_dup 1))
	      (set (reg:HI SP_REG)
		   (plus:HI (reg:HI SP_REG)
			    (const_int -8)))])]
  "")

;; Turn
;;
;;   mov.w #2,r0
;;   add.w r7,r0  (6 bytes)
;;
;; into
;;
;;   mov.w r7,r0
;;   adds  #2,r0  (4 bytes)

(define_peephole2
  [(set (match_operand:HI 0 "register_operand" "")
	(match_operand:HI 1 "const_int_operand" ""))
   (set (match_dup 0)
	(plus:HI (match_dup 0)
		 (match_operand:HI 2 "register_operand" "")))]
  "REG_P (operands[0]) && REG_P (operands[2])
   && REGNO (operands[0]) != REGNO (operands[2])
   && (CONST_OK_FOR_J (INTVAL (operands[1]))
       || CONST_OK_FOR_L (INTVAL (operands[1]))
       || CONST_OK_FOR_N (INTVAL (operands[1])))"
  [(set (match_dup 0)
	(match_dup 2))
   (set (match_dup 0)
	(plus:HI (match_dup 0)
		 (match_dup 1)))]
  "")

;; Turn
;;
;;   sub.l  er0,er0
;;   add.b  #4,r0l
;;   add.l  er7,er0  (6 bytes)
;;
;; into
;;
;;   mov.l  er7,er0
;;   adds   #4,er0   (4 bytes)

(define_peephole2
  [(set (match_operand:SI 0 "register_operand" "")
	(match_operand:SI 1 "const_int_operand" ""))
   (set (match_dup 0)
	(plus:SI (match_dup 0)
		 (match_operand:SI 2 "register_operand" "")))]
  "(TARGET_H8300H || TARGET_H8300S)
   && REG_P (operands[0]) && REG_P (operands[2])
   && REGNO (operands[0]) != REGNO (operands[2])
   && (CONST_OK_FOR_L (INTVAL (operands[1]))
       || CONST_OK_FOR_N (INTVAL (operands[1])))"
  [(set (match_dup 0)
	(match_dup 2))
   (set (match_dup 0)
	(plus:SI (match_dup 0)
		 (match_dup 1)))]
  "")

;; Turn
;;
;;   mov.l er7,er0
;;   add.l #10,er0  (takes 8 bytes)
;;
;; into
;;
;;   sub.l er0,er0
;;   add.b #10,r0l
;;   add.l er7,er0  (takes 6 bytes)

(define_peephole2
  [(set (match_operand:SI 0 "register_operand" "")
	(match_operand:SI 1 "register_operand" ""))
   (set (match_dup 0)
	(plus:SI (match_dup 0)
		 (match_operand:SI 2 "const_int_operand" "")))]
  "(TARGET_H8300H || TARGET_H8300S)
   && REG_P (operands[0]) && REG_P (operands[1])
   && REGNO (operands[0]) != REGNO (operands[1])
   && !CONST_OK_FOR_L (INTVAL (operands[2]))
   && !CONST_OK_FOR_N (INTVAL (operands[2]))
   && ((INTVAL (operands[2]) & 0xff) == INTVAL (operands[2])
       || (INTVAL (operands[2]) & 0xff00) == INTVAL (operands[2])
       || INTVAL (operands[2]) == 0xffff
       || INTVAL (operands[2]) == 0xfffe)"
  [(set (match_dup 0)
	(match_dup 2))
   (set (match_dup 0)
	(plus:SI (match_dup 0)
		 (match_dup 1)))]
  "")

;; Turn
;;
;;   subs   #1,er4
;;   mov.w  r4,r4
;;   bne    .L2028
;;
;; into
;;
;;   dec.w  #1,r4
;;   bne    .L2028

(define_peephole2
  [(set (match_operand:HI 0 "register_operand" "")
	(plus:HI (match_dup 0)
		 (match_operand 1 "incdec_operand" "")))
   (set (cc0) (compare (match_dup 0)
		       (const_int 0)))
   (set (pc)
	(if_then_else (match_operator 3 "eqne_operator"
			[(cc0) (const_int 0)])
		      (label_ref (match_operand 2 "" ""))
		      (pc)))]
  "TARGET_H8300H || TARGET_H8300S"
  [(set (match_operand:HI 0 "register_operand" "")
	(unspec:HI [(match_dup 0)
		    (match_dup 1)]
		   UNSPEC_INCDEC))
   (set (cc0) (compare (match_dup 0)
		       (const_int 0)))
   (set (pc)
	(if_then_else (match_op_dup 3 [(cc0) (const_int 0)])
		      (label_ref (match_dup 2))
		      (pc)))]
  "")

;; The SImode version of the previous pattern.

(define_peephole2
  [(set (match_operand:SI 0 "register_operand" "")
	(plus:SI (match_dup 0)
		 (match_operand 1 "incdec_operand" "")))
   (set (cc0) (compare (match_dup 0)
		       (const_int 0)))
   (set (pc)
	(if_then_else (match_operator 3 "eqne_operator"
			[(cc0) (const_int 0)])
		      (label_ref (match_operand 2 "" ""))
		      (pc)))]
  "TARGET_H8300H || TARGET_H8300S"
  [(set (match_operand:SI 0 "register_operand" "")
	(unspec:SI [(match_dup 0)
		    (match_dup 1)]
		   UNSPEC_INCDEC))
   (set (cc0) (compare (match_dup 0)
		       (const_int 0)))
   (set (pc)
	(if_then_else (match_op_dup 3 [(cc0) (const_int 0)])
		      (label_ref (match_dup 2))
		      (pc)))]
  "")

(define_peephole2
  [(parallel [(set (cc0)
		   (compare (zero_extract:SI (match_operand:QI 0 "register_operand" "")
					     (const_int 1)
					     (const_int 7))
			    (const_int 0)))
	      (clobber (scratch:QI))])
   (set (pc)
	(if_then_else (match_operator 1 "eqne_operator"
			[(cc0) (const_int 0)])
		      (label_ref (match_operand 2 "" ""))
		      (pc)))]
  "(TARGET_H8300H || TARGET_H8300S)"
  [(set (cc0) (compare (match_dup 0)
		       (const_int 0)))
   (set (pc)
	(if_then_else (match_op_dup 3 [(cc0) (const_int 0)])
		      (label_ref (match_dup 2))
		      (pc)))]
  "operands[3] = ((GET_CODE (operands[1]) == EQ)
		  ? gen_rtx_GE (VOIDmode, cc0_rtx, const0_rtx)
		  : gen_rtx_LT (VOIDmode, cc0_rtx, const0_rtx));")

;; The next three peephole2's will try to transform
;;
;;   mov.b A,r0l    (or mov.l A,er0)
;;   and.l #CST,er0
;;
;; into
;;
;;   sub.l er0
;;   mov.b A,r0l
;;   and.b #CST,r0l (if CST is not 255)

(define_peephole2
  [(set (match_operand:QI 0 "register_operand" "")
	(match_operand:QI 1 "general_operand" ""))
   (set (match_operand:SI 2 "register_operand" "")
	(and:SI (match_dup 2)
		(const_int 255)))]
  "(TARGET_H8300H || TARGET_H8300S)
   && !reg_overlap_mentioned_p (operands[2], operands[1])
   && REGNO (operands[0]) == REGNO (operands[2])"
  [(set (match_dup 2)
	(const_int 0))
   (set (strict_low_part (match_dup 0))
	(match_dup 1))]
  "")

(define_peephole2
  [(set (match_operand:SI 0 "register_operand" "")
	(match_operand:SI 1 "general_operand" ""))
   (set (match_dup 0)
	(and:SI (match_dup 0)
		(const_int 255)))]
  "(TARGET_H8300H || TARGET_H8300S)
   && !reg_overlap_mentioned_p (operands[0], operands[1])
   && !(GET_CODE (operands[1]) == MEM && !offsettable_memref_p (operands[1]))
   && !(GET_CODE (operands[1]) == MEM && MEM_VOLATILE_P (operands[1]))"
  [(set (match_dup 0)
	(const_int 0))
   (set (strict_low_part (match_dup 2))
	(match_dup 3))]
  "operands[2] = gen_lowpart (QImode, operands[0]);
   operands[3] = gen_lowpart (QImode, operands[1]);")

(define_peephole2
  [(set (match_operand 0 "register_operand" "")
	(match_operand 1 "general_operand" ""))
   (set (match_operand:SI 2 "register_operand" "")
	(and:SI (match_dup 2)
		(match_operand:SI 3 "const_int_qi_operand" "")))]
  "(TARGET_H8300H || TARGET_H8300S)
   && (GET_MODE (operands[0]) == QImode
       || GET_MODE (operands[0]) == HImode
       || GET_MODE (operands[0]) == SImode)
   && GET_MODE (operands[0]) == GET_MODE (operands[1])
   && REGNO (operands[0]) == REGNO (operands[2])
   && !reg_overlap_mentioned_p (operands[2], operands[1])
   && !(GET_MODE (operands[1]) != QImode
	&& GET_CODE (operands[1]) == MEM
	&& !offsettable_memref_p (operands[1]))
   && !(GET_MODE (operands[1]) != QImode
	&& GET_CODE (operands[1]) == MEM
	&& MEM_VOLATILE_P (operands[1]))"
  [(set (match_dup 2)
	(const_int 0))
   (set (strict_low_part (match_dup 4))
	(match_dup 5))
   (set (match_dup 2)
	(and:SI (match_dup 2)
		(match_dup 6)))]
  "operands[4] = gen_lowpart (QImode, operands[0]);
   operands[5] = gen_lowpart (QImode, operands[1]);
   operands[6] = GEN_INT (~0xff | INTVAL (operands[3]));")

(define_peephole2
  [(set (match_operand:SI 0 "register_operand" "")
	(match_operand:SI 1 "register_operand" ""))
   (set (match_dup 0)
	(and:SI (match_dup 0)
		(const_int 65280)))]
  "(TARGET_H8300H || TARGET_H8300S)
   && !reg_overlap_mentioned_p (operands[0], operands[1])"
  [(set (match_dup 0)
	(const_int 0))
   (set (zero_extract:SI (match_dup 0)
			 (const_int 8)
			 (const_int 8))
	(lshiftrt:SI (match_dup 1)
		     (const_int 8)))]
  "")

;; If a load of mem:SI is followed by an AND that turns off the upper
;; half, then we can load mem:HI instead.

(define_peephole2
  [(set (match_operand:SI 0 "register_operand" "")
	(match_operand:SI 1 "memory_operand" ""))
   (set (match_dup 0)
	(and:SI (match_dup 0)
		(match_operand:SI 2 "const_int_operand" "")))]
  "(TARGET_H8300H || TARGET_H8300S)
   && !MEM_VOLATILE_P (operands[1])
   && offsettable_memref_p (operands[1])
   && (INTVAL (operands[2]) & ~0xffff) == 0
   && INTVAL (operands[2]) != 255"
  [(set (match_dup 3)
	(match_dup 4))
   (set (match_dup 0)
	(and:SI (match_dup 0)
		(match_dup 2)))]
  "operands[3] = gen_lowpart (HImode, operands[0]);
   operands[4] = gen_lowpart (HImode, operands[1]);")

;; Convert a memory comparison to a move if there is a scratch register.

(define_peephole2
  [(match_scratch:QI 1 "r")
   (set (cc0)
	(compare (match_operand:QI 0 "memory_operand" "")
		 (const_int 0)))]
  ""
  [(set (match_dup 1)
	(match_dup 0))
   (set (cc0) (compare (match_dup 1)
		       (const_int 0)))]
  "")

(define_peephole2
  [(match_scratch:HI 1 "r")
   (set (cc0)
	(compare (match_operand:HI 0 "memory_operand" "")
		 (const_int 0)))]
  "(TARGET_H8300H || TARGET_H8300S)"
  [(set (match_dup 1)
	(match_dup 0))
   (set (cc0) (compare (match_dup 1)
		       (const_int 0)))]
  "")

(define_peephole2
  [(match_scratch:SI 1 "r")
   (set (cc0)
	(compare (match_operand:SI 0 "memory_operand" "")
		 (const_int 0)))]
  "(TARGET_H8300H || TARGET_H8300S)"
  [(set (match_dup 1)
	(match_dup 0))
   (set (cc0) (compare (match_dup 1)
		       (const_int 0)))]
  "")


;; (compare (reg:HI) (const_int)) takes 4 bytes, so we try to achieve
;; the equivalent with shorter sequences.  Here is the summary.  Cases
;; are grouped for each define_peephole2.
;;
;; reg  const_int                   use     insn
;; --------------------------------------------------------
;; dead    -2                       eq/ne   inc.l
;; dead    -1                       eq/ne   inc.l
;; dead     1                       eq/ne   dec.l
;; dead     2                       eq/ne   dec.l
;;
;; dead     1                       ge/lt shar.l
;; dead     3 (H8S)                 ge/lt shar.l
;;
;; dead     1                       geu/ltu shar.l
;; dead     3 (H8S)                 geu/ltu shar.l
;;
;; ----   255                       ge/lt mov.b
;;
;; ----   255                       geu/ltu mov.b

;; Transform
;;
;;	cmp.w	#1,r0
;;	bne	.L1
;;
;; into
;;
;;	dec.w	#1,r0
;;	bne	.L1

(define_peephole2
  [(set (cc0)
	(compare (match_operand:HI 0 "register_operand" "")
		 (match_operand:HI 1 "incdec_operand" "")))
   (set (pc)
	(if_then_else (match_operator 3 "eqne_operator"
			[(cc0) (const_int 0)])
		      (label_ref (match_operand 2 "" ""))
		      (pc)))]
  "(TARGET_H8300H || TARGET_H8300S)
   && INTVAL (operands[1]) != 0
   && peep2_reg_dead_p (1, operands[0])"
  [(set (match_dup 0)
	(unspec:HI [(match_dup 0)
		    (match_dup 4)]
		   UNSPEC_INCDEC))
   (set (cc0) (compare (match_dup 0)
		       (const_int 0)))
   (set (pc)
	(if_then_else (match_op_dup 3 [(cc0) (const_int 0)])
		      (label_ref (match_dup 2))
		      (pc)))]
  "operands[4] = GEN_INT (- INTVAL (operands[1]));")

;; Transform
;;
;;	cmp.w	#1,r0
;;	bgt	.L1
;;
;; into
;;
;;	shar.w	r0
;;	bgt	.L1

(define_peephole2
  [(set (cc0)
	(compare (match_operand:HI 0 "register_operand" "")
		 (match_operand:HI 1 "const_int_operand" "")))
   (set (pc)
	(if_then_else (match_operator 2 "gtle_operator"
			[(cc0) (const_int 0)])
		      (label_ref (match_operand 3 "" ""))
		      (pc)))]
  "(TARGET_H8300H || TARGET_H8300S)
   && peep2_reg_dead_p (1, operands[0])
   && (INTVAL (operands[1]) == 1
	|| (TARGET_H8300S && INTVAL (operands[1]) == 3))"
  [(parallel [(set (match_dup 0)
		   (ashiftrt:HI (match_dup 0)
				(match_dup 4)))
	      (clobber (scratch:QI))])
   (set (cc0) (compare (match_dup 0)
		       (const_int 0)))
   (set (pc)
	(if_then_else (match_dup 2)
		      (label_ref (match_dup 3))
		      (pc)))]
  "operands[4] = GEN_INT (exact_log2 (INTVAL (operands[1]) + 1));")

;; Transform
;;
;;	cmp.w	#1,r0
;;	bhi	.L1
;;
;; into
;;
;;	shar.w	r0
;;	bne	.L1

(define_peephole2
  [(set (cc0)
	(compare (match_operand:HI 0 "register_operand" "")
		 (match_operand:HI 1 "const_int_operand" "")))
   (set (pc)
	(if_then_else (match_operator 2 "gtuleu_operator"
			[(cc0) (const_int 0)])
		      (label_ref (match_operand 3 "" ""))
		      (pc)))]
  "(TARGET_H8300H || TARGET_H8300S)
   && peep2_reg_dead_p (1, operands[0])
   && (INTVAL (operands[1]) == 1
	|| (TARGET_H8300S && INTVAL (operands[1]) == 3))"
  [(parallel [(set (match_dup 0)
		   (ashiftrt:HI (match_dup 0)
				(match_dup 4)))
	      (clobber (scratch:QI))])
   (set (cc0) (compare (match_dup 0)
		       (const_int 0)))
   (set (pc)
	(if_then_else (match_dup 5)
		      (label_ref (match_dup 3))
		      (pc)))]
{
  operands[4] = GEN_INT (exact_log2 (INTVAL (operands[1]) + 1));
  operands[5] = gen_rtx_fmt_ee (GET_CODE (operands[2]) == GTU ? NE : EQ,
				VOIDmode,
				cc0_rtx,
				const0_rtx);
})

;; Transform
;;
;;	cmp.w	#255,r0
;;	bgt	.L1
;;
;; into
;;
;;	mov.b	r0h,r0h
;;	bgt	.L1

(define_peephole2
  [(set (cc0)
	(compare (match_operand:HI 0 "register_operand" "")
		 (const_int 255)))
   (set (pc)
	(if_then_else (match_operator 1 "gtle_operator"
			[(cc0) (const_int 0)])
		      (label_ref (match_operand 2 "" ""))
		      (pc)))]
  "TARGET_H8300H || TARGET_H8300S"
  [(set (cc0) (compare (and:HI (match_dup 0)
			       (const_int -256))
		       (const_int 0)))
   (set (pc)
	(if_then_else (match_dup 1)
		      (label_ref (match_dup 2))
		      (pc)))]
  "")

;; Transform
;;
;;	cmp.w	#255,r0
;;	bhi	.L1
;;
;; into
;;
;;	mov.b	r0h,r0h
;;	bne	.L1

(define_peephole2
  [(set (cc0)
	(compare (match_operand:HI 0 "register_operand" "")
		 (const_int 255)))
   (set (pc)
	(if_then_else (match_operator 1 "gtuleu_operator"
			[(cc0) (const_int 0)])
		      (label_ref (match_operand 2 "" ""))
		      (pc)))]
  "TARGET_H8300H || TARGET_H8300S"
  [(set (cc0) (compare (and:HI (match_dup 0)
			       (const_int -256))
		       (const_int 0)))
   (set (pc)
	(if_then_else (match_dup 3)
		      (label_ref (match_dup 2))
		      (pc)))]
{
  operands[3] = gen_rtx_fmt_ee (GET_CODE (operands[1]) == GTU ? NE : EQ,
				VOIDmode,
				cc0_rtx,
				const0_rtx);
})

;; (compare (reg:SI) (const_int)) takes 6 bytes, so we try to achieve
;; the equivalent with shorter sequences.  Here is the summary.  Cases
;; are grouped for each define_peephole2.
;;
;; reg  const_int                   use     insn
;; --------------------------------------------------------
;; live    -2                       eq/ne   copy and inc.l
;; live    -1                       eq/ne   copy and inc.l
;; live     1                       eq/ne   copy and dec.l
;; live     2                       eq/ne   copy and dec.l
;;
;; dead    -2                       eq/ne   inc.l
;; dead    -1                       eq/ne   inc.l
;; dead     1                       eq/ne   dec.l
;; dead     2                       eq/ne   dec.l
;;
;; dead -131072                     eq/ne   inc.w and test
;; dead  -65536                     eq/ne   inc.w and test
;; dead   65536                     eq/ne   dec.w and test
;; dead  131072                     eq/ne   dec.w and test
;;
;; dead 0x000000?? except 1 and 2   eq/ne   xor.b and test
;; dead 0x0000??00                  eq/ne   xor.b and test
;; dead 0x0000ffff                  eq/ne   not.w and test
;;
;; dead 0xffffff?? except -1 and -2 eq/ne   xor.b and not.l
;; dead 0xffff??ff                  eq/ne   xor.b and not.l
;; dead 0x40000000 (H8S)            eq/ne   rotl.l and dec.l
;; dead 0x80000000                  eq/ne   rotl.l and dec.l
;;
;; live     1                       ge/lt copy and shar.l
;; live     3 (H8S)                 ge/lt copy and shar.l
;;
;; live     1                       geu/ltu copy and shar.l
;; live     3 (H8S)                 geu/ltu copy and shar.l
;;
;; dead     1                       ge/lt shar.l
;; dead     3 (H8S)                 ge/lt shar.l
;;
;; dead     1                       geu/ltu shar.l
;; dead     3 (H8S)                 geu/ltu shar.l
;;
;; dead     3 (H8/300H)             ge/lt and.b and test
;; dead     7                       ge/lt and.b and test
;; dead    15                       ge/lt and.b and test
;; dead    31                       ge/lt and.b and test
;; dead    63                       ge/lt and.b and test
;; dead   127                       ge/lt and.b and test
;; dead   255                       ge/lt and.b and test
;;
;; dead     3 (H8/300H)             geu/ltu and.b and test
;; dead     7                       geu/ltu and.b and test
;; dead    15                       geu/ltu and.b and test
;; dead    31                       geu/ltu and.b and test
;; dead    63                       geu/ltu and.b and test
;; dead   127                       geu/ltu and.b and test
;; dead   255                       geu/ltu and.b and test
;;
;; ---- 65535                       ge/lt mov.w
;;
;; ---- 65535                       geu/ltu mov.w

;; Transform
;;
;;	cmp.l	#1,er0
;;	beq	.L1
;;
;; into
;;
;;	dec.l	#1,er0
;;	beq	.L1

(define_peephole2
  [(set (cc0)
	(compare (match_operand:SI 0 "register_operand" "")
		 (match_operand:SI 1 "incdec_operand" "")))
   (set (pc)
	(if_then_else (match_operator 3 "eqne_operator"
			[(cc0) (const_int 0)])
		      (label_ref (match_operand 2 "" ""))
		      (pc)))]
  "(TARGET_H8300H || TARGET_H8300S)
   && INTVAL (operands[1]) != 0
   && peep2_reg_dead_p (1, operands[0])"
  [(set (match_dup 0)
	(unspec:SI [(match_dup 0)
		    (match_dup 4)]
		   UNSPEC_INCDEC))
   (set (cc0) (compare (match_dup 0)
		       (const_int 0)))
   (set (pc)
	(if_then_else (match_op_dup 3 [(cc0) (const_int 0)])
		      (label_ref (match_dup 2))
		      (pc)))]
  "operands[4] = GEN_INT (- INTVAL (operands[1]));")

;; Transform
;;
;;	cmp.l	#65536,er0
;;	beq	.L1
;;
;; into
;;
;;	dec.l	#1,e0
;;	beq	.L1

(define_peephole2
  [(set (cc0)
	(compare (match_operand:SI 0 "register_operand" "")
		 (match_operand:SI 1 "const_int_operand" "")))
   (set (pc)
	(if_then_else (match_operator 3 "eqne_operator"
			[(cc0) (const_int 0)])
		      (label_ref (match_operand 2 "" ""))
		      (pc)))]
  "(TARGET_H8300H || TARGET_H8300S)
   && peep2_reg_dead_p (1, operands[0])
   && (INTVAL (operands[1]) == -131072
       || INTVAL (operands[1]) == -65536
       || INTVAL (operands[1]) == 65536
       || INTVAL (operands[1]) == 131072)"
  [(set (match_dup 0)
	(plus:SI (match_dup 0)
		 (match_dup 4)))
   (set (cc0) (compare (match_dup 0)
		       (const_int 0)))
   (set (pc)
	(if_then_else (match_op_dup 3 [(cc0) (const_int 0)])
		      (label_ref (match_dup 2))
		      (pc)))]
  "operands[4] = GEN_INT (- INTVAL (operands[1]));")

;; Transform
;;
;;	cmp.l	#100,er0
;;	beq	.L1
;;
;; into
;;
;;	xor.b	#100,er0
;;	mov.l	er0,er0
;;	beq	.L1

(define_peephole2
  [(set (cc0)
	(compare (match_operand:SI 0 "register_operand" "")
		 (match_operand:SI 1 "const_int_operand" "")))
   (set (pc)
	(if_then_else (match_operator 3 "eqne_operator"
			[(cc0) (const_int 0)])
		      (label_ref (match_operand 2 "" ""))
		      (pc)))]
  "(TARGET_H8300H || TARGET_H8300S)
   && peep2_reg_dead_p (1, operands[0])
   && ((INTVAL (operands[1]) & 0x00ff) == INTVAL (operands[1])
       || (INTVAL (operands[1]) & 0xff00) == INTVAL (operands[1])
       || INTVAL (operands[1]) == 0x0000ffff)
   && INTVAL (operands[1]) != 0
   && INTVAL (operands[1]) != 1
   && INTVAL (operands[1]) != 2"
  [(set (match_dup 0)
	(xor:SI (match_dup 0)
		(match_dup 1)))
   (set (cc0) (compare (match_dup 0)
		       (const_int 0)))
   (set (pc)
	(if_then_else (match_op_dup 3 [(cc0) (const_int 0)])
		      (label_ref (match_dup 2))
		      (pc)))]
  "")

;; Transform
;;
;;	cmp.l	#-100,er0
;;	beq	.L1
;;
;; into
;;
;;	xor.b	#99,er0
;;	not.l	er0
;;	beq	.L1

(define_peephole2
  [(set (cc0)
	(compare (match_operand:SI 0 "register_operand" "")
		 (match_operand:SI 1 "const_int_operand" "")))
   (set (pc)
	(if_then_else (match_operator 3 "eqne_operator"
			[(cc0) (const_int 0)])
		      (label_ref (match_operand 2 "" ""))
		      (pc)))]
  "(TARGET_H8300H || TARGET_H8300S)
   && peep2_reg_dead_p (1, operands[0])
   && ((INTVAL (operands[1]) | 0x00ff) == -1
	|| (INTVAL (operands[1]) | 0xff00) == -1)
   && INTVAL (operands[1]) != -1
   && INTVAL (operands[1]) != -2"
  [(set (match_dup 0)
	(xor:SI (match_dup 0)
		(match_dup 4)))
   (set (match_dup 0)
	(not:SI (match_dup 0)))
   (set (cc0) (compare (match_dup 0)
		       (const_int 0)))
   (set (pc)
	(if_then_else (match_op_dup 3 [(cc0) (const_int 0)])
		      (label_ref (match_dup 2))
		      (pc)))]
  "operands[4] = GEN_INT (INTVAL (operands[1]) ^ -1);")

;; Transform
;;
;;	cmp.l	#-2147483648,er0
;;	beq	.L1
;;
;; into
;;
;;	rotl.l	er0
;;	dec.l	#1,er0
;;	beq	.L1

(define_peephole2
  [(set (cc0)
	(compare (match_operand:SI 0 "register_operand" "")
		 (match_operand:SI 1 "const_int_operand" "")))
   (set (pc)
	(if_then_else (match_operator 3 "eqne_operator"
			[(cc0) (const_int 0)])
		      (label_ref (match_operand 2 "" ""))
		      (pc)))]
  "(TARGET_H8300H || TARGET_H8300S)
   && peep2_reg_dead_p (1, operands[0])
   && (INTVAL (operands[1]) == -2147483647 - 1
       || (TARGET_H8300S && INTVAL (operands[1]) == 1073741824))"
  [(set (match_dup 0)
	(rotate:SI (match_dup 0)
		   (match_dup 4)))
   (set (match_dup 0)
	(unspec:SI [(match_dup 0)
		    (const_int -1)]
		   UNSPEC_INCDEC))
   (set (cc0) (compare (match_dup 0)
		       (const_int 0)))
   (set (pc)
	(if_then_else (match_op_dup 3 [(cc0) (const_int 0)])
		      (label_ref (match_dup 2))
		      (pc)))]
  "operands[4] = GEN_INT (INTVAL (operands[1]) == -2147483647 - 1 ? 1 : 2);")

;; Transform
;;
;;	cmp.l	#1,er0
;;	bgt	.L1
;;
;; into
;;
;;	mov.l	er0,er1
;;	shar.l	er1
;;	bgt	.L1

;; We avoid this transformation if we see more than one copy of the
;; same compare insn immediately before this one.

(define_peephole2
  [(match_scratch:SI 4 "r")
   (set (cc0)
	(compare (match_operand:SI 0 "register_operand" "")
		 (match_operand:SI 1 "const_int_operand" "")))
   (set (pc)
	(if_then_else (match_operator 2 "gtle_operator"
			[(cc0) (const_int 0)])
		      (label_ref (match_operand 3 "" ""))
		      (pc)))]
  "(TARGET_H8300H || TARGET_H8300S)
   && !peep2_reg_dead_p (1, operands[0])
   && (INTVAL (operands[1]) == 1
	|| (TARGET_H8300S && INTVAL (operands[1]) == 3))
   && !same_cmp_preceding_p (insn)"
  [(set (match_dup 4)
	(match_dup 0))
   (parallel [(set (match_dup 4)
		   (ashiftrt:SI (match_dup 4)
				(match_dup 5)))
	      (clobber (scratch:QI))])
   (set (cc0) (compare (match_dup 4)
		       (const_int 0)))
   (set (pc)
	(if_then_else (match_dup 2)
		      (label_ref (match_dup 3))
		      (pc)))]
  "operands[5] = GEN_INT (exact_log2 (INTVAL (operands[1]) + 1));")

;; Transform
;;
;;	cmp.l	#1,er0
;;	bhi	.L1
;;
;; into
;;
;;	mov.l	er0,er1
;;	shar.l	er1
;;	bne	.L1

;; We avoid this transformation if we see more than one copy of the
;; same compare insn immediately before this one.

(define_peephole2
  [(match_scratch:SI 4 "r")
   (set (cc0)
	(compare (match_operand:SI 0 "register_operand" "")
		 (match_operand:SI 1 "const_int_operand" "")))
   (set (pc)
	(if_then_else (match_operator 2 "gtuleu_operator"
			[(cc0) (const_int 0)])
		      (label_ref (match_operand 3 "" ""))
		      (pc)))]
  "(TARGET_H8300H || TARGET_H8300S)
   && !peep2_reg_dead_p (1, operands[0])
   && (INTVAL (operands[1]) == 1
	|| (TARGET_H8300S && INTVAL (operands[1]) == 3))
   && !same_cmp_preceding_p (insn)"
  [(set (match_dup 4)
	(match_dup 0))
   (parallel [(set (match_dup 4)
		   (ashiftrt:SI (match_dup 4)
				(match_dup 5)))
	      (clobber (scratch:QI))])
   (set (cc0) (compare (match_dup 4)
		       (const_int 0)))
   (set (pc)
	(if_then_else (match_dup 6)
		      (label_ref (match_dup 3))
		      (pc)))]
{
  operands[5] = GEN_INT (exact_log2 (INTVAL (operands[1]) + 1));
  operands[6] = gen_rtx_fmt_ee (GET_CODE (operands[2]) == GTU ? NE : EQ,
				VOIDmode,
				cc0_rtx,
				const0_rtx);
})

;; Transform
;;
;;	cmp.l	#1,er0
;;	bgt	.L1
;;
;; into
;;
;;	shar.l	er0
;;	bgt	.L1

(define_peephole2
  [(set (cc0)
	(compare (match_operand:SI 0 "register_operand" "")
		 (match_operand:SI 1 "const_int_operand" "")))
   (set (pc)
	(if_then_else (match_operator 2 "gtle_operator"
			[(cc0) (const_int 0)])
		      (label_ref (match_operand 3 "" ""))
		      (pc)))]
  "(TARGET_H8300H || TARGET_H8300S)
   && peep2_reg_dead_p (1, operands[0])
   && (INTVAL (operands[1]) == 1
	|| (TARGET_H8300S && INTVAL (operands[1]) == 3))"
  [(parallel [(set (match_dup 0)
		   (ashiftrt:SI (match_dup 0)
				(match_dup 4)))
	      (clobber (scratch:QI))])
   (set (cc0) (compare (match_dup 0)
		       (const_int 0)))
   (set (pc)
	(if_then_else (match_dup 2)
		      (label_ref (match_dup 3))
		      (pc)))]
  "operands[4] = GEN_INT (exact_log2 (INTVAL (operands[1]) + 1));")

;; Transform
;;
;;	cmp.l	#1,er0
;;	bhi	.L1
;;
;; into
;;
;;	shar.l	er0
;;	bne	.L1

(define_peephole2
  [(set (cc0)
	(compare (match_operand:SI 0 "register_operand" "")
		 (match_operand:SI 1 "const_int_operand" "")))
   (set (pc)
	(if_then_else (match_operator 2 "gtuleu_operator"
			[(cc0) (const_int 0)])
		      (label_ref (match_operand 3 "" ""))
		      (pc)))]
  "(TARGET_H8300H || TARGET_H8300S)
   && peep2_reg_dead_p (1, operands[0])
   && (INTVAL (operands[1]) == 1
	|| (TARGET_H8300S && INTVAL (operands[1]) == 3))"
  [(parallel [(set (match_dup 0)
		   (ashiftrt:SI (match_dup 0)
				(match_dup 4)))
	      (clobber (scratch:QI))])
   (set (cc0) (compare (match_dup 0)
		       (const_int 0)))
   (set (pc)
	(if_then_else (match_dup 5)
		      (label_ref (match_dup 3))
		      (pc)))]
{
  operands[4] = GEN_INT (exact_log2 (INTVAL (operands[1]) + 1));
  operands[5] = gen_rtx_fmt_ee (GET_CODE (operands[2]) == GTU ? NE : EQ,
				VOIDmode,
				cc0_rtx,
				const0_rtx);
})

;; Transform
;;
;;	cmp.l	#15,er0
;;	bgt	.L1
;;
;; into
;;
;;	and	#240,r0l
;;	mov.l	er0,er0
;;	bgt	.L1

(define_peephole2
  [(set (cc0)
	(compare (match_operand:SI 0 "register_operand" "")
		 (match_operand:SI 1 "const_int_operand" "")))
   (set (pc)
	(if_then_else (match_operator 2 "gtle_operator"
			[(cc0) (const_int 0)])
		      (label_ref (match_operand 3 "" ""))
		      (pc)))]
  "(TARGET_H8300H || TARGET_H8300S)
   && peep2_reg_dead_p (1, operands[0])
   && ((TARGET_H8300H && INTVAL (operands[1]) == 3)
       || INTVAL (operands[1]) == 7
       || INTVAL (operands[1]) == 15
       || INTVAL (operands[1]) == 31
       || INTVAL (operands[1]) == 63
       || INTVAL (operands[1]) == 127
       || INTVAL (operands[1]) == 255)"
  [(set (match_dup 0)
	(and:SI (match_dup 0)
		(match_dup 4)))
   (set (cc0) (compare (match_dup 0)
		       (const_int 0)))
   (set (pc)
	(if_then_else (match_dup 2)
		      (label_ref (match_dup 3))
		      (pc)))]
  "operands[4] = GEN_INT (~INTVAL (operands[1]));")

;; Transform
;;
;;	cmp.l	#15,er0
;;	bhi	.L1
;;
;; into
;;
;;	and	#240,r0l
;;	mov.l	er0,er0
;;	bne	.L1

(define_peephole2
  [(set (cc0)
	(compare (match_operand:SI 0 "register_operand" "")
		 (match_operand:SI 1 "const_int_operand" "")))
   (set (pc)
	(if_then_else (match_operator 2 "gtuleu_operator"
			[(cc0) (const_int 0)])
		      (label_ref (match_operand 3 "" ""))
		      (pc)))]
  "(TARGET_H8300H || TARGET_H8300S)
   && peep2_reg_dead_p (1, operands[0])
   && ((TARGET_H8300H && INTVAL (operands[1]) == 3)
       || INTVAL (operands[1]) == 7
       || INTVAL (operands[1]) == 15
       || INTVAL (operands[1]) == 31
       || INTVAL (operands[1]) == 63
       || INTVAL (operands[1]) == 127
       || INTVAL (operands[1]) == 255)"
  [(set (match_dup 0)
	(and:SI (match_dup 0)
		(match_dup 4)))
   (set (cc0) (compare (match_dup 0)
		       (const_int 0)))
   (set (pc)
	(if_then_else (match_dup 5)
		      (label_ref (match_dup 3))
		      (pc)))]
{
  operands[4] = GEN_INT (~INTVAL (operands[1]));
  operands[5] = gen_rtx_fmt_ee (GET_CODE (operands[2]) == GTU ? NE : EQ,
				VOIDmode,
				cc0_rtx,
				const0_rtx);
})

;; Transform
;;
;;	cmp.l	#65535,er0
;;	bgt	.L1
;;
;; into
;;
;;	mov.l	e0,e0
;;	bgt	.L1

(define_peephole2
  [(set (cc0)
	(compare (match_operand:SI 0 "register_operand" "")
		 (const_int 65535)))
   (set (pc)
	(if_then_else (match_operator 1 "gtle_operator"
			[(cc0) (const_int 0)])
		      (label_ref (match_operand 2 "" ""))
		      (pc)))]
  "TARGET_H8300H || TARGET_H8300S"
  [(set (cc0) (compare (and:SI (match_dup 0)
			       (const_int -65536))
		       (const_int 0)))
   (set (pc)
	(if_then_else (match_dup 1)
		      (label_ref (match_dup 2))
		      (pc)))]
  "")

;; Transform
;;
;;	cmp.l	#65535,er0
;;	bhi	.L1
;;
;; into
;;
;;	mov.l	e0,e0
;;	bne	.L1

(define_peephole2
  [(set (cc0)
	(compare (match_operand:SI 0 "register_operand" "")
		 (const_int 65535)))
   (set (pc)
	(if_then_else (match_operator 1 "gtuleu_operator"
			[(cc0) (const_int 0)])
		      (label_ref (match_operand 2 "" ""))
		      (pc)))]
  "TARGET_H8300H || TARGET_H8300S"
  [(set (cc0) (compare (and:SI (match_dup 0)
			       (const_int -65536))
		       (const_int 0)))
   (set (pc)
	(if_then_else (match_dup 3)
		      (label_ref (match_dup 2))
		      (pc)))]
{
  operands[3] = gen_rtx_fmt_ee (GET_CODE (operands[1]) == GTU ? NE : EQ,
				VOIDmode,
				cc0_rtx,
				const0_rtx);
})

;; Transform
;;
;;	cmp.l	#1,er0
;;	beq	.L1
;;
;; into
;;
;;	mov.l	er0,er1
;;	dec.l	#1,er1
;;	beq	.L1

;; We avoid this transformation if we see more than one copy of the
;; same compare insn.

(define_peephole2
  [(match_scratch:SI 4 "r")
   (set (cc0)
	(compare (match_operand:SI 0 "register_operand" "")
		 (match_operand:SI 1 "incdec_operand" "")))
   (set (pc)
	(if_then_else (match_operator 3 "eqne_operator"
			[(cc0) (const_int 0)])
		      (label_ref (match_operand 2 "" ""))
		      (pc)))]
  "(TARGET_H8300H || TARGET_H8300S)
   && INTVAL (operands[1]) != 0
   && !peep2_reg_dead_p (1, operands[0])
   && !same_cmp_following_p (insn)"
  [(set (match_dup 4)
	(match_dup 0))
   (set (match_dup 4)
	(unspec:SI [(match_dup 4)
		    (match_dup 5)]
		   UNSPEC_INCDEC))
   (set (cc0) (compare (match_dup 4)
		       (const_int 0)))
   (set (pc)
	(if_then_else (match_op_dup 3 [(cc0) (const_int 0)])
		      (label_ref (match_dup 2))
		      (pc)))]
  "operands[5] = GEN_INT (- INTVAL (operands[1]));")

;; Narrow the mode of testing if possible.

(define_peephole2
  [(set (match_operand:HI 0 "register_operand" "")
	(and:HI (match_dup 0)
		(match_operand:HI 1 "const_int_qi_operand" "")))
   (set (cc0) (compare (match_dup 0)
		       (const_int 0)))
   (set (pc)
	(if_then_else (match_operator 3 "eqne_operator"
			[(cc0) (const_int 0)])
		      (label_ref (match_operand 2 "" ""))
		      (pc)))]
  "peep2_reg_dead_p (2, operands[0])"
  [(set (match_dup 4)
	(and:QI (match_dup 4)
		(match_dup 5)))
   (set (cc0) (compare (match_dup 4)
		       (const_int 0)))
   (set (pc)
	(if_then_else (match_op_dup 3 [(cc0) (const_int 0)])
		      (label_ref (match_dup 2))
		      (pc)))]
  "operands[4] = gen_rtx_REG (QImode, REGNO (operands[0]));
   operands[5] = gen_int_mode (INTVAL (operands[1]), QImode);")

(define_peephole2
  [(set (match_operand:SI 0 "register_operand" "")
	(and:SI (match_dup 0)
		(match_operand:SI 1 "const_int_qi_operand" "")))
   (set (cc0) (compare (match_dup 0)
		       (const_int 0)))
   (set (pc)
	(if_then_else (match_operator 3 "eqne_operator"
			[(cc0) (const_int 0)])
		      (label_ref (match_operand 2 "" ""))
		      (pc)))]
  "peep2_reg_dead_p (2, operands[0])"
  [(set (match_dup 4)
	(and:QI (match_dup 4)
		(match_dup 5)))
   (set (cc0) (compare (match_dup 4)
		       (const_int 0)))
   (set (pc)
	(if_then_else (match_op_dup 3 [(cc0) (const_int 0)])
		      (label_ref (match_dup 2))
		      (pc)))]
  "operands[4] = gen_rtx_REG (QImode, REGNO (operands[0]));
   operands[5] = gen_int_mode (INTVAL (operands[1]), QImode);")

(define_peephole2
  [(set (match_operand:SI 0 "register_operand" "")
	(and:SI (match_dup 0)
		(match_operand:SI 1 "const_int_hi_operand" "")))
   (set (cc0) (compare (match_dup 0)
		       (const_int 0)))
   (set (pc)
	(if_then_else (match_operator 3 "eqne_operator"
			[(cc0) (const_int 0)])
		      (label_ref (match_operand 2 "" ""))
		      (pc)))]
  "peep2_reg_dead_p (2, operands[0])"
  [(set (match_dup 4)
	(and:HI (match_dup 4)
		(match_dup 5)))
   (set (cc0) (compare (match_dup 4)
		       (const_int 0)))
   (set (pc)
	(if_then_else (match_op_dup 3 [(cc0) (const_int 0)])
		      (label_ref (match_dup 2))
		      (pc)))]
  "operands[4] = gen_rtx_REG (HImode, REGNO (operands[0]));
   operands[5] = gen_int_mode (INTVAL (operands[1]), HImode);")

(define_peephole2
  [(set (match_operand:SI 0 "register_operand" "")
	(and:SI (match_dup 0)
		(match_operand:SI 1 "const_int_qi_operand" "")))
   (set (match_dup 0)
	(xor:SI (match_dup 0)
		(match_operand:SI 2 "const_int_qi_operand" "")))
   (set (cc0) (compare (match_dup 0)
		       (const_int 0)))
   (set (pc)
	(if_then_else (match_operator 4 "eqne_operator"
			[(cc0) (const_int 0)])
		      (label_ref (match_operand 3 "" ""))
		      (pc)))]
  "peep2_reg_dead_p (3, operands[0])
   && (~INTVAL (operands[1]) & INTVAL (operands[2])) == 0"
  [(set (match_dup 5)
	(and:QI (match_dup 5)
		(match_dup 6)))
   (set (match_dup 5)
	(xor:QI (match_dup 5)
		(match_dup 7)))
   (set (cc0) (compare (match_dup 5)
		       (const_int 0)))
   (set (pc)
	(if_then_else (match_op_dup 4 [(cc0) (const_int 0)])
		      (label_ref (match_dup 3))
		      (pc)))]
  "operands[5] = gen_rtx_REG (QImode, REGNO (operands[0]));
   operands[6] = gen_int_mode (INTVAL (operands[1]), QImode);
   operands[7] = gen_int_mode (INTVAL (operands[2]), QImode);")

;; These triggers right at the end of allocation of locals in the
;; prologue (and possibly at other places).

;; stack adjustment of -4, generate one push
;;
;; before : 6 bytes, 10 clocks
;; after  : 4 bytes, 10 clocks

(define_peephole2
  [(set (reg:SI SP_REG)
	(plus:SI (reg:SI SP_REG)
		 (const_int -4)))
   (set (mem:SI (reg:SI SP_REG))
	(match_operand:SI 0 "register_operand" ""))]
  "(TARGET_H8300H || TARGET_H8300S) && !TARGET_NORMAL_MODE
   && REGNO (operands[0]) != SP_REG"
  [(set (mem:SI (pre_dec:SI (reg:SI SP_REG)))
	(match_dup 0))]
  "")

;; stack adjustment of -12, generate one push
;;
;; before : 10 bytes, 14 clocks
;; after  :  8 bytes, 14 clocks

(define_peephole2
  [(set (reg:SI SP_REG)
	(plus:SI (reg:SI SP_REG)
		 (const_int -12)))
   (set (mem:SI (reg:SI SP_REG))
	(match_operand:SI 0 "register_operand" ""))]
  "(TARGET_H8300H || TARGET_H8300S) && !TARGET_NORMAL_MODE
   && REGNO (operands[0]) != SP_REG"
  [(set (reg:SI SP_REG)
	(plus:SI (reg:SI SP_REG)
		 (const_int -4)))
   (set (reg:SI SP_REG)
	(plus:SI (reg:SI SP_REG)
		 (const_int -4)))
   (set (mem:SI (pre_dec:SI (reg:SI SP_REG)))
	(match_dup 0))]
  "")

;; Transform
;;
;;	mov	dst,reg
;;	op	src,reg
;;	mov	reg,dst
;;
;; into
;;
;;	op	src,dst
;;
;; if "reg" dies at the end of the sequence.
(define_peephole2
  [(set (match_operand 0 "register_operand" "")
	(match_operand 1 "memory_operand" ""))
   (set (match_dup 0)
	(match_operator 2 "h8sx_binary_memory_operator"
	   [(match_dup 0)
	    (match_operand 3 "h8300_src_operand" "")]))
   (set (match_operand 4 "memory_operand" "")
	(match_dup 0))]
  "0 /* Disable because it breaks compiling fp-bit.c.  */
   && TARGET_H8300SX
   && peep2_reg_dead_p (3, operands[0])
   && !reg_overlap_mentioned_p (operands[0], operands[3])
   && !reg_overlap_mentioned_p (operands[0], operands[4])
   && h8sx_mergeable_memrefs_p (operands[4], operands[1])"
  [(set (match_dup 4)
	(match_dup 5))]
  {
    operands[5] = shallow_copy_rtx (operands[2]);
    XEXP (operands[5], 0) = operands[1];
  })

;; Transform
;;
;;	mov	src,reg
;;	op	reg,dst
;;
;; into
;;
;;	op	src,dst
;;
;; if "reg" dies in the second insn.
(define_peephole2
  [(set (match_operand 0 "register_operand" "")
	(match_operand 1 "h8300_src_operand" ""))
   (set (match_operand 2 "h8300_dst_operand" "")
	(match_operator 3 "h8sx_binary_memory_operator"
	   [(match_operand 4 "h8300_dst_operand" "")
	    (match_dup 0)]))]
  "0 /* Disable because it breaks compiling fp-bit.c.  */
   && TARGET_H8300SX
   && peep2_reg_dead_p (2, operands[0])
   && !reg_overlap_mentioned_p (operands[0], operands[4])"
  [(set (match_dup 2)
	(match_dup 5))]
  {
    operands[5] = shallow_copy_rtx (operands[3]);
    XEXP (operands[5], 1) = operands[1];
  })

;; Transform
;;
;;	mov	dst,reg
;;	op	reg
;;	mov	reg,dst
;;
;; into
;;
;;	op	dst
;;
;; if "reg" dies at the end of the sequence.
(define_peephole2
  [(set (match_operand 0 "register_operand" "")
	(match_operand 1 "memory_operand" ""))
   (set (match_dup 0)
	(match_operator 2 "h8sx_unary_memory_operator"
	   [(match_dup 0)]))
   (set (match_operand 3 "memory_operand" "")
	(match_dup 0))]
  "TARGET_H8300SX
   && peep2_reg_dead_p (3, operands[0])
   && !reg_overlap_mentioned_p (operands[0], operands[3])
   && h8sx_mergeable_memrefs_p (operands[3], operands[1])"
  [(set (match_dup 3)
	(match_dup 4))]
  {
    operands[4] = shallow_copy_rtx (operands[2]);
    XEXP (operands[4], 0) = operands[1];
  })

;; Transform
;;
;;	mov	src1,reg
;;	cmp	reg,src2
;;
;; into
;;
;;	cmp	src1,src2
;;
;; if "reg" dies in the comparison.
(define_peephole2
  [(set (match_operand 0 "register_operand" "")
	(match_operand 1 "h8300_dst_operand" ""))
   (set (cc0)
	(compare (match_dup 0)
		 (match_operand 2 "h8300_src_operand" "")))]
  "TARGET_H8300SX
   && peep2_reg_dead_p (2, operands[0])
   && !reg_overlap_mentioned_p (operands[0], operands[2])
   && operands[2] != const0_rtx"
  [(set (cc0)
	(compare (match_dup 1)
		 (match_dup 2)))])

;; Likewise for the second operand.
(define_peephole2
  [(set (match_operand 0 "register_operand" "")
	(match_operand 1 "h8300_src_operand" ""))
   (set (cc0)
	(compare (match_operand 2 "h8300_dst_operand" "")
		 (match_dup 0)))]
  "TARGET_H8300SX
   && peep2_reg_dead_p (2, operands[0])
   && !reg_overlap_mentioned_p (operands[0], operands[2])"
  [(set (cc0)
	(compare (match_dup 2)
		 (match_dup 1)))])

;; Combine two moves.
(define_peephole2
  [(set (match_operand 0 "register_operand" "")
	(match_operand 1 "h8300_src_operand" ""))
   (set (match_operand 2 "h8300_dst_operand" "")
	(match_dup 0))]
  "TARGET_H8300SX
   && peep2_reg_dead_p (2, operands[0])
   && !reg_overlap_mentioned_p (operands[0], operands[2])"
  [(set (match_dup 2)
	(match_dup 1))])<|MERGE_RESOLUTION|>--- conflicted
+++ resolved
@@ -1775,22 +1775,6 @@
   "TARGET_H8300SX"
   "bclr\\t%W2,%0"
   [(set_attr "length" "8")])
-<<<<<<< HEAD
-
-(define_split
-  [(set (match_operand:HI 0 "bit_register_indirect_operand" "=U")
-	(and:HI (match_operand:HI 1 "bit_register_indirect_operand" "%0")
-		(match_operand:HI 2 "single_zero_operand" "Y0")))]
-  "TARGET_H8300SX"
-  [(set (match_dup 0)
-	(and:QI (match_dup 1)
-		(match_dup 2)))]
-{
-  operands[0] = adjust_address (operands[0], QImode, 1);
-  operands[1] = adjust_address (operands[1], QImode, 1);
-})
-
-=======
 
 (define_split
   [(set (match_operand:HI 0 "bit_register_indirect_operand" "=U")
@@ -1814,7 +1798,6 @@
     }
 })
 
->>>>>>> b56a5220
 (define_insn "bclrhi_msx"
   [(set (match_operand:HI 0 "bit_register_indirect_operand" "=m")
 	(and:HI (match_operand:HI 1 "bit_register_indirect_operand" "%0")
@@ -1942,10 +1925,6 @@
 	(ior:QI (match_dup 1)
 		(match_dup 2)))]
 {
-<<<<<<< HEAD
-  operands[0] = adjust_address (operands[0], QImode, 1);
-  operands[1] = adjust_address (operands[1], QImode, 1);
-=======
   if (abs (INTVAL (operands[2])) > 0xFF)
     {
       operands[0] = adjust_address (operands[0], QImode, 0);
@@ -1957,7 +1936,6 @@
       operands[0] = adjust_address (operands[0], QImode, 1);
       operands[1] = adjust_address (operands[1], QImode, 1);
     }
->>>>>>> b56a5220
 })
 
 (define_insn "bsethi_msx"
@@ -2022,10 +2000,6 @@
 	(xor:QI (match_dup 1)
 		(match_dup 2)))]
 {
-<<<<<<< HEAD
-  operands[0] = adjust_address (operands[0], QImode, 1);
-  operands[1] = adjust_address (operands[1], QImode, 1);
-=======
   if (abs (INTVAL (operands[2])) > 0xFF)
     {
       operands[0] = adjust_address (operands[0], QImode, 0);
@@ -2037,7 +2011,6 @@
       operands[0] = adjust_address (operands[0], QImode, 1);
       operands[1] = adjust_address (operands[1], QImode, 1);
     }
->>>>>>> b56a5220
 })
 
 (define_insn "bnothi_msx"
