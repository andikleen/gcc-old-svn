--- conflicted
+++ resolved
@@ -63,18 +63,6 @@
 (define_register_constraint "wf" "rs6000_constraints[RS6000_CONSTRAINT_wf]"
   "@internal")
 
-<<<<<<< HEAD
-;; Use w as a prefix to add VSX modes
-;; vector double (V2DF)
-(define_register_constraint "wd" "rs6000_constraints[RS6000_CONSTRAINT_wd]"
-  "@internal")
-
-;; vector float (V4SF)
-(define_register_constraint "wf" "rs6000_constraints[RS6000_CONSTRAINT_wf]"
-  "@internal")
-
-=======
->>>>>>> 3082eeb7
 ;; scalar double (DF)
 (define_register_constraint "ws" "rs6000_constraints[RS6000_CONSTRAINT_ws]"
   "@internal")
