--- conflicted
+++ resolved
@@ -332,42 +332,6 @@
 
 #define TARGET_DEFAULT (MASK_POWER | MASK_MULTIPLE | MASK_STRING)
 
-<<<<<<< HEAD
-/* Processor type.  Order must match cpu attribute in MD file.  */
-enum processor_type
- {
-   PROCESSOR_RIOS1,
-   PROCESSOR_RIOS2,
-   PROCESSOR_RS64A,
-   PROCESSOR_MPCCORE,
-   PROCESSOR_PPC403,
-   PROCESSOR_PPC405,
-   PROCESSOR_PPC440,
-   PROCESSOR_PPC476,
-   PROCESSOR_PPC601,
-   PROCESSOR_PPC603,
-   PROCESSOR_PPC604,
-   PROCESSOR_PPC604e,
-   PROCESSOR_PPC620,
-   PROCESSOR_PPC630,
-   PROCESSOR_PPC750,
-   PROCESSOR_PPC7400,
-   PROCESSOR_PPC7450,
-   PROCESSOR_PPC8540,
-   PROCESSOR_PPCE300C2,
-   PROCESSOR_PPCE300C3,
-   PROCESSOR_PPCE500MC,
-   PROCESSOR_PPCE500MC64,
-   PROCESSOR_POWER4,
-   PROCESSOR_POWER5,
-   PROCESSOR_POWER6,
-   PROCESSOR_POWER7,
-   PROCESSOR_CELL,
-   PROCESSOR_PPCA2
-};
-
-=======
->>>>>>> b56a5220
 /* FPU operations supported. 
    Each use of TARGET_SINGLE_FLOAT or TARGET_DOUBLE_FLOAT must 
    also test TARGET_HARD_FLOAT.  */
@@ -396,34 +360,6 @@
    and the old mnemonics are dialect zero.  */
 #define ASSEMBLER_DIALECT (TARGET_NEW_MNEMONICS ? 1 : 0)
 
-<<<<<<< HEAD
-/* Types of costly dependences.  */
-enum rs6000_dependence_cost
- {
-   max_dep_latency = 1000,
-   no_dep_costly,
-   all_deps_costly,
-   true_store_to_load_dep_costly,
-   store_to_load_dep_costly
- };
-
-/* Types of nop insertion schemes in sched target hook sched_finish.  */
-enum rs6000_nop_insertion
-  {
-    sched_finish_regroup_exact = 1000,
-    sched_finish_pad_groups,
-    sched_finish_none
-  };
-
-/* Dispatch group termination caused by an insn.  */
-enum group_termination
-  {
-    current_group,
-    previous_group
-  };
-
-=======
->>>>>>> b56a5220
 /* rs6000_select[0] is reserved for the default cpu defined via --with-cpu */
 struct rs6000_cpu_select
 {
@@ -436,35 +372,6 @@
 extern struct rs6000_cpu_select rs6000_select[];
 
 /* Debug support */
-<<<<<<< HEAD
-extern const char *rs6000_debug_name;	/* Name for -mdebug-xxxx option */
-extern int rs6000_debug_stack;		/* debug stack applications */
-extern int rs6000_debug_arg;		/* debug argument handling */
-extern int rs6000_debug_reg;		/* debug register handling */
-extern int rs6000_debug_addr;		/* debug memory addressing */
-extern int rs6000_debug_cost;		/* debug rtx_costs */
-
-#define	TARGET_DEBUG_STACK	rs6000_debug_stack
-#define	TARGET_DEBUG_ARG	rs6000_debug_arg
-#define TARGET_DEBUG_REG	rs6000_debug_reg
-#define TARGET_DEBUG_ADDR	rs6000_debug_addr
-#define TARGET_DEBUG_COST	rs6000_debug_cost
-
-extern const char *rs6000_traceback_name; /* Type of traceback table.  */
-
-/* These are separate from target_flags because we've run out of bits
-   there.  */
-extern int rs6000_long_double_type_size;
-extern int rs6000_ieeequad;
-extern int rs6000_altivec_abi;
-extern int rs6000_spe_abi;
-extern int rs6000_spe;
-extern int rs6000_float_gprs;
-extern int rs6000_alignment_flags;
-extern const char *rs6000_sched_insert_nops_str;
-extern enum rs6000_nop_insertion rs6000_sched_insert_nops;
-extern int rs6000_xilinx_fpu;
-=======
 #define MASK_DEBUG_STACK	0x01	/* debug stack applications */
 #define	MASK_DEBUG_ARG		0x02	/* debug argument handling */
 #define MASK_DEBUG_REG		0x04	/* debug register handling */
@@ -527,60 +434,6 @@
   ((rs6000_vector_align[(MODE)] != 0)					\
    ? rs6000_vector_align[(MODE)]					\
    : (int)GET_MODE_BITSIZE ((MODE)))
->>>>>>> b56a5220
-
-/* Describe which vector unit to use for a given machine mode.  */
-enum rs6000_vector {
-  VECTOR_NONE,			/* Type is not  a vector or not supported */
-  VECTOR_ALTIVEC,		/* Use altivec for vector processing */
-  VECTOR_VSX,			/* Use VSX for vector processing */
-  VECTOR_PAIRED,		/* Use paired floating point for vectors */
-  VECTOR_SPE,			/* Use SPE for vector processing */
-  VECTOR_OTHER			/* Some other vector unit */
-};
-
-extern enum rs6000_vector rs6000_vector_unit[];
-
-#define VECTOR_UNIT_NONE_P(MODE)			\
-  (rs6000_vector_unit[(MODE)] == VECTOR_NONE)
-
-#define VECTOR_UNIT_VSX_P(MODE)				\
-  (rs6000_vector_unit[(MODE)] == VECTOR_VSX)
-
-#define VECTOR_UNIT_ALTIVEC_P(MODE)			\
-  (rs6000_vector_unit[(MODE)] == VECTOR_ALTIVEC)
-
-#define VECTOR_UNIT_ALTIVEC_OR_VSX_P(MODE)		\
-  (rs6000_vector_unit[(MODE)] == VECTOR_ALTIVEC 	\
-   || rs6000_vector_unit[(MODE)] == VECTOR_VSX)
-
-/* Describe whether to use VSX loads or Altivec loads.  For now, just use the
-   same unit as the vector unit we are using, but we may want to migrate to
-   using VSX style loads even for types handled by altivec.  */
-extern enum rs6000_vector rs6000_vector_mem[];
-
-#define VECTOR_MEM_NONE_P(MODE)				\
-  (rs6000_vector_mem[(MODE)] == VECTOR_NONE)
-
-#define VECTOR_MEM_VSX_P(MODE)				\
-  (rs6000_vector_mem[(MODE)] == VECTOR_VSX)
-
-#define VECTOR_MEM_ALTIVEC_P(MODE)			\
-  (rs6000_vector_mem[(MODE)] == VECTOR_ALTIVEC)
-
-#define VECTOR_MEM_ALTIVEC_OR_VSX_P(MODE)		\
-  (rs6000_vector_mem[(MODE)] == VECTOR_ALTIVEC 	\
-   || rs6000_vector_mem[(MODE)] == VECTOR_VSX)
-
-/* Return the alignment of a given vector type, which is set based on the
-   vector unit use.  VSX for instance can load 32 or 64 bit aligned words
-   without problems, while Altivec requires 128-bit aligned vectors.  */
-extern int rs6000_vector_align[];
-
-#define VECTOR_ALIGN(MODE)						\
-  ((rs6000_vector_align[(MODE)] != 0)					\
-   ? rs6000_vector_align[(MODE)]					\
-   : (int)GET_MODE_BITSIZE ((MODE)))
 
 /* Alignment options for fields in structures for sub-targets following
    AIX-like ABI.
@@ -638,51 +491,6 @@
 /* Which machine supports the various reciprocal estimate instructions.  */
 #define TARGET_FRES	(TARGET_HARD_FLOAT && TARGET_PPC_GFXOPT \
 			 && TARGET_FPRS && TARGET_SINGLE_FLOAT)
-<<<<<<< HEAD
-
-#define TARGET_FRE	(TARGET_HARD_FLOAT && TARGET_FPRS \
-			 && TARGET_DOUBLE_FLOAT \
-			 && (TARGET_POPCNTB || VECTOR_UNIT_VSX_P (DFmode)))
-
-#define TARGET_FRSQRTES	(TARGET_HARD_FLOAT && TARGET_POPCNTB \
-			 && TARGET_FPRS && TARGET_SINGLE_FLOAT)
-
-#define TARGET_FRSQRTE	(TARGET_HARD_FLOAT && TARGET_FPRS \
-			 && TARGET_DOUBLE_FLOAT \
-			 && (TARGET_PPC_GFXOPT || VECTOR_UNIT_VSX_P (DFmode)))
-
-/* Whether the various reciprocal divide/square root estimate instructions
-   exist, and whether we should automatically generate code for the instruction
-   by default.  */
-#define RS6000_RECIP_MASK_HAVE_RE	0x1	/* have RE instruction.  */
-#define RS6000_RECIP_MASK_AUTO_RE	0x2	/* generate RE by default.  */
-#define RS6000_RECIP_MASK_HAVE_RSQRTE	0x4	/* have RSQRTE instruction.  */
-#define RS6000_RECIP_MASK_AUTO_RSQRTE	0x8	/* gen. RSQRTE by default.  */
-
-extern unsigned char rs6000_recip_bits[];
-
-#define RS6000_RECIP_HAVE_RE_P(MODE) \
-  (rs6000_recip_bits[(int)(MODE)] & RS6000_RECIP_MASK_HAVE_RE)
-
-#define RS6000_RECIP_AUTO_RE_P(MODE) \
-  (rs6000_recip_bits[(int)(MODE)] & RS6000_RECIP_MASK_AUTO_RE)
-
-#define RS6000_RECIP_HAVE_RSQRTE_P(MODE) \
-  (rs6000_recip_bits[(int)(MODE)] & RS6000_RECIP_MASK_HAVE_RSQRTE)
-
-#define RS6000_RECIP_AUTO_RSQRTE_P(MODE) \
-  (rs6000_recip_bits[(int)(MODE)] & RS6000_RECIP_MASK_AUTO_RSQRTE)
-
-#define RS6000_RECIP_HIGH_PRECISION_P(MODE) \
-  ((MODE) == SFmode || (MODE) == V4SFmode || TARGET_RECIP_PRECISION)
-
-/* Sometimes certain combinations of command options do not make sense
-   on a particular target machine.  You can define a macro
-   `OVERRIDE_OPTIONS' to take account of this.  This macro, if
-   defined, is executed once just after all the command options have
-   been parsed.
-=======
->>>>>>> b56a5220
 
 #define TARGET_FRE	(TARGET_HARD_FLOAT && TARGET_FPRS \
 			 && TARGET_DOUBLE_FLOAT \
@@ -1198,7 +1006,6 @@
    to hold something of mode MODE.  */
 
 #define HARD_REGNO_NREGS(REGNO, MODE) rs6000_hard_regno_nregs[(MODE)][(REGNO)]
-<<<<<<< HEAD
 
 #define HARD_REGNO_CALL_PART_CLOBBERED(REGNO, MODE)			\
   (((TARGET_32BIT && TARGET_POWERPC64					\
@@ -1207,16 +1014,6 @@
    || (TARGET_VSX && FP_REGNO_P (REGNO)					\
        && GET_MODE_SIZE (MODE) > 8))
 
-=======
-
-#define HARD_REGNO_CALL_PART_CLOBBERED(REGNO, MODE)			\
-  (((TARGET_32BIT && TARGET_POWERPC64					\
-     && (GET_MODE_SIZE (MODE) > 4)					\
-     && INT_REGNO_P (REGNO)) ? 1 : 0)					\
-   || (TARGET_VSX && FP_REGNO_P (REGNO)					\
-       && GET_MODE_SIZE (MODE) > 8))
-
->>>>>>> b56a5220
 #define VSX_VECTOR_MODE(MODE)		\
 	 ((MODE) == V4SFmode		\
 	  || (MODE) == V2DFmode)	\
@@ -1249,16 +1046,6 @@
 #define PAIRED_VECTOR_MODE(MODE)        \
          ((MODE) == V2SFmode)            
 
-<<<<<<< HEAD
-#define UNITS_PER_SIMD_WORD(MODE)					\
-	(TARGET_VSX ? UNITS_PER_VSX_WORD				\
-	 : (TARGET_ALTIVEC ? UNITS_PER_ALTIVEC_WORD			\
-	 : (TARGET_SPE ? UNITS_PER_SPE_WORD				\
-	 : (TARGET_PAIRED_FLOAT ? UNITS_PER_PAIRED_WORD			\
-	 : UNITS_PER_WORD))))
-
-=======
->>>>>>> b56a5220
 /* Value is TRUE if hard register REGNO can hold a value of
    machine-mode MODE.  */
 #define HARD_REGNO_MODE_OK(REGNO, MODE) \
@@ -1465,7 +1252,6 @@
    cheaper than load or store of the registers.  The macro value is
    array of register classes with LIM_REG_CLASSES used as the end
    marker.
-<<<<<<< HEAD
 
    We need two IRA_COVER_CLASSES, one for pre-VSX, and the other for VSX to
    account for the Altivec and Floating registers being subsets of the VSX
@@ -1479,21 +1265,6 @@
   CR_REGS, CA_REGS, LIM_REG_CLASSES					     \
 }
 
-=======
-
-   We need two IRA_COVER_CLASSES, one for pre-VSX, and the other for VSX to
-   account for the Altivec and Floating registers being subsets of the VSX
-   register set.  */
-
-#define IRA_COVER_CLASSES_PRE_VSX					     \
-{									     \
-  GENERAL_REGS, SPECIAL_REGS, FLOAT_REGS, ALTIVEC_REGS, /* VSX_REGS, */	     \
-  /* VRSAVE_REGS,*/ VSCR_REGS, SPE_ACC_REGS, SPEFSCR_REGS,		     \
-  /* MQ_REGS, LINK_REGS, CTR_REGS, */					     \
-  CR_REGS, CA_REGS, LIM_REG_CLASSES					     \
-}
-
->>>>>>> b56a5220
 #define IRA_COVER_CLASSES_VSX						     \
 {									     \
   GENERAL_REGS, SPECIAL_REGS, /* FLOAT_REGS, ALTIVEC_REGS, */ VSX_REGS,	     \
@@ -1695,18 +1466,6 @@
    found in the variable crtl->outgoing_args_size.  */
 #define ACCUMULATE_OUTGOING_ARGS 1
 
-<<<<<<< HEAD
-/* Value is the number of bytes of arguments automatically
-   popped when returning from a subroutine call.
-   FUNDECL is the declaration node of the function (as a tree),
-   FUNTYPE is the data type of the function (as a tree),
-   or for a library call it is an identifier node for the subroutine name.
-   SIZE is the number of bytes of arguments passed on the stack.  */
-
-#define RETURN_POPS_ARGS(FUNDECL,FUNTYPE,SIZE) 0
-
-=======
->>>>>>> b56a5220
 /* Define how to find the value returned by a library function
    assuming the value has mode MODE.  */
 
