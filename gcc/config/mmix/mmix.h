--- conflicted
+++ resolved
@@ -1,9 +1,5 @@
 /* Definitions of target machine for GNU compiler, for MMIX.
-<<<<<<< HEAD
-   Copyright (C) 2000, 2001, 2002, 2004, 2005, 2007, 2008, 2009
-=======
    Copyright (C) 2000, 2001, 2002, 2004, 2005, 2007, 2008, 2009, 2010, 2011
->>>>>>> 3082eeb7
    Free Software Foundation, Inc.
    Contributed by Hans-Peter Nilsson (hp@bitrange.com)
 
@@ -601,23 +597,6 @@
 
 #define MAX_REGS_PER_ADDRESS 2
 
-<<<<<<< HEAD
-#ifndef REG_OK_STRICT
-# define REG_OK_FOR_BASE_P(X)			\
-  (REGNO (X) <= MMIX_LAST_GENERAL_REGISTER	\
-   || REGNO (X) == MMIX_ARG_POINTER_REGNUM	\
-   || REGNO (X) >= FIRST_PSEUDO_REGISTER)
-#else
-# define REG_OK_FOR_BASE_P(X) REGNO_OK_FOR_BASE_P (REGNO (X))
-#endif /* REG_OK_STRICT */
-
-#define REG_OK_FOR_INDEX_P(X) REG_OK_FOR_BASE_P (X)
-
-#define LEGITIMATE_CONSTANT_P(X) \
- mmix_legitimate_constant_p (X)
-
-=======
->>>>>>> 3082eeb7
 
 /* Node: Condition Code */
 
