/* Definitions for MIPS running Linux-based GNU systems with ELF format
   using n32/64 abi.
<<<<<<< HEAD
   Copyright 2002, 2003, 2004, 2005, 2006, 2007, 2008
=======
   Copyright 2002, 2003, 2004, 2005, 2006, 2007, 2008, 2010, 2011
>>>>>>> 3082eeb7
   Free Software Foundation, Inc.

This file is part of GCC.

GCC is free software; you can redistribute it and/or modify
it under the terms of the GNU General Public License as published by
the Free Software Foundation; either version 3, or (at your option)
any later version.

GCC is distributed in the hope that it will be useful,
but WITHOUT ANY WARRANTY; without even the implied warranty of
MERCHANTABILITY or FITNESS FOR A PARTICULAR PURPOSE.  See the
GNU General Public License for more details.

You should have received a copy of the GNU General Public License
along with GCC; see the file COPYING3.  If not see
<http://www.gnu.org/licenses/>.  */

<<<<<<< HEAD
/* Force the default endianness and ABI flags onto the command line
   in order to make the other specs easier to write.  */
#undef DRIVER_SELF_SPECS
#define DRIVER_SELF_SPECS \
  BASE_DRIVER_SELF_SPECS, \
  LINUX_DRIVER_SELF_SPECS \
  " %{!EB:%{!EL:%(endian_spec)}}" \
  " %{!mabi=*: -mabi=n32}"

#undef LIB_SPEC
#define LIB_SPEC "\
%{pthread:-lpthread} \
%{shared:-lc} \
%{!shared: \
  %{profile:-lc_p} %{!profile:-lc}}"
=======
#define GNU_USER_LINK_EMULATION32 "elf32%{EB:b}%{EL:l}tsmip"
#define GNU_USER_LINK_EMULATION64 "elf64%{EB:b}%{EL:l}tsmip"
#define GNU_USER_LINK_EMULATIONN32 "elf32%{EB:b}%{EL:l}tsmipn32"
>>>>>>> 3082eeb7

#define GLIBC_DYNAMIC_LINKER32 "/lib/ld.so.1"
#define GLIBC_DYNAMIC_LINKER64 "/lib64/ld.so.1"
#define GLIBC_DYNAMIC_LINKERN32 "/lib32/ld.so.1"
#define UCLIBC_DYNAMIC_LINKERN32 "/lib32/ld-uClibc.so.0"
#define BIONIC_DYNAMIC_LINKERN32 "/system/bin/linker32"
#define GNU_USER_DYNAMIC_LINKERN32 \
  CHOOSE_DYNAMIC_LINKER (GLIBC_DYNAMIC_LINKERN32, UCLIBC_DYNAMIC_LINKERN32, \
			 BIONIC_DYNAMIC_LINKERN32)<|MERGE_RESOLUTION|>--- conflicted
+++ resolved
@@ -1,10 +1,6 @@
 /* Definitions for MIPS running Linux-based GNU systems with ELF format
    using n32/64 abi.
-<<<<<<< HEAD
-   Copyright 2002, 2003, 2004, 2005, 2006, 2007, 2008
-=======
    Copyright 2002, 2003, 2004, 2005, 2006, 2007, 2008, 2010, 2011
->>>>>>> 3082eeb7
    Free Software Foundation, Inc.
 
 This file is part of GCC.
@@ -23,27 +19,9 @@
 along with GCC; see the file COPYING3.  If not see
 <http://www.gnu.org/licenses/>.  */
 
-<<<<<<< HEAD
-/* Force the default endianness and ABI flags onto the command line
-   in order to make the other specs easier to write.  */
-#undef DRIVER_SELF_SPECS
-#define DRIVER_SELF_SPECS \
-  BASE_DRIVER_SELF_SPECS, \
-  LINUX_DRIVER_SELF_SPECS \
-  " %{!EB:%{!EL:%(endian_spec)}}" \
-  " %{!mabi=*: -mabi=n32}"
-
-#undef LIB_SPEC
-#define LIB_SPEC "\
-%{pthread:-lpthread} \
-%{shared:-lc} \
-%{!shared: \
-  %{profile:-lc_p} %{!profile:-lc}}"
-=======
 #define GNU_USER_LINK_EMULATION32 "elf32%{EB:b}%{EL:l}tsmip"
 #define GNU_USER_LINK_EMULATION64 "elf64%{EB:b}%{EL:l}tsmip"
 #define GNU_USER_LINK_EMULATIONN32 "elf32%{EB:b}%{EL:l}tsmipn32"
->>>>>>> 3082eeb7
 
 #define GLIBC_DYNAMIC_LINKER32 "/lib/ld.so.1"
 #define GLIBC_DYNAMIC_LINKER64 "/lib64/ld.so.1"
