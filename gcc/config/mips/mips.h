--- conflicted
+++ resolved
@@ -1,10 +1,6 @@
 /* Definitions of target machine for GNU compiler.  MIPS version.
    Copyright (C) 1989, 1990, 1991, 1992, 1993, 1994, 1995, 1996, 1997, 1998
-<<<<<<< HEAD
-   1999, 2000, 2001, 2002, 2003, 2004, 2005, 2007, 2008, 2009, 2010
-=======
    1999, 2000, 2001, 2002, 2003, 2004, 2005, 2007, 2008, 2009, 2010, 2011
->>>>>>> b56a5220
    Free Software Foundation, Inc.
    Contributed by A. Lichnewsky (lich@inria.inria.fr).
    Changed by Michael Meissner	(meissner@osf.org).
@@ -184,8 +180,6 @@
 #else
 #define TARGET_WRITABLE_EH_FRAME (flag_pic && TARGET_SHARED)
 #endif
-<<<<<<< HEAD
-=======
 
 /* Test the assembler to set ISA_HAS_DSP_MULT to DSP Rev 1 or 2.  */
 #ifdef HAVE_AS_DSPR1_MULT
@@ -193,7 +187,6 @@
 #else
 #define ISA_HAS_DSP_MULT ISA_HAS_DSPR2
 #endif
->>>>>>> b56a5220
 
 /* Generate mips16 code */
 #define TARGET_MIPS16		((target_flags & MASK_MIPS16) != 0)
@@ -785,13 +778,9 @@
 
 /* A spec that infers the -mdsp setting from an -march argument.  */
 #define BASE_DRIVER_SELF_SPECS \
-<<<<<<< HEAD
-  "%{!mno-dsp:%{march=24ke*|march=34k*|march=74k*|march=1004k*: -mdsp}}"
-=======
   "%{!mno-dsp: \
      %{march=24ke*|march=34k*|march=1004k*: -mdsp} \
      %{march=74k*:%{!mno-dspr2: -mdspr2 -mdsp}}}"
->>>>>>> b56a5220
 
 #define DRIVER_SELF_SPECS BASE_DRIVER_SELF_SPECS
 
@@ -1746,12 +1735,9 @@
 #define HARD_FRAME_POINTER_REGNUM \
   (TARGET_MIPS16 ? GP_REG_FIRST + 17 : GP_REG_FIRST + 30)
 
-<<<<<<< HEAD
-=======
 #define HARD_FRAME_POINTER_IS_FRAME_POINTER 0
 #define HARD_FRAME_POINTER_IS_ARG_POINTER 0
 
->>>>>>> b56a5220
 /* Register in which static-chain is passed to a function.  */
 #define STATIC_CHAIN_REGNUM (GP_REG_FIRST + 15)
 
@@ -2077,17 +2063,10 @@
 #define FRAME_GROWS_DOWNWARD flag_stack_protect
 
 /* Size of the area allocated in the frame to save the GP.  */
-<<<<<<< HEAD
 
 #define MIPS_GP_SAVE_AREA_SIZE \
   (TARGET_CALL_CLOBBERED_GP ? MIPS_STACK_ALIGN (UNITS_PER_WORD) : 0)
 
-=======
-
-#define MIPS_GP_SAVE_AREA_SIZE \
-  (TARGET_CALL_CLOBBERED_GP ? MIPS_STACK_ALIGN (UNITS_PER_WORD) : 0)
-
->>>>>>> b56a5220
 /* The offset of the first local variable from the frame pointer.  See
    mips_compute_frame_info for details about the frame layout.  */
 
@@ -2623,13 +2602,6 @@
 
 #define ALL_COP_ADDITIONAL_REGISTER_NAMES
 
-<<<<<<< HEAD
-#define PRINT_OPERAND mips_print_operand
-#define PRINT_OPERAND_PUNCT_VALID_P(CODE) mips_print_operand_punct[CODE]
-#define PRINT_OPERAND_ADDRESS mips_print_operand_address
-
-=======
->>>>>>> b56a5220
 #define DBR_OUTPUT_SEQEND(STREAM)					\
 do									\
   {									\
@@ -2989,13 +2961,8 @@
 extern int mips_dwarf_regno[];
 extern bool mips_split_p[];
 extern bool mips_split_hi_p[];
-<<<<<<< HEAD
-extern enum processor_type mips_arch;   /* which cpu to codegen for */
-extern enum processor_type mips_tune;   /* which cpu to schedule for */
-=======
 extern enum processor mips_arch;        /* which cpu to codegen for */
 extern enum processor mips_tune;        /* which cpu to schedule for */
->>>>>>> b56a5220
 extern int mips_isa;			/* architectural level */
 extern int mips_abi;			/* which ABI to use */
 extern const struct mips_cpu_info *mips_arch_info;
@@ -3011,13 +2978,6 @@
 #define FINAL_PRESCAN_INSN(INSN, OPVEC, NOPERANDS)	\
   mips_final_prescan_insn (INSN, OPVEC, NOPERANDS)
 
-<<<<<<< HEAD
-/* This is necessary to avoid a warning about comparing different enum
-   types.  */
-#define mips_tune_attr ((enum attr_cpu) mips_tune)
-
-=======
->>>>>>> b56a5220
 /* As on most targets, we want the .eh_frame section to be read-only where
    possible.  And as on most targets, this means two things:
 
@@ -3043,11 +3003,7 @@
    .eh_frame sections for shared libraries if the linker does not
    support this feature.  */
 #define ASM_PREFERRED_EH_DATA_FORMAT(CODE,GLOBAL) \
-<<<<<<< HEAD
   (((GLOBAL) ? DW_EH_PE_indirect : 0) | DW_EH_PE_absptr)
-=======
-  (((GLOBAL) ? DW_EH_PE_indirect : 0) | DW_EH_PE_absptr)
 
 /* For switching between MIPS16 and non-MIPS16 modes.  */
-#define SWITCHABLE_TARGET 1
->>>>>>> b56a5220
+#define SWITCHABLE_TARGET 1