<<<<<<< HEAD
/* Copyright (C) 1999, 2003, 2004, 2007, 2008 Free Software Foundation, Inc.
=======
/* Copyright (C) 1999, 2003, 2004, 2007, 2008, 2010, 2011
   Free Software Foundation, Inc.
>>>>>>> 3082eeb7

This file is part of GCC.

GCC is free software; you can redistribute it and/or modify
it under the terms of the GNU General Public License as published by
the Free Software Foundation; either version 3, or (at your option)
any later version.

GCC is distributed in the hope that it will be useful,
but WITHOUT ANY WARRANTY; without even the implied warranty of
MERCHANTABILITY or FITNESS FOR A PARTICULAR PURPOSE.  See the
GNU General Public License for more details.

You should have received a copy of the GNU General Public License
along with GCC; see the file COPYING3.  If not see
<http://www.gnu.org/licenses/>.  */

#undef  ASM_SPEC
#define ASM_SPEC "\
%{!G:-G 0} %{G*} %(endian_spec) %{mips1} %{mips2} %{mips3} %{mips4} \
%{mips32} %{mips32r2} %{mips64} \
%{mips16:%{!mno-mips16:-mips16}} %{mno-mips16:-no-mips16} \
%(subtarget_asm_optimizing_spec) \
%(subtarget_asm_debugging_spec) \
%{mabi=*} %{!mabi*: %(asm_abi_default_spec)} \
%{mgp32} %{mgp64} %{march=*} %{mxgot:-xgot} \
%{mtune=*} \
%(subtarget_asm_spec)"

#undef LINK_SPEC
#define LINK_SPEC "\
%(endian_spec) \
%{!G:-G 0} %{G*} %{mips1} %{mips2} %{mips3} %{mips4} %{mips32} %{mips64} " \
VXWORKS_LINK_SPEC

#undef  LIB_SPEC
#define LIB_SPEC VXWORKS_LIB_SPEC
#undef  STARTFILE_SPEC
#define STARTFILE_SPEC VXWORKS_STARTFILE_SPEC
#undef  ENDFILE_SPEC
#define ENDFILE_SPEC VXWORKS_ENDFILE_SPEC

#define TARGET_OS_CPP_BUILTINS()                        \
  do                                                    \
    {                                                   \
      if (TARGET_64BIT)					\
	builtin_define ("CPU=MIPS64");			\
      else						\
	builtin_define ("CPU=MIPS32");			\
      if (TARGET_BIG_ENDIAN)				\
	builtin_define ("MIPSEB");			\
      else						\
	builtin_define ("MIPSEL");			\
      if (TARGET_SOFT_FLOAT)				\
	builtin_define ("SOFT_FLOAT");			\
      VXWORKS_OS_CPP_BUILTINS ();			\
    }                                                   \
  while (0)

#undef SUBTARGET_CPP_SPEC
#define SUBTARGET_CPP_SPEC VXWORKS_ADDITIONAL_CPP_SPEC

/* No sdata.  */
#undef MIPS_DEFAULT_GVALUE
#define MIPS_DEFAULT_GVALUE 0

/* No _mcount profiling on VxWorks.  */
#undef FUNCTION_PROFILER
#define FUNCTION_PROFILER VXWORKS_FUNCTION_PROFILER

#undef SUBTARGET_ASM_SPEC
#define SUBTARGET_ASM_SPEC "%{mrtp:%{fPIC|fpic:-mvxworks-pic}}"

#undef SUBTARGET_OVERRIDE_OPTIONS
#define SUBTARGET_OVERRIDE_OPTIONS VXWORKS_OVERRIDE_OPTIONS

#undef DBX_REGISTER_NUMBER<|MERGE_RESOLUTION|>--- conflicted
+++ resolved
@@ -1,9 +1,5 @@
-<<<<<<< HEAD
-/* Copyright (C) 1999, 2003, 2004, 2007, 2008 Free Software Foundation, Inc.
-=======
 /* Copyright (C) 1999, 2003, 2004, 2007, 2008, 2010, 2011
    Free Software Foundation, Inc.
->>>>>>> 3082eeb7
 
 This file is part of GCC.
 
