--- conflicted
+++ resolved
@@ -1,11 +1,6 @@
 /* Definitions for non-Linux based ARM systems using ELF
-<<<<<<< HEAD
-   Copyright (C) 1998, 1999, 2000, 2001, 2002, 2003, 2004, 2007, 2008
-   Free Software Foundation, Inc.
-=======
    Copyright (C) 1998, 1999, 2000, 2001, 2002, 2003, 2004, 2007, 2008, 2010,
    2011 Free Software Foundation, Inc.
->>>>>>> 3082eeb7
    Contributed by Catherine Moore <clm@cygnus.com>
 
    This file is part of GCC.
