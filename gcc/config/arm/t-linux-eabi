--- conflicted
+++ resolved
@@ -1,8 +1,4 @@
-<<<<<<< HEAD
-# Copyright (C) 2005, 2009 Free Software Foundation, Inc.
-=======
 # Copyright (C) 2005, 2009, 2010 Free Software Foundation, Inc.
->>>>>>> 3082eeb7
 #
 # This file is part of GCC.
 #
@@ -28,13 +24,10 @@
 MULTILIB_OPTIONS	=
 MULTILIB_DIRNAMES	=
 
-<<<<<<< HEAD
-=======
 #MULTILIB_OPTIONS     += mcpu=fa606te/mcpu=fa626te/mcpu=fmp626/mcpu=fa726te
 #MULTILIB_DIRNAMES    += fa606te fa626te fmp626 fa726te
 #MULTILIB_EXCEPTIONS  += *mthumb/*mcpu=fa606te *mthumb/*mcpu=fa626te *mthumb/*mcpu=fmp626 *mthumb/*mcpu=fa726te*
 
->>>>>>> 3082eeb7
 # Use a version of div0 which raises SIGFPE, and a special __clear_cache.
 LIB1ASMFUNCS := $(filter-out _dvmd_tls,$(LIB1ASMFUNCS)) _dvmd_lnx _clear_cache
 
