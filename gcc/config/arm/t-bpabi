--- conflicted
+++ resolved
@@ -1,8 +1,4 @@
-<<<<<<< HEAD
-# Copyright (C) 2004, 2005 Free Software Foundation, Inc.
-=======
 # Copyright (C) 2004, 2005, 2011 Free Software Foundation, Inc.
->>>>>>> 3082eeb7
 #
 # This file is part of GCC.
 #
@@ -28,15 +24,6 @@
 		  $(srcdir)/config/arm/unaligned-funcs.c
 
 LIB2FUNCS_STATIC_EXTRA = $(srcdir)/config/arm/fp16.c
-<<<<<<< HEAD
-
-UNWIND_H = $(srcdir)/config/arm/unwind-arm.h
-LIB2ADDEH = $(srcdir)/config/arm/unwind-arm.c \
-  $(srcdir)/config/arm/libunwind.S \
-  $(srcdir)/config/arm/pr-support.c $(srcdir)/unwind-c.c
-LIB2ADDEHDEP = $(UNWIND_H) $(srcdir)/config/$(LIB1ASMSRC)
-=======
->>>>>>> 3082eeb7
 
 # Add the BPABI names.
 SHLIB_MAPFILES += $(srcdir)/config/arm/libgcc-bpabi.ver
