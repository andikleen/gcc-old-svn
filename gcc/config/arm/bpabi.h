--- conflicted
+++ resolved
@@ -58,8 +58,6 @@
 #define BE8_LINK_SPEC " %{mbig-endian:%{march=armv7-a|mcpu=cortex-a5"\
   "|mcpu=cortex-a8|mcpu=cortex-a9|mcpu=cortex-a15:%{!r:--be8}}}"
 
-#define BE8_LINK_SPEC " %{mbig-endian:%{march=armv7-a|mcpu=cortex-a5|mcpu=cortex-a8|mcpu=cortex-a9:%{!r:--be8}}}"
-
 /* Tell the assembler to build BPABI binaries.  */
 #undef  SUBTARGET_EXTRA_ASM_SPEC
 #define SUBTARGET_EXTRA_ASM_SPEC \
@@ -78,68 +76,6 @@
 #undef  LINK_SPEC
 #define LINK_SPEC BPABI_LINK_SPEC
 
-<<<<<<< HEAD
-#if defined (__thumb__)
-#define RENAME_LIBRARY_SET ".thumb_set"
-#else
-#define RENAME_LIBRARY_SET ".set"
-#endif
-
-/* Make __aeabi_AEABI_NAME an alias for __GCC_NAME.  */
-#define RENAME_LIBRARY(GCC_NAME, AEABI_NAME)		\
-  __asm__ (".globl\t__aeabi_" #AEABI_NAME "\n"		\
-	   RENAME_LIBRARY_SET "\t__aeabi_" #AEABI_NAME 	\
-	     ", __" #GCC_NAME "\n");
-
-/* Give some libgcc functions an additional __aeabi name.  */
-#ifdef L_muldi3
-#define DECLARE_LIBRARY_RENAMES RENAME_LIBRARY (muldi3, lmul)
-#endif
-#ifdef L_muldi3
-#define DECLARE_LIBRARY_RENAMES RENAME_LIBRARY (muldi3, lmul)
-#endif
-#ifdef L_fixdfdi
-#define DECLARE_LIBRARY_RENAMES RENAME_LIBRARY (fixdfdi, d2lz) \
-  extern DWtype __fixdfdi (DFtype) __attribute__((pcs("aapcs"))); \
-  extern UDWtype __fixunsdfdi (DFtype) __asm__("__aeabi_d2ulz") __attribute__((pcs("aapcs")));
-#endif
-#ifdef L_fixunsdfdi
-#define DECLARE_LIBRARY_RENAMES RENAME_LIBRARY (fixunsdfdi, d2ulz) \
-  extern UDWtype __fixunsdfdi (DFtype) __attribute__((pcs("aapcs")));
-#endif
-#ifdef L_fixsfdi
-#define DECLARE_LIBRARY_RENAMES RENAME_LIBRARY (fixsfdi, f2lz) \
-  extern DWtype __fixsfdi (SFtype) __attribute__((pcs("aapcs"))); \
-  extern UDWtype __fixunssfdi (SFtype) __asm__("__aeabi_f2ulz") __attribute__((pcs("aapcs")));
-#endif
-#ifdef L_fixunssfdi
-#define DECLARE_LIBRARY_RENAMES RENAME_LIBRARY (fixunssfdi, f2ulz) \
-  extern UDWtype __fixunssfdi (SFtype) __attribute__((pcs("aapcs")));
-#endif
-#ifdef L_floatdidf
-#define DECLARE_LIBRARY_RENAMES RENAME_LIBRARY (floatdidf, l2d)
-#endif
-#ifdef L_floatdisf
-#define DECLARE_LIBRARY_RENAMES RENAME_LIBRARY (floatdisf, l2f)
-#endif
-
-/* These renames are needed on ARMv6M.  Other targets get them from
-   assembly routines.  */
-#ifdef L_fixunsdfsi
-#define DECLARE_LIBRARY_RENAMES RENAME_LIBRARY (fixunsdfsi, d2uiz)
-#endif
-#ifdef L_fixunssfsi
-#define DECLARE_LIBRARY_RENAMES RENAME_LIBRARY (fixunssfsi, f2uiz)
-#endif
-#ifdef L_floatundidf
-#define DECLARE_LIBRARY_RENAMES RENAME_LIBRARY (floatundidf, ul2d)
-#endif
-#ifdef L_floatundisf
-#define DECLARE_LIBRARY_RENAMES RENAME_LIBRARY (floatundisf, ul2f)
-#endif
-
-=======
->>>>>>> b56a5220
 /* The BPABI requires that we always use an out-of-line implementation
    of RTTI comparison, even if the target supports weak symbols,
    because the same object file might be used on a target that does
