;; ARM Cortex-A9 pipeline description
<<<<<<< HEAD
;; Copyright (C) 2008, 2009 Free Software Foundation, Inc.
;; Originally written by CodeSourcery for VFP.
;;
;; Integer core pipeline description contributed by ARM Ltd.
=======
;; Copyright (C) 2008, 2009, 2010 Free Software Foundation, Inc.
;; Originally written by CodeSourcery for VFP.
>>>>>>> b56a5220
;;
;; Rewritten by Ramana Radhakrishnan <ramana.radhakrishnan@arm.com>
;; Integer Pipeline description contributed by ARM Ltd.
;; VFP Pipeline description rewritten and contributed by ARM Ltd.

;; This file is part of GCC.
;;
;; GCC is free software; you can redistribute it and/or modify it
;; under the terms of the GNU General Public License as published by
;; the Free Software Foundation; either version 3, or (at your option)
;; any later version.
;;
;; GCC is distributed in the hope that it will be useful, but
;; WITHOUT ANY WARRANTY; without even the implied warranty of
;; MERCHANTABILITY or FITNESS FOR A PARTICULAR PURPOSE.  See the GNU
;; General Public License for more details.
;;
;; You should have received a copy of the GNU General Public License
;; along with GCC; see the file COPYING3.  If not see
;; <http://www.gnu.org/licenses/>.

(define_automaton "cortex_a9")

<<<<<<< HEAD
;; The Cortex-A9 integer core is modelled as a dual issue pipeline that has
=======
;; The Cortex-A9 core is modelled as a dual issue pipeline that has
>>>>>>> b56a5220
;; the following components.
;; 1. 1 Load Store Pipeline.
;; 2. P0 / main pipeline for data processing instructions.
;; 3. P1 / Dual pipeline for Data processing instructions.
;; 4. MAC pipeline for multiply as well as multiply
;;    and accumulate instructions.
<<<<<<< HEAD
;; 5. 1 VFP / Neon pipeline.
;; The Load/Store and VFP/Neon pipeline are multiplexed.
=======
;; 5. 1 VFP and an optional Neon unit.
;; The Load/Store, VFP and Neon issue pipeline are multiplexed.
>>>>>>> b56a5220
;; The P0 / main pipeline and M1 stage of the MAC pipeline are
;;   multiplexed.
;; The P1 / dual pipeline and M2 stage of the MAC pipeline are
;;   multiplexed.
<<<<<<< HEAD
;; There are only 4 register read ports and hence at any point of
=======
;; There are only 4 integer register read ports and hence at any point of
>>>>>>> b56a5220
;; time we can't have issue down the E1 and the E2 ports unless
;; of course there are bypass paths that get exercised.
;; Both P0 and P1 have 2 stages E1 and E2.
;; Data processing instructions issue to E1 or E2 depending on
;; whether they have an early shift or not.

<<<<<<< HEAD

(define_cpu_unit "cortex_a9_vfp, cortex_a9_ls" "cortex_a9")
=======
(define_cpu_unit "ca9_issue_vfp_neon, cortex_a9_ls" "cortex_a9")
>>>>>>> b56a5220
(define_cpu_unit "cortex_a9_p0_e1, cortex_a9_p0_e2" "cortex_a9")
(define_cpu_unit "cortex_a9_p1_e1, cortex_a9_p1_e2" "cortex_a9")
(define_cpu_unit "cortex_a9_p0_wb, cortex_a9_p1_wb" "cortex_a9")
(define_cpu_unit "cortex_a9_mac_m1, cortex_a9_mac_m2" "cortex_a9")
(define_cpu_unit "cortex_a9_branch, cortex_a9_issue_branch" "cortex_a9")

(define_reservation "cortex_a9_p0_default" "cortex_a9_p0_e2, cortex_a9_p0_wb")
(define_reservation "cortex_a9_p1_default" "cortex_a9_p1_e2, cortex_a9_p1_wb")
(define_reservation "cortex_a9_p0_shift" "cortex_a9_p0_e1, cortex_a9_p0_default")
(define_reservation "cortex_a9_p1_shift" "cortex_a9_p1_e1, cortex_a9_p1_default")

(define_reservation "cortex_a9_multcycle1"
  "cortex_a9_p0_e2 + cortex_a9_mac_m1 + cortex_a9_mac_m2 + \
cortex_a9_p1_e2 + cortex_a9_p0_e1 + cortex_a9_p1_e1")

(define_reservation "cortex_a9_mult16"
  "cortex_a9_mac_m1, cortex_a9_mac_m2, cortex_a9_p0_wb")
(define_reservation "cortex_a9_mac16"
  "cortex_a9_multcycle1, cortex_a9_mac_m2, cortex_a9_p0_wb")
(define_reservation "cortex_a9_mult"
  "cortex_a9_mac_m1*2, cortex_a9_mac_m2, cortex_a9_p0_wb")
(define_reservation "cortex_a9_mac"
  "cortex_a9_multcycle1*2 ,cortex_a9_mac_m2, cortex_a9_p0_wb")


;; Issue at the same time along the load store pipeline and
;; the VFP / Neon pipeline is not possible.
<<<<<<< HEAD
;; FIXME:: At some point we need to model the issue
;; of the load store and the vfp being shared rather than anything else.

(exclusion_set "cortex_a9_ls" "cortex_a9_vfp")

=======
(exclusion_set "cortex_a9_ls" "ca9_issue_vfp_neon")
>>>>>>> b56a5220

;; Default data processing instruction without any shift
;; The only exception to this is the mov instruction
;; which can go down E2 without any problem.
(define_insn_reservation "cortex_a9_dp" 2
  (and (eq_attr "tune" "cortexa9")
<<<<<<< HEAD
       (ior (eq_attr "type" "alu")
	    (and (eq_attr "type" "alu_shift_reg, alu_shift")
		 (eq_attr "insn" "mov"))))
=======
         (ior (and (eq_attr "type" "alu")
                        (eq_attr "neon_type" "none"))
	      (and (and (eq_attr "type" "alu_shift_reg, alu_shift")
			(eq_attr "insn" "mov"))
                 (eq_attr "neon_type" "none"))))
>>>>>>> b56a5220
  "cortex_a9_p0_default|cortex_a9_p1_default")

;; An instruction using the shifter will go down E1.
(define_insn_reservation "cortex_a9_dp_shift" 3
   (and (eq_attr "tune" "cortexa9")
	(and (eq_attr "type" "alu_shift_reg, alu_shift")
	     (not (eq_attr "insn" "mov"))))
   "cortex_a9_p0_shift | cortex_a9_p1_shift")

;; Loads have a latency of 4 cycles.
;; We don't model autoincrement instructions. These
;; instructions use the load store pipeline and 1 of
;; the E2 units to write back the result of the increment.

(define_insn_reservation "cortex_a9_load1_2" 4
  (and (eq_attr "tune" "cortexa9")
<<<<<<< HEAD
       (eq_attr "type" "load1, load2, load_byte"))
=======
       (eq_attr "type" "load1, load2, load_byte, f_loads, f_loadd"))
>>>>>>> b56a5220
  "cortex_a9_ls")

;; Loads multiples and store multiples can't be issued for 2 cycles in a
;; row. The description below assumes that addresses are 64 bit aligned.
;; If not, there is an extra cycle latency which is not modelled.

<<<<<<< HEAD
;; FIXME:: This bit might need to be reworked when we get to
;; tuning for the VFP because strictly speaking the ldm
;; is sent to the LSU unit as is and there is only an
;; issue restriction between the LSU and the VFP/ Neon unit.

=======
>>>>>>> b56a5220
(define_insn_reservation "cortex_a9_load3_4" 5
  (and (eq_attr "tune" "cortexa9")
       (eq_attr "type" "load3, load4"))
  "cortex_a9_ls, cortex_a9_ls")

(define_insn_reservation "cortex_a9_store1_2" 0
  (and (eq_attr "tune" "cortexa9")
<<<<<<< HEAD
       (eq_attr "type" "store1, store2"))
=======
       (eq_attr "type" "store1, store2, f_stores, f_stored"))
>>>>>>> b56a5220
  "cortex_a9_ls")

;; Almost all our store multiples use an auto-increment
;; form. Don't issue back to back load and store multiples
;; because the load store unit will stall.
<<<<<<< HEAD
=======

>>>>>>> b56a5220
(define_insn_reservation "cortex_a9_store3_4" 0
  (and (eq_attr "tune" "cortexa9")
       (eq_attr "type" "store3, store4"))
  "cortex_a9_ls+(cortex_a9_p0_default | cortex_a9_p1_default), cortex_a9_ls")

;; We get 16*16 multiply / mac results in 3 cycles.
(define_insn_reservation "cortex_a9_mult16" 3
  (and (eq_attr "tune" "cortexa9")
       (eq_attr "insn" "smulxy"))
       "cortex_a9_mult16")

;; The 16*16 mac is slightly different that it
;; reserves M1 and M2 in the same cycle.
(define_insn_reservation "cortex_a9_mac16" 3
  (and (eq_attr "tune" "cortexa9")
       (eq_attr "insn" "smlaxy"))
  "cortex_a9_mac16")


(define_insn_reservation "cortex_a9_multiply" 4
  (and (eq_attr "tune" "cortexa9")
       (eq_attr "insn" "mul"))
       "cortex_a9_mult")

(define_insn_reservation "cortex_a9_mac" 4
  (and (eq_attr "tune" "cortexa9")
       (eq_attr "insn" "mla"))
       "cortex_a9_mac")

;; An instruction with a result in E2 can be forwarded
;; to E2 or E1 or M1 or the load store unit in the next cycle.

(define_bypass 1 "cortex_a9_dp"
                 "cortex_a9_dp_shift, cortex_a9_multiply,
 cortex_a9_load1_2, cortex_a9_dp, cortex_a9_store1_2,
 cortex_a9_mult16, cortex_a9_mac16, cortex_a9_mac, cortex_a9_store3_4, cortex_a9_load3_4")

(define_bypass 2 "cortex_a9_dp_shift"
                 "cortex_a9_dp_shift, cortex_a9_multiply,
 cortex_a9_load1_2, cortex_a9_dp, cortex_a9_store1_2,
 cortex_a9_mult16, cortex_a9_mac16, cortex_a9_mac, cortex_a9_store3_4, cortex_a9_load3_4")
<<<<<<< HEAD

;; An instruction in the load store pipeline can provide
;; read access to a DP instruction in the P0 default pipeline
;; before the writeback stage.

(define_bypass 3 "cortex_a9_load1_2" "cortex_a9_dp, cortex_a9_load1_2,
cortex_a9_store3_4, cortex_a9_store1_2")

(define_bypass 4 "cortex_a9_load3_4" "cortex_a9_dp, cortex_a9_load1_2,
cortex_a9_store3_4, cortex_a9_store1_2,  cortex_a9_load3_4")

;; Calls and branches.

;; Branch instructions

(define_insn_reservation "cortex_a9_branch" 0
  (and (eq_attr "tune" "cortexa9")
       (eq_attr "type" "branch"))
  "cortex_a9_branch")

;; Call latencies are essentially 0 but make sure
;; dual issue doesn't happen i.e the next instruction
;; starts at the next cycle.
(define_insn_reservation "cortex_a9_call"  0
  (and (eq_attr "tune" "cortexa9")
       (eq_attr "type" "call"))
  "cortex_a9_issue_branch + cortex_a9_multcycle1 + cortex_a9_ls + cortex_a9_vfp")


;; Pipelining for VFP instructions.
=======
>>>>>>> b56a5220

;; An instruction in the load store pipeline can provide
;; read access to a DP instruction in the P0 default pipeline
;; before the writeback stage.

(define_bypass 3 "cortex_a9_load1_2" "cortex_a9_dp, cortex_a9_load1_2,
cortex_a9_store3_4, cortex_a9_store1_2")

(define_bypass 4 "cortex_a9_load3_4" "cortex_a9_dp, cortex_a9_load1_2,
cortex_a9_store3_4, cortex_a9_store1_2,  cortex_a9_load3_4")

;; Calls and branches.

;; Branch instructions

(define_insn_reservation "cortex_a9_branch" 0
  (and (eq_attr "tune" "cortexa9")
       (eq_attr "type" "branch"))
  "cortex_a9_branch")

;; Call latencies are essentially 0 but make sure
;; dual issue doesn't happen i.e the next instruction
;; starts at the next cycle.
(define_insn_reservation "cortex_a9_call"  0
  (and (eq_attr "tune" "cortexa9")
       (eq_attr "type" "call"))
  "cortex_a9_issue_branch + cortex_a9_multcycle1 + cortex_a9_ls + ca9_issue_vfp_neon")


;; Pipelining for VFP instructions.
;; Issue happens either along load store unit or the VFP / Neon unit.
;; Pipeline   Instruction Classification.
;; FPS - fcpys, ffariths, ffarithd,r_2_f,f_2_r
;; FP_ADD   - fadds, faddd, fcmps (1)
;; FPMUL   - fmul{s,d}, fmac{s,d}
;; FPDIV - fdiv{s,d}
(define_cpu_unit "ca9fps" "cortex_a9")
(define_cpu_unit "ca9fp_add1, ca9fp_add2, ca9fp_add3, ca9fp_add4" "cortex_a9")
(define_cpu_unit "ca9fp_mul1, ca9fp_mul2 , ca9fp_mul3, ca9fp_mul4" "cortex_a9")
(define_cpu_unit "ca9fp_ds1" "cortex_a9")


;; fmrs, fmrrd, fmstat and fmrx - The data is available after 1 cycle.
(define_insn_reservation "cortex_a9_fps" 2
 (and (eq_attr "tune" "cortexa9")
      (eq_attr "type" "fcpys, fconsts, fconstd, ffariths, ffarithd, r_2_f, f_2_r, f_flag"))
 "ca9_issue_vfp_neon + ca9fps")

(define_bypass 1
  "cortex_a9_fps"
  "cortex_a9_fadd, cortex_a9_fps, cortex_a9_fcmp, cortex_a9_dp, cortex_a9_dp_shift, cortex_a9_multiply")

;; Scheduling on the FP_ADD pipeline.
(define_reservation "ca9fp_add" "ca9_issue_vfp_neon + ca9fp_add1, ca9fp_add2, ca9fp_add3, ca9fp_add4")

(define_insn_reservation "cortex_a9_fadd" 4
  (and (eq_attr "tune" "cortexa9")
       (eq_attr "type" "fadds, faddd, f_cvt"))
  "ca9fp_add")

(define_insn_reservation "cortex_a9_fcmp" 1
  (and (eq_attr "tune" "cortexa9")
      (eq_attr "type" "fcmps, fcmpd"))
 "ca9_issue_vfp_neon + ca9fp_add1")

;; Scheduling for the Multiply and MAC instructions.
(define_reservation "ca9fmuls"
  "ca9fp_mul1 + ca9_issue_vfp_neon, ca9fp_mul2, ca9fp_mul3, ca9fp_mul4")

(define_reservation "ca9fmuld"
  "ca9fp_mul1 + ca9_issue_vfp_neon, (ca9fp_mul1 + ca9fp_mul2), ca9fp_mul2, ca9fp_mul3, ca9fp_mul4")

(define_insn_reservation "cortex_a9_fmuls" 4
  (and (eq_attr "tune" "cortexa9")
       (eq_attr "type" "fmuls"))
  "ca9fmuls")

(define_insn_reservation "cortex_a9_fmuld" 5
  (and (eq_attr "tune" "cortexa9")
       (eq_attr "type" "fmuld"))
  "ca9fmuld")

(define_insn_reservation "cortex_a9_fmacs" 8
  (and (eq_attr "tune" "cortexa9")
       (eq_attr "type" "fmacs"))
  "ca9fmuls, ca9fp_add")

(define_insn_reservation "cortex_a9_fmacd" 9
  (and (eq_attr "tune" "cortexa9")
       (eq_attr "type" "fmacd"))
  "ca9fmuld, ca9fp_add")

;; Division pipeline description.
(define_insn_reservation "cortex_a9_fdivs" 15
  (and (eq_attr "tune" "cortexa9")
       (eq_attr "type" "fdivs"))
  "ca9fp_ds1 + ca9_issue_vfp_neon, nothing*14")

(define_insn_reservation "cortex_a9_fdivd" 25
  (and (eq_attr "tune" "cortexa9")
       (eq_attr "type" "fdivd"))
  "ca9fp_ds1 + ca9_issue_vfp_neon, nothing*24")

;; Include Neon pipeline description
(include "cortex-a9-neon.md")<|MERGE_RESOLUTION|>--- conflicted
+++ resolved
@@ -1,13 +1,6 @@
 ;; ARM Cortex-A9 pipeline description
-<<<<<<< HEAD
-;; Copyright (C) 2008, 2009 Free Software Foundation, Inc.
-;; Originally written by CodeSourcery for VFP.
-;;
-;; Integer core pipeline description contributed by ARM Ltd.
-=======
 ;; Copyright (C) 2008, 2009, 2010 Free Software Foundation, Inc.
 ;; Originally written by CodeSourcery for VFP.
->>>>>>> b56a5220
 ;;
 ;; Rewritten by Ramana Radhakrishnan <ramana.radhakrishnan@arm.com>
 ;; Integer Pipeline description contributed by ARM Ltd.
@@ -31,45 +24,27 @@
 
 (define_automaton "cortex_a9")
 
-<<<<<<< HEAD
-;; The Cortex-A9 integer core is modelled as a dual issue pipeline that has
-=======
 ;; The Cortex-A9 core is modelled as a dual issue pipeline that has
->>>>>>> b56a5220
 ;; the following components.
 ;; 1. 1 Load Store Pipeline.
 ;; 2. P0 / main pipeline for data processing instructions.
 ;; 3. P1 / Dual pipeline for Data processing instructions.
 ;; 4. MAC pipeline for multiply as well as multiply
 ;;    and accumulate instructions.
-<<<<<<< HEAD
-;; 5. 1 VFP / Neon pipeline.
-;; The Load/Store and VFP/Neon pipeline are multiplexed.
-=======
 ;; 5. 1 VFP and an optional Neon unit.
 ;; The Load/Store, VFP and Neon issue pipeline are multiplexed.
->>>>>>> b56a5220
 ;; The P0 / main pipeline and M1 stage of the MAC pipeline are
 ;;   multiplexed.
 ;; The P1 / dual pipeline and M2 stage of the MAC pipeline are
 ;;   multiplexed.
-<<<<<<< HEAD
-;; There are only 4 register read ports and hence at any point of
-=======
 ;; There are only 4 integer register read ports and hence at any point of
->>>>>>> b56a5220
 ;; time we can't have issue down the E1 and the E2 ports unless
 ;; of course there are bypass paths that get exercised.
 ;; Both P0 and P1 have 2 stages E1 and E2.
 ;; Data processing instructions issue to E1 or E2 depending on
 ;; whether they have an early shift or not.
 
-<<<<<<< HEAD
-
-(define_cpu_unit "cortex_a9_vfp, cortex_a9_ls" "cortex_a9")
-=======
 (define_cpu_unit "ca9_issue_vfp_neon, cortex_a9_ls" "cortex_a9")
->>>>>>> b56a5220
 (define_cpu_unit "cortex_a9_p0_e1, cortex_a9_p0_e2" "cortex_a9")
 (define_cpu_unit "cortex_a9_p1_e1, cortex_a9_p1_e2" "cortex_a9")
 (define_cpu_unit "cortex_a9_p0_wb, cortex_a9_p1_wb" "cortex_a9")
@@ -97,32 +72,18 @@
 
 ;; Issue at the same time along the load store pipeline and
 ;; the VFP / Neon pipeline is not possible.
-<<<<<<< HEAD
-;; FIXME:: At some point we need to model the issue
-;; of the load store and the vfp being shared rather than anything else.
-
-(exclusion_set "cortex_a9_ls" "cortex_a9_vfp")
-
-=======
 (exclusion_set "cortex_a9_ls" "ca9_issue_vfp_neon")
->>>>>>> b56a5220
 
 ;; Default data processing instruction without any shift
 ;; The only exception to this is the mov instruction
 ;; which can go down E2 without any problem.
 (define_insn_reservation "cortex_a9_dp" 2
   (and (eq_attr "tune" "cortexa9")
-<<<<<<< HEAD
-       (ior (eq_attr "type" "alu")
-	    (and (eq_attr "type" "alu_shift_reg, alu_shift")
-		 (eq_attr "insn" "mov"))))
-=======
          (ior (and (eq_attr "type" "alu")
                         (eq_attr "neon_type" "none"))
 	      (and (and (eq_attr "type" "alu_shift_reg, alu_shift")
 			(eq_attr "insn" "mov"))
                  (eq_attr "neon_type" "none"))))
->>>>>>> b56a5220
   "cortex_a9_p0_default|cortex_a9_p1_default")
 
 ;; An instruction using the shifter will go down E1.
@@ -139,25 +100,13 @@
 
 (define_insn_reservation "cortex_a9_load1_2" 4
   (and (eq_attr "tune" "cortexa9")
-<<<<<<< HEAD
-       (eq_attr "type" "load1, load2, load_byte"))
-=======
        (eq_attr "type" "load1, load2, load_byte, f_loads, f_loadd"))
->>>>>>> b56a5220
   "cortex_a9_ls")
 
 ;; Loads multiples and store multiples can't be issued for 2 cycles in a
 ;; row. The description below assumes that addresses are 64 bit aligned.
 ;; If not, there is an extra cycle latency which is not modelled.
 
-<<<<<<< HEAD
-;; FIXME:: This bit might need to be reworked when we get to
-;; tuning for the VFP because strictly speaking the ldm
-;; is sent to the LSU unit as is and there is only an
-;; issue restriction between the LSU and the VFP/ Neon unit.
-
-=======
->>>>>>> b56a5220
 (define_insn_reservation "cortex_a9_load3_4" 5
   (and (eq_attr "tune" "cortexa9")
        (eq_attr "type" "load3, load4"))
@@ -165,20 +114,13 @@
 
 (define_insn_reservation "cortex_a9_store1_2" 0
   (and (eq_attr "tune" "cortexa9")
-<<<<<<< HEAD
-       (eq_attr "type" "store1, store2"))
-=======
        (eq_attr "type" "store1, store2, f_stores, f_stored"))
->>>>>>> b56a5220
   "cortex_a9_ls")
 
 ;; Almost all our store multiples use an auto-increment
 ;; form. Don't issue back to back load and store multiples
 ;; because the load store unit will stall.
-<<<<<<< HEAD
-=======
-
->>>>>>> b56a5220
+
 (define_insn_reservation "cortex_a9_store3_4" 0
   (and (eq_attr "tune" "cortexa9")
        (eq_attr "type" "store3, store4"))
@@ -220,39 +162,6 @@
                  "cortex_a9_dp_shift, cortex_a9_multiply,
  cortex_a9_load1_2, cortex_a9_dp, cortex_a9_store1_2,
  cortex_a9_mult16, cortex_a9_mac16, cortex_a9_mac, cortex_a9_store3_4, cortex_a9_load3_4")
-<<<<<<< HEAD
-
-;; An instruction in the load store pipeline can provide
-;; read access to a DP instruction in the P0 default pipeline
-;; before the writeback stage.
-
-(define_bypass 3 "cortex_a9_load1_2" "cortex_a9_dp, cortex_a9_load1_2,
-cortex_a9_store3_4, cortex_a9_store1_2")
-
-(define_bypass 4 "cortex_a9_load3_4" "cortex_a9_dp, cortex_a9_load1_2,
-cortex_a9_store3_4, cortex_a9_store1_2,  cortex_a9_load3_4")
-
-;; Calls and branches.
-
-;; Branch instructions
-
-(define_insn_reservation "cortex_a9_branch" 0
-  (and (eq_attr "tune" "cortexa9")
-       (eq_attr "type" "branch"))
-  "cortex_a9_branch")
-
-;; Call latencies are essentially 0 but make sure
-;; dual issue doesn't happen i.e the next instruction
-;; starts at the next cycle.
-(define_insn_reservation "cortex_a9_call"  0
-  (and (eq_attr "tune" "cortexa9")
-       (eq_attr "type" "call"))
-  "cortex_a9_issue_branch + cortex_a9_multcycle1 + cortex_a9_ls + cortex_a9_vfp")
-
-
-;; Pipelining for VFP instructions.
-=======
->>>>>>> b56a5220
 
 ;; An instruction in the load store pipeline can provide
 ;; read access to a DP instruction in the P0 default pipeline
