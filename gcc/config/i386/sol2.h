/* Target definitions for GCC for Intel 80386 running Solaris 2
   Copyright (C) 1993, 1995, 1996, 1997, 1998, 1999, 2000, 2001, 2002, 2003,
   2004, 2007, 2008, 2009, 2010 Free Software Foundation, Inc.
   Contributed by Fred Fish (fnf@cygnus.com).

This file is part of GCC.

GCC is free software; you can redistribute it and/or modify
it under the terms of the GNU General Public License as published by
the Free Software Foundation; either version 3, or (at your option)
any later version.

GCC is distributed in the hope that it will be useful,
but WITHOUT ANY WARRANTY; without even the implied warranty of
MERCHANTABILITY or FITNESS FOR A PARTICULAR PURPOSE.  See the
GNU General Public License for more details.

You should have received a copy of the GNU General Public License
along with GCC; see the file COPYING3.  If not see
<http://www.gnu.org/licenses/>.  */

/* The Solaris 2.0 x86 linker botches alignment of code sections.
   It tries to align to a 16 byte boundary by padding with 0x00000090
   ints, rather than 0x90 bytes (nop).  This generates trash in the
   ".init" section since the contribution from crtbegin.o is only 7
   bytes.  The linker pads it to 16 bytes with a single 0x90 byte, and
   two 0x00000090 ints, which generates a segmentation violation when
   executed.  This macro forces the assembler to do the padding, since
   it knows what it is doing.  */
#define FORCE_CODE_SECTION_ALIGN  asm(ALIGN_ASM_OP "16");

/* Old versions of the Solaris assembler can not handle the difference of
   labels in different sections, so force DW_EH_PE_datarel.  */
#undef ASM_PREFERRED_EH_DATA_FORMAT
#define ASM_PREFERRED_EH_DATA_FORMAT(CODE,GLOBAL)			\
  (flag_pic ? ((GLOBAL ? DW_EH_PE_indirect : 0)				\
	       | (TARGET_64BIT ? DW_EH_PE_pcrel | DW_EH_PE_sdata4	\
		  : DW_EH_PE_datarel))					\
   : DW_EH_PE_absptr)

/* The Solaris linker will not merge a read-only .eh_frame section
   with a read-write .eh_frame section.  None of the encodings used
   with non-PIC code require runtime relocations.  In 64-bit mode,
   since there is no backwards compatibility issue, we use a read-only
   section for .eh_frame.  In 32-bit mode, we use a writable .eh_frame
   section in order to be compatible with G++ for Solaris x86.  */
#undef EH_TABLES_CAN_BE_READ_ONLY
#define EH_TABLES_CAN_BE_READ_ONLY (TARGET_64BIT)

/* Solaris 2/Intel as chokes on #line directives.  */
#undef CPP_SPEC
#define CPP_SPEC "%{,assembler-with-cpp:-P} %(cpp_subtarget)"

/* FIXME: Removed -K PIC from generic Solaris 2 ASM_SPEC: the native assembler
   gives many warnings: R_386_32 relocation is used for symbol ".text".  */
#undef ASM_SPEC
#define ASM_SPEC "\
%{v:-V} %{Qy:} %{!Qn:-Qy} %{n} %{T} %{Ym,*} %{Wa,*:%*} -s \
%(asm_cpu) \
"

#define ASM_CPU_SPEC ""
 
#undef SUBTARGET_EXTRA_SPECS
#define SUBTARGET_EXTRA_SPECS \
  { "cpp_subtarget",	CPP_SUBTARGET_SPEC },	\
  { "asm_cpu",		ASM_CPU_SPEC },		\
  { "startfile_arch",	STARTFILE_ARCH_SPEC },	\
  { "link_arch",	LINK_ARCH_SPEC }

#undef LOCAL_LABEL_PREFIX
#define LOCAL_LABEL_PREFIX "."

/* The 32-bit Solaris assembler does not support .quad.  Do not use it.  */
#ifndef HAVE_AS_IX86_QUAD
#undef ASM_QUAD
#endif

/* The Solaris assembler wants a .local for non-exported aliases.  */
#define ASM_OUTPUT_DEF_FROM_DECLS(FILE, DECL, TARGET)	\
  do {							\
    const char *declname =				\
      IDENTIFIER_POINTER (DECL_ASSEMBLER_NAME (DECL));	\
    ASM_OUTPUT_DEF ((FILE), declname,			\
		    IDENTIFIER_POINTER (TARGET));	\
    if (! TREE_PUBLIC (DECL))				\
      {							\
	fprintf ((FILE), "%s", LOCAL_ASM_OP);		\
	assemble_name ((FILE), declname);		\
	fprintf ((FILE), "\n");				\
      }							\
  } while (0)

/* Follow Sun requirements for TLS code sequences and use Sun assembler TLS
   syntax.  */
#undef TARGET_SUN_TLS
#define TARGET_SUN_TLS 1

/* The Sun assembler uses .tcomm for TLS common sections.  */
#define TLS_COMMON_ASM_OP ".tcomm"

/* Similar to the Sun assembler on SPARC, the native assembler requires
   TLS objects to be declared as @tls_obj (not @tls_object).  Unlike SPARC,
   gas doesn't understand this variant.  */
#ifndef USE_GAS
#undef  ASM_DECLARE_OBJECT_NAME
#define ASM_DECLARE_OBJECT_NAME(FILE, NAME, DECL)		\
  do								\
    {								\
      HOST_WIDE_INT size;					\
								\
      if (targetm.have_tls && DECL_THREAD_LOCAL_P (DECL))	\
	ASM_OUTPUT_TYPE_DIRECTIVE (FILE, NAME, "tls_obj");	\
      else							\
	ASM_OUTPUT_TYPE_DIRECTIVE (FILE, NAME, "object");	\
								\
      size_directive_output = 0;				\
      if (!flag_inhibit_size_directive				\
	  && (DECL) && DECL_SIZE (DECL))			\
	{							\
	  size_directive_output = 1;				\
	  size = int_size_in_bytes (TREE_TYPE (DECL));		\
	  ASM_OUTPUT_SIZE_DIRECTIVE (FILE, NAME, size);		\
	}							\
								\
      ASM_OUTPUT_LABEL (FILE, NAME);				\
    }								\
  while (0)
#endif

/* The Solaris assembler cannot grok .stabd directives.  */
#undef NO_DBX_BNSYM_ENSYM
#define NO_DBX_BNSYM_ENSYM 1

/* Solaris-specific #pragmas are implemented on top of attributes.  Hook in
   the bits from config/sol2.c.  */
#define SUBTARGET_INSERT_ATTRIBUTES solaris_insert_attributes
#define SUBTARGET_ATTRIBUTE_TABLE SOLARIS_ATTRIBUTE_TABLE

/* Register the Solaris-specific #pragma directives.  */
#define REGISTER_SUBTARGET_PRAGMAS() solaris_register_pragmas ()

#undef SUBTARGET_RETURN_IN_MEMORY
#define SUBTARGET_RETURN_IN_MEMORY(TYPE, FNTYPE) \
	ix86_solaris_return_in_memory (TYPE, FNTYPE)

/* Output a simple call for .init/.fini.  */
#define ASM_OUTPUT_CALL(FILE, FN)				\
  do								\
    {								\
      fprintf (FILE, "\tcall\t");				\
      ix86_print_operand (FILE, XEXP (DECL_RTL (FN), 0), 'P');	\
      fprintf (FILE, "\n");					\
    }								\
  while (0)

/* We do not need NT_VERSION notes.  */
#undef X86_FILE_START_VERSION_DIRECTIVE
#define X86_FILE_START_VERSION_DIRECTIVE false

/* Static stack checking is supported by means of probes.  */
#define STACK_CHECK_STATIC_BUILTIN 1

/* Only recent versions of Solaris 11 ld properly support hidden .gnu.linkonce
   sections, so don't use them.  */
#ifndef TARGET_GNU_LD
#define USE_HIDDEN_LINKONCE 0
#endif

<<<<<<< HEAD
=======
/* Put all *tf routines in libgcc.  */
#undef LIBGCC2_HAS_TF_MODE
#define LIBGCC2_HAS_TF_MODE 1
#define LIBGCC2_TF_CEXT q
#define TF_SIZE 113

>>>>>>> 779871ac
#define MD_UNWIND_SUPPORT "config/i386/sol2-unwind.h"<|MERGE_RESOLUTION|>--- conflicted
+++ resolved
@@ -167,13 +167,10 @@
 #define USE_HIDDEN_LINKONCE 0
 #endif
 
-<<<<<<< HEAD
-=======
 /* Put all *tf routines in libgcc.  */
 #undef LIBGCC2_HAS_TF_MODE
 #define LIBGCC2_HAS_TF_MODE 1
 #define LIBGCC2_TF_CEXT q
 #define TF_SIZE 113
 
->>>>>>> 779871ac
 #define MD_UNWIND_SUPPORT "config/i386/sol2-unwind.h"