--- conflicted
+++ resolved
@@ -123,16 +123,8 @@
 /* i386 glibc provides __stack_chk_guard in %gs:0x14,
    x86_64 glibc provides it in %fs:0x28.  */
 #define TARGET_THREAD_SSP_OFFSET	(TARGET_64BIT ? 0x28 : 0x14)
-<<<<<<< HEAD
-#endif
 
 /* We steal the last transactional memory word.  */
 #define TARGET_CAN_SPLIT_STACK
 #define TARGET_THREAD_SPLIT_STACK_OFFSET (TARGET_64BIT ? 0x70 : 0x30)
-=======
-
-/* We steal the last transactional memory word.  */
-#define TARGET_CAN_SPLIT_STACK
-#define TARGET_THREAD_SPLIT_STACK_OFFSET (TARGET_64BIT ? 0x70 : 0x30)
-#endif
->>>>>>> 7ad28d2a
+#endif