/* Definitions of target machine for GCC for IA-32.
   Copyright (C) 1988, 1992, 1994, 1995, 1996, 1996, 1997, 1998, 1999,
   2000, 2001, 2002, 2003, 2004, 2005, 2006, 2007, 2008, 2009, 2010
   Free Software Foundation, Inc.

This file is part of GCC.

GCC is free software; you can redistribute it and/or modify
it under the terms of the GNU General Public License as published by
the Free Software Foundation; either version 3, or (at your option)
any later version.

GCC is distributed in the hope that it will be useful,
but WITHOUT ANY WARRANTY; without even the implied warranty of
MERCHANTABILITY or FITNESS FOR A PARTICULAR PURPOSE.  See the
GNU General Public License for more details.

You should have received a copy of the GNU General Public License
along with GCC; see the file COPYING3.  If not see
<http://www.gnu.org/licenses/>.  */

/* Functions in i386.c */
extern void ix86_conditional_register_usage (void);

extern bool ix86_target_stack_probe (void);
extern bool ix86_can_use_return_insn_p (void);
extern void ix86_setup_frame_addresses (void);

extern HOST_WIDE_INT ix86_initial_elimination_offset (int, int);
extern void ix86_expand_prologue (void);
extern void ix86_expand_epilogue (int);
extern void ix86_expand_split_stack_prologue (void);

extern void ix86_output_addr_vec_elt (FILE *, int);
extern void ix86_output_addr_diff_elt (FILE *, int, int);

extern enum calling_abi ix86_cfun_abi (void);
extern enum calling_abi ix86_function_type_abi (const_tree);

#ifdef RTX_CODE
extern int standard_80387_constant_p (rtx);
extern const char *standard_80387_constant_opcode (rtx);
extern rtx standard_80387_constant_rtx (int);
extern int standard_sse_constant_p (rtx);
extern const char *standard_sse_constant_opcode (rtx, rtx);
extern bool symbolic_reference_mentioned_p (rtx);
extern bool extended_reg_mentioned_p (rtx);
extern bool x86_extended_QIreg_mentioned_p (rtx);
extern bool x86_extended_reg_mentioned_p (rtx);
extern bool x86_maybe_negate_const_int (rtx *, enum machine_mode);
extern enum machine_mode ix86_cc_mode (enum rtx_code, rtx, rtx);

extern int avx_vpermilp_parallel (rtx par, enum machine_mode mode);
extern int avx_vperm2f128_parallel (rtx par, enum machine_mode mode);

extern bool ix86_expand_movmem (rtx, rtx, rtx, rtx, rtx, rtx);
extern bool ix86_expand_setmem (rtx, rtx, rtx, rtx, rtx, rtx);
extern bool ix86_expand_strlen (rtx, rtx, rtx, rtx);

extern bool legitimate_constant_p (rtx);
extern bool constant_address_p (rtx);
extern bool legitimate_pic_operand_p (rtx);
extern bool legitimate_pic_address_disp_p (rtx);

extern void print_reg (rtx, int, FILE*);
extern void ix86_print_operand (FILE *, rtx, int);

extern void split_di (rtx[], int, rtx[], rtx[]);
extern void split_ti (rtx[], int, rtx[], rtx[]);

extern const char *output_set_got (rtx, rtx);
extern const char *output_387_binary_op (rtx, rtx*);
extern const char *output_387_reg_move (rtx, rtx*);
extern const char *output_fix_trunc (rtx, rtx*, int);
extern const char *output_fp_compare (rtx, rtx*, int, int);
extern const char *output_adjust_stack_and_probe (rtx);
extern const char *output_probe_stack_range (rtx, rtx);

extern void ix86_expand_clear (rtx);
extern void ix86_expand_move (enum machine_mode, rtx[]);
extern void ix86_expand_vector_move (enum machine_mode, rtx[]);
extern void ix86_expand_vector_move_misalign (enum machine_mode, rtx[]);
extern void ix86_expand_push (enum machine_mode, rtx);
extern rtx ix86_fixup_binary_operands (enum rtx_code,
				       enum machine_mode, rtx[]);
extern void ix86_fixup_binary_operands_no_copy (enum rtx_code,
						enum machine_mode, rtx[]);
extern void ix86_expand_binary_operator (enum rtx_code,
					 enum machine_mode, rtx[]);
extern bool ix86_binary_operator_ok (enum rtx_code, enum machine_mode, rtx[]);
extern bool ix86_lea_for_add_ok (rtx, rtx[]);
extern bool ix86_vec_interleave_v2df_operator_ok (rtx operands[3], bool high);
extern bool ix86_dep_by_shift_count (const_rtx set_insn, const_rtx use_insn);
extern bool ix86_agi_dependent (rtx set_insn, rtx use_insn);
extern void ix86_expand_unary_operator (enum rtx_code, enum machine_mode,
					rtx[]);
extern rtx ix86_build_const_vector (enum machine_mode, bool, rtx);
extern rtx ix86_build_signbit_mask (enum machine_mode, bool, bool);
extern void ix86_split_convert_uns_si_sse (rtx[]);
extern void ix86_expand_convert_uns_didf_sse (rtx, rtx);
extern void ix86_expand_convert_uns_sixf_sse (rtx, rtx);
extern void ix86_expand_convert_uns_sidf_sse (rtx, rtx);
extern void ix86_expand_convert_uns_sisf_sse (rtx, rtx);
extern void ix86_expand_convert_sign_didf_sse (rtx, rtx);
extern enum ix86_fpcmp_strategy ix86_fp_comparison_strategy (enum rtx_code);
extern void ix86_expand_fp_absneg_operator (enum rtx_code, enum machine_mode,
					    rtx[]);
extern void ix86_expand_copysign (rtx []);
extern void ix86_split_copysign_const (rtx []);
extern void ix86_split_copysign_var (rtx []);
extern bool ix86_unary_operator_ok (enum rtx_code, enum machine_mode, rtx[]);
extern bool ix86_match_ccmode (rtx, enum machine_mode);
extern void ix86_expand_branch (enum rtx_code, rtx, rtx, rtx);
extern void ix86_expand_setcc (rtx, enum rtx_code, rtx, rtx);
extern bool ix86_expand_int_movcc (rtx[]);
extern bool ix86_expand_fp_movcc (rtx[]);
extern bool ix86_expand_fp_vcond (rtx[]);
extern bool ix86_expand_int_vcond (rtx[]);
extern void ix86_expand_sse_unpack (rtx[], bool, bool);
extern void ix86_expand_sse4_unpack (rtx[], bool, bool);
<<<<<<< HEAD
extern int ix86_expand_int_addcc (rtx[]);
extern rtx ix86_expand_call (rtx, rtx, rtx, rtx, rtx, int);
=======
extern bool ix86_expand_int_addcc (rtx[]);
extern void ix86_expand_call (rtx, rtx, rtx, rtx, rtx, int);
>>>>>>> 779871ac
extern void x86_initialize_trampoline (rtx, rtx, rtx);
extern rtx ix86_zero_extend_to_Pmode (rtx);
extern void ix86_split_long_move (rtx[]);
extern void ix86_split_ashl (rtx *, rtx, enum machine_mode);
extern void ix86_split_ashr (rtx *, rtx, enum machine_mode);
extern void ix86_split_lshr (rtx *, rtx, enum machine_mode);
extern rtx ix86_find_base_term (rtx);
extern bool ix86_check_movabs (rtx, int);
extern void ix86_split_idivmod (enum machine_mode, rtx[], bool);

extern rtx assign_386_stack_local (enum machine_mode, enum ix86_stack_slot);
extern int ix86_attr_length_immediate_default (rtx, int);
extern int ix86_attr_length_address_default (rtx);
extern int ix86_attr_length_vex_default (rtx, int, int);

extern enum machine_mode ix86_fp_compare_mode (enum rtx_code);

extern rtx ix86_libcall_value (enum machine_mode);
extern bool ix86_function_arg_regno_p (int);
extern void ix86_asm_output_function_label (FILE *, const char *, tree);
extern int ix86_function_arg_boundary (enum machine_mode, const_tree);
extern bool ix86_solaris_return_in_memory (const_tree, const_tree);
extern rtx ix86_force_to_memory (enum machine_mode, rtx);
extern void ix86_free_from_memory (enum machine_mode);
extern void ix86_call_abi_override (const_tree);
extern int ix86_reg_parm_stack_space (const_tree);

extern void ix86_split_fp_branch (enum rtx_code code, rtx, rtx,
				  rtx, rtx, rtx, rtx);
extern bool ix86_hard_regno_mode_ok (int, enum machine_mode);
extern bool ix86_modes_tieable_p (enum machine_mode, enum machine_mode);
extern bool ix86_secondary_memory_needed (enum reg_class, enum reg_class,
					  enum machine_mode, int);
extern bool ix86_cannot_change_mode_class (enum machine_mode,
					   enum machine_mode, enum reg_class);
extern enum reg_class ix86_preferred_reload_class (rtx, enum reg_class);
extern enum reg_class ix86_preferred_output_reload_class (rtx, enum reg_class);
extern int ix86_mode_needed (int, rtx);
extern void emit_i387_cw_initialization (int);
extern void x86_order_regs_for_local_alloc (void);
extern void x86_function_profiler (FILE *, int);
extern void x86_emit_floatuns (rtx [2]);
extern void ix86_emit_fp_unordered_jump (rtx);

extern void ix86_emit_i387_log1p (rtx, rtx);
extern void ix86_emit_swdivsf (rtx, rtx, rtx, enum machine_mode);
extern void ix86_emit_swsqrtsf (rtx, rtx, enum machine_mode, bool);

extern enum rtx_code ix86_reverse_condition (enum rtx_code, enum machine_mode);

extern void ix86_expand_lround (rtx, rtx);
extern void ix86_expand_lfloorceil (rtx, rtx, bool);
extern void ix86_expand_rint (rtx, rtx);
extern void ix86_expand_floorceil (rtx, rtx, bool);
extern void ix86_expand_floorceildf_32 (rtx, rtx, bool);
extern void ix86_expand_round (rtx, rtx);
extern void ix86_expand_rounddf_32 (rtx, rtx);
extern void ix86_expand_trunc (rtx, rtx);
extern void ix86_expand_truncdf_32 (rtx, rtx);

#ifdef TREE_CODE
extern void init_cumulative_args (CUMULATIVE_ARGS *, tree, rtx, tree);
#endif	/* TREE_CODE  */

#endif	/* RTX_CODE  */

#ifdef TREE_CODE
extern int ix86_data_alignment (tree, int);
extern unsigned int ix86_local_alignment (tree, enum machine_mode,
					  unsigned int);
extern unsigned int ix86_minimum_alignment (tree, enum machine_mode,
					    unsigned int);
extern int ix86_constant_alignment (tree, int);
extern tree ix86_handle_shared_attribute (tree *, tree, tree, int, bool *);
extern tree ix86_handle_selectany_attribute (tree *, tree, tree, int, bool *);
extern int x86_field_alignment (tree, int);
extern tree ix86_valid_target_attribute_tree (tree);
#endif

extern rtx ix86_tls_get_addr (void);
extern rtx ix86_tls_module_base (void);

extern void ix86_expand_vector_init (bool, rtx, rtx);
extern void ix86_expand_vector_set (bool, rtx, rtx, int);
extern void ix86_expand_vector_extract (bool, rtx, rtx, int);
extern void ix86_expand_reduc_v4sf (rtx (*)(rtx, rtx, rtx), rtx, rtx);

<<<<<<< HEAD
extern bool ix86_fma4_valid_op_p (rtx [], rtx, int, bool, int, bool);
extern void ix86_expand_fma4_multiple_memory (rtx [], int, enum machine_mode);
=======
extern void ix86_expand_vec_extract_even_odd (rtx, rtx, rtx, unsigned);
>>>>>>> 779871ac

/* In i386-c.c  */
extern void ix86_target_macros (void);
extern void ix86_register_pragmas (void);

/* In winnt.c  */
extern void i386_pe_unique_section (tree, int);
extern void i386_pe_declare_function_type (FILE *, const char *, int);
extern void i386_pe_record_external_function (tree, const char *);
extern void i386_pe_maybe_record_exported_symbol (tree, const char *, int);
extern void i386_pe_encode_section_info (tree, rtx, int);
extern bool i386_pe_binds_local_p (const_tree);
extern const char *i386_pe_strip_name_encoding_full (const char *);
extern bool i386_pe_valid_dllimport_attribute_p (const_tree);
extern unsigned int i386_pe_section_type_flags (tree, const char *, int);
extern void i386_pe_asm_named_section (const char *, unsigned int, tree);
extern void i386_pe_asm_output_aligned_decl_common (FILE *, tree,
						    const char *,
						    HOST_WIDE_INT,
						    HOST_WIDE_INT);
extern void i386_pe_file_end (void);
extern tree i386_pe_mangle_decl_assembler_name (tree, tree);

/* In winnt-cxx.c and winnt-stubs.c  */
extern void i386_pe_adjust_class_at_definition (tree);
extern bool i386_pe_type_dllimport_p (tree);
extern bool i386_pe_type_dllexport_p (tree);

extern rtx maybe_get_pool_constant (rtx);

extern char internal_label_prefix[16];
extern int internal_label_prefix_len;

enum ix86_address_seg { SEG_DEFAULT, SEG_FS, SEG_GS };
struct ix86_address
{
  rtx base, index, disp;
  HOST_WIDE_INT scale;
  enum ix86_address_seg seg;
};

extern int ix86_decompose_address (rtx, struct ix86_address *);
extern int memory_address_length (rtx addr);
extern void x86_output_aligned_bss (FILE *, tree, const char *,
				    unsigned HOST_WIDE_INT, int);
extern void x86_elf_aligned_common (FILE *, const char *,
				    unsigned HOST_WIDE_INT, int);

#ifdef RTX_CODE
extern void ix86_fp_comparison_codes (enum rtx_code code, enum rtx_code *,
				      enum rtx_code *, enum rtx_code *);
extern enum rtx_code ix86_fp_compare_code_to_integer (enum rtx_code);
extern rtx construct_plt_address (rtx);
#endif
extern int asm_preferred_eh_data_format (int, int);

#ifdef HAVE_ATTR_cpu
extern enum attr_cpu ix86_schedule;
#endif<|MERGE_RESOLUTION|>--- conflicted
+++ resolved
@@ -118,13 +118,8 @@
 extern bool ix86_expand_int_vcond (rtx[]);
 extern void ix86_expand_sse_unpack (rtx[], bool, bool);
 extern void ix86_expand_sse4_unpack (rtx[], bool, bool);
-<<<<<<< HEAD
-extern int ix86_expand_int_addcc (rtx[]);
+extern bool ix86_expand_int_addcc (rtx[]);
 extern rtx ix86_expand_call (rtx, rtx, rtx, rtx, rtx, int);
-=======
-extern bool ix86_expand_int_addcc (rtx[]);
-extern void ix86_expand_call (rtx, rtx, rtx, rtx, rtx, int);
->>>>>>> 779871ac
 extern void x86_initialize_trampoline (rtx, rtx, rtx);
 extern rtx ix86_zero_extend_to_Pmode (rtx);
 extern void ix86_split_long_move (rtx[]);
@@ -212,12 +207,7 @@
 extern void ix86_expand_vector_extract (bool, rtx, rtx, int);
 extern void ix86_expand_reduc_v4sf (rtx (*)(rtx, rtx, rtx), rtx, rtx);
 
-<<<<<<< HEAD
-extern bool ix86_fma4_valid_op_p (rtx [], rtx, int, bool, int, bool);
-extern void ix86_expand_fma4_multiple_memory (rtx [], int, enum machine_mode);
-=======
 extern void ix86_expand_vec_extract_even_odd (rtx, rtx, rtx, unsigned);
->>>>>>> 779871ac
 
 /* In i386-c.c  */
 extern void ix86_target_macros (void);
