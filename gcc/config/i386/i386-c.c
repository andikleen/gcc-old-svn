--- conflicted
+++ resolved
@@ -1,9 +1,5 @@
 /* Subroutines used for macro/preprocessor support on the ia-32.
-<<<<<<< HEAD
-   Copyright (C) 2008, 2009
-=======
    Copyright (C) 2008, 2009, 2010
->>>>>>> 3082eeb7
    Free Software Foundation, Inc.
 
 This file is part of GCC.
@@ -136,14 +132,11 @@
       def_or_undef (parse_in, "__core2");
       def_or_undef (parse_in, "__core2__");
       break;
-<<<<<<< HEAD
-=======
     case PROCESSOR_COREI7_32:
     case PROCESSOR_COREI7_64:
       def_or_undef (parse_in, "__corei7");
       def_or_undef (parse_in, "__corei7__");
       break;
->>>>>>> 3082eeb7
     case PROCESSOR_ATOM:
       def_or_undef (parse_in, "__atom");
       def_or_undef (parse_in, "__atom__");
@@ -226,13 +219,10 @@
     case PROCESSOR_CORE2_64:
       def_or_undef (parse_in, "__tune_core2__");
       break;
-<<<<<<< HEAD
-=======
     case PROCESSOR_COREI7_32:
     case PROCESSOR_COREI7_64:
       def_or_undef (parse_in, "__tune_corei7__");
       break;
->>>>>>> 3082eeb7
     case PROCESSOR_ATOM:
       def_or_undef (parse_in, "__tune_atom__");
       break;
@@ -282,10 +272,6 @@
     def_or_undef (parse_in, "__LWP__");
   if (isa_flag & OPTION_MASK_ISA_ABM)
     def_or_undef (parse_in, "__ABM__");
-<<<<<<< HEAD
-  if (isa_flag & OPTION_MASK_ISA_POPCNT)
-    def_or_undef (parse_in, "__POPCNT__");
-=======
   if (isa_flag & OPTION_MASK_ISA_BMI)
     def_or_undef (parse_in, "__BMI__");
   if (isa_flag & OPTION_MASK_ISA_BMI2)
@@ -302,7 +288,6 @@
     def_or_undef (parse_in, "__RDRND__");
   if (isa_flag & OPTION_MASK_ISA_F16C)
     def_or_undef (parse_in, "__F16C__");
->>>>>>> 3082eeb7
   if ((fpmath & FPMATH_SSE) && (isa_flag & OPTION_MASK_ISA_SSE))
     def_or_undef (parse_in, "__SSE_MATH__");
   if ((fpmath & FPMATH_SSE) && (isa_flag & OPTION_MASK_ISA_SSE2))
@@ -370,22 +355,14 @@
   ix86_target_macros_internal (prev_isa & diff_isa,
 			       prev_arch,
 			       prev_tune,
-<<<<<<< HEAD
-			       (enum fpmath_unit) prev_opt->fpmath,
-=======
 			       (enum fpmath_unit) prev_opt->x_ix86_fpmath,
->>>>>>> 3082eeb7
 			       cpp_undef);
 
   /* Define all of the macros for new options that were just turned on.  */
   ix86_target_macros_internal (cur_isa & diff_isa,
 			       cur_arch,
 			       cur_tune,
-<<<<<<< HEAD
-			       (enum fpmath_unit) cur_opt->fpmath,
-=======
 			       (enum fpmath_unit) cur_opt->x_ix86_fpmath,
->>>>>>> 3082eeb7
 			       cpp_define);
 
   return true;
