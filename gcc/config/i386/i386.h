--- conflicted
+++ resolved
@@ -1,10 +1,6 @@
 /* Definitions of target machine for GCC for IA-32.
    Copyright (C) 1988, 1992, 1994, 1995, 1996, 1997, 1998, 1999, 2000,
-<<<<<<< HEAD
    2001, 2002, 2003, 2004, 2005, 2006, 2007, 2008, 2009, 2010
-=======
-   2001, 2002, 2003, 2004, 2005, 2006, 2007, 2008, 2009
->>>>>>> e33a1692
    Free Software Foundation, Inc.
 
 This file is part of GCC.
@@ -58,12 +54,9 @@
 #define TARGET_AVX	OPTION_ISA_AVX
 #define TARGET_FMA	OPTION_ISA_FMA
 #define TARGET_SSE4A	OPTION_ISA_SSE4A
-<<<<<<< HEAD
 #define TARGET_FMA4	OPTION_ISA_FMA4
 #define TARGET_XOP	OPTION_ISA_XOP
 #define TARGET_LWP	OPTION_ISA_LWP
-=======
->>>>>>> e33a1692
 #define TARGET_ROUND	OPTION_ISA_ROUND
 #define TARGET_ABM	OPTION_ISA_ABM
 #define TARGET_POPCNT	OPTION_ISA_POPCNT
@@ -73,15 +66,13 @@
 #define TARGET_AES	OPTION_ISA_AES
 #define TARGET_PCLMUL	OPTION_ISA_PCLMUL
 #define TARGET_CMPXCHG16B OPTION_ISA_CX16
-
-
-<<<<<<< HEAD
+#define TARGET_FSGSBASE	OPTION_ISA_FSGSBASE
+#define TARGET_RDRND	OPTION_ISA_RDRND
+#define TARGET_F16C	OPTION_ISA_F16C
+
+
 /* SSE4.1 defines round instructions */
 #define	OPTION_MASK_ISA_ROUND	OPTION_MASK_ISA_SSE4_1
-=======
-/* SSE4.1 define round instructions */
-#define	OPTION_MASK_ISA_ROUND	(OPTION_MASK_ISA_SSE4_1)
->>>>>>> e33a1692
 #define	OPTION_ISA_ROUND	((ix86_isa_flags & OPTION_MASK_ISA_ROUND) != 0)
 
 #include "config/vxworks-dummy.h"
@@ -252,10 +243,7 @@
 #define TARGET_GENERIC64 (ix86_tune == PROCESSOR_GENERIC64)
 #define TARGET_GENERIC (TARGET_GENERIC32 || TARGET_GENERIC64)
 #define TARGET_AMDFAM10 (ix86_tune == PROCESSOR_AMDFAM10)
-<<<<<<< HEAD
 #define TARGET_BDVER1 (ix86_tune == PROCESSOR_BDVER1)
-=======
->>>>>>> e33a1692
 #define TARGET_ATOM (ix86_tune == PROCESSOR_ATOM)
 
 /* Feature tests against the various tunings.  */
@@ -489,7 +477,13 @@
    redefines this to 1.  */
 #define TARGET_MACHO 0
 
-/* Likewise, for the Windows 64-bit ABI.  */
+/* Branch island 'stubs' are emitted for earlier versions of darwin.
+   This provides a default (over-ridden in darwin.h.)  */
+#ifndef TARGET_MACHO_BRANCH_ISLANDS
+#define TARGET_MACHO_BRANCH_ISLANDS 0
+#endif
+
+/* For the Windows 64-bit ABI.  */
 #define TARGET_64BIT_MS_ABI (TARGET_64BIT && ix86_cfun_abi () == MS_ABI)
 
 /* Available call abi.  */
@@ -568,11 +562,6 @@
 %n`-mintel-syntax' is deprecated. Use `-masm=intel' instead.\n} \
 %{msse5:-mavx \
 %n'-msse5' was removed.\n} \
-<<<<<<< HEAD
-=======
-%{mfused-madd:-mavx \
-%n'-mfused-madd' was removed.\n} \
->>>>>>> e33a1692
 %{mno-intel-syntax:-masm=att \
 %n`-mno-intel-syntax' is deprecated. Use `-masm=att' instead.\n}"
 
@@ -674,10 +663,9 @@
 
 #define SHORT_TYPE_SIZE 16
 #define INT_TYPE_SIZE 32
+#define LONG_LONG_TYPE_SIZE 64
 #define FLOAT_TYPE_SIZE 32
-#define LONG_TYPE_SIZE BITS_PER_WORD
 #define DOUBLE_TYPE_SIZE 64
-#define LONG_LONG_TYPE_SIZE 64
 #define LONG_DOUBLE_TYPE_SIZE 80
 
 #define WIDEST_HARDWARE_FP_SIZE LONG_DOUBLE_TYPE_SIZE
@@ -736,13 +724,7 @@
    generate an alternate prologue and epilogue that realigns the
    runtime stack if nessary.  This supports mixing codes that keep a
    4-byte aligned stack, as specified by i386 psABI, with codes that
-<<<<<<< HEAD
    need a 16-byte aligned stack, as required by SSE instructions.  */
-=======
-   need a 16-byte aligned stack, as required by SSE instructions.  If
-   STACK_REALIGN_DEFAULT is 1 and PREFERRED_STACK_BOUNDARY_DEFAULT is
-   128, stacks for all functions may be realigned.  */
->>>>>>> e33a1692
 #define STACK_REALIGN_DEFAULT 0
 
 /* Boundary (in *bits*) on which the incoming stack is aligned.  */
@@ -758,10 +740,6 @@
 
 /* C++ stores the virtual bit in the lowest bit of function pointers.  */
 #define TARGET_PTRMEMFUNC_VBIT_LOCATION ptrmemfunc_vbit_in_pfn
-
-/* Alignment of field after `int : 0' in a structure.  */
-
-#define EMPTY_FIELD_BOUNDARY BITS_PER_WORD
 
 /* Minimum size in bits of the largest boundary to which any
    and all fundamental data types supported by the hardware
@@ -1010,8 +988,6 @@
 
 #define OVERRIDE_ABI_FORMAT(FNDECL) ix86_call_abi_override (FNDECL)
 
-#define OVERRIDE_ABI_FORMAT(FNDECL) ix86_call_abi_override (FNDECL)
-
 /* Macro to conditionally modify fixed_regs/call_used_regs.  */
 #define CONDITIONAL_REGISTER_USAGE  ix86_conditional_register_usage ()
 
@@ -1091,19 +1067,11 @@
 
 /* Return true for modes passed in SSE registers.  */
 #define SSE_REG_MODE_P(MODE)						\
-<<<<<<< HEAD
   ((MODE) == V1TImode || (MODE) == TImode || (MODE) == V16QImode	\
    || (MODE) == TFmode || (MODE) == V8HImode || (MODE) == V2DFmode	\
    || (MODE) == V2DImode || (MODE) == V4SFmode || (MODE) == V4SImode	\
    || (MODE) == V32QImode || (MODE) == V16HImode || (MODE) == V8SImode	\
    || (MODE) == V4DImode || (MODE) == V8SFmode || (MODE) == V4DFmode)
-=======
-  ((MODE) == TImode || (MODE) == V16QImode || (MODE) == TFmode		\
-   || (MODE) == V8HImode || (MODE) == V2DFmode || (MODE) == V2DImode	\
-   || (MODE) == V4SFmode || (MODE) == V4SImode || (MODE) == V32QImode	\
-   || (MODE) == V16HImode || (MODE) == V8SImode || (MODE) == V4DImode	\
-   || (MODE) == V8SFmode || (MODE) == V4DFmode)
->>>>>>> e33a1692
 
 /* Value is 1 if hard register REGNO can hold a value of machine-mode MODE.  */
 
@@ -1133,6 +1101,12 @@
    : (MODE) == HImode && !TARGET_PARTIAL_REG_STALL ? SImode		\
    : (MODE) == QImode && (REGNO) > BX_REG && !TARGET_64BIT ? SImode 	\
    : (MODE))
+
+/* The only ABI that saves SSE registers across calls is Win64 (thus no
+   need to check the current ABI here), and with AVX enabled Win64 only
+   guarantees that the low 16 bytes are saved.  */
+#define HARD_REGNO_CALL_PART_CLOBBERED(REGNO, MODE)             \
+  (SSE_REGNO_P (REGNO) && GET_MODE_SIZE (MODE) > 16)
 
 /* Specify the registers used for certain standard purposes.
    The values of these macros are register numbers.  */
@@ -1402,13 +1376,10 @@
   (TARGET_AVX && ((MODE) == V4SFmode || (MODE) == V2DFmode \
 		  || (MODE) == V8SFmode || (MODE) == V4DFmode))
 
-<<<<<<< HEAD
 #define FMA4_VEC_FLOAT_MODE_P(MODE) \
   (TARGET_FMA4 && ((MODE) == V4SFmode || (MODE) == V2DFmode \
 		  || (MODE) == V8SFmode || (MODE) == V4DFmode))
 
-=======
->>>>>>> e33a1692
 #define MMX_REG_P(XOP) (REG_P (XOP) && MMX_REGNO_P (REGNO (XOP)))
 #define MMX_REGNO_P(N) IN_RANGE ((N), FIRST_MMX_REG, LAST_MMX_REG)
 
@@ -1582,37 +1553,9 @@
    machine-dependent stack frame: `OUTGOING_REG_PARM_STACK_SPACE' says
    which.  */
 #define REG_PARM_STACK_SPACE(FNDECL) ix86_reg_parm_stack_space (FNDECL)
-<<<<<<< HEAD
 
 #define OUTGOING_REG_PARM_STACK_SPACE(FNTYPE) \
   (ix86_function_type_abi (FNTYPE) == MS_ABI)
-=======
-
-#define OUTGOING_REG_PARM_STACK_SPACE(FNTYPE) \
-  (ix86_function_type_abi (FNTYPE) == MS_ABI)
-
-/* Value is the number of bytes of arguments automatically
-   popped when returning from a subroutine call.
-   FUNDECL is the declaration node of the function (as a tree),
-   FUNTYPE is the data type of the function (as a tree),
-   or for a library call it is an identifier node for the subroutine name.
-   SIZE is the number of bytes of arguments passed on the stack.
-
-   On the 80386, the RTD insn may be used to pop them if the number
-     of args is fixed, but if the number is variable then the caller
-     must pop them all.  RTD can't be used for library calls now
-     because the library is compiled with the Unix compiler.
-   Use of RTD is a selectable option, since it is incompatible with
-   standard Unix calling sequences.  If the option is not selected,
-   the caller must always pop the args.
-
-   The attribute stdcall is equivalent to RTD on a per module basis.  */
-
-#define RETURN_POPS_ARGS(FUNDECL, FUNTYPE, SIZE) \
-  ix86_return_pops_args ((FUNDECL), (FUNTYPE), (SIZE))
-
-#define FUNCTION_VALUE_REGNO_P(N) ix86_function_value_regno_p (N)
->>>>>>> e33a1692
 
 /* Define how to find the value returned by a library function
    assuming the value has mode MODE.  */
@@ -1670,6 +1613,8 @@
 
 #define MCOUNT_NAME "_mcount"
 
+#define MCOUNT_NAME_BEFORE_PROLOGUE "__fentry__"
+
 #define PROFILE_COUNT_REGISTER "edx"
 
 /* EXIT_IGNORE_STACK should be nonzero if, when returning from a function,
@@ -1835,7 +1780,6 @@
 /* Abi specific values for REGPARM_MAX and SSE_REGPARM_MAX */
 #define X86_64_REGPARM_MAX 6
 #define X86_64_MS_REGPARM_MAX 4
-<<<<<<< HEAD
 
 #define X86_32_REGPARM_MAX 3
 
@@ -1848,20 +1792,6 @@
 #define X86_64_MS_SSE_REGPARM_MAX 4
 
 #define X86_32_SSE_REGPARM_MAX (TARGET_SSE ? (TARGET_MACHO ? 4 : 3) : 0)
-=======
-
-#define X86_32_REGPARM_MAX 3
-
-#define REGPARM_MAX							\
-  (TARGET_64BIT ? (TARGET_64BIT_MS_ABI ? X86_64_MS_REGPARM_MAX		\
-		   : X86_64_REGPARM_MAX)				\
-   : X86_32_REGPARM_MAX)
-
-#define X86_64_SSE_REGPARM_MAX 8
-#define X86_64_MS_SSE_REGPARM_MAX 4
-
-#define X86_32_SSE_REGPARM_MAX (TARGET_SSE ? 3 : 0)
->>>>>>> e33a1692
 
 #define SSE_REGPARM_MAX							\
   (TARGET_64BIT ? (TARGET_64BIT_MS_ABI ? X86_64_MS_SSE_REGPARM_MAX	\
@@ -1903,10 +1833,11 @@
 
 #define CLEAR_RATIO(speed) ((speed) ? MIN (6, ix86_cost->move_ratio) : 2)
 
-/* Define if shifts truncate the shift count
-   which implies one can omit a sign-extension or zero-extension
-   of a shift count.  */
-/* On i386, shifts do truncate the count.  But bit opcodes don't.  */
+/* Define if shifts truncate the shift count which implies one can
+   omit a sign-extension or zero-extension of a shift count.
+
+   On i386, shifts do truncate the count.  But bit test instructions
+   take the modulo of the bit offset operand.  */
 
 /* #define SHIFT_COUNT_TRUNCATED */
 
@@ -2173,6 +2104,13 @@
     }
 #endif
 
+/* Write the extra assembler code needed to declare a function
+   properly.  */
+
+#undef ASM_OUTPUT_FUNCTION_LABEL
+#define ASM_OUTPUT_FUNCTION_LABEL(FILE, NAME, DECL) \
+  ix86_asm_output_function_label (FILE, NAME, DECL)
+
 /* Under some conditions we need jump tables in the text section,
    because the assembler cannot handle label differences between
    sections.  This is the case for x86_64 on Mach-O for example.  */
@@ -2191,13 +2129,6 @@
    asm (SECTION_OP "\n\t"					\
 	"call " CRT_MKSTR(__USER_LABEL_PREFIX__) #FUNC "\n"	\
 	TEXT_SECTION_ASM_OP);
--
-#define OUTPUT_ADDR_CONST_EXTRA(FILE, X, FAIL)	\
-do {						\
-  if (! output_addr_const_extra (FILE, (X)))	\
-    goto FAIL;					\
-} while (0);
  
 /* Which processor to schedule for. The cpu attribute defines a list that
@@ -2219,10 +2150,7 @@
   PROCESSOR_GENERIC32,
   PROCESSOR_GENERIC64,
   PROCESSOR_AMDFAM10,
-<<<<<<< HEAD
   PROCESSOR_BDVER1,
-=======
->>>>>>> e33a1692
   PROCESSOR_ATOM,
   PROCESSOR_max
 };
@@ -2277,9 +2205,6 @@
 
 /* Smallest class containing REGNO.  */
 extern enum reg_class const regclass_map[FIRST_PSEUDO_REGISTER];
-
-extern rtx ix86_compare_op0;	/* operand 0 for comparisons */
-extern rtx ix86_compare_op1;	/* operand 1 for comparisons */
 
 enum ix86_fpcmp_strategy {
   IX86_FPCMP_SAHF,
@@ -2379,13 +2304,42 @@
 #define FASTCALL_PREFIX '@'
  
-/* Machine specific CFA tracking during prologue/epilogue generation.  */
+/* Machine specific frame tracking during prologue/epilogue generation.  */
 
 #ifndef USED_FOR_TARGET
-struct GTY(()) machine_cfa_state
+struct GTY(()) machine_frame_state
 {
-  rtx reg;
-  HOST_WIDE_INT offset;
+  /* This pair tracks the currently active CFA as reg+offset.  When reg
+     is drap_reg, we don't bother trying to record here the real CFA when
+     it might really be a DW_CFA_def_cfa_expression.  */
+  rtx cfa_reg;
+  HOST_WIDE_INT cfa_offset;
+
+  /* The current offset (canonically from the CFA) of ESP and EBP.
+     When stack frame re-alignment is active, these may not be relative
+     to the CFA.  However, in all cases they are relative to the offsets
+     of the saved registers stored in ix86_frame.  */
+  HOST_WIDE_INT sp_offset;
+  HOST_WIDE_INT fp_offset;
+
+  /* The size of the red-zone that may be assumed for the purposes of
+     eliding register restore notes in the epilogue.  This may be zero
+     if no red-zone is in effect, or may be reduced from the real
+     red-zone value by a maximum runtime stack re-alignment value.  */
+  int red_zone_offset;
+
+  /* Indicate whether each of ESP, EBP or DRAP currently holds a valid
+     value within the frame.  If false then the offset above should be
+     ignored.  Note that DRAP, if valid, *always* points to the CFA and
+     thus has an offset of zero.  */
+  BOOL_BITFIELD sp_valid : 1;
+  BOOL_BITFIELD fp_valid : 1;
+  BOOL_BITFIELD drap_valid : 1;
+
+  /* Indicate whether the local stack frame has been re-aligned.  When
+     set, the SP/FP offsets above are relative to the aligned frame
+     and not the CFA.  */
+  BOOL_BITFIELD realigned : 1;
 };
 
 struct GTY(()) machine_function {
@@ -2399,18 +2353,9 @@
      has been computed for.  */
   int use_fast_prologue_epilogue_nregs;
 
-<<<<<<< HEAD
   /* This value is used for amd64 targets and specifies the current abi
      to be used. MS_ABI means ms abi. Otherwise SYSV_ABI means sysv abi.  */
   ENUM_BITFIELD(calling_abi) call_abi : 8;
-=======
-  /* The CFA state at the end of the prologue.  */
-  struct machine_cfa_state cfa;
-
-  /* This value is used for amd64 targets and specifies the current abi
-     to be used. MS_ABI means ms abi. Otherwise SYSV_ABI means sysv abi.  */
-  enum calling_abi call_abi;
->>>>>>> e33a1692
 
   /* Nonzero if the function accesses a previous frame.  */
   BOOL_BITFIELD accesses_prev_frame : 1;
@@ -2436,12 +2381,10 @@
   /* If true, the current function has a STATIC_CHAIN is placed on the
      stack below the return address.  */
   BOOL_BITFIELD static_chain_on_stack : 1;
-<<<<<<< HEAD
-
-  /* The CFA state at the end of the prologue.  */
-  struct machine_cfa_state cfa;
-=======
->>>>>>> e33a1692
+
+  /* During prologue/epilogue generation, the current frame state.
+     Otherwise, the frame state at the end of the prologue.  */
+  struct machine_frame_state fs;
 };
 #endif
 
@@ -2459,7 +2402,6 @@
    REG_SP is live.  */
 #define ix86_current_function_calls_tls_descriptor \
   (ix86_tls_descriptor_calls_expanded_in_cfun && df_regs_ever_live_p (SP_REG))
-#define ix86_cfa_state (&cfun->machine->cfa)
 #define ix86_static_chain_on_stack (cfun->machine->static_chain_on_stack)
 
 /* Control behavior of x86_file_start.  */
@@ -2481,65 +2423,6 @@
 #define SYMBOL_REF_DLLEXPORT_P(X) \
 	((SYMBOL_REF_FLAGS (X) & SYMBOL_FLAG_DLLEXPORT) != 0)
 
-<<<<<<< HEAD
-=======
-/* Model costs for vectorizer.  */
-
-/* Cost of conditional branch.  */
-#undef TARG_COND_BRANCH_COST
-#define TARG_COND_BRANCH_COST           ix86_cost->branch_cost
-
-/* Enum through the target specific extra va_list types.
-   Please, do not iterate the base va_list type name.  */
-#define TARGET_ENUM_VA_LIST(IDX, PNAME, PTYPE) \
-  (TARGET_64BIT ? ix86_enum_va_list (IDX, PNAME, PTYPE) : 0)
-
-/* Cost of any scalar operation, excluding load and store.  */
-#undef TARG_SCALAR_STMT_COST
-#define TARG_SCALAR_STMT_COST           ix86_cost->scalar_stmt_cost
-
-/* Cost of scalar load.  */
-#undef TARG_SCALAR_LOAD_COST
-#define TARG_SCALAR_LOAD_COST           ix86_cost->scalar_load_cost
-
-/* Cost of scalar store.  */
-#undef TARG_SCALAR_STORE_COST
-#define TARG_SCALAR_STORE_COST          ix86_cost->scalar_store_cost
-
-/* Cost of any vector operation, excluding load, store or vector to scalar
-   operation.  */
-#undef TARG_VEC_STMT_COST
-#define TARG_VEC_STMT_COST              ix86_cost->vec_stmt_cost
-
-/* Cost of vector to scalar operation.  */
-#undef TARG_VEC_TO_SCALAR_COST
-#define TARG_VEC_TO_SCALAR_COST         ix86_cost->vec_to_scalar_cost
-
-/* Cost of scalar to vector operation.  */
-#undef TARG_SCALAR_TO_VEC_COST
-#define TARG_SCALAR_TO_VEC_COST         ix86_cost->scalar_to_vec_cost
-
-/* Cost of aligned vector load.  */
-#undef TARG_VEC_LOAD_COST
-#define TARG_VEC_LOAD_COST              ix86_cost->vec_align_load_cost
-
-/* Cost of misaligned vector load.  */
-#undef TARG_VEC_UNALIGNED_LOAD_COST
-#define TARG_VEC_UNALIGNED_LOAD_COST    ix86_cost->vec_unalign_load_cost
-
-/* Cost of vector store.  */
-#undef TARG_VEC_STORE_COST
-#define TARG_VEC_STORE_COST             ix86_cost->vec_store_cost
-
-/* Cost of conditional taken branch for vectorizer cost model.  */
-#undef TARG_COND_TAKEN_BRANCH_COST
-#define TARG_COND_TAKEN_BRANCH_COST     ix86_cost->cond_taken_branch_cost
-
-/* Cost of conditional not taken branch for vectorizer cost model.  */
-#undef TARG_COND_NOT_TAKEN_BRANCH_COST
-#define TARG_COND_NOT_TAKEN_BRANCH_COST ix86_cost->cond_not_taken_branch_cost
-
->>>>>>> e33a1692
 /*
 Local variables:
 version-control: t
