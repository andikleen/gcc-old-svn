--- conflicted
+++ resolved
@@ -1383,13 +1383,9 @@
     {
       gimple stmt = gsi_stmt (gsi);
 
-<<<<<<< HEAD
-      if (gimple_assign_single_p (stmt) && !gimple_has_volatile_ops (stmt))
-=======
       if (is_gimple_call (stmt) && !nonfreeing_call_p (stmt))
 	nt_call_phase++;
       else if (gimple_assign_single_p (stmt) && !gimple_has_volatile_ops (stmt))
->>>>>>> bc75ee5f
 	{
 	  add_or_mark_expr (bb, gimple_assign_lhs (stmt), nontrap_set, true);
 	  add_or_mark_expr (bb, gimple_assign_rhs1 (stmt), nontrap_set, false);
