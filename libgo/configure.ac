--- conflicted
+++ resolved
@@ -168,11 +168,7 @@
     GOARCH=m68k
     ;;
   mips*-*-*)
-<<<<<<< HEAD
-    AC_PREPROC_IFELSE([
-=======
     AC_COMPILE_IFELSE([
->>>>>>> 67b73e13
 #ifdef __mips64
 #error 64-bit
 #endif],
@@ -184,11 +180,7 @@
     fi
     ;;
   rs6000*-*-* | powerpc*-*-*)
-<<<<<<< HEAD
-    AC_PREPROC_IFELSE([
-=======
     AC_COMPILE_IFELSE([
->>>>>>> 67b73e13
 #ifdef _ARCH_PPC64
 #error 64-bit
 #endif],
@@ -404,8 +396,6 @@
     [Define to 1 if the compiler provides the __sync_bool_compare_and_swap function for uint32])
 fi
 
-<<<<<<< HEAD
-=======
 AC_CACHE_CHECK([for __sync_fetch_and_add_4],
 [libgo_cv_func___sync_fetch_and_add_4],
 [AC_LINK_IFELSE([
@@ -420,7 +410,6 @@
     [Define to 1 if the compiler provides the __sync_fetch_and_add function for uint32])
 fi
 
->>>>>>> 67b73e13
 dnl For x86 we want to use the -minline-all-stringops option to avoid
 dnl forcing a stack split when calling memcpy and friends.
 AC_CACHE_CHECK([whether compiler supports -minline-all-stringops],
