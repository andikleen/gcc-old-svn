--- conflicted
+++ resolved
@@ -44,11 +44,7 @@
 } fintab[TABSZ];
 
 static void
-<<<<<<< HEAD
-addfintab(Fintab *t, void *k, FuncVal *fn, const struct __go_func_type *ft)
-=======
 addfintab(Fintab *t, void *k, FuncVal *fn, const struct __go_func_type *ft, const struct __go_ptr_type *ot)
->>>>>>> 4d0aec87
 {
 	int32 i, j;
 
@@ -145,11 +141,7 @@
 }
 
 bool
-<<<<<<< HEAD
-runtime_addfinalizer(void *p, FuncVal *f, const struct __go_func_type *ft)
-=======
 runtime_addfinalizer(void *p, FuncVal *f, const struct __go_func_type *ft, const struct __go_ptr_type *ot)
->>>>>>> 4d0aec87
 {
 	Fintab *tab;
 	byte *base;
@@ -187,11 +179,7 @@
 // get finalizer; if del, delete finalizer.
 // caller is responsible for updating RefHasFinalizer (special) bit.
 bool
-<<<<<<< HEAD
-runtime_getfinalizer(void *p, bool del, FuncVal **fn, const struct __go_func_type **ft)
-=======
 runtime_getfinalizer(void *p, bool del, FuncVal **fn, const struct __go_func_type **ft, const struct __go_ptr_type **ot)
->>>>>>> 4d0aec87
 {
 	Fintab *tab;
 	bool res;
