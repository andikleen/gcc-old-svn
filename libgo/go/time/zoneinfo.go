// Copyright 2011 The Go Authors. All rights reserved.
// Use of this source code is governed by a BSD-style
// license that can be found in the LICENSE file.

package time

import (
	"sync"
	"syscall"
)

// A Location maps time instants to the zone in use at that time.
// Typically, the Location represents the collection of time offsets
// in use in a geographical area, such as CEST and CET for central Europe.
type Location struct {
	name string
	zone []zone
	tx   []zoneTrans

	// Most lookups will be for the current time.
	// To avoid the binary search through tx, keep a
	// static one-element cache that gives the correct
	// zone for the time when the Location was created.
	// if cacheStart <= t <= cacheEnd,
	// lookup can return cacheZone.
	// The units for cacheStart and cacheEnd are seconds
	// since January 1, 1970 UTC, to match the argument
	// to lookup.
	cacheStart int64
	cacheEnd   int64
	cacheZone  *zone
}

// A zone represents a single time zone such as CEST or CET.
type zone struct {
	name   string // abbreviated name, "CET"
	offset int    // seconds east of UTC
	isDST  bool   // is this zone Daylight Savings Time?
}

// A zoneTrans represents a single time zone transition.
type zoneTrans struct {
	when         int64 // transition time, in seconds since 1970 GMT
	index        uint8 // the index of the zone that goes into effect at that time
	isstd, isutc bool  // ignored - no idea what these mean
}

// UTC represents Universal Coordinated Time (UTC).
var UTC *Location = &utcLoc

// utcLoc is separate so that get can refer to &utcLoc
// and ensure that it never returns a nil *Location,
// even if a badly behaved client has changed UTC.
var utcLoc = Location{name: "UTC"}

// Local represents the system's local time zone.
var Local *Location = &localLoc

// localLoc is separate so that initLocal can initialize
// it even if a client has changed Local.
var localLoc Location
var localOnce sync.Once

func (l *Location) get() *Location {
	if l == nil {
		return &utcLoc
	}
	if l == &localLoc {
		localOnce.Do(initLocal)
	}
	return l
}

// String returns a descriptive name for the time zone information,
// corresponding to the argument to LoadLocation.
func (l *Location) String() string {
	return l.get().name
}

// FixedZone returns a Location that always uses
// the given zone name and offset (seconds east of UTC).
func FixedZone(name string, offset int) *Location {
	l := &Location{
		name:       name,
		zone:       []zone{{name, offset, false}},
		tx:         []zoneTrans{{-1 << 63, 0, false, false}},
		cacheStart: -1 << 63,
		cacheEnd:   1<<63 - 1,
	}
	l.cacheZone = &l.zone[0]
	return l
}

// lookup returns information about the time zone in use at an
// instant in time expressed as seconds since January 1, 1970 00:00:00 UTC.
//
// The returned information gives the name of the zone (such as "CET"),
// the start and end times bracketing sec when that zone is in effect,
// the offset in seconds east of UTC (such as -5*60*60), and whether
// the daylight savings is being observed at that time.
func (l *Location) lookup(sec int64) (name string, offset int, isDST bool, start, end int64) {
	l = l.get()

	if len(l.tx) == 0 {
		name = "UTC"
		offset = 0
		isDST = false
		start = -1 << 63
		end = 1<<63 - 1
		return
	}

	if zone := l.cacheZone; zone != nil && l.cacheStart <= sec && sec < l.cacheEnd {
		name = zone.name
		offset = zone.offset
		isDST = zone.isDST
		start = l.cacheStart
		end = l.cacheEnd
		return
	}

	// Binary search for entry with largest time <= sec.
	// Not using sort.Search to avoid dependencies.
	tx := l.tx
	end = 1<<63 - 1
	lo := 0
	hi := len(tx)
	for hi-lo > 1 {
		m := lo + (hi-lo)/2
		lim := tx[m].when
		if sec < lim {
			end = lim
			hi = m
		} else {
			lo = m
		}
	}
	zone := &l.zone[tx[lo].index]
	name = zone.name
	offset = zone.offset
	isDST = zone.isDST
	start = tx[lo].when
	// end = maintained during the search
	return
}

// lookupName returns information about the time zone with
// the given name (such as "EST") at the given pseudo-Unix time
// (what the given time of day would be in UTC).
func (l *Location) lookupName(name string, unix int64) (offset int, isDST bool, ok bool) {
	l = l.get()

	// First try for a zone with the right name that was actually
	// in effect at the given time. (In Sydney, Australia, both standard
	// and daylight-savings time are abbreviated "EST". Using the
	// offset helps us pick the right one for the given time.
	// It's not perfect: during the backward transition we might pick
	// either one.)
<<<<<<< HEAD
	for i := range l.zone {
		zone := &l.zone[i]
		if zone.name == name {
			nam, offset, isDST, _, _ := l.lookup(unix - int64(zone.offset))
			if nam == zone.name {
				return offset, isDST, true
			}
		}
	}

	// Otherwise fall back to an ordinary name match.
=======
>>>>>>> 4d0aec87
	for i := range l.zone {
		zone := &l.zone[i]
		if zone.name == name {
			nam, offset, isDST, _, _ := l.lookup(unix - int64(zone.offset))
			if nam == zone.name {
				return offset, isDST, true
			}
		}
	}
<<<<<<< HEAD

	// Otherwise, give up.
	return
}
=======
>>>>>>> 4d0aec87

	// Otherwise fall back to an ordinary name match.
	for i := range l.zone {
		zone := &l.zone[i]
		if zone.name == name {
			return zone.offset, zone.isDST, true
		}
	}

	// Otherwise, give up.
	return
}

// NOTE(rsc): Eventually we will need to accept the POSIX TZ environment
// syntax too, but I don't feel like implementing it today.

var zoneinfo, _ = syscall.Getenv("ZONEINFO")

// LoadLocation returns the Location with the given name.
//
// If the name is "" or "UTC", LoadLocation returns UTC.
// If the name is "Local", LoadLocation returns Local.
//
// Otherwise, the name is taken to be a location name corresponding to a file
// in the IANA Time Zone database, such as "America/New_York".
//
// The time zone database needed by LoadLocation may not be
// present on all systems, especially non-Unix systems.
// LoadLocation looks in the directory or uncompressed zip file
// named by the ZONEINFO environment variable, if any, then looks in
// known installation locations on Unix systems,
// and finally looks in $GOROOT/lib/time/zoneinfo.zip.
func LoadLocation(name string) (*Location, error) {
	if name == "" || name == "UTC" {
		return UTC, nil
	}
	if name == "Local" {
		return Local, nil
	}
	if zoneinfo != "" {
		if z, err := loadZoneFile(zoneinfo, name); err == nil {
			z.name = name
			return z, nil
		}
	}
	return loadLocation(name)
}<|MERGE_RESOLUTION|>--- conflicted
+++ resolved
@@ -156,7 +156,6 @@
 	// offset helps us pick the right one for the given time.
 	// It's not perfect: during the backward transition we might pick
 	// either one.)
-<<<<<<< HEAD
 	for i := range l.zone {
 		zone := &l.zone[i]
 		if zone.name == name {
@@ -166,26 +165,6 @@
 			}
 		}
 	}
-
-	// Otherwise fall back to an ordinary name match.
-=======
->>>>>>> 4d0aec87
-	for i := range l.zone {
-		zone := &l.zone[i]
-		if zone.name == name {
-			nam, offset, isDST, _, _ := l.lookup(unix - int64(zone.offset))
-			if nam == zone.name {
-				return offset, isDST, true
-			}
-		}
-	}
-<<<<<<< HEAD
-
-	// Otherwise, give up.
-	return
-}
-=======
->>>>>>> 4d0aec87
 
 	// Otherwise fall back to an ordinary name match.
 	for i := range l.zone {
