// Copyright 2009 The Go Authors.  All rights reserved.
// Use of this source code is governed by a BSD-style
// license that can be found in the LICENSE file.

package xml

import (
	"bytes"
	"encoding"
	"errors"
	"fmt"
	"reflect"
	"strconv"
	"strings"
)

// BUG(rsc): Mapping between XML elements and data structures is inherently flawed:
// an XML element is an order-dependent collection of anonymous
// values, while a data structure is an order-independent collection
// of named values.
// See package json for a textual representation more suitable
// to data structures.

// Unmarshal parses the XML-encoded data and stores the result in
// the value pointed to by v, which must be an arbitrary struct,
// slice, or string. Well-formed data that does not fit into v is
// discarded.
//
// Because Unmarshal uses the reflect package, it can only assign
// to exported (upper case) fields.  Unmarshal uses a case-sensitive
// comparison to match XML element names to tag values and struct
// field names.
//
// Unmarshal maps an XML element to a struct using the following rules.
// In the rules, the tag of a field refers to the value associated with the
// key 'xml' in the struct field's tag (see the example above).
//
//   * If the struct has a field of type []byte or string with tag
//      ",innerxml", Unmarshal accumulates the raw XML nested inside the
//      element in that field.  The rest of the rules still apply.
//
//   * If the struct has a field named XMLName of type xml.Name,
//      Unmarshal records the element name in that field.
//
//   * If the XMLName field has an associated tag of the form
//      "name" or "namespace-URL name", the XML element must have
//      the given name (and, optionally, name space) or else Unmarshal
//      returns an error.
//
//   * If the XML element has an attribute whose name matches a
//      struct field name with an associated tag containing ",attr" or
//      the explicit name in a struct field tag of the form "name,attr",
//      Unmarshal records the attribute value in that field.
//
//   * If the XML element contains character data, that data is
//      accumulated in the first struct field that has tag "chardata".
//      The struct field may have type []byte or string.
//      If there is no such field, the character data is discarded.
//
//   * If the XML element contains comments, they are accumulated in
//      the first struct field that has tag ",comment".  The struct
//      field may have type []byte or string.  If there is no such
//      field, the comments are discarded.
//
//   * If the XML element contains a sub-element whose name matches
//      the prefix of a tag formatted as "a" or "a>b>c", unmarshal
//      will descend into the XML structure looking for elements with the
//      given names, and will map the innermost elements to that struct
//      field. A tag starting with ">" is equivalent to one starting
//      with the field name followed by ">".
//
//   * If the XML element contains a sub-element whose name matches
//      a struct field's XMLName tag and the struct field has no
//      explicit name tag as per the previous rule, unmarshal maps
//      the sub-element to that struct field.
//
//   * If the XML element contains a sub-element whose name matches a
//      field without any mode flags (",attr", ",chardata", etc), Unmarshal
//      maps the sub-element to that struct field.
//
//   * If the XML element contains a sub-element that hasn't matched any
//      of the above rules and the struct has a field with tag ",any",
//      unmarshal maps the sub-element to that struct field.
//
//   * An anonymous struct field is handled as if the fields of its
//      value were part of the outer struct.
//
//   * A struct field with tag "-" is never unmarshalled into.
//
// Unmarshal maps an XML element to a string or []byte by saving the
// concatenation of that element's character data in the string or
// []byte. The saved []byte is never nil.
//
// Unmarshal maps an attribute value to a string or []byte by saving
// the value in the string or slice.
//
// Unmarshal maps an XML element to a slice by extending the length of
// the slice and mapping the element to the newly created value.
//
// Unmarshal maps an XML element or attribute value to a bool by
// setting it to the boolean value represented by the string.
//
// Unmarshal maps an XML element or attribute value to an integer or
// floating-point field by setting the field to the result of
// interpreting the string value in decimal.  There is no check for
// overflow.
//
// Unmarshal maps an XML element to an xml.Name by recording the
// element name.
//
// Unmarshal maps an XML element to a pointer by setting the pointer
// to a freshly allocated value and then mapping the element to that value.
//
func Unmarshal(data []byte, v interface{}) error {
	return NewDecoder(bytes.NewBuffer(data)).Decode(v)
}

// Decode works like xml.Unmarshal, except it reads the decoder
// stream to find the start element.
func (d *Decoder) Decode(v interface{}) error {
	return d.DecodeElement(v, nil)
}

// DecodeElement works like xml.Unmarshal except that it takes
// a pointer to the start XML element to decode into v.
// It is useful when a client reads some raw XML tokens itself
// but also wants to defer to Unmarshal for some elements.
func (d *Decoder) DecodeElement(v interface{}, start *StartElement) error {
	val := reflect.ValueOf(v)
	if val.Kind() != reflect.Ptr {
		return errors.New("non-pointer passed to Unmarshal")
	}
	return d.unmarshal(val.Elem(), start)
}

// An UnmarshalError represents an error in the unmarshalling process.
type UnmarshalError string

func (e UnmarshalError) Error() string { return string(e) }

// Unmarshaler is the interface implemented by objects that can unmarshal
// an XML element description of themselves.
//
// UnmarshalXML decodes a single XML element
// beginning with the given start element.
// If it returns an error, the outer call to Unmarshal stops and
// returns that error.
// UnmarshalXML must consume exactly one XML element.
// One common implementation strategy is to unmarshal into
// a separate value with a layout matching the expected XML
// using d.DecodeElement,  and then to copy the data from
// that value into the receiver.
// Another common strategy is to use d.Token to process the
// XML object one token at a time.
// UnmarshalXML may not use d.RawToken.
type Unmarshaler interface {
	UnmarshalXML(d *Decoder, start StartElement) error
}

// UnmarshalerAttr is the interface implemented by objects that can unmarshal
// an XML attribute description of themselves.
//
// UnmarshalXMLAttr decodes a single XML attribute.
// If it returns an error, the outer call to Unmarshal stops and
// returns that error.
// UnmarshalXMLAttr is used only for struct fields with the
// "attr" option in the field tag.
type UnmarshalerAttr interface {
	UnmarshalXMLAttr(attr Attr) error
}

// receiverType returns the receiver type to use in an expression like "%s.MethodName".
func receiverType(val interface{}) string {
	t := reflect.TypeOf(val)
	if t.Name() != "" {
		return t.String()
	}
	return "(" + t.String() + ")"
}

// unmarshalInterface unmarshals a single XML element into val.
// start is the opening tag of the element.
func (p *Decoder) unmarshalInterface(val Unmarshaler, start *StartElement) error {
	// Record that decoder must stop at end tag corresponding to start.
	p.pushEOF()

	p.unmarshalDepth++
	err := val.UnmarshalXML(p, *start)
	p.unmarshalDepth--
	if err != nil {
		p.popEOF()
		return err
	}

	if !p.popEOF() {
		return fmt.Errorf("xml: %s.UnmarshalXML did not consume entire <%s> element", receiverType(val), start.Name.Local)
	}

	return nil
}

// unmarshalTextInterface unmarshals a single XML element into val.
// The chardata contained in the element (but not its children)
// is passed to the text unmarshaler.
func (p *Decoder) unmarshalTextInterface(val encoding.TextUnmarshaler, start *StartElement) error {
	var buf []byte
	depth := 1
	for depth > 0 {
		t, err := p.Token()
		if err != nil {
			return err
		}
		switch t := t.(type) {
		case CharData:
			if depth == 1 {
				buf = append(buf, t...)
			}
		case StartElement:
			depth++
		case EndElement:
			depth--
		}
	}
	return val.UnmarshalText(buf)
}

// unmarshalAttr unmarshals a single XML attribute into val.
func (p *Decoder) unmarshalAttr(val reflect.Value, attr Attr) error {
	if val.Kind() == reflect.Ptr {
		if val.IsNil() {
			val.Set(reflect.New(val.Type().Elem()))
		}
		val = val.Elem()
	}

	if val.CanInterface() && val.Type().Implements(unmarshalerAttrType) {
		// This is an unmarshaler with a non-pointer receiver,
		// so it's likely to be incorrect, but we do what we're told.
		return val.Interface().(UnmarshalerAttr).UnmarshalXMLAttr(attr)
	}
	if val.CanAddr() {
		pv := val.Addr()
		if pv.CanInterface() && pv.Type().Implements(unmarshalerAttrType) {
			return pv.Interface().(UnmarshalerAttr).UnmarshalXMLAttr(attr)
		}
	}

	// Not an UnmarshalerAttr; try encoding.TextUnmarshaler.
	if val.CanInterface() && val.Type().Implements(textUnmarshalerType) {
		// This is an unmarshaler with a non-pointer receiver,
		// so it's likely to be incorrect, but we do what we're told.
		return val.Interface().(encoding.TextUnmarshaler).UnmarshalText([]byte(attr.Value))
	}
	if val.CanAddr() {
		pv := val.Addr()
		if pv.CanInterface() && pv.Type().Implements(textUnmarshalerType) {
			return pv.Interface().(encoding.TextUnmarshaler).UnmarshalText([]byte(attr.Value))
		}
	}

	copyValue(val, []byte(attr.Value))
	return nil
}

var (
	unmarshalerType     = reflect.TypeOf((*Unmarshaler)(nil)).Elem()
	unmarshalerAttrType = reflect.TypeOf((*UnmarshalerAttr)(nil)).Elem()
	textUnmarshalerType = reflect.TypeOf((*encoding.TextUnmarshaler)(nil)).Elem()
)

// Unmarshal a single XML element into val.
func (p *Decoder) unmarshal(val reflect.Value, start *StartElement) error {
	// Find start element if we need it.
	if start == nil {
		for {
			tok, err := p.Token()
			if err != nil {
				return err
			}
			if t, ok := tok.(StartElement); ok {
				start = &t
				break
			}
		}
	}

	if val.Kind() == reflect.Ptr {
		if val.IsNil() {
			val.Set(reflect.New(val.Type().Elem()))
		}
		val = val.Elem()
	}

	if val.CanInterface() && val.Type().Implements(unmarshalerType) {
		// This is an unmarshaler with a non-pointer receiver,
		// so it's likely to be incorrect, but we do what we're told.
		return p.unmarshalInterface(val.Interface().(Unmarshaler), start)
	}

	if val.CanAddr() {
		pv := val.Addr()
		if pv.CanInterface() && pv.Type().Implements(unmarshalerType) {
			return p.unmarshalInterface(pv.Interface().(Unmarshaler), start)
		}
	}

	if val.CanInterface() && val.Type().Implements(textUnmarshalerType) {
		return p.unmarshalTextInterface(val.Interface().(encoding.TextUnmarshaler), start)
	}

	if val.CanAddr() {
		pv := val.Addr()
		if pv.CanInterface() && pv.Type().Implements(textUnmarshalerType) {
			return p.unmarshalTextInterface(pv.Interface().(encoding.TextUnmarshaler), start)
		}
	}

	var (
		data         []byte
		saveData     reflect.Value
		comment      []byte
		saveComment  reflect.Value
		saveXML      reflect.Value
		saveXMLIndex int
		saveXMLData  []byte
		saveAny      reflect.Value
		sv           reflect.Value
		tinfo        *typeInfo
		err          error
	)

	switch v := val; v.Kind() {
	default:
		return errors.New("unknown type " + v.Type().String())

	case reflect.Interface:
		// TODO: For now, simply ignore the field. In the near
		//       future we may choose to unmarshal the start
		//       element on it, if not nil.
		return p.Skip()

	case reflect.Slice:
		typ := v.Type()
		if typ.Elem().Kind() == reflect.Uint8 {
			// []byte
			saveData = v
			break
		}

		// Slice of element values.
		// Grow slice.
		n := v.Len()
		if n >= v.Cap() {
			ncap := 2 * n
			if ncap < 4 {
				ncap = 4
			}
			new := reflect.MakeSlice(typ, n, ncap)
			reflect.Copy(new, v)
			v.Set(new)
		}
		v.SetLen(n + 1)

		// Recur to read element into slice.
		if err := p.unmarshal(v.Index(n), start); err != nil {
			v.SetLen(n)
			return err
		}
		return nil

	case reflect.Bool, reflect.Float32, reflect.Float64, reflect.Int, reflect.Int8, reflect.Int16, reflect.Int32, reflect.Int64, reflect.Uint, reflect.Uint8, reflect.Uint16, reflect.Uint32, reflect.Uint64, reflect.Uintptr, reflect.String:
		saveData = v

	case reflect.Struct:
		typ := v.Type()
		if typ == nameType {
			v.Set(reflect.ValueOf(start.Name))
			break
		}

		sv = v
		tinfo, err = getTypeInfo(typ)
		if err != nil {
			return err
		}

		// Validate and assign element name.
		if tinfo.xmlname != nil {
			finfo := tinfo.xmlname
			if finfo.name != "" && finfo.name != start.Name.Local {
				return UnmarshalError("expected element type <" + finfo.name + "> but have <" + start.Name.Local + ">")
			}
			if finfo.xmlns != "" && finfo.xmlns != start.Name.Space {
				e := "expected element <" + finfo.name + "> in name space " + finfo.xmlns + " but have "
				if start.Name.Space == "" {
					e += "no name space"
				} else {
					e += start.Name.Space
				}
				return UnmarshalError(e)
			}
			fv := finfo.value(sv)
			if _, ok := fv.Interface().(Name); ok {
				fv.Set(reflect.ValueOf(start.Name))
			}
		}

		// Assign attributes.
		// Also, determine whether we need to save character data or comments.
		for i := range tinfo.fields {
			finfo := &tinfo.fields[i]
			switch finfo.flags & fMode {
			case fAttr:
				strv := finfo.value(sv)
				// Look for attribute.
				for _, a := range start.Attr {
					if a.Name.Local == finfo.name && (finfo.xmlns == "" || finfo.xmlns == a.Name.Space) {
<<<<<<< HEAD
						copyValue(strv, []byte(a.Value))
=======
						if err := p.unmarshalAttr(strv, a); err != nil {
							return err
						}
>>>>>>> 4d0aec87
						break
					}
				}

			case fCharData:
				if !saveData.IsValid() {
					saveData = finfo.value(sv)
				}

			case fComment:
				if !saveComment.IsValid() {
					saveComment = finfo.value(sv)
				}

			case fAny, fAny | fElement:
				if !saveAny.IsValid() {
					saveAny = finfo.value(sv)
				}

			case fInnerXml:
				if !saveXML.IsValid() {
					saveXML = finfo.value(sv)
					if p.saved == nil {
						saveXMLIndex = 0
						p.saved = new(bytes.Buffer)
					} else {
						saveXMLIndex = p.savedOffset()
					}
				}
			}
		}
	}

	// Find end element.
	// Process sub-elements along the way.
Loop:
	for {
		var savedOffset int
		if saveXML.IsValid() {
			savedOffset = p.savedOffset()
		}
		tok, err := p.Token()
		if err != nil {
			return err
		}
		switch t := tok.(type) {
		case StartElement:
			consumed := false
			if sv.IsValid() {
				consumed, err = p.unmarshalPath(tinfo, sv, nil, &t)
				if err != nil {
					return err
				}
				if !consumed && saveAny.IsValid() {
					consumed = true
					if err := p.unmarshal(saveAny, &t); err != nil {
						return err
					}
				}
			}
			if !consumed {
				if err := p.Skip(); err != nil {
					return err
				}
			}

		case EndElement:
			if saveXML.IsValid() {
				saveXMLData = p.saved.Bytes()[saveXMLIndex:savedOffset]
				if saveXMLIndex == 0 {
					p.saved = nil
				}
			}
			break Loop

		case CharData:
			if saveData.IsValid() {
				data = append(data, t...)
			}

		case Comment:
			if saveComment.IsValid() {
				comment = append(comment, t...)
			}
		}
	}

	if saveData.IsValid() && saveData.CanInterface() && saveData.Type().Implements(textUnmarshalerType) {
		if err := saveData.Interface().(encoding.TextUnmarshaler).UnmarshalText(data); err != nil {
			return err
		}
		saveData = reflect.Value{}
	}

	if saveData.IsValid() && saveData.CanAddr() {
		pv := saveData.Addr()
		if pv.CanInterface() && pv.Type().Implements(textUnmarshalerType) {
			if err := pv.Interface().(encoding.TextUnmarshaler).UnmarshalText(data); err != nil {
				return err
			}
			saveData = reflect.Value{}
		}
	}

	if err := copyValue(saveData, data); err != nil {
		return err
	}

	switch t := saveComment; t.Kind() {
	case reflect.String:
		t.SetString(string(comment))
	case reflect.Slice:
		t.Set(reflect.ValueOf(comment))
	}

	switch t := saveXML; t.Kind() {
	case reflect.String:
		t.SetString(string(saveXMLData))
	case reflect.Slice:
		t.Set(reflect.ValueOf(saveXMLData))
	}

	return nil
}

func copyValue(dst reflect.Value, src []byte) (err error) {
	dst0 := dst

	if dst.Kind() == reflect.Ptr {
		if dst.IsNil() {
			dst.Set(reflect.New(dst.Type().Elem()))
		}
		dst = dst.Elem()
	}

	// Save accumulated data.
	switch dst.Kind() {
	case reflect.Invalid:
		// Probably a comment.
	default:
		return errors.New("cannot unmarshal into " + dst0.Type().String())
	case reflect.Int, reflect.Int8, reflect.Int16, reflect.Int32, reflect.Int64:
		itmp, err := strconv.ParseInt(string(src), 10, dst.Type().Bits())
		if err != nil {
			return err
		}
		dst.SetInt(itmp)
	case reflect.Uint, reflect.Uint8, reflect.Uint16, reflect.Uint32, reflect.Uint64, reflect.Uintptr:
		utmp, err := strconv.ParseUint(string(src), 10, dst.Type().Bits())
		if err != nil {
			return err
		}
		dst.SetUint(utmp)
	case reflect.Float32, reflect.Float64:
		ftmp, err := strconv.ParseFloat(string(src), dst.Type().Bits())
		if err != nil {
			return err
		}
		dst.SetFloat(ftmp)
	case reflect.Bool:
		value, err := strconv.ParseBool(strings.TrimSpace(string(src)))
		if err != nil {
			return err
		}
		dst.SetBool(value)
	case reflect.String:
		dst.SetString(string(src))
	case reflect.Slice:
		if len(src) == 0 {
			// non-nil to flag presence
			src = []byte{}
		}
		dst.SetBytes(src)
	}
	return nil
}

// unmarshalPath walks down an XML structure looking for wanted
// paths, and calls unmarshal on them.
// The consumed result tells whether XML elements have been consumed
// from the Decoder until start's matching end element, or if it's
// still untouched because start is uninteresting for sv's fields.
func (p *Decoder) unmarshalPath(tinfo *typeInfo, sv reflect.Value, parents []string, start *StartElement) (consumed bool, err error) {
	recurse := false
Loop:
	for i := range tinfo.fields {
		finfo := &tinfo.fields[i]
		if finfo.flags&fElement == 0 || len(finfo.parents) < len(parents) || finfo.xmlns != "" && finfo.xmlns != start.Name.Space {
			continue
		}
		for j := range parents {
			if parents[j] != finfo.parents[j] {
				continue Loop
			}
		}
		if len(finfo.parents) == len(parents) && finfo.name == start.Name.Local {
			// It's a perfect match, unmarshal the field.
			return true, p.unmarshal(finfo.value(sv), start)
		}
		if len(finfo.parents) > len(parents) && finfo.parents[len(parents)] == start.Name.Local {
			// It's a prefix for the field. Break and recurse
			// since it's not ok for one field path to be itself
			// the prefix for another field path.
			recurse = true

			// We can reuse the same slice as long as we
			// don't try to append to it.
			parents = finfo.parents[:len(parents)+1]
			break
		}
	}
	if !recurse {
		// We have no business with this element.
		return false, nil
	}
	// The element is not a perfect match for any field, but one
	// or more fields have the path to this element as a parent
	// prefix. Recurse and attempt to match these.
	for {
		var tok Token
		tok, err = p.Token()
		if err != nil {
			return true, err
		}
		switch t := tok.(type) {
		case StartElement:
			consumed2, err := p.unmarshalPath(tinfo, sv, parents, &t)
			if err != nil {
				return true, err
			}
			if !consumed2 {
				if err := p.Skip(); err != nil {
					return true, err
				}
			}
		case EndElement:
			return true, nil
		}
	}
}

// Skip reads tokens until it has consumed the end element
// matching the most recent start element already consumed.
// It recurs if it encounters a start element, so it can be used to
// skip nested structures.
// It returns nil if it finds an end element matching the start
// element; otherwise it returns an error describing the problem.
func (d *Decoder) Skip() error {
	for {
		tok, err := d.Token()
		if err != nil {
			return err
		}
		switch tok.(type) {
		case StartElement:
			if err := d.Skip(); err != nil {
				return err
			}
		case EndElement:
			return nil
		}
	}
}<|MERGE_RESOLUTION|>--- conflicted
+++ resolved
@@ -415,13 +415,9 @@
 				// Look for attribute.
 				for _, a := range start.Attr {
 					if a.Name.Local == finfo.name && (finfo.xmlns == "" || finfo.xmlns == a.Name.Space) {
-<<<<<<< HEAD
-						copyValue(strv, []byte(a.Value))
-=======
 						if err := p.unmarshalAttr(strv, a); err != nil {
 							return err
 						}
->>>>>>> 4d0aec87
 						break
 					}
 				}
