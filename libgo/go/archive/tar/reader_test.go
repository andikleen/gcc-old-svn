// Copyright 2009 The Go Authors. All rights reserved.
// Use of this source code is governed by a BSD-style
// license that can be found in the LICENSE file.

package tar

import (
	"bytes"
	"crypto/md5"
	"fmt"
	"io"
	"os"
	"reflect"
	"strings"
	"testing"
	"time"
)

type untarTest struct {
	file    string
	headers []*Header
	cksums  []string
}

var gnuTarTest = &untarTest{
	file: "testdata/gnu.tar",
	headers: []*Header{
		{
			Name:     "small.txt",
			Mode:     0640,
			Uid:      73025,
			Gid:      5000,
			Size:     5,
			ModTime:  time.Unix(1244428340, 0),
			Typeflag: '0',
			Uname:    "dsymonds",
			Gname:    "eng",
		},
		{
			Name:     "small2.txt",
			Mode:     0640,
			Uid:      73025,
			Gid:      5000,
			Size:     11,
			ModTime:  time.Unix(1244436044, 0),
			Typeflag: '0',
			Uname:    "dsymonds",
			Gname:    "eng",
		},
	},
	cksums: []string{
		"e38b27eaccb4391bdec553a7f3ae6b2f",
		"c65bd2e50a56a2138bf1716f2fd56fe9",
	},
}

var untarTests = []*untarTest{
	gnuTarTest,
	{
		file: "testdata/star.tar",
		headers: []*Header{
			{
				Name:       "small.txt",
				Mode:       0640,
				Uid:        73025,
				Gid:        5000,
				Size:       5,
				ModTime:    time.Unix(1244592783, 0),
				Typeflag:   '0',
				Uname:      "dsymonds",
				Gname:      "eng",
				AccessTime: time.Unix(1244592783, 0),
				ChangeTime: time.Unix(1244592783, 0),
			},
			{
				Name:       "small2.txt",
				Mode:       0640,
				Uid:        73025,
				Gid:        5000,
				Size:       11,
				ModTime:    time.Unix(1244592783, 0),
				Typeflag:   '0',
				Uname:      "dsymonds",
				Gname:      "eng",
				AccessTime: time.Unix(1244592783, 0),
				ChangeTime: time.Unix(1244592783, 0),
			},
		},
	},
	{
		file: "testdata/v7.tar",
		headers: []*Header{
			{
				Name:     "small.txt",
				Mode:     0444,
				Uid:      73025,
				Gid:      5000,
				Size:     5,
				ModTime:  time.Unix(1244593104, 0),
				Typeflag: '\x00',
			},
			{
				Name:     "small2.txt",
				Mode:     0444,
				Uid:      73025,
				Gid:      5000,
				Size:     11,
				ModTime:  time.Unix(1244593104, 0),
				Typeflag: '\x00',
			},
		},
	},
	{
		file: "testdata/pax.tar",
		headers: []*Header{
			{
				Name:       "a/123456789101112131415161718192021222324252627282930313233343536373839404142434445464748495051525354555657585960616263646566676869707172737475767778798081828384858687888990919293949596979899100",
				Mode:       0664,
				Uid:        1000,
				Gid:        1000,
				Uname:      "shane",
				Gname:      "shane",
				Size:       7,
				ModTime:    time.Unix(1350244992, 23960108),
				ChangeTime: time.Unix(1350244992, 23960108),
				AccessTime: time.Unix(1350244992, 23960108),
				Typeflag:   TypeReg,
			},
			{
				Name:       "a/b",
				Mode:       0777,
				Uid:        1000,
				Gid:        1000,
				Uname:      "shane",
				Gname:      "shane",
				Size:       0,
				ModTime:    time.Unix(1350266320, 910238425),
				ChangeTime: time.Unix(1350266320, 910238425),
				AccessTime: time.Unix(1350266320, 910238425),
				Typeflag:   TypeSymlink,
				Linkname:   "123456789101112131415161718192021222324252627282930313233343536373839404142434445464748495051525354555657585960616263646566676869707172737475767778798081828384858687888990919293949596979899100",
			},
		},
	},
<<<<<<< HEAD
=======
	{
		file: "testdata/nil-uid.tar", // golang.org/issue/5290
		headers: []*Header{
			{
				Name:     "P1050238.JPG.log",
				Mode:     0664,
				Uid:      0,
				Gid:      0,
				Size:     14,
				ModTime:  time.Unix(1365454838, 0),
				Typeflag: TypeReg,
				Linkname: "",
				Uname:    "eyefi",
				Gname:    "eyefi",
				Devmajor: 0,
				Devminor: 0,
			},
		},
	},
>>>>>>> 4d0aec87
}

func TestReader(t *testing.T) {
testLoop:
	for i, test := range untarTests {
		f, err := os.Open(test.file)
		if err != nil {
			t.Errorf("test %d: Unexpected error: %v", i, err)
			continue
		}
		defer f.Close()
		tr := NewReader(f)
		for j, header := range test.headers {
			hdr, err := tr.Next()
			if err != nil || hdr == nil {
				t.Errorf("test %d, entry %d: Didn't get entry: %v", i, j, err)
				f.Close()
				continue testLoop
			}
			if *hdr != *header {
				t.Errorf("test %d, entry %d: Incorrect header:\nhave %+v\nwant %+v",
					i, j, *hdr, *header)
			}
		}
		hdr, err := tr.Next()
		if err == io.EOF {
			continue testLoop
		}
		if hdr != nil || err != nil {
			t.Errorf("test %d: Unexpected entry or error: hdr=%v err=%v", i, hdr, err)
		}
	}
}

func TestPartialRead(t *testing.T) {
	f, err := os.Open("testdata/gnu.tar")
	if err != nil {
		t.Fatalf("Unexpected error: %v", err)
	}
	defer f.Close()

	tr := NewReader(f)

	// Read the first four bytes; Next() should skip the last byte.
	hdr, err := tr.Next()
	if err != nil || hdr == nil {
		t.Fatalf("Didn't get first file: %v", err)
	}
	buf := make([]byte, 4)
	if _, err := io.ReadFull(tr, buf); err != nil {
		t.Fatalf("Unexpected error: %v", err)
	}
	if expected := []byte("Kilt"); !bytes.Equal(buf, expected) {
		t.Errorf("Contents = %v, want %v", buf, expected)
	}

	// Second file
	hdr, err = tr.Next()
	if err != nil || hdr == nil {
		t.Fatalf("Didn't get second file: %v", err)
	}
	buf = make([]byte, 6)
	if _, err := io.ReadFull(tr, buf); err != nil {
		t.Fatalf("Unexpected error: %v", err)
	}
	if expected := []byte("Google"); !bytes.Equal(buf, expected) {
		t.Errorf("Contents = %v, want %v", buf, expected)
	}
}

func TestIncrementalRead(t *testing.T) {
	test := gnuTarTest
	f, err := os.Open(test.file)
	if err != nil {
		t.Fatalf("Unexpected error: %v", err)
	}
	defer f.Close()

	tr := NewReader(f)

	headers := test.headers
	cksums := test.cksums
	nread := 0

	// loop over all files
	for ; ; nread++ {
		hdr, err := tr.Next()
		if hdr == nil || err == io.EOF {
			break
		}

		// check the header
		if *hdr != *headers[nread] {
			t.Errorf("Incorrect header:\nhave %+v\nwant %+v",
				*hdr, headers[nread])
		}

		// read file contents in little chunks EOF,
		// checksumming all the way
		h := md5.New()
		rdbuf := make([]uint8, 8)
		for {
			nr, err := tr.Read(rdbuf)
			if err == io.EOF {
				break
			}
			if err != nil {
				t.Errorf("Read: unexpected error %v\n", err)
				break
			}
			h.Write(rdbuf[0:nr])
		}
		// verify checksum
		have := fmt.Sprintf("%x", h.Sum(nil))
		want := cksums[nread]
		if want != have {
			t.Errorf("Bad checksum on file %s:\nhave %+v\nwant %+v", hdr.Name, have, want)
		}
	}
	if nread != len(headers) {
		t.Errorf("Didn't process all files\nexpected: %d\nprocessed %d\n", len(headers), nread)
	}
}

func TestNonSeekable(t *testing.T) {
	test := gnuTarTest
	f, err := os.Open(test.file)
	if err != nil {
		t.Fatalf("Unexpected error: %v", err)
	}
	defer f.Close()

	type readerOnly struct {
		io.Reader
	}
	tr := NewReader(readerOnly{f})
	nread := 0

	for ; ; nread++ {
		_, err := tr.Next()
		if err == io.EOF {
			break
		}
		if err != nil {
			t.Fatalf("Unexpected error: %v", err)
		}
	}

	if nread != len(test.headers) {
		t.Errorf("Didn't process all files\nexpected: %d\nprocessed %d\n", len(test.headers), nread)
	}
}

func TestParsePAXHeader(t *testing.T) {
	paxTests := [][3]string{
		{"a", "a=name", "10 a=name\n"}, // Test case involving multiple acceptable lengths
		{"a", "a=name", "9 a=name\n"},  // Test case involving multiple acceptable length
		{"mtime", "mtime=1350244992.023960108", "30 mtime=1350244992.023960108\n"}}
	for _, test := range paxTests {
		key, expected, raw := test[0], test[1], test[2]
		reader := bytes.NewBuffer([]byte(raw))
		headers, err := parsePAX(reader)
		if err != nil {
			t.Errorf("Couldn't parse correctly formatted headers: %v", err)
			continue
		}
		if strings.EqualFold(headers[key], expected) {
			t.Errorf("mtime header incorrectly parsed: got %s, wanted %s", headers[key], expected)
			continue
		}
		trailer := make([]byte, 100)
		n, err := reader.Read(trailer)
		if err != io.EOF || n != 0 {
			t.Error("Buffer wasn't consumed")
		}
	}
	badHeader := bytes.NewBuffer([]byte("3 somelongkey="))
	if _, err := parsePAX(badHeader); err != ErrHeader {
		t.Fatal("Unexpected success when parsing bad header")
	}
}

func TestParsePAXTime(t *testing.T) {
	// Some valid PAX time values
	timestamps := map[string]time.Time{
		"1350244992.023960108":  time.Unix(1350244992, 23960108), // The commoon case
		"1350244992.02396010":   time.Unix(1350244992, 23960100), // Lower precision value
		"1350244992.0239601089": time.Unix(1350244992, 23960108), // Higher precision value
		"1350244992":            time.Unix(1350244992, 0),        // Low precision value
	}
	for input, expected := range timestamps {
		ts, err := parsePAXTime(input)
		if err != nil {
			t.Fatal(err)
		}
		if !ts.Equal(expected) {
			t.Fatalf("Time parsing failure %s %s", ts, expected)
		}
	}
}

func TestMergePAX(t *testing.T) {
	hdr := new(Header)
	// Test a string, integer, and time based value.
	headers := map[string]string{
		"path":  "a/b/c",
		"uid":   "1000",
		"mtime": "1350244992.023960108",
	}
	err := mergePAX(hdr, headers)
	if err != nil {
		t.Fatal(err)
	}
	want := &Header{
		Name:    "a/b/c",
		Uid:     1000,
		ModTime: time.Unix(1350244992, 23960108),
	}
	if !reflect.DeepEqual(hdr, want) {
		t.Errorf("incorrect merge: got %+v, want %+v", hdr, want)
	}
}<|MERGE_RESOLUTION|>--- conflicted
+++ resolved
@@ -142,8 +142,6 @@
 			},
 		},
 	},
-<<<<<<< HEAD
-=======
 	{
 		file: "testdata/nil-uid.tar", // golang.org/issue/5290
 		headers: []*Header{
@@ -163,7 +161,6 @@
 			},
 		},
 	},
->>>>>>> 4d0aec87
 }
 
 func TestReader(t *testing.T) {
