--- conflicted
+++ resolved
@@ -1226,9 +1226,6 @@
 		n++
 	}
 
-<<<<<<< HEAD
-	if len(template.DNSNames) > 0 || len(template.EmailAddresses) > 0 || len(template.IPAddresses) > 0 {
-=======
 	if (len(template.OCSPServer) > 0 || len(template.IssuingCertificateURL) > 0) &&
 		!oidInExtensions(oidExtensionAuthorityInfoAccess, template.ExtraExtensions) {
 		ret[n].Id = oidExtensionAuthorityInfoAccess
@@ -1254,7 +1251,6 @@
 
 	if (len(template.DNSNames) > 0 || len(template.EmailAddresses) > 0 || len(template.IPAddresses) > 0) &&
 		!oidInExtensions(oidExtensionSubjectAltName, template.ExtraExtensions) {
->>>>>>> 4d0aec87
 		ret[n].Id = oidExtensionSubjectAltName
 		var rawValues []asn1.RawValue
 		for _, name := range template.DNSNames {
