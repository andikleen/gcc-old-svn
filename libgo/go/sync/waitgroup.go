--- conflicted
+++ resolved
@@ -43,16 +43,11 @@
 // other event to be waited for. See the WaitGroup example.
 func (wg *WaitGroup) Add(delta int) {
 	if raceenabled {
-<<<<<<< HEAD
-		_ = wg.m.state
-		raceReleaseMerge(unsafe.Pointer(wg))
-=======
 		_ = wg.m.state // trigger nil deref early
 		if delta < 0 {
 			// Synchronize decrements with Wait.
 			raceReleaseMerge(unsafe.Pointer(wg))
 		}
->>>>>>> 4d0aec87
 		raceDisable()
 		defer raceEnable()
 	}
@@ -88,11 +83,7 @@
 // Wait blocks until the WaitGroup counter is zero.
 func (wg *WaitGroup) Wait() {
 	if raceenabled {
-<<<<<<< HEAD
-		_ = wg.m.state
-=======
 		_ = wg.m.state // trigger nil deref early
->>>>>>> 4d0aec87
 		raceDisable()
 	}
 	if atomic.LoadInt32(&wg.counter) == 0 {
