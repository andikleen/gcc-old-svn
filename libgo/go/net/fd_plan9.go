// Copyright 2009 The Go Authors.  All rights reserved.
// Use of this source code is governed by a BSD-style
// license that can be found in the LICENSE file.

package net

import (
	"io"
	"os"
	"syscall"
	"time"
)

// Network file descritor.
type netFD struct {
	proto, name, dir string
	ctl, data        *os.File
	laddr, raddr     Addr
}

func sysInit() {
}

<<<<<<< HEAD
func resolveAndDial(net, addr string, localAddr Addr, deadline time.Time) (Conn, error) {
	// On plan9, use the relatively inefficient
	// goroutine-racing implementation.
	return resolveAndDialChannel(net, addr, localAddr, deadline)
=======
func dial(net string, ra Addr, dialer func(time.Time) (Conn, error), deadline time.Time) (Conn, error) {
	// On plan9, use the relatively inefficient
	// goroutine-racing implementation.
	return dialChannel(net, ra, dialer, deadline)
>>>>>>> 4d0aec87
}

func newFD(proto, name string, ctl, data *os.File, laddr, raddr Addr) *netFD {
	return &netFD{proto, name, "/net/" + proto + "/" + name, ctl, data, laddr, raddr}
}

func (fd *netFD) ok() bool { return fd != nil && fd.ctl != nil }

func (fd *netFD) Read(b []byte) (n int, err error) {
	if !fd.ok() || fd.data == nil {
		return 0, syscall.EINVAL
	}
	n, err = fd.data.Read(b)
	if fd.proto == "udp" && err == io.EOF {
		n = 0
		err = nil
	}
	return
}

func (fd *netFD) Write(b []byte) (n int, err error) {
	if !fd.ok() || fd.data == nil {
		return 0, syscall.EINVAL
	}
	return fd.data.Write(b)
}

func (fd *netFD) CloseRead() error {
	if !fd.ok() {
		return syscall.EINVAL
	}
	return syscall.EPLAN9
}

func (fd *netFD) CloseWrite() error {
	if !fd.ok() {
		return syscall.EINVAL
	}
	return syscall.EPLAN9
}

func (fd *netFD) Close() error {
	if !fd.ok() {
		return syscall.EINVAL
	}
	err := fd.ctl.Close()
	if fd.data != nil {
		if err1 := fd.data.Close(); err1 != nil && err == nil {
			err = err1
		}
	}
	fd.ctl = nil
	fd.data = nil
	return err
}

// This method is only called via Conn.
func (fd *netFD) dup() (*os.File, error) {
	if !fd.ok() || fd.data == nil {
		return nil, syscall.EINVAL
	}
	return fd.file(fd.data, fd.dir+"/data")
}

func (l *TCPListener) dup() (*os.File, error) {
	if !l.fd.ok() {
		return nil, syscall.EINVAL
	}
	return l.fd.file(l.fd.ctl, l.fd.dir+"/ctl")
}

func (fd *netFD) file(f *os.File, s string) (*os.File, error) {
	syscall.ForkLock.RLock()
	dfd, err := syscall.Dup(int(f.Fd()), -1)
	syscall.ForkLock.RUnlock()
	if err != nil {
		return nil, &OpError{"dup", s, fd.laddr, err}
	}
	return os.NewFile(uintptr(dfd), s), nil
}

func (fd *netFD) setDeadline(t time.Time) error {
	return syscall.EPLAN9
}

func (fd *netFD) setReadDeadline(t time.Time) error {
	return syscall.EPLAN9
}

func (fd *netFD) setWriteDeadline(t time.Time) error {
	return syscall.EPLAN9
}

func setReadBuffer(fd *netFD, bytes int) error {
	return syscall.EPLAN9
}

func setWriteBuffer(fd *netFD, bytes int) error {
	return syscall.EPLAN9
}

func skipRawSocketTests() (skip bool, skipmsg string, err error) {
	return true, "skipping test on plan9", nil
}<|MERGE_RESOLUTION|>--- conflicted
+++ resolved
@@ -21,17 +21,10 @@
 func sysInit() {
 }
 
-<<<<<<< HEAD
-func resolveAndDial(net, addr string, localAddr Addr, deadline time.Time) (Conn, error) {
-	// On plan9, use the relatively inefficient
-	// goroutine-racing implementation.
-	return resolveAndDialChannel(net, addr, localAddr, deadline)
-=======
 func dial(net string, ra Addr, dialer func(time.Time) (Conn, error), deadline time.Time) (Conn, error) {
 	// On plan9, use the relatively inefficient
 	// goroutine-racing implementation.
 	return dialChannel(net, ra, dialer, deadline)
->>>>>>> 4d0aec87
 }
 
 func newFD(proto, name string, ctl, data *os.File, laddr, raddr Addr) *netFD {
