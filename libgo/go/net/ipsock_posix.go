// Copyright 2009 The Go Authors.  All rights reserved.
// Use of this source code is governed by a BSD-style
// license that can be found in the LICENSE file.

// +build darwin freebsd linux netbsd openbsd windows

package net

import "syscall"

// Should we try to use the IPv4 socket interface if we're
// only dealing with IPv4 sockets?  As long as the host system
// understands IPv6, it's okay to pass IPv4 addresses to the IPv6
// interface.  That simplifies our code and is most general.
// Unfortunately, we need to run on kernels built without IPv6
// support too.  So probe the kernel to figure it out.
//
// probeIPv6Stack probes both basic IPv6 capability and IPv6 IPv4-
// mapping capability which is controlled by IPV6_V6ONLY socket
// option and/or kernel state "net.inet6.ip6.v6only".
// It returns two boolean values.  If the first boolean value is
// true, kernel supports basic IPv6 functionality.  If the second
// boolean value is true, kernel supports IPv6 IPv4-mapping.
func probeIPv6Stack() (supportsIPv6, supportsIPv4map bool) {
	var probes = []struct {
		la TCPAddr
		ok bool
	}{
		// IPv6 communication capability
		{TCPAddr{IP: ParseIP("::1")}, false},
		// IPv6 IPv4-mapped address communication capability
		{TCPAddr{IP: IPv4(127, 0, 0, 1)}, false},
	}

	for i := range probes {
		s, err := syscall.Socket(syscall.AF_INET6, syscall.SOCK_STREAM, syscall.IPPROTO_TCP)
		if err != nil {
			continue
		}
		defer closesocket(s)
		syscall.SetsockoptInt(s, syscall.IPPROTO_IPV6, syscall.IPV6_V6ONLY, 0)
		sa, err := probes[i].la.toAddr().sockaddr(syscall.AF_INET6)
		if err != nil {
			continue
		}
		err = syscall.Bind(s, sa)
		if err != nil {
			continue
		}
		probes[i].ok = true
	}

	return probes[0].ok, probes[1].ok
}

// favoriteAddrFamily returns the appropriate address family to
// the given net, laddr, raddr and mode.  At first it figures
// address family out from the net.  If mode indicates "listen"
// and laddr is a wildcard, it assumes that the user wants to
// make a passive connection with a wildcard address family, both
// AF_INET and AF_INET6, and a wildcard address like following:
//
//	1. A wild-wild listen, "tcp" + ""
//	If the platform supports both IPv6 and IPv6 IPv4-mapping
//	capabilities, we assume that the user want to listen on
//	both IPv4 and IPv6 wildcard address over an AF_INET6
//	socket with IPV6_V6ONLY=0.  Otherwise we prefer an IPv4
//	wildcard address listen over an AF_INET socket.
//
//	2. A wild-ipv4wild listen, "tcp" + "0.0.0.0"
//	Same as 1.
//
//	3. A wild-ipv6wild listen, "tcp" + "[::]"
//	Almost same as 1 but we prefer an IPv6 wildcard address
//	listen over an AF_INET6 socket with IPV6_V6ONLY=0 when
//	the platform supports IPv6 capability but not IPv6 IPv4-
//	mapping capability.
//
//	4. A ipv4-ipv4wild listen, "tcp4" + "" or "0.0.0.0"
//	We use an IPv4 (AF_INET) wildcard address listen.
//
//	5. A ipv6-ipv6wild listen, "tcp6" + "" or "[::]"
//	We use an IPv6 (AF_INET6, IPV6_V6ONLY=1) wildcard address
//	listen.
//
// Otherwise guess: if the addresses are IPv4 then returns AF_INET,
// or else returns AF_INET6.  It also returns a boolean value what
// designates IPV6_V6ONLY option.
//
// Note that OpenBSD allows neither "net.inet6.ip6.v6only=1" change
// nor IPPROTO_IPV6 level IPV6_V6ONLY socket option setting.
func favoriteAddrFamily(net string, laddr, raddr sockaddr, mode string) (family int, ipv6only bool) {
	switch net[len(net)-1] {
	case '4':
		return syscall.AF_INET, false
	case '6':
		return syscall.AF_INET6, true
	}

<<<<<<< HEAD
	if mode == "listen" && laddr.isWildcard() {
		if supportsIPv4map {
			return syscall.AF_INET6, false
=======
	if mode == "listen" && (laddr == nil || laddr.isWildcard()) {
		if supportsIPv4map {
			return syscall.AF_INET6, false
		}
		if laddr == nil {
			return syscall.AF_INET, false
>>>>>>> 747e4b8f
		}
		return laddr.family(), false
	}

	if (laddr == nil || laddr.family() == syscall.AF_INET) &&
		(raddr == nil || raddr.family() == syscall.AF_INET) {
		return syscall.AF_INET, false
	}
	return syscall.AF_INET6, false
}

// Internet sockets (TCP, UDP, IP)

// A sockaddr represents a TCP, UDP or IP network address that can
// be converted into a syscall.Sockaddr.
type sockaddr interface {
	Addr
	family() int
	isWildcard() bool
	sockaddr(family int) (syscall.Sockaddr, error)
}

func internetSocket(net string, laddr, raddr sockaddr, sotype, proto int, mode string, toAddr func(syscall.Sockaddr) Addr) (fd *netFD, err error) {
	var la, ra syscall.Sockaddr
	family, ipv6only := favoriteAddrFamily(net, laddr, raddr, mode)
	if laddr != nil {
		if la, err = laddr.sockaddr(family); err != nil {
			goto Error
		}
	}
	if raddr != nil {
		if ra, err = raddr.sockaddr(family); err != nil {
			goto Error
		}
	}
	fd, err = socket(net, family, sotype, proto, ipv6only, la, ra, toAddr)
	if err != nil {
		goto Error
	}
	return fd, nil

Error:
	addr := raddr
	if mode == "listen" {
		addr = laddr
	}
	return nil, &OpError{mode, net, addr, err}
}

func ipToSockaddr(family int, ip IP, port int) (syscall.Sockaddr, error) {
	switch family {
	case syscall.AF_INET:
		if len(ip) == 0 {
			ip = IPv4zero
		}
		if ip = ip.To4(); ip == nil {
			return nil, InvalidAddrError("non-IPv4 address")
		}
		s := new(syscall.SockaddrInet4)
		for i := 0; i < IPv4len; i++ {
			s.Addr[i] = ip[i]
		}
		s.Port = port
		return s, nil
	case syscall.AF_INET6:
		if len(ip) == 0 {
			ip = IPv6zero
		}
		// IPv4 callers use 0.0.0.0 to mean "announce on any available address".
		// In IPv6 mode, Linux treats that as meaning "announce on 0.0.0.0",
		// which it refuses to do.  Rewrite to the IPv6 unspecified address.
		if ip.Equal(IPv4zero) {
			ip = IPv6zero
		}
		if ip = ip.To16(); ip == nil {
			return nil, InvalidAddrError("non-IPv6 address")
		}
		s := new(syscall.SockaddrInet6)
		for i := 0; i < IPv6len; i++ {
			s.Addr[i] = ip[i]
		}
		s.Port = port
		return s, nil
	}
	return nil, InvalidAddrError("unexpected socket family")
}<|MERGE_RESOLUTION|>--- conflicted
+++ resolved
@@ -97,18 +97,12 @@
 		return syscall.AF_INET6, true
 	}
 
-<<<<<<< HEAD
-	if mode == "listen" && laddr.isWildcard() {
-		if supportsIPv4map {
-			return syscall.AF_INET6, false
-=======
 	if mode == "listen" && (laddr == nil || laddr.isWildcard()) {
 		if supportsIPv4map {
 			return syscall.AF_INET6, false
 		}
 		if laddr == nil {
 			return syscall.AF_INET, false
->>>>>>> 747e4b8f
 		}
 		return laddr.family(), false
 	}
