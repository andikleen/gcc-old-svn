// Copyright 2011 The Go Authors. All rights reserved.
// Use of this source code is governed by a BSD-style
// license that can be found in the LICENSE file.

package net

import (
	"bytes"
	"flag"
	"fmt"
	"io"
	"os"
<<<<<<< HEAD
=======
	"os/exec"
>>>>>>> 4d0aec87
	"reflect"
	"regexp"
	"runtime"
	"strconv"
	"sync"
	"testing"
	"time"
)

func newLocalListener(t *testing.T) Listener {
	ln, err := Listen("tcp", "127.0.0.1:0")
	if err != nil {
		ln, err = Listen("tcp6", "[::1]:0")
	}
	if err != nil {
		t.Fatal(err)
	}
	return ln
}

func TestDialTimeout(t *testing.T) {
	origBacklog := listenerBacklog
	defer func() {
		listenerBacklog = origBacklog
	}()
	listenerBacklog = 1

	ln := newLocalListener(t)
	defer ln.Close()

	errc := make(chan error)

	numConns := listenerBacklog + 100

	// TODO(bradfitz): It's hard to test this in a portable
	// way. This is unfortunate, but works for now.
	switch runtime.GOOS {
	case "linux":
		// The kernel will start accepting TCP connections before userspace
		// gets a chance to not accept them, so fire off a bunch to fill up
		// the kernel's backlog.  Then we test we get a failure after that.
		for i := 0; i < numConns; i++ {
			go func() {
				_, err := DialTimeout("tcp", ln.Addr().String(), 200*time.Millisecond)
				errc <- err
			}()
		}
	case "darwin", "windows":
		// At least OS X 10.7 seems to accept any number of
		// connections, ignoring listen's backlog, so resort
		// to connecting to a hopefully-dead 127/8 address.
		// Same for windows.
		//
		// Use an IANA reserved port (49151) instead of 80, because
		// on our 386 builder, this Dial succeeds, connecting
		// to an IIS web server somewhere.  The data center
		// or VM or firewall must be stealing the TCP connection.
		//
		// IANA Service Name and Transport Protocol Port Number Registry
		// <http://www.iana.org/assignments/service-names-port-numbers/service-names-port-numbers.xml>
		go func() {
			c, err := DialTimeout("tcp", "127.0.71.111:49151", 200*time.Millisecond)
			if err == nil {
				err = fmt.Errorf("unexpected: connected to %s!", c.RemoteAddr())
				c.Close()
			}
			errc <- err
		}()
	default:
		// TODO(bradfitz):
		// OpenBSD may have a reject route to 127/8 except 127.0.0.1/32
		// by default. FreeBSD likely works, but is untested.
		// TODO(rsc):
		// The timeout never happens on Windows.  Why?  Issue 3016.
		t.Skipf("skipping test on %q; untested.", runtime.GOOS)
	}

	connected := 0
	for {
		select {
		case <-time.After(15 * time.Second):
			t.Fatal("too slow")
		case err := <-errc:
			if err == nil {
				connected++
				if connected == numConns {
					t.Fatal("all connections connected; expected some to time out")
				}
			} else {
				terr, ok := err.(timeout)
				if !ok {
					t.Fatalf("got error %q; want error with timeout interface", err)
				}
				if !terr.Timeout() {
					t.Fatalf("got error %q; not a timeout", err)
				}
				// Pass. We saw a timeout error.
				return
			}
		}
	}
}

func TestSelfConnect(t *testing.T) {
	if runtime.GOOS == "windows" {
		// TODO(brainman): do not know why it hangs.
		t.Skip("skipping known-broken test on windows")
	}
	// Test that Dial does not honor self-connects.
	// See the comment in DialTCP.

	// Find a port that would be used as a local address.
	l, err := Listen("tcp", "127.0.0.1:0")
	if err != nil {
		t.Fatal(err)
	}
	c, err := Dial("tcp", l.Addr().String())
	if err != nil {
		t.Fatal(err)
	}
	addr := c.LocalAddr().String()
	c.Close()
	l.Close()

	// Try to connect to that address repeatedly.
	n := 100000
	if testing.Short() {
		n = 1000
	}
	switch runtime.GOOS {
	case "darwin", "dragonfly", "freebsd", "netbsd", "openbsd", "plan9", "solaris", "windows":
		// Non-Linux systems take a long time to figure
		// out that there is nothing listening on localhost.
		n = 100
	}
	for i := 0; i < n; i++ {
		c, err := Dial("tcp", addr)
		if err == nil {
			c.Close()
			t.Errorf("#%d: Dial %q succeeded", i, addr)
		}
	}
}

var runErrorTest = flag.Bool("run_error_test", false, "let TestDialError check for dns errors")

type DialErrorTest struct {
	Net     string
	Raddr   string
	Pattern string
}

var dialErrorTests = []DialErrorTest{
	{
		"datakit", "mh/astro/r70",
		"dial datakit mh/astro/r70: unknown network datakit",
	},
	{
		"tcp", "127.0.0.1:☺",
		"dial tcp 127.0.0.1:☺: unknown port tcp/☺",
	},
	{
		"tcp", "no-such-name.google.com.:80",
		"dial tcp no-such-name.google.com.:80: lookup no-such-name.google.com.( on .*)?: no (.*)",
	},
	{
		"tcp", "no-such-name.no-such-top-level-domain.:80",
		"dial tcp no-such-name.no-such-top-level-domain.:80: lookup no-such-name.no-such-top-level-domain.( on .*)?: no (.*)",
	},
	{
		"tcp", "no-such-name:80",
		`dial tcp no-such-name:80: lookup no-such-name\.(.*\.)?( on .*)?: no (.*)`,
	},
	{
		"tcp", "mh/astro/r70:http",
		"dial tcp mh/astro/r70:http: lookup mh/astro/r70: invalid domain name",
	},
	{
		"unix", "/etc/file-not-found",
		"dial unix /etc/file-not-found: no such file or directory",
	},
	{
		"unix", "/etc/",
		"dial unix /etc/: (permission denied|socket operation on non-socket|connection refused)",
	},
	{
		"unixpacket", "/etc/file-not-found",
		"dial unixpacket /etc/file-not-found: no such file or directory",
	},
	{
		"unixpacket", "/etc/",
		"dial unixpacket /etc/: (permission denied|socket operation on non-socket|connection refused)",
	},
}

var duplicateErrorPattern = `dial (.*) dial (.*)`

func TestDialError(t *testing.T) {
	if !*runErrorTest {
		t.Logf("test disabled; use -run_error_test to enable")
		return
	}
	for i, tt := range dialErrorTests {
		c, err := Dial(tt.Net, tt.Raddr)
		if c != nil {
			c.Close()
		}
		if err == nil {
			t.Errorf("#%d: nil error, want match for %#q", i, tt.Pattern)
			continue
		}
		s := err.Error()
		match, _ := regexp.MatchString(tt.Pattern, s)
		if !match {
			t.Errorf("#%d: %q, want match for %#q", i, s, tt.Pattern)
		}
		match, _ = regexp.MatchString(duplicateErrorPattern, s)
		if match {
			t.Errorf("#%d: %q, duplicate error return from Dial", i, s)
		}
	}
}

var invalidDialAndListenArgTests = []struct {
	net  string
	addr string
	err  error
}{
	{"foo", "bar", &OpError{Op: "dial", Net: "foo", Addr: nil, Err: UnknownNetworkError("foo")}},
	{"baz", "", &OpError{Op: "listen", Net: "baz", Addr: nil, Err: UnknownNetworkError("baz")}},
	{"tcp", "", &OpError{Op: "dial", Net: "tcp", Addr: nil, Err: errMissingAddress}},
}

func TestInvalidDialAndListenArgs(t *testing.T) {
	for _, tt := range invalidDialAndListenArgTests {
		var err error
		switch tt.err.(*OpError).Op {
		case "dial":
			_, err = Dial(tt.net, tt.addr)
		case "listen":
			_, err = Listen(tt.net, tt.addr)
		}
		if !reflect.DeepEqual(tt.err, err) {
			t.Fatalf("got %#v; expected %#v", err, tt.err)
		}
	}
}

func TestDialTimeoutFDLeak(t *testing.T) {
	if runtime.GOOS != "linux" {
		// TODO(bradfitz): test on other platforms
		t.Skipf("skipping test on %q", runtime.GOOS)
	}

	ln := newLocalListener(t)
	defer ln.Close()

	type connErr struct {
		conn Conn
		err  error
	}
	dials := listenerBacklog + 100
	// used to be listenerBacklog + 5, but was found to be unreliable, issue 4384.
	maxGoodConnect := listenerBacklog + runtime.NumCPU()*10
	resc := make(chan connErr)
	for i := 0; i < dials; i++ {
		go func() {
			conn, err := DialTimeout("tcp", ln.Addr().String(), 500*time.Millisecond)
			resc <- connErr{conn, err}
		}()
	}

	var firstErr string
	var ngood int
	var toClose []io.Closer
	for i := 0; i < dials; i++ {
		ce := <-resc
		if ce.err == nil {
			ngood++
			if ngood > maxGoodConnect {
				t.Errorf("%d good connects; expected at most %d", ngood, maxGoodConnect)
			}
			toClose = append(toClose, ce.conn)
			continue
		}
		err := ce.err
		if firstErr == "" {
			firstErr = err.Error()
		} else if err.Error() != firstErr {
			t.Fatalf("inconsistent error messages: first was %q, then later %q", firstErr, err)
		}
	}
	for _, c := range toClose {
		c.Close()
	}
	for i := 0; i < 100; i++ {
		if got := numFD(); got < dials {
			// Test passes.
			return
		}
		time.Sleep(10 * time.Millisecond)
	}
	if got := numFD(); got >= dials {
		t.Errorf("num fds after %d timeouts = %d; want <%d", dials, got, dials)
	}
}

func numTCP() (ntcp, nopen, nclose int, err error) {
	lsof, err := exec.Command("lsof", "-n", "-p", strconv.Itoa(os.Getpid())).Output()
	if err != nil {
		return 0, 0, 0, err
	}
	ntcp += bytes.Count(lsof, []byte("TCP"))
	for _, state := range []string{"LISTEN", "SYN_SENT", "SYN_RECEIVED", "ESTABLISHED"} {
		nopen += bytes.Count(lsof, []byte(state))
	}
	for _, state := range []string{"CLOSED", "CLOSE_WAIT", "LAST_ACK", "FIN_WAIT_1", "FIN_WAIT_2", "CLOSING", "TIME_WAIT"} {
		nclose += bytes.Count(lsof, []byte(state))
	}
	return ntcp, nopen, nclose, nil
}

func TestDialMultiFDLeak(t *testing.T) {
	if !supportsIPv4 || !supportsIPv6 {
		t.Skip("neither ipv4 nor ipv6 is supported")
	}

	halfDeadServer := func(dss *dualStackServer, ln Listener) {
		for {
			if c, err := ln.Accept(); err != nil {
				return
			} else {
				// It just keeps established
				// connections like a half-dead server
				// does.
				dss.putConn(c)
			}
		}
	}
	dss, err := newDualStackServer([]streamListener{
		{net: "tcp4", addr: "127.0.0.1"},
		{net: "tcp6", addr: "[::1]"},
	})
	if err != nil {
		t.Fatalf("newDualStackServer failed: %v", err)
	}
	defer dss.teardown()
	if err := dss.buildup(halfDeadServer); err != nil {
		t.Fatalf("dualStackServer.buildup failed: %v", err)
	}

	_, before, _, err := numTCP()
	if err != nil {
		t.Skipf("skipping test; error finding or running lsof: %v", err)
	}

	var wg sync.WaitGroup
	portnum, _, _ := dtoi(dss.port, 0)
	ras := addrList{
		// Losers that will fail to connect, see RFC 6890.
		&TCPAddr{IP: IPv4(198, 18, 0, 254), Port: portnum},
		&TCPAddr{IP: ParseIP("2001:2::254"), Port: portnum},

		// Winner candidates of this race.
		&TCPAddr{IP: IPv4(127, 0, 0, 1), Port: portnum},
		&TCPAddr{IP: IPv6loopback, Port: portnum},

		// Losers that will have established connections.
		&TCPAddr{IP: IPv4(127, 0, 0, 1), Port: portnum},
		&TCPAddr{IP: IPv6loopback, Port: portnum},
	}
	const T1 = 10 * time.Millisecond
	const T2 = 2 * T1
	const N = 10
	for i := 0; i < N; i++ {
		wg.Add(1)
		go func() {
			defer wg.Done()
			if c, err := dialMulti("tcp", "fast failover test", nil, ras, time.Now().Add(T1)); err == nil {
				c.Close()
			}
		}()
	}
	wg.Wait()
	time.Sleep(T2)

	ntcp, after, nclose, err := numTCP()
	if err != nil {
		t.Skipf("skipping test; error finding or running lsof: %v", err)
	}
	t.Logf("tcp sessions: %v, open sessions: %v, closing sessions: %v", ntcp, after, nclose)

	if after != before {
		t.Fatalf("got %v open sessions; expected %v", after, before)
	}
}

func numFD() int {
	if runtime.GOOS == "linux" {
		f, err := os.Open("/proc/self/fd")
		if err != nil {
			panic(err)
		}
		defer f.Close()
		names, err := f.Readdirnames(0)
		if err != nil {
			panic(err)
		}
		return len(names)
	}
	// All tests using this should be skipped anyway, but:
	panic("numFDs not implemented on " + runtime.GOOS)
}

<<<<<<< HEAD
var testPoller = flag.Bool("poller", false, "platform supports runtime-integrated poller")

// Assert that a failed Dial attempt does not leak
// runtime.PollDesc structures
func TestDialFailPDLeak(t *testing.T) {
	if !*testPoller {
		t.Skip("test disabled; use -poller to enable")
	}

	const loops = 10
	const count = 20000
=======
// Assert that a failed Dial attempt does not leak
// runtime.PollDesc structures
func TestDialFailPDLeak(t *testing.T) {
	if testing.Short() {
		t.Skip("skipping test in short mode")
	}
	if runtime.GOOS == "windows" && runtime.GOARCH == "386" {
		// Just skip the test because it takes too long.
		t.Skipf("skipping test on %q/%q", runtime.GOOS, runtime.GOARCH)
	}

	maxprocs := runtime.GOMAXPROCS(0)
	loops := 10 + maxprocs
	// 500 is enough to turn over the chunk of pollcache.
	// See allocPollDesc in runtime/netpoll.goc.
	const count = 500
>>>>>>> 4d0aec87
	var old runtime.MemStats // used by sysdelta
	runtime.ReadMemStats(&old)
	sysdelta := func() uint64 {
		var new runtime.MemStats
		runtime.ReadMemStats(&new)
		delta := old.Sys - new.Sys
		old = new
		return delta
	}
	d := &Dialer{Timeout: time.Nanosecond} // don't bother TCP with handshaking
	failcount := 0
	for i := 0; i < loops; i++ {
<<<<<<< HEAD
		for i := 0; i < count; i++ {
			conn, err := d.Dial("tcp", "127.0.0.1:1")
			if err == nil {
				t.Error("dial should not succeed")
				conn.Close()
				t.FailNow()
			}
=======
		var wg sync.WaitGroup
		for i := 0; i < count; i++ {
			wg.Add(1)
			go func() {
				defer wg.Done()
				if c, err := d.Dial("tcp", "127.0.0.1:1"); err == nil {
					t.Error("dial should not succeed")
					c.Close()
				}
			}()
		}
		wg.Wait()
		if t.Failed() {
			t.FailNow()
>>>>>>> 4d0aec87
		}
		if delta := sysdelta(); delta > 0 {
			failcount++
		}
		// there are always some allocations on the first loop
<<<<<<< HEAD
		if failcount > 3 {
=======
		if failcount > maxprocs+2 {
>>>>>>> 4d0aec87
			t.Error("detected possible memory leak in runtime")
			t.FailNow()
		}
	}
}

func TestDialer(t *testing.T) {
	ln, err := Listen("tcp4", "127.0.0.1:0")
	if err != nil {
		t.Fatalf("Listen failed: %v", err)
	}
	defer ln.Close()
	ch := make(chan error, 1)
	go func() {
<<<<<<< HEAD
		var err error
=======
>>>>>>> 4d0aec87
		c, err := ln.Accept()
		if err != nil {
			ch <- fmt.Errorf("Accept failed: %v", err)
			return
		}
		defer c.Close()
		ch <- nil
	}()

	laddr, err := ResolveTCPAddr("tcp4", "127.0.0.1:0")
	if err != nil {
		t.Fatalf("ResolveTCPAddr failed: %v", err)
	}
	d := &Dialer{LocalAddr: laddr}
	c, err := d.Dial("tcp4", ln.Addr().String())
	if err != nil {
		t.Fatalf("Dial failed: %v", err)
	}
	defer c.Close()
	c.Read(make([]byte, 1))
	err = <-ch
	if err != nil {
		t.Error(err)
	}
<<<<<<< HEAD
=======
}

func TestDialDualStackLocalhost(t *testing.T) {
	if ips, err := LookupIP("localhost"); err != nil {
		t.Fatalf("LookupIP failed: %v", err)
	} else if len(ips) < 2 || !supportsIPv4 || !supportsIPv6 {
		t.Skip("localhost doesn't have a pair of different address family IP addresses")
	}

	touchAndByeServer := func(dss *dualStackServer, ln Listener) {
		for {
			if c, err := ln.Accept(); err != nil {
				return
			} else {
				c.Close()
			}
		}
	}
	dss, err := newDualStackServer([]streamListener{
		{net: "tcp4", addr: "127.0.0.1"},
		{net: "tcp6", addr: "[::1]"},
	})
	if err != nil {
		t.Fatalf("newDualStackServer failed: %v", err)
	}
	defer dss.teardown()
	if err := dss.buildup(touchAndByeServer); err != nil {
		t.Fatalf("dualStackServer.buildup failed: %v", err)
	}

	d := &Dialer{DualStack: true}
	for _ = range dss.lns {
		if c, err := d.Dial("tcp", "localhost:"+dss.port); err != nil {
			t.Errorf("Dial failed: %v", err)
		} else {
			if addr := c.LocalAddr().(*TCPAddr); addr.IP.To4() != nil {
				dss.teardownNetwork("tcp4")
			} else if addr.IP.To16() != nil && addr.IP.To4() == nil {
				dss.teardownNetwork("tcp6")
			}
			c.Close()
		}
	}
>>>>>>> 4d0aec87
}<|MERGE_RESOLUTION|>--- conflicted
+++ resolved
@@ -10,10 +10,7 @@
 	"fmt"
 	"io"
 	"os"
-<<<<<<< HEAD
-=======
 	"os/exec"
->>>>>>> 4d0aec87
 	"reflect"
 	"regexp"
 	"runtime"
@@ -428,19 +425,6 @@
 	panic("numFDs not implemented on " + runtime.GOOS)
 }
 
-<<<<<<< HEAD
-var testPoller = flag.Bool("poller", false, "platform supports runtime-integrated poller")
-
-// Assert that a failed Dial attempt does not leak
-// runtime.PollDesc structures
-func TestDialFailPDLeak(t *testing.T) {
-	if !*testPoller {
-		t.Skip("test disabled; use -poller to enable")
-	}
-
-	const loops = 10
-	const count = 20000
-=======
 // Assert that a failed Dial attempt does not leak
 // runtime.PollDesc structures
 func TestDialFailPDLeak(t *testing.T) {
@@ -457,7 +441,6 @@
 	// 500 is enough to turn over the chunk of pollcache.
 	// See allocPollDesc in runtime/netpoll.goc.
 	const count = 500
->>>>>>> 4d0aec87
 	var old runtime.MemStats // used by sysdelta
 	runtime.ReadMemStats(&old)
 	sysdelta := func() uint64 {
@@ -470,15 +453,6 @@
 	d := &Dialer{Timeout: time.Nanosecond} // don't bother TCP with handshaking
 	failcount := 0
 	for i := 0; i < loops; i++ {
-<<<<<<< HEAD
-		for i := 0; i < count; i++ {
-			conn, err := d.Dial("tcp", "127.0.0.1:1")
-			if err == nil {
-				t.Error("dial should not succeed")
-				conn.Close()
-				t.FailNow()
-			}
-=======
 		var wg sync.WaitGroup
 		for i := 0; i < count; i++ {
 			wg.Add(1)
@@ -493,17 +467,12 @@
 		wg.Wait()
 		if t.Failed() {
 			t.FailNow()
->>>>>>> 4d0aec87
 		}
 		if delta := sysdelta(); delta > 0 {
 			failcount++
 		}
 		// there are always some allocations on the first loop
-<<<<<<< HEAD
-		if failcount > 3 {
-=======
 		if failcount > maxprocs+2 {
->>>>>>> 4d0aec87
 			t.Error("detected possible memory leak in runtime")
 			t.FailNow()
 		}
@@ -518,10 +487,6 @@
 	defer ln.Close()
 	ch := make(chan error, 1)
 	go func() {
-<<<<<<< HEAD
-		var err error
-=======
->>>>>>> 4d0aec87
 		c, err := ln.Accept()
 		if err != nil {
 			ch <- fmt.Errorf("Accept failed: %v", err)
@@ -546,8 +511,6 @@
 	if err != nil {
 		t.Error(err)
 	}
-<<<<<<< HEAD
-=======
 }
 
 func TestDialDualStackLocalhost(t *testing.T) {
@@ -591,5 +554,4 @@
 			c.Close()
 		}
 	}
->>>>>>> 4d0aec87
 }