// Copyright 2009 The Go Authors.  All rights reserved.
// Use of this source code is governed by a BSD-style
// license that can be found in the LICENSE file.

package net

import (
	"errors"
	"os"
	"syscall"
	"time"
)

// UDPConn is the implementation of the Conn and PacketConn interfaces
// for UDP network connections.
type UDPConn struct {
	conn
}

func newUDPConn(fd *netFD) *UDPConn { return &UDPConn{conn{fd}} }

// ReadFromUDP reads a UDP packet from c, copying the payload into b.
// It returns the number of bytes copied into b and the return address
// that was on the packet.
//
// ReadFromUDP can be made to time out and return an error with
// Timeout() == true after a fixed time limit; see SetDeadline and
// SetReadDeadline.
func (c *UDPConn) ReadFromUDP(b []byte) (n int, addr *UDPAddr, err error) {
	if !c.ok() || c.fd.data == nil {
		return 0, nil, syscall.EINVAL
	}
	buf := make([]byte, udpHeaderSize+len(b))
	m, err := c.fd.data.Read(buf)
	if err != nil {
		return
	}
	if m < udpHeaderSize {
		return 0, nil, errors.New("short read reading UDP header")
	}
	buf = buf[:m]

	h, buf := unmarshalUDPHeader(buf)
	n = copy(b, buf)
	return n, &UDPAddr{IP: h.raddr, Port: int(h.rport)}, nil
}

// ReadFrom implements the PacketConn ReadFrom method.
func (c *UDPConn) ReadFrom(b []byte) (int, Addr, error) {
	if !c.ok() {
		return 0, nil, syscall.EINVAL
	}
	return c.ReadFromUDP(b)
}

// ReadMsgUDP reads a packet from c, copying the payload into b and
// the associated out-of-band data into oob.  It returns the number
// of bytes copied into b, the number of bytes copied into oob, the
// flags that were set on the packet and the source address of the
// packet.
func (c *UDPConn) ReadMsgUDP(b, oob []byte) (n, oobn, flags int, addr *UDPAddr, err error) {
	return 0, 0, 0, nil, syscall.EPLAN9
}

// WriteToUDP writes a UDP packet to addr via c, copying the payload
// from b.
//
// WriteToUDP can be made to time out and return an error with
// Timeout() == true after a fixed time limit; see SetDeadline and
// SetWriteDeadline.  On packet-oriented connections, write timeouts
// are rare.
func (c *UDPConn) WriteToUDP(b []byte, addr *UDPAddr) (int, error) {
	if !c.ok() || c.fd.data == nil {
		return 0, syscall.EINVAL
	}
<<<<<<< HEAD
=======
	if addr == nil {
		return 0, &OpError{Op: "write", Net: c.fd.dir, Addr: nil, Err: errMissingAddress}
	}
>>>>>>> 4d0aec87
	h := new(udpHeader)
	h.raddr = addr.IP.To16()
	h.laddr = c.fd.laddr.(*UDPAddr).IP.To16()
	h.ifcaddr = IPv6zero // ignored (receive only)
	h.rport = uint16(addr.Port)
	h.lport = uint16(c.fd.laddr.(*UDPAddr).Port)

	buf := make([]byte, udpHeaderSize+len(b))
	i := copy(buf, h.Bytes())
	copy(buf[i:], b)
	return c.fd.data.Write(buf)
}

// WriteTo implements the PacketConn WriteTo method.
func (c *UDPConn) WriteTo(b []byte, addr Addr) (int, error) {
	if !c.ok() {
		return 0, syscall.EINVAL
	}
	a, ok := addr.(*UDPAddr)
	if !ok {
		return 0, &OpError{"write", c.fd.dir, addr, syscall.EINVAL}
	}
	return c.WriteToUDP(b, a)
}

// WriteMsgUDP writes a packet to addr via c, copying the payload from
// b and the associated out-of-band data from oob.  It returns the
// number of payload and out-of-band bytes written.
func (c *UDPConn) WriteMsgUDP(b, oob []byte, addr *UDPAddr) (n, oobn int, err error) {
	return 0, 0, syscall.EPLAN9
}

// DialUDP connects to the remote address raddr on the network net,
// which must be "udp", "udp4", or "udp6".  If laddr is not nil, it is
// used as the local address for the connection.
func DialUDP(net string, laddr, raddr *UDPAddr) (*UDPConn, error) {
	return dialUDP(net, laddr, raddr, noDeadline)
}

func dialUDP(net string, laddr, raddr *UDPAddr, deadline time.Time) (*UDPConn, error) {
	if !deadline.IsZero() {
		panic("net.dialUDP: deadline not implemented on Plan 9")
	}
	switch net {
	case "udp", "udp4", "udp6":
	default:
		return nil, UnknownNetworkError(net)
	}
	if raddr == nil {
		return nil, &OpError{"dial", net, nil, errMissingAddress}
	}
	fd, err := dialPlan9(net, laddr, raddr)
	if err != nil {
		return nil, err
	}
	return newUDPConn(fd), nil
}

const udpHeaderSize = 16*3 + 2*2

type udpHeader struct {
	raddr, laddr, ifcaddr IP
	rport, lport          uint16
}

func (h *udpHeader) Bytes() []byte {
	b := make([]byte, udpHeaderSize)
	i := 0
	i += copy(b[i:i+16], h.raddr)
	i += copy(b[i:i+16], h.laddr)
	i += copy(b[i:i+16], h.ifcaddr)
	b[i], b[i+1], i = byte(h.rport>>8), byte(h.rport), i+2
	b[i], b[i+1], i = byte(h.lport>>8), byte(h.lport), i+2
	return b
}

func unmarshalUDPHeader(b []byte) (*udpHeader, []byte) {
	h := new(udpHeader)
	h.raddr, b = IP(b[:16]), b[16:]
	h.laddr, b = IP(b[:16]), b[16:]
	h.ifcaddr, b = IP(b[:16]), b[16:]
	h.rport, b = uint16(b[0])<<8|uint16(b[1]), b[2:]
	h.lport, b = uint16(b[0])<<8|uint16(b[1]), b[2:]
	return h, b
}

// ListenUDP listens for incoming UDP packets addressed to the local
// address laddr.  Net must be "udp", "udp4", or "udp6".  If laddr has
// a port of 0, ListenUDP will choose an available port.
// The LocalAddr method of the returned UDPConn can be used to
// discover the port.  The returned connection's ReadFrom and WriteTo
// methods can be used to receive and send UDP packets with per-packet
// addressing.
func ListenUDP(net string, laddr *UDPAddr) (*UDPConn, error) {
	switch net {
	case "udp", "udp4", "udp6":
	default:
		return nil, UnknownNetworkError(net)
	}
	if laddr == nil {
		laddr = &UDPAddr{}
	}
	l, err := listenPlan9(net, laddr)
	if err != nil {
		return nil, err
	}
	_, err = l.ctl.WriteString("headers")
	if err != nil {
		return nil, err
	}
	l.data, err = os.OpenFile(l.dir+"/data", os.O_RDWR, 0)
	if err != nil {
		return nil, err
	}
	return newUDPConn(l.netFD()), nil
}

// ListenMulticastUDP listens for incoming multicast UDP packets
// addressed to the group address gaddr on ifi, which specifies the
// interface to join.  ListenMulticastUDP uses default multicast
// interface if ifi is nil.
func ListenMulticastUDP(net string, ifi *Interface, gaddr *UDPAddr) (*UDPConn, error) {
	return nil, syscall.EPLAN9
}<|MERGE_RESOLUTION|>--- conflicted
+++ resolved
@@ -73,12 +73,9 @@
 	if !c.ok() || c.fd.data == nil {
 		return 0, syscall.EINVAL
 	}
-<<<<<<< HEAD
-=======
 	if addr == nil {
 		return 0, &OpError{Op: "write", Net: c.fd.dir, Addr: nil, Err: errMissingAddress}
 	}
->>>>>>> 4d0aec87
 	h := new(udpHeader)
 	h.raddr = addr.IP.To16()
 	h.laddr = c.fd.laddr.(*UDPAddr).IP.To16()
