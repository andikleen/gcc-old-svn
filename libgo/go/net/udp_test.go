// Copyright 2012 The Go Authors.  All rights reserved.
// Use of this source code is governed by a BSD-style
// license that can be found in the LICENSE file.

package net

import (
	"fmt"
	"reflect"
	"runtime"
	"strings"
	"testing"
)

<<<<<<< HEAD
type resolveUDPAddrTest struct {
	net     string
	litAddr string
	addr    *UDPAddr
	err     error
}

var resolveUDPAddrTests = []resolveUDPAddrTest{
	{"udp", "127.0.0.1:0", &UDPAddr{IP: IPv4(127, 0, 0, 1), Port: 0}, nil},
	{"udp4", "127.0.0.1:65535", &UDPAddr{IP: IPv4(127, 0, 0, 1), Port: 65535}, nil},

	{"udp", "[::1]:1", &UDPAddr{IP: ParseIP("::1"), Port: 1}, nil},
	{"udp6", "[::1]:65534", &UDPAddr{IP: ParseIP("::1"), Port: 65534}, nil},

	{"udp", "[::1%en0]:1", &UDPAddr{IP: ParseIP("::1"), Port: 1, Zone: "en0"}, nil},
	{"udp6", "[::1%911]:2", &UDPAddr{IP: ParseIP("::1"), Port: 2, Zone: "911"}, nil},

	{"", "127.0.0.1:0", &UDPAddr{IP: IPv4(127, 0, 0, 1), Port: 0}, nil}, // Go 1.0 behavior
	{"", "[::1]:0", &UDPAddr{IP: ParseIP("::1"), Port: 0}, nil},         // Go 1.0 behavior

	{"sip", "127.0.0.1:0", nil, UnknownNetworkError("sip")},
}

func init() {
	if ifi := loopbackInterface(); ifi != nil {
		index := fmt.Sprintf("%v", ifi.Index)
		resolveUDPAddrTests = append(resolveUDPAddrTests, []resolveUDPAddrTest{
			{"udp6", "[fe80::1%" + ifi.Name + "]:3", &UDPAddr{IP: ParseIP("fe80::1"), Port: 3, Zone: zoneToString(ifi.Index)}, nil},
			{"udp6", "[fe80::1%" + index + "]:4", &UDPAddr{IP: ParseIP("fe80::1"), Port: 4, Zone: index}, nil},
		}...)
	}
}

=======
>>>>>>> 4d0aec87
func TestResolveUDPAddr(t *testing.T) {
	for _, tt := range resolveTCPAddrTests {
		net := strings.Replace(tt.net, "tcp", "udp", -1)
		addr, err := ResolveUDPAddr(net, tt.litAddrOrName)
		if err != tt.err {
			t.Fatalf("ResolveUDPAddr(%q, %q) failed: %v", net, tt.litAddrOrName, err)
		}
		if !reflect.DeepEqual(addr, (*UDPAddr)(tt.addr)) {
			t.Fatalf("ResolveUDPAddr(%q, %q) = %#v, want %#v", net, tt.litAddrOrName, addr, tt.addr)
		}
		if err == nil {
			str := addr.String()
			addr1, err := ResolveUDPAddr(net, str)
			if err != nil {
				t.Fatalf("ResolveUDPAddr(%q, %q) [from %q]: %v", net, str, tt.litAddrOrName, err)
			}
			if !reflect.DeepEqual(addr1, addr) {
				t.Fatalf("ResolveUDPAddr(%q, %q) [from %q] = %#v, want %#v", net, str, tt.litAddrOrName, addr1, addr)
			}
		}
	}
}

func TestWriteToUDP(t *testing.T) {
	switch runtime.GOOS {
	case "plan9":
		t.Skipf("skipping test on %q", runtime.GOOS)
	}

	l, err := ListenPacket("udp", "127.0.0.1:0")
	if err != nil {
		t.Fatalf("Listen failed: %v", err)
	}
	defer l.Close()

	testWriteToConn(t, l.LocalAddr().String())
	testWriteToPacketConn(t, l.LocalAddr().String())
}

func testWriteToConn(t *testing.T, raddr string) {
	c, err := Dial("udp", raddr)
	if err != nil {
		t.Fatalf("Dial failed: %v", err)
	}
	defer c.Close()

	ra, err := ResolveUDPAddr("udp", raddr)
	if err != nil {
		t.Fatalf("ResolveUDPAddr failed: %v", err)
	}

	_, err = c.(*UDPConn).WriteToUDP([]byte("Connection-oriented mode socket"), ra)
	if err == nil {
		t.Fatal("WriteToUDP should fail")
	}
	if err != nil && err.(*OpError).Err != ErrWriteToConnected {
		t.Fatalf("WriteToUDP should fail as ErrWriteToConnected: %v", err)
	}

	_, err = c.(*UDPConn).WriteTo([]byte("Connection-oriented mode socket"), ra)
	if err == nil {
		t.Fatal("WriteTo should fail")
	}
	if err != nil && err.(*OpError).Err != ErrWriteToConnected {
		t.Fatalf("WriteTo should fail as ErrWriteToConnected: %v", err)
	}

	_, err = c.Write([]byte("Connection-oriented mode socket"))
	if err != nil {
		t.Fatalf("Write failed: %v", err)
	}
}

func testWriteToPacketConn(t *testing.T, raddr string) {
	c, err := ListenPacket("udp", "127.0.0.1:0")
	if err != nil {
		t.Fatalf("ListenPacket failed: %v", err)
	}
	defer c.Close()

	ra, err := ResolveUDPAddr("udp", raddr)
	if err != nil {
		t.Fatalf("ResolveUDPAddr failed: %v", err)
	}

	_, err = c.(*UDPConn).WriteToUDP([]byte("Connection-less mode socket"), ra)
	if err != nil {
		t.Fatalf("WriteToUDP failed: %v", err)
	}

	_, err = c.WriteTo([]byte("Connection-less mode socket"), ra)
	if err != nil {
		t.Fatalf("WriteTo failed: %v", err)
	}

	_, err = c.(*UDPConn).Write([]byte("Connection-less mode socket"))
	if err == nil {
		t.Fatal("Write should fail")
	}
}

var udpConnLocalNameTests = []struct {
	net   string
	laddr *UDPAddr
}{
	{"udp4", &UDPAddr{IP: IPv4(127, 0, 0, 1)}},
	{"udp4", &UDPAddr{}},
	{"udp4", nil},
}

func TestUDPConnLocalName(t *testing.T) {
	if testing.Short() || !*testExternal {
		t.Skip("skipping test to avoid external network")
	}

	for _, tt := range udpConnLocalNameTests {
		c, err := ListenUDP(tt.net, tt.laddr)
		if err != nil {
			t.Fatalf("ListenUDP failed: %v", err)
		}
		defer c.Close()
		la := c.LocalAddr()
		if a, ok := la.(*UDPAddr); !ok || a.Port == 0 {
			t.Fatalf("got %v; expected a proper address with non-zero port number", la)
		}
	}
}

func TestUDPConnLocalAndRemoteNames(t *testing.T) {
	for _, laddr := range []string{"", "127.0.0.1:0"} {
		c1, err := ListenPacket("udp", "127.0.0.1:0")
		if err != nil {
			t.Fatalf("ListenUDP failed: %v", err)
		}
		defer c1.Close()

		var la *UDPAddr
		if laddr != "" {
			var err error
			if la, err = ResolveUDPAddr("udp", laddr); err != nil {
				t.Fatalf("ResolveUDPAddr failed: %v", err)
			}
		}
		c2, err := DialUDP("udp", la, c1.LocalAddr().(*UDPAddr))
		if err != nil {
			t.Fatalf("DialUDP failed: %v", err)
		}
		defer c2.Close()

		var connAddrs = [4]struct {
			got Addr
			ok  bool
		}{
			{c1.LocalAddr(), true},
			{c1.(*UDPConn).RemoteAddr(), false},
			{c2.LocalAddr(), true},
			{c2.RemoteAddr(), true},
		}
		for _, ca := range connAddrs {
			if a, ok := ca.got.(*UDPAddr); ok != ca.ok || ok && a.Port == 0 {
				t.Fatalf("got %v; expected a proper address with non-zero port number", ca.got)
			}
		}
	}
}

func TestIPv6LinkLocalUnicastUDP(t *testing.T) {
	if testing.Short() || !*testExternal {
		t.Skip("skipping test to avoid external network")
	}
	if !supportsIPv6 {
		t.Skip("ipv6 is not supported")
	}
	ifi := loopbackInterface()
	if ifi == nil {
		t.Skip("loopback interface not found")
	}
	laddr := ipv6LinkLocalUnicastAddr(ifi)
	if laddr == "" {
		t.Skip("ipv6 unicast address on loopback not found")
	}

	type test struct {
		net, addr  string
		nameLookup bool
	}
	var tests = []test{
		{"udp", "[" + laddr + "%" + ifi.Name + "]:0", false},
		{"udp6", "[" + laddr + "%" + ifi.Name + "]:0", false},
	}
	switch runtime.GOOS {
<<<<<<< HEAD
	case "darwin", "freebsd", "openbsd", "netbsd":
=======
	case "darwin", "dragonfly", "freebsd", "openbsd", "netbsd":
>>>>>>> 4d0aec87
		tests = append(tests, []test{
			{"udp", "[localhost%" + ifi.Name + "]:0", true},
			{"udp6", "[localhost%" + ifi.Name + "]:0", true},
		}...)
	case "linux":
		tests = append(tests, []test{
			{"udp", "[ip6-localhost%" + ifi.Name + "]:0", true},
			{"udp6", "[ip6-localhost%" + ifi.Name + "]:0", true},
		}...)
	}
	for _, tt := range tests {
		c1, err := ListenPacket(tt.net, tt.addr)
		if err != nil {
			// It might return "LookupHost returned no
			// suitable address" error on some platforms.
			t.Logf("ListenPacket failed: %v", err)
			continue
		}
		defer c1.Close()
		if la, ok := c1.LocalAddr().(*UDPAddr); !ok || !tt.nameLookup && la.Zone == "" {
			t.Fatalf("got %v; expected a proper address with zone identifier", la)
		}

		c2, err := Dial(tt.net, c1.LocalAddr().String())
		if err != nil {
			t.Fatalf("Dial failed: %v", err)
		}
		defer c2.Close()
		if la, ok := c2.LocalAddr().(*UDPAddr); !ok || !tt.nameLookup && la.Zone == "" {
			t.Fatalf("got %v; expected a proper address with zone identifier", la)
		}
		if ra, ok := c2.RemoteAddr().(*UDPAddr); !ok || !tt.nameLookup && ra.Zone == "" {
			t.Fatalf("got %v; expected a proper address with zone identifier", ra)
		}

		if _, err := c2.Write([]byte("UDP OVER IPV6 LINKLOCAL TEST")); err != nil {
			t.Fatalf("Conn.Write failed: %v", err)
		}
		b := make([]byte, 32)
		if _, from, err := c1.ReadFrom(b); err != nil {
			t.Fatalf("PacketConn.ReadFrom failed: %v", err)
		} else {
			if ra, ok := from.(*UDPAddr); !ok || !tt.nameLookup && ra.Zone == "" {
				t.Fatalf("got %v; expected a proper address with zone identifier", ra)
			}
		}
	}
}<|MERGE_RESOLUTION|>--- conflicted
+++ resolved
@@ -5,49 +5,12 @@
 package net
 
 import (
-	"fmt"
 	"reflect"
 	"runtime"
 	"strings"
 	"testing"
 )
 
-<<<<<<< HEAD
-type resolveUDPAddrTest struct {
-	net     string
-	litAddr string
-	addr    *UDPAddr
-	err     error
-}
-
-var resolveUDPAddrTests = []resolveUDPAddrTest{
-	{"udp", "127.0.0.1:0", &UDPAddr{IP: IPv4(127, 0, 0, 1), Port: 0}, nil},
-	{"udp4", "127.0.0.1:65535", &UDPAddr{IP: IPv4(127, 0, 0, 1), Port: 65535}, nil},
-
-	{"udp", "[::1]:1", &UDPAddr{IP: ParseIP("::1"), Port: 1}, nil},
-	{"udp6", "[::1]:65534", &UDPAddr{IP: ParseIP("::1"), Port: 65534}, nil},
-
-	{"udp", "[::1%en0]:1", &UDPAddr{IP: ParseIP("::1"), Port: 1, Zone: "en0"}, nil},
-	{"udp6", "[::1%911]:2", &UDPAddr{IP: ParseIP("::1"), Port: 2, Zone: "911"}, nil},
-
-	{"", "127.0.0.1:0", &UDPAddr{IP: IPv4(127, 0, 0, 1), Port: 0}, nil}, // Go 1.0 behavior
-	{"", "[::1]:0", &UDPAddr{IP: ParseIP("::1"), Port: 0}, nil},         // Go 1.0 behavior
-
-	{"sip", "127.0.0.1:0", nil, UnknownNetworkError("sip")},
-}
-
-func init() {
-	if ifi := loopbackInterface(); ifi != nil {
-		index := fmt.Sprintf("%v", ifi.Index)
-		resolveUDPAddrTests = append(resolveUDPAddrTests, []resolveUDPAddrTest{
-			{"udp6", "[fe80::1%" + ifi.Name + "]:3", &UDPAddr{IP: ParseIP("fe80::1"), Port: 3, Zone: zoneToString(ifi.Index)}, nil},
-			{"udp6", "[fe80::1%" + index + "]:4", &UDPAddr{IP: ParseIP("fe80::1"), Port: 4, Zone: index}, nil},
-		}...)
-	}
-}
-
-=======
->>>>>>> 4d0aec87
 func TestResolveUDPAddr(t *testing.T) {
 	for _, tt := range resolveTCPAddrTests {
 		net := strings.Replace(tt.net, "tcp", "udp", -1)
@@ -239,11 +202,7 @@
 		{"udp6", "[" + laddr + "%" + ifi.Name + "]:0", false},
 	}
 	switch runtime.GOOS {
-<<<<<<< HEAD
-	case "darwin", "freebsd", "openbsd", "netbsd":
-=======
 	case "darwin", "dragonfly", "freebsd", "openbsd", "netbsd":
->>>>>>> 4d0aec87
 		tests = append(tests, []test{
 			{"udp", "[localhost%" + ifi.Name + "]:0", true},
 			{"udp6", "[localhost%" + ifi.Name + "]:0", true},
