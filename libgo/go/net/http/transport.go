--- conflicted
+++ resolved
@@ -216,10 +216,7 @@
 	t.idleMu.Lock()
 	m := t.idleConn
 	t.idleConn = nil
-<<<<<<< HEAD
-=======
 	t.idleConnCh = nil
->>>>>>> 4d0aec87
 	t.idleMu.Unlock()
 	if m == nil {
 		return
@@ -300,15 +297,10 @@
 		max = DefaultMaxIdleConnsPerHost
 	}
 	t.idleMu.Lock()
-<<<<<<< HEAD
-	select {
-	case t.idleConnCh[key] <- pconn:
-=======
 
 	waitingDialer := t.idleConnCh[key]
 	select {
 	case waitingDialer <- pconn:
->>>>>>> 4d0aec87
 		// We're done with this pconn and somebody else is
 		// currently waiting for a conn of this type (they're
 		// actively dialing, but this conn is ready
@@ -317,14 +309,11 @@
 		t.idleMu.Unlock()
 		return true
 	default:
-<<<<<<< HEAD
-=======
 		if waitingDialer != nil {
 			// They had populated this, but their dial won
 			// first, so we can clean up this map entry.
 			delete(t.idleConnCh, key)
 		}
->>>>>>> 4d0aec87
 	}
 	if t.idleConn == nil {
 		t.idleConn = make(map[string][]*persistConn)
@@ -344,9 +333,6 @@
 	return true
 }
 
-<<<<<<< HEAD
-func (t *Transport) getIdleConnCh(cm *connectMethod) chan *persistConn {
-=======
 // getIdleConnCh returns a channel to receive and return idle
 // persistent connection for the given connectMethod.
 // It may return nil, if persistent connections are not being used.
@@ -354,7 +340,6 @@
 	if t.DisableKeepAlives {
 		return nil
 	}
->>>>>>> 4d0aec87
 	key := cm.key()
 	t.idleMu.Lock()
 	defer t.idleMu.Unlock()
