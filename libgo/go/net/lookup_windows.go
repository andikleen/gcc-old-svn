// Copyright 2009 The Go Authors. All rights reserved.
// Use of this source code is governed by a BSD-style
// license that can be found in the LICENSE file.

package net

import (
	"os"
	"runtime"
	"syscall"
	"unsafe"
)

var (
	lookupPort = oldLookupPort
	lookupIP   = oldLookupIP
)

func getprotobyname(name string) (proto int, err error) {
	p, err := syscall.GetProtoByName(name)
	if err != nil {
		return 0, os.NewSyscallError("GetProtoByName", err)
	}
	return int(p.Proto), nil
}

// lookupProtocol looks up IP protocol name and returns correspondent protocol number.
func lookupProtocol(name string) (proto int, err error) {
	// GetProtoByName return value is stored in thread local storage.
	// Start new os thread before the call to prevent races.
	type result struct {
		proto int
		err   error
	}
	ch := make(chan result)
	go func() {
<<<<<<< HEAD
=======
		acquireThread()
		defer releaseThread()
>>>>>>> 4d0aec87
		runtime.LockOSThread()
		defer runtime.UnlockOSThread()
		proto, err := getprotobyname(name)
		ch <- result{proto: proto, err: err}
	}()
	r := <-ch
<<<<<<< HEAD
=======
	if r.err != nil {
		if proto, ok := protocols[name]; ok {
			return proto, nil
		}
	}
>>>>>>> 4d0aec87
	return r.proto, r.err
}

func lookupHost(name string) (addrs []string, err error) {
	ips, err := LookupIP(name)
	if err != nil {
		return
	}
	addrs = make([]string, 0, len(ips))
	for _, ip := range ips {
		addrs = append(addrs, ip.String())
	}
	return
}

func gethostbyname(name string) (addrs []IP, err error) {
<<<<<<< HEAD
=======
	// caller already acquired thread
>>>>>>> 4d0aec87
	h, err := syscall.GetHostByName(name)
	if err != nil {
		return nil, os.NewSyscallError("GetHostByName", err)
	}
	switch h.AddrType {
	case syscall.AF_INET:
		i := 0
		addrs = make([]IP, 100) // plenty of room to grow
		for p := (*[100](*[4]byte))(unsafe.Pointer(h.AddrList)); i < cap(addrs) && p[i] != nil; i++ {
			addrs[i] = IPv4(p[i][0], p[i][1], p[i][2], p[i][3])
		}
		addrs = addrs[0:i]
	default: // TODO(vcc): Implement non IPv4 address lookups.
		return nil, os.NewSyscallError("LookupIP", syscall.EWINDOWS)
	}
	return addrs, nil
}

func oldLookupIP(name string) (addrs []IP, err error) {
	// GetHostByName return value is stored in thread local storage.
	// Start new os thread before the call to prevent races.
	type result struct {
		addrs []IP
		err   error
	}
	ch := make(chan result)
	go func() {
<<<<<<< HEAD
=======
		acquireThread()
		defer releaseThread()
>>>>>>> 4d0aec87
		runtime.LockOSThread()
		defer runtime.UnlockOSThread()
		addrs, err := gethostbyname(name)
		ch <- result{addrs: addrs, err: err}
	}()
	r := <-ch
	return r.addrs, r.err
}

func newLookupIP(name string) (addrs []IP, err error) {
	acquireThread()
	defer releaseThread()
	hints := syscall.AddrinfoW{
		Family:   syscall.AF_UNSPEC,
		Socktype: syscall.SOCK_STREAM,
		Protocol: syscall.IPPROTO_IP,
	}
	var result *syscall.AddrinfoW
	e := syscall.GetAddrInfoW(syscall.StringToUTF16Ptr(name), nil, &hints, &result)
	if e != nil {
		return nil, os.NewSyscallError("GetAddrInfoW", e)
	}
	defer syscall.FreeAddrInfoW(result)
	addrs = make([]IP, 0, 5)
	for ; result != nil; result = result.Next {
		addr := unsafe.Pointer(result.Addr)
		switch result.Family {
		case syscall.AF_INET:
			a := (*syscall.RawSockaddrInet4)(addr).Addr
			addrs = append(addrs, IPv4(a[0], a[1], a[2], a[3]))
		case syscall.AF_INET6:
			a := (*syscall.RawSockaddrInet6)(addr).Addr
			addrs = append(addrs, IP{a[0], a[1], a[2], a[3], a[4], a[5], a[6], a[7], a[8], a[9], a[10], a[11], a[12], a[13], a[14], a[15]})
		default:
			return nil, os.NewSyscallError("LookupIP", syscall.EWINDOWS)
		}
	}
	return addrs, nil
}

func getservbyname(network, service string) (port int, err error) {
<<<<<<< HEAD
=======
	acquireThread()
	defer releaseThread()
>>>>>>> 4d0aec87
	switch network {
	case "tcp4", "tcp6":
		network = "tcp"
	case "udp4", "udp6":
		network = "udp"
	}
	s, err := syscall.GetServByName(service, network)
	if err != nil {
		return 0, os.NewSyscallError("GetServByName", err)
	}
	return int(syscall.Ntohs(s.Port)), nil
}

func oldLookupPort(network, service string) (port int, err error) {
	// GetServByName return value is stored in thread local storage.
	// Start new os thread before the call to prevent races.
	type result struct {
		port int
		err  error
	}
	ch := make(chan result)
	go func() {
<<<<<<< HEAD
=======
		acquireThread()
		defer releaseThread()
>>>>>>> 4d0aec87
		runtime.LockOSThread()
		defer runtime.UnlockOSThread()
		port, err := getservbyname(network, service)
		ch <- result{port: port, err: err}
	}()
	r := <-ch
	return r.port, r.err
}

func newLookupPort(network, service string) (port int, err error) {
<<<<<<< HEAD
=======
	acquireThread()
	defer releaseThread()
>>>>>>> 4d0aec87
	var stype int32
	switch network {
	case "tcp4", "tcp6":
		stype = syscall.SOCK_STREAM
	case "udp4", "udp6":
		stype = syscall.SOCK_DGRAM
	}
	hints := syscall.AddrinfoW{
		Family:   syscall.AF_UNSPEC,
		Socktype: stype,
		Protocol: syscall.IPPROTO_IP,
	}
	var result *syscall.AddrinfoW
	e := syscall.GetAddrInfoW(nil, syscall.StringToUTF16Ptr(service), &hints, &result)
	if e != nil {
		return 0, os.NewSyscallError("GetAddrInfoW", e)
	}
	defer syscall.FreeAddrInfoW(result)
	if result == nil {
		return 0, os.NewSyscallError("LookupPort", syscall.EINVAL)
	}
	addr := unsafe.Pointer(result.Addr)
	switch result.Family {
	case syscall.AF_INET:
		a := (*syscall.RawSockaddrInet4)(addr)
		return int(syscall.Ntohs(a.Port)), nil
	case syscall.AF_INET6:
		a := (*syscall.RawSockaddrInet6)(addr)
		return int(syscall.Ntohs(a.Port)), nil
	}
	return 0, os.NewSyscallError("LookupPort", syscall.EINVAL)
}

func lookupCNAME(name string) (cname string, err error) {
	acquireThread()
	defer releaseThread()
	var r *syscall.DNSRecord
	e := syscall.DnsQuery(name, syscall.DNS_TYPE_CNAME, 0, nil, &r, nil)
	if e != nil {
		return "", os.NewSyscallError("LookupCNAME", e)
	}
	defer syscall.DnsRecordListFree(r, 1)
	if r != nil && r.Type == syscall.DNS_TYPE_CNAME {
		v := (*syscall.DNSPTRData)(unsafe.Pointer(&r.Data[0]))
		cname = syscall.UTF16ToString((*[256]uint16)(unsafe.Pointer(v.Host))[:]) + "."
	}
	return
}

func lookupSRV(service, proto, name string) (cname string, addrs []*SRV, err error) {
	acquireThread()
	defer releaseThread()
	var target string
	if service == "" && proto == "" {
		target = name
	} else {
		target = "_" + service + "._" + proto + "." + name
	}
	var r *syscall.DNSRecord
	e := syscall.DnsQuery(target, syscall.DNS_TYPE_SRV, 0, nil, &r, nil)
	if e != nil {
		return "", nil, os.NewSyscallError("LookupSRV", e)
	}
	defer syscall.DnsRecordListFree(r, 1)
	addrs = make([]*SRV, 0, 10)
	for p := r; p != nil && p.Type == syscall.DNS_TYPE_SRV; p = p.Next {
		v := (*syscall.DNSSRVData)(unsafe.Pointer(&p.Data[0]))
		addrs = append(addrs, &SRV{syscall.UTF16ToString((*[256]uint16)(unsafe.Pointer(v.Target))[:]), v.Port, v.Priority, v.Weight})
	}
	byPriorityWeight(addrs).sort()
	return name, addrs, nil
}

func lookupMX(name string) (mx []*MX, err error) {
	acquireThread()
	defer releaseThread()
	var r *syscall.DNSRecord
	e := syscall.DnsQuery(name, syscall.DNS_TYPE_MX, 0, nil, &r, nil)
	if e != nil {
		return nil, os.NewSyscallError("LookupMX", e)
	}
	defer syscall.DnsRecordListFree(r, 1)
	mx = make([]*MX, 0, 10)
	for p := r; p != nil && p.Type == syscall.DNS_TYPE_MX; p = p.Next {
		v := (*syscall.DNSMXData)(unsafe.Pointer(&p.Data[0]))
		mx = append(mx, &MX{syscall.UTF16ToString((*[256]uint16)(unsafe.Pointer(v.NameExchange))[:]) + ".", v.Preference})
	}
	byPref(mx).sort()
	return mx, nil
}

func lookupNS(name string) (ns []*NS, err error) {
	acquireThread()
	defer releaseThread()
	var r *syscall.DNSRecord
	e := syscall.DnsQuery(name, syscall.DNS_TYPE_NS, 0, nil, &r, nil)
	if e != nil {
		return nil, os.NewSyscallError("LookupNS", e)
	}
	defer syscall.DnsRecordListFree(r, 1)
	ns = make([]*NS, 0, 10)
	for p := r; p != nil && p.Type == syscall.DNS_TYPE_NS; p = p.Next {
		v := (*syscall.DNSPTRData)(unsafe.Pointer(&p.Data[0]))
		ns = append(ns, &NS{syscall.UTF16ToString((*[256]uint16)(unsafe.Pointer(v.Host))[:]) + "."})
	}
	return ns, nil
}

func lookupTXT(name string) (txt []string, err error) {
	acquireThread()
	defer releaseThread()
	var r *syscall.DNSRecord
	e := syscall.DnsQuery(name, syscall.DNS_TYPE_TEXT, 0, nil, &r, nil)
	if e != nil {
		return nil, os.NewSyscallError("LookupTXT", e)
	}
	defer syscall.DnsRecordListFree(r, 1)
	txt = make([]string, 0, 10)
	if r != nil && r.Type == syscall.DNS_TYPE_TEXT {
		d := (*syscall.DNSTXTData)(unsafe.Pointer(&r.Data[0]))
		for _, v := range (*[1 << 10]*uint16)(unsafe.Pointer(&(d.StringArray[0])))[:d.StringCount] {
			s := syscall.UTF16ToString((*[1 << 20]uint16)(unsafe.Pointer(v))[:])
			txt = append(txt, s)
		}
	}
	return
}

func lookupAddr(addr string) (name []string, err error) {
	acquireThread()
	defer releaseThread()
	arpa, err := reverseaddr(addr)
	if err != nil {
		return nil, err
	}
	var r *syscall.DNSRecord
	e := syscall.DnsQuery(arpa, syscall.DNS_TYPE_PTR, 0, nil, &r, nil)
	if e != nil {
		return nil, os.NewSyscallError("LookupAddr", e)
	}
	defer syscall.DnsRecordListFree(r, 1)
	name = make([]string, 0, 10)
	for p := r; p != nil && p.Type == syscall.DNS_TYPE_PTR; p = p.Next {
		v := (*syscall.DNSPTRData)(unsafe.Pointer(&p.Data[0]))
		name = append(name, syscall.UTF16ToString((*[256]uint16)(unsafe.Pointer(v.Host))[:]))
	}
	return name, nil
}<|MERGE_RESOLUTION|>--- conflicted
+++ resolved
@@ -34,25 +34,19 @@
 	}
 	ch := make(chan result)
 	go func() {
-<<<<<<< HEAD
-=======
 		acquireThread()
 		defer releaseThread()
->>>>>>> 4d0aec87
 		runtime.LockOSThread()
 		defer runtime.UnlockOSThread()
 		proto, err := getprotobyname(name)
 		ch <- result{proto: proto, err: err}
 	}()
 	r := <-ch
-<<<<<<< HEAD
-=======
 	if r.err != nil {
 		if proto, ok := protocols[name]; ok {
 			return proto, nil
 		}
 	}
->>>>>>> 4d0aec87
 	return r.proto, r.err
 }
 
@@ -69,10 +63,7 @@
 }
 
 func gethostbyname(name string) (addrs []IP, err error) {
-<<<<<<< HEAD
-=======
 	// caller already acquired thread
->>>>>>> 4d0aec87
 	h, err := syscall.GetHostByName(name)
 	if err != nil {
 		return nil, os.NewSyscallError("GetHostByName", err)
@@ -100,11 +91,8 @@
 	}
 	ch := make(chan result)
 	go func() {
-<<<<<<< HEAD
-=======
 		acquireThread()
 		defer releaseThread()
->>>>>>> 4d0aec87
 		runtime.LockOSThread()
 		defer runtime.UnlockOSThread()
 		addrs, err := gethostbyname(name)
@@ -146,11 +134,8 @@
 }
 
 func getservbyname(network, service string) (port int, err error) {
-<<<<<<< HEAD
-=======
-	acquireThread()
-	defer releaseThread()
->>>>>>> 4d0aec87
+	acquireThread()
+	defer releaseThread()
 	switch network {
 	case "tcp4", "tcp6":
 		network = "tcp"
@@ -173,11 +158,8 @@
 	}
 	ch := make(chan result)
 	go func() {
-<<<<<<< HEAD
-=======
 		acquireThread()
 		defer releaseThread()
->>>>>>> 4d0aec87
 		runtime.LockOSThread()
 		defer runtime.UnlockOSThread()
 		port, err := getservbyname(network, service)
@@ -188,11 +170,8 @@
 }
 
 func newLookupPort(network, service string) (port int, err error) {
-<<<<<<< HEAD
-=======
-	acquireThread()
-	defer releaseThread()
->>>>>>> 4d0aec87
+	acquireThread()
+	defer releaseThread()
 	var stype int32
 	switch network {
 	case "tcp4", "tcp6":
