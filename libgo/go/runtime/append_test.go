// Copyright 2011 The Go Authors. All rights reserved.
// Use of this source code is governed by a BSD-style
// license that can be found in the LICENSE file.
package runtime_test

import "testing"

const N = 20

func BenchmarkAppend(b *testing.B) {
	b.StopTimer()
	x := make([]int, 0, N)
	b.StartTimer()
	for i := 0; i < b.N; i++ {
		x = x[0:0]
		for j := 0; j < N; j++ {
			x = append(x, j)
		}
	}
}

func benchmarkAppendBytes(b *testing.B, length int) {
	b.StopTimer()
	x := make([]byte, 0, N)
	y := make([]byte, length)
	b.StartTimer()
	for i := 0; i < b.N; i++ {
		x = x[0:0]
		x = append(x, y...)
	}
}

func BenchmarkAppend1Byte(b *testing.B) {
	benchmarkAppendBytes(b, 1)
}

func BenchmarkAppend4Bytes(b *testing.B) {
	benchmarkAppendBytes(b, 4)
}

<<<<<<< HEAD
=======
func BenchmarkAppend7Bytes(b *testing.B) {
	benchmarkAppendBytes(b, 7)
}

>>>>>>> 4d0aec87
func BenchmarkAppend8Bytes(b *testing.B) {
	benchmarkAppendBytes(b, 8)
}

<<<<<<< HEAD
=======
func BenchmarkAppend15Bytes(b *testing.B) {
	benchmarkAppendBytes(b, 15)
}

>>>>>>> 4d0aec87
func BenchmarkAppend16Bytes(b *testing.B) {
	benchmarkAppendBytes(b, 16)
}

func BenchmarkAppend32Bytes(b *testing.B) {
	benchmarkAppendBytes(b, 32)
}

func benchmarkAppendStr(b *testing.B, str string) {
	b.StopTimer()
	x := make([]byte, 0, N)
	b.StartTimer()
	for i := 0; i < b.N; i++ {
		x = x[0:0]
		x = append(x, str...)
	}
}

func BenchmarkAppendStr1Byte(b *testing.B) {
	benchmarkAppendStr(b, "1")
}

func BenchmarkAppendStr4Bytes(b *testing.B) {
	benchmarkAppendStr(b, "1234")
}

func BenchmarkAppendStr8Bytes(b *testing.B) {
	benchmarkAppendStr(b, "12345678")
}

func BenchmarkAppendStr16Bytes(b *testing.B) {
	benchmarkAppendStr(b, "1234567890123456")
}

func BenchmarkAppendStr32Bytes(b *testing.B) {
	benchmarkAppendStr(b, "12345678901234567890123456789012")
}

func BenchmarkAppendSpecialCase(b *testing.B) {
	b.StopTimer()
	x := make([]int, 0, N)
	b.StartTimer()
	for i := 0; i < b.N; i++ {
		x = x[0:0]
		for j := 0; j < N; j++ {
			if len(x) < cap(x) {
				x = x[:len(x)+1]
				x[len(x)-1] = j
			} else {
				x = append(x, j)
			}
		}
	}
}

var x []int

func f() int {
	x[:1][0] = 3
	return 2
}

func TestSideEffectOrder(t *testing.T) {
	x = make([]int, 0, 10)
	x = append(x, 1, f())
	if x[0] != 1 || x[1] != 2 {
		t.Error("append failed: ", x[0], x[1])
	}
}

func TestAppendOverlap(t *testing.T) {
	x := []byte("1234")
	x = append(x[1:], x...) // p > q in runtime·appendslice.
	got := string(x)
	want := "2341234"
	if got != want {
		t.Errorf("overlap failed: got %q want %q", got, want)
	}
<<<<<<< HEAD
}
=======
}

func benchmarkCopySlice(b *testing.B, l int) {
	s := make([]byte, l)
	buf := make([]byte, 4096)
	var n int
	for i := 0; i < b.N; i++ {
		n = copy(buf, s)
	}
	b.SetBytes(int64(n))
}

func benchmarkCopyStr(b *testing.B, l int) {
	s := string(make([]byte, l))
	buf := make([]byte, 4096)
	var n int
	for i := 0; i < b.N; i++ {
		n = copy(buf, s)
	}
	b.SetBytes(int64(n))
}

func BenchmarkCopy1Byte(b *testing.B)    { benchmarkCopySlice(b, 1) }
func BenchmarkCopy2Byte(b *testing.B)    { benchmarkCopySlice(b, 2) }
func BenchmarkCopy4Byte(b *testing.B)    { benchmarkCopySlice(b, 4) }
func BenchmarkCopy8Byte(b *testing.B)    { benchmarkCopySlice(b, 8) }
func BenchmarkCopy12Byte(b *testing.B)   { benchmarkCopySlice(b, 12) }
func BenchmarkCopy16Byte(b *testing.B)   { benchmarkCopySlice(b, 16) }
func BenchmarkCopy32Byte(b *testing.B)   { benchmarkCopySlice(b, 32) }
func BenchmarkCopy128Byte(b *testing.B)  { benchmarkCopySlice(b, 128) }
func BenchmarkCopy1024Byte(b *testing.B) { benchmarkCopySlice(b, 1024) }

func BenchmarkCopy1String(b *testing.B)    { benchmarkCopyStr(b, 1) }
func BenchmarkCopy2String(b *testing.B)    { benchmarkCopyStr(b, 2) }
func BenchmarkCopy4String(b *testing.B)    { benchmarkCopyStr(b, 4) }
func BenchmarkCopy8String(b *testing.B)    { benchmarkCopyStr(b, 8) }
func BenchmarkCopy12String(b *testing.B)   { benchmarkCopyStr(b, 12) }
func BenchmarkCopy16String(b *testing.B)   { benchmarkCopyStr(b, 16) }
func BenchmarkCopy32String(b *testing.B)   { benchmarkCopyStr(b, 32) }
func BenchmarkCopy128String(b *testing.B)  { benchmarkCopyStr(b, 128) }
func BenchmarkCopy1024String(b *testing.B) { benchmarkCopyStr(b, 1024) }
>>>>>>> 4d0aec87
<|MERGE_RESOLUTION|>--- conflicted
+++ resolved
@@ -38,24 +38,18 @@
 	benchmarkAppendBytes(b, 4)
 }
 
-<<<<<<< HEAD
-=======
 func BenchmarkAppend7Bytes(b *testing.B) {
 	benchmarkAppendBytes(b, 7)
 }
 
->>>>>>> 4d0aec87
 func BenchmarkAppend8Bytes(b *testing.B) {
 	benchmarkAppendBytes(b, 8)
 }
 
-<<<<<<< HEAD
-=======
 func BenchmarkAppend15Bytes(b *testing.B) {
 	benchmarkAppendBytes(b, 15)
 }
 
->>>>>>> 4d0aec87
 func BenchmarkAppend16Bytes(b *testing.B) {
 	benchmarkAppendBytes(b, 16)
 }
@@ -134,9 +128,6 @@
 	if got != want {
 		t.Errorf("overlap failed: got %q want %q", got, want)
 	}
-<<<<<<< HEAD
-}
-=======
 }
 
 func benchmarkCopySlice(b *testing.B, l int) {
@@ -177,5 +168,4 @@
 func BenchmarkCopy16String(b *testing.B)   { benchmarkCopyStr(b, 16) }
 func BenchmarkCopy32String(b *testing.B)   { benchmarkCopyStr(b, 32) }
 func BenchmarkCopy128String(b *testing.B)  { benchmarkCopyStr(b, 128) }
-func BenchmarkCopy1024String(b *testing.B) { benchmarkCopyStr(b, 1024) }
->>>>>>> 4d0aec87
+func BenchmarkCopy1024String(b *testing.B) { benchmarkCopyStr(b, 1024) }