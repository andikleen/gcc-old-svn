--- conflicted
+++ resolved
@@ -368,10 +368,6 @@
 	_GC_ARRAY_START
 	_GC_ARRAY_NEXT
 	_GC_CALL
-<<<<<<< HEAD
-	_GC_MAP_PTR
-=======
->>>>>>> 4d0aec87
 	_GC_CHAN_PTR
 	_GC_STRING
 	_GC_EFACE
@@ -1395,19 +1391,11 @@
 	return t
 }
 
-<<<<<<< HEAD
-// garbage collection bytecode program for chan or map.
-// See ../../cmd/gc/reflect.c:/^dgcsym1 and :/^dgcsym.
-type chanMapGC struct {
-	width uintptr // sizeof(map)
-	op    uintptr // _GC_MAP_PTR or _GC_CHAN_PTR
-=======
 // garbage collection bytecode program for chan.
 // See ../../cmd/gc/reflect.c:/^dgcsym1 and :/^dgcsym.
 type chanGC struct {
 	width uintptr // sizeof(map)
 	op    uintptr // _GC_CHAN_PTR
->>>>>>> 4d0aec87
 	off   uintptr // 0
 	typ   *rtype  // map type
 	end   uintptr // _GC_END
@@ -1533,8 +1521,6 @@
 	return cachePut(ckey, &mt.rtype)
 }
 
-<<<<<<< HEAD
-=======
 // Make sure these routines stay in sync with ../../pkg/runtime/hashmap.c!
 // These types exist only for GC, so we only fill out GC relevant info.
 // Currently, that's just size and the GC program.  We also fill in string
@@ -1647,7 +1633,6 @@
 	return h
 }
 
->>>>>>> 4d0aec87
 // garbage collection bytecode program for slice of non-zero-length values.
 // See ../../cmd/gc/reflect.c:/^dgcsym1 and :/^dgcsym.
 type sliceGC struct {
