// Copyright 2009 The Go Authors. All rights reserved.
// Use of this source code is governed by a BSD-style
// license that can be found in the LICENSE file.

// Package bytes implements functions for the manipulation of byte slices.
// It is analogous to the facilities of the strings package.
package bytes

import (
	"unicode"
	"unicode/utf8"
)

<<<<<<< HEAD
// Compare returns an integer comparing two byte slices lexicographically.
// The result will be 0 if a==b, -1 if a < b, and +1 if a > b.
// A nil argument is equivalent to an empty slice.
func Compare(a, b []byte) int {
	m := len(a)
	if m > len(b) {
		m = len(b)
	}
	for i, ac := range a[0:m] {
		bc := b[i]
		switch {
		case ac > bc:
			return 1
		case ac < bc:
			return -1
		}
	}
	switch {
	case len(a) < len(b):
		return -1
	case len(a) > len(b):
		return 1
	}
	return 0
}

=======
>>>>>>> 4d0aec87
func equalPortable(a, b []byte) bool {
	if len(a) != len(b) {
		return false
	}
	for i, c := range a {
		if c != b[i] {
			return false
		}
	}
	return true
}

// explode splits s into a slice of UTF-8 sequences, one per Unicode character (still slices of bytes),
// up to a maximum of n byte slices. Invalid UTF-8 sequences are chopped into individual bytes.
func explode(s []byte, n int) [][]byte {
	if n <= 0 {
		n = len(s)
	}
	a := make([][]byte, n)
	var size int
	na := 0
	for len(s) > 0 {
		if na+1 >= n {
			a[na] = s
			na++
			break
		}
		_, size = utf8.DecodeRune(s)
		a[na] = s[0:size]
		s = s[size:]
		na++
	}
	return a[0:na]
}

// Count counts the number of non-overlapping instances of sep in s.
func Count(s, sep []byte) int {
	n := len(sep)
	if n == 0 {
		return utf8.RuneCount(s) + 1
	}
	if n > len(s) {
		return 0
	}
	count := 0
	c := sep[0]
	i := 0
	t := s[:len(s)-n+1]
	for i < len(t) {
		if t[i] != c {
			o := IndexByte(t[i:], c)
			if o < 0 {
				break
			}
			i += o
		}
		if n == 1 || Equal(s[i:i+n], sep) {
			count++
			i += n
			continue
		}
		i++
	}
	return count
}

// Contains reports whether subslice is within b.
func Contains(b, subslice []byte) bool {
	return Index(b, subslice) != -1
}

// Index returns the index of the first instance of sep in s, or -1 if sep is not present in s.
func Index(s, sep []byte) int {
	n := len(sep)
	if n == 0 {
		return 0
	}
	if n > len(s) {
		return -1
	}
	c := sep[0]
	if n == 1 {
		return IndexByte(s, c)
	}
	i := 0
	t := s[:len(s)-n+1]
	for i < len(t) {
		if t[i] != c {
			o := IndexByte(t[i:], c)
			if o < 0 {
				break
			}
			i += o
		}
		if Equal(s[i:i+n], sep) {
			return i
		}
		i++
	}
	return -1
}

func indexBytePortable(s []byte, c byte) int {
	for i, b := range s {
		if b == c {
			return i
		}
	}
	return -1
}

// LastIndex returns the index of the last instance of sep in s, or -1 if sep is not present in s.
func LastIndex(s, sep []byte) int {
	n := len(sep)
	if n == 0 {
		return len(s)
	}
	c := sep[0]
	for i := len(s) - n; i >= 0; i-- {
		if s[i] == c && (n == 1 || Equal(s[i:i+n], sep)) {
			return i
		}
	}
	return -1
}

// IndexRune interprets s as a sequence of UTF-8-encoded Unicode code points.
// It returns the byte index of the first occurrence in s of the given rune.
// It returns -1 if rune is not present in s.
func IndexRune(s []byte, r rune) int {
	for i := 0; i < len(s); {
		r1, size := utf8.DecodeRune(s[i:])
		if r == r1 {
			return i
		}
		i += size
	}
	return -1
}

// IndexAny interprets s as a sequence of UTF-8-encoded Unicode code points.
// It returns the byte index of the first occurrence in s of any of the Unicode
// code points in chars.  It returns -1 if chars is empty or if there is no code
// point in common.
func IndexAny(s []byte, chars string) int {
	if len(chars) > 0 {
		var r rune
		var width int
		for i := 0; i < len(s); i += width {
			r = rune(s[i])
			if r < utf8.RuneSelf {
				width = 1
			} else {
				r, width = utf8.DecodeRune(s[i:])
			}
			for _, ch := range chars {
				if r == ch {
					return i
				}
			}
		}
	}
	return -1
}

// LastIndexAny interprets s as a sequence of UTF-8-encoded Unicode code
// points.  It returns the byte index of the last occurrence in s of any of
// the Unicode code points in chars.  It returns -1 if chars is empty or if
// there is no code point in common.
func LastIndexAny(s []byte, chars string) int {
	if len(chars) > 0 {
		for i := len(s); i > 0; {
			r, size := utf8.DecodeLastRune(s[0:i])
			i -= size
			for _, ch := range chars {
				if r == ch {
					return i
				}
			}
		}
	}
	return -1
}

// Generic split: splits after each instance of sep,
// including sepSave bytes of sep in the subslices.
func genSplit(s, sep []byte, sepSave, n int) [][]byte {
	if n == 0 {
		return nil
	}
	if len(sep) == 0 {
		return explode(s, n)
	}
	if n < 0 {
		n = Count(s, sep) + 1
	}
	c := sep[0]
	start := 0
	a := make([][]byte, n)
	na := 0
	for i := 0; i+len(sep) <= len(s) && na+1 < n; i++ {
		if s[i] == c && (len(sep) == 1 || Equal(s[i:i+len(sep)], sep)) {
			a[na] = s[start : i+sepSave]
			na++
			start = i + len(sep)
			i += len(sep) - 1
		}
	}
	a[na] = s[start:]
	return a[0 : na+1]
}

// SplitN slices s into subslices separated by sep and returns a slice of
// the subslices between those separators.
// If sep is empty, SplitN splits after each UTF-8 sequence.
// The count determines the number of subslices to return:
//   n > 0: at most n subslices; the last subslice will be the unsplit remainder.
//   n == 0: the result is nil (zero subslices)
//   n < 0: all subslices
func SplitN(s, sep []byte, n int) [][]byte { return genSplit(s, sep, 0, n) }

// SplitAfterN slices s into subslices after each instance of sep and
// returns a slice of those subslices.
// If sep is empty, SplitAfterN splits after each UTF-8 sequence.
// The count determines the number of subslices to return:
//   n > 0: at most n subslices; the last subslice will be the unsplit remainder.
//   n == 0: the result is nil (zero subslices)
//   n < 0: all subslices
func SplitAfterN(s, sep []byte, n int) [][]byte {
	return genSplit(s, sep, len(sep), n)
}

// Split slices s into all subslices separated by sep and returns a slice of
// the subslices between those separators.
// If sep is empty, Split splits after each UTF-8 sequence.
// It is equivalent to SplitN with a count of -1.
func Split(s, sep []byte) [][]byte { return genSplit(s, sep, 0, -1) }

// SplitAfter slices s into all subslices after each instance of sep and
// returns a slice of those subslices.
// If sep is empty, SplitAfter splits after each UTF-8 sequence.
// It is equivalent to SplitAfterN with a count of -1.
func SplitAfter(s, sep []byte) [][]byte {
	return genSplit(s, sep, len(sep), -1)
}

// Fields splits the slice s around each instance of one or more consecutive white space
// characters, returning a slice of subslices of s or an empty list if s contains only white space.
func Fields(s []byte) [][]byte {
	return FieldsFunc(s, unicode.IsSpace)
}

// FieldsFunc interprets s as a sequence of UTF-8-encoded Unicode code points.
// It splits the slice s at each run of code points c satisfying f(c) and
// returns a slice of subslices of s.  If no code points in s satisfy f(c), an
// empty slice is returned.
func FieldsFunc(s []byte, f func(rune) bool) [][]byte {
	n := 0
	inField := false
	for i := 0; i < len(s); {
		r, size := utf8.DecodeRune(s[i:])
		wasInField := inField
		inField = !f(r)
		if inField && !wasInField {
			n++
		}
		i += size
	}

	a := make([][]byte, n)
	na := 0
	fieldStart := -1
	for i := 0; i <= len(s) && na < n; {
		r, size := utf8.DecodeRune(s[i:])
		if fieldStart < 0 && size > 0 && !f(r) {
			fieldStart = i
			i += size
			continue
		}
		if fieldStart >= 0 && (size == 0 || f(r)) {
			a[na] = s[fieldStart:i]
			na++
			fieldStart = -1
		}
		if size == 0 {
			break
		}
		i += size
	}
	return a[0:na]
}

// Join concatenates the elements of s to create a new byte slice. The separator
// sep is placed between elements in the resulting slice.
func Join(s [][]byte, sep []byte) []byte {
	if len(s) == 0 {
		return []byte{}
	}
	if len(s) == 1 {
		// Just return a copy.
		return append([]byte(nil), s[0]...)
	}
	n := len(sep) * (len(s) - 1)
	for _, v := range s {
		n += len(v)
	}

	b := make([]byte, n)
	bp := copy(b, s[0])
	for _, v := range s[1:] {
		bp += copy(b[bp:], sep)
		bp += copy(b[bp:], v)
	}
	return b
}

// HasPrefix tests whether the byte slice s begins with prefix.
func HasPrefix(s, prefix []byte) bool {
	return len(s) >= len(prefix) && Equal(s[0:len(prefix)], prefix)
}

// HasSuffix tests whether the byte slice s ends with suffix.
func HasSuffix(s, suffix []byte) bool {
	return len(s) >= len(suffix) && Equal(s[len(s)-len(suffix):], suffix)
}

// Map returns a copy of the byte slice s with all its characters modified
// according to the mapping function. If mapping returns a negative value, the character is
// dropped from the string with no replacement.  The characters in s and the
// output are interpreted as UTF-8-encoded Unicode code points.
func Map(mapping func(r rune) rune, s []byte) []byte {
	// In the worst case, the slice can grow when mapped, making
	// things unpleasant.  But it's so rare we barge in assuming it's
	// fine.  It could also shrink but that falls out naturally.
	maxbytes := len(s) // length of b
	nbytes := 0        // number of bytes encoded in b
	b := make([]byte, maxbytes)
	for i := 0; i < len(s); {
		wid := 1
		r := rune(s[i])
		if r >= utf8.RuneSelf {
			r, wid = utf8.DecodeRune(s[i:])
		}
		r = mapping(r)
		if r >= 0 {
			if nbytes+utf8.RuneLen(r) > maxbytes {
				// Grow the buffer.
				maxbytes = maxbytes*2 + utf8.UTFMax
				nb := make([]byte, maxbytes)
				copy(nb, b[0:nbytes])
				b = nb
			}
			nbytes += utf8.EncodeRune(b[nbytes:maxbytes], r)
		}
		i += wid
	}
	return b[0:nbytes]
}

// Repeat returns a new byte slice consisting of count copies of b.
func Repeat(b []byte, count int) []byte {
	nb := make([]byte, len(b)*count)
	bp := 0
	for i := 0; i < count; i++ {
		bp += copy(nb[bp:], b)
	}
	return nb
}

// ToUpper returns a copy of the byte slice s with all Unicode letters mapped to their upper case.
func ToUpper(s []byte) []byte { return Map(unicode.ToUpper, s) }

// ToLower returns a copy of the byte slice s with all Unicode letters mapped to their lower case.
func ToLower(s []byte) []byte { return Map(unicode.ToLower, s) }

// ToTitle returns a copy of the byte slice s with all Unicode letters mapped to their title case.
func ToTitle(s []byte) []byte { return Map(unicode.ToTitle, s) }

// ToUpperSpecial returns a copy of the byte slice s with all Unicode letters mapped to their
// upper case, giving priority to the special casing rules.
func ToUpperSpecial(_case unicode.SpecialCase, s []byte) []byte {
	return Map(func(r rune) rune { return _case.ToUpper(r) }, s)
}

// ToLowerSpecial returns a copy of the byte slice s with all Unicode letters mapped to their
// lower case, giving priority to the special casing rules.
func ToLowerSpecial(_case unicode.SpecialCase, s []byte) []byte {
	return Map(func(r rune) rune { return _case.ToLower(r) }, s)
}

// ToTitleSpecial returns a copy of the byte slice s with all Unicode letters mapped to their
// title case, giving priority to the special casing rules.
func ToTitleSpecial(_case unicode.SpecialCase, s []byte) []byte {
	return Map(func(r rune) rune { return _case.ToTitle(r) }, s)
}

// isSeparator reports whether the rune could mark a word boundary.
// TODO: update when package unicode captures more of the properties.
func isSeparator(r rune) bool {
	// ASCII alphanumerics and underscore are not separators
	if r <= 0x7F {
		switch {
		case '0' <= r && r <= '9':
			return false
		case 'a' <= r && r <= 'z':
			return false
		case 'A' <= r && r <= 'Z':
			return false
		case r == '_':
			return false
		}
		return true
	}
	// Letters and digits are not separators
	if unicode.IsLetter(r) || unicode.IsDigit(r) {
		return false
	}
	// Otherwise, all we can do for now is treat spaces as separators.
	return unicode.IsSpace(r)
}

// Title returns a copy of s with all Unicode letters that begin words
// mapped to their title case.
//
// BUG: The rule Title uses for word boundaries does not handle Unicode punctuation properly.
func Title(s []byte) []byte {
	// Use a closure here to remember state.
	// Hackish but effective. Depends on Map scanning in order and calling
	// the closure once per rune.
	prev := ' '
	return Map(
		func(r rune) rune {
			if isSeparator(prev) {
				prev = r
				return unicode.ToTitle(r)
			}
			prev = r
			return r
		},
		s)
}

// TrimLeftFunc returns a subslice of s by slicing off all leading UTF-8-encoded
// Unicode code points c that satisfy f(c).
func TrimLeftFunc(s []byte, f func(r rune) bool) []byte {
	i := indexFunc(s, f, false)
	if i == -1 {
		return nil
	}
	return s[i:]
}

// TrimRightFunc returns a subslice of s by slicing off all trailing UTF-8
// encoded Unicode code points c that satisfy f(c).
func TrimRightFunc(s []byte, f func(r rune) bool) []byte {
	i := lastIndexFunc(s, f, false)
	if i >= 0 && s[i] >= utf8.RuneSelf {
		_, wid := utf8.DecodeRune(s[i:])
		i += wid
	} else {
		i++
	}
	return s[0:i]
}

// TrimFunc returns a subslice of s by slicing off all leading and trailing
// UTF-8-encoded Unicode code points c that satisfy f(c).
func TrimFunc(s []byte, f func(r rune) bool) []byte {
	return TrimRightFunc(TrimLeftFunc(s, f), f)
}

// TrimPrefix returns s without the provided leading prefix string.
// If s doesn't start with prefix, s is returned unchanged.
func TrimPrefix(s, prefix []byte) []byte {
	if HasPrefix(s, prefix) {
		return s[len(prefix):]
	}
	return s
}

// TrimSuffix returns s without the provided trailing suffix string.
// If s doesn't end with suffix, s is returned unchanged.
func TrimSuffix(s, suffix []byte) []byte {
	if HasSuffix(s, suffix) {
		return s[:len(s)-len(suffix)]
	}
	return s
}

// IndexFunc interprets s as a sequence of UTF-8-encoded Unicode code points.
// It returns the byte index in s of the first Unicode
// code point satisfying f(c), or -1 if none do.
func IndexFunc(s []byte, f func(r rune) bool) int {
	return indexFunc(s, f, true)
}

// LastIndexFunc interprets s as a sequence of UTF-8-encoded Unicode code points.
// It returns the byte index in s of the last Unicode
// code point satisfying f(c), or -1 if none do.
func LastIndexFunc(s []byte, f func(r rune) bool) int {
	return lastIndexFunc(s, f, true)
}

// indexFunc is the same as IndexFunc except that if
// truth==false, the sense of the predicate function is
// inverted.
func indexFunc(s []byte, f func(r rune) bool, truth bool) int {
	start := 0
	for start < len(s) {
		wid := 1
		r := rune(s[start])
		if r >= utf8.RuneSelf {
			r, wid = utf8.DecodeRune(s[start:])
		}
		if f(r) == truth {
			return start
		}
		start += wid
	}
	return -1
}

// lastIndexFunc is the same as LastIndexFunc except that if
// truth==false, the sense of the predicate function is
// inverted.
func lastIndexFunc(s []byte, f func(r rune) bool, truth bool) int {
	for i := len(s); i > 0; {
		r, size := rune(s[i-1]), 1
		if r >= utf8.RuneSelf {
			r, size = utf8.DecodeLastRune(s[0:i])
		}
		i -= size
		if f(r) == truth {
			return i
		}
	}
	return -1
}

func makeCutsetFunc(cutset string) func(r rune) bool {
	return func(r rune) bool {
		for _, c := range cutset {
			if c == r {
				return true
			}
		}
		return false
	}
}

// Trim returns a subslice of s by slicing off all leading and
// trailing UTF-8-encoded Unicode code points contained in cutset.
func Trim(s []byte, cutset string) []byte {
	return TrimFunc(s, makeCutsetFunc(cutset))
}

// TrimLeft returns a subslice of s by slicing off all leading
// UTF-8-encoded Unicode code points contained in cutset.
func TrimLeft(s []byte, cutset string) []byte {
	return TrimLeftFunc(s, makeCutsetFunc(cutset))
}

// TrimRight returns a subslice of s by slicing off all trailing
// UTF-8-encoded Unicode code points that are contained in cutset.
func TrimRight(s []byte, cutset string) []byte {
	return TrimRightFunc(s, makeCutsetFunc(cutset))
}

// TrimSpace returns a subslice of s by slicing off all leading and
// trailing white space, as defined by Unicode.
func TrimSpace(s []byte) []byte {
	return TrimFunc(s, unicode.IsSpace)
}

// Runes returns a slice of runes (Unicode code points) equivalent to s.
func Runes(s []byte) []rune {
	t := make([]rune, utf8.RuneCount(s))
	i := 0
	for len(s) > 0 {
		r, l := utf8.DecodeRune(s)
		t[i] = r
		i++
		s = s[l:]
	}
	return t
}

// Replace returns a copy of the slice s with the first n
// non-overlapping instances of old replaced by new.
// If n < 0, there is no limit on the number of replacements.
func Replace(s, old, new []byte, n int) []byte {
	m := 0
	if n != 0 {
		// Compute number of replacements.
		m = Count(s, old)
	}
	if m == 0 {
		// Just return a copy.
		return append([]byte(nil), s...)
	}
	if n < 0 || m < n {
		n = m
	}

	// Apply replacements to buffer.
	t := make([]byte, len(s)+n*(len(new)-len(old)))
	w := 0
	start := 0
	for i := 0; i < n; i++ {
		j := start
		if len(old) == 0 {
			if i > 0 {
				_, wid := utf8.DecodeRune(s[start:])
				j += wid
			}
		} else {
			j += Index(s[start:], old)
		}
		w += copy(t[w:], s[start:j])
		w += copy(t[w:], new)
		start = j + len(old)
	}
	w += copy(t[w:], s[start:])
	return t[0:w]
}

// EqualFold reports whether s and t, interpreted as UTF-8 strings,
// are equal under Unicode case-folding.
func EqualFold(s, t []byte) bool {
	for len(s) != 0 && len(t) != 0 {
		// Extract first rune from each.
		var sr, tr rune
		if s[0] < utf8.RuneSelf {
			sr, s = rune(s[0]), s[1:]
		} else {
			r, size := utf8.DecodeRune(s)
			sr, s = r, s[size:]
		}
		if t[0] < utf8.RuneSelf {
			tr, t = rune(t[0]), t[1:]
		} else {
			r, size := utf8.DecodeRune(t)
			tr, t = r, t[size:]
		}

		// If they match, keep going; if not, return false.

		// Easy case.
		if tr == sr {
			continue
		}

		// Make sr < tr to simplify what follows.
		if tr < sr {
			tr, sr = sr, tr
		}
		// Fast check for ASCII.
		if tr < utf8.RuneSelf && 'A' <= sr && sr <= 'Z' {
			// ASCII, and sr is upper case.  tr must be lower case.
			if tr == sr+'a'-'A' {
				continue
			}
			return false
		}

		// General case.  SimpleFold(x) returns the next equivalent rune > x
		// or wraps around to smaller values.
		r := unicode.SimpleFold(sr)
		for r != sr && r < tr {
			r = unicode.SimpleFold(r)
		}
		if r == tr {
			continue
		}
		return false
	}

	// One string is empty.  Are both?
	return len(s) == len(t)
}<|MERGE_RESOLUTION|>--- conflicted
+++ resolved
@@ -11,35 +11,6 @@
 	"unicode/utf8"
 )
 
-<<<<<<< HEAD
-// Compare returns an integer comparing two byte slices lexicographically.
-// The result will be 0 if a==b, -1 if a < b, and +1 if a > b.
-// A nil argument is equivalent to an empty slice.
-func Compare(a, b []byte) int {
-	m := len(a)
-	if m > len(b) {
-		m = len(b)
-	}
-	for i, ac := range a[0:m] {
-		bc := b[i]
-		switch {
-		case ac > bc:
-			return 1
-		case ac < bc:
-			return -1
-		}
-	}
-	switch {
-	case len(a) < len(b):
-		return -1
-	case len(a) > len(b):
-		return 1
-	}
-	return 0
-}
-
-=======
->>>>>>> 4d0aec87
 func equalPortable(a, b []byte) bool {
 	if len(a) != len(b) {
 		return false
