--- conflicted
+++ resolved
@@ -115,25 +115,6 @@
                                        "not be null.");
     if (getter == null)
       {
-<<<<<<< HEAD
-	Type t = setter.getGenericParameterTypes()[0];
-	if (t instanceof Class)
-	  attributeType = ((Class<?>) t).getName();
-	else
-	  attributeType = t.toString();
-	isRead = false;
-	is = false;
-      }
-    else
-      {
-	Type t = getter.getGenericReturnType();
-	if (t instanceof Class)
-	  attributeType = ((Class<?>) t).getName();
-	else
-	  attributeType = t.toString();
-	isRead = true;
-	is = getter.getName().startsWith("is");
-=======
         Type t = setter.getGenericParameterTypes()[0];
         if (t instanceof Class)
           attributeType = ((Class<?>) t).getName();
@@ -151,7 +132,6 @@
           attributeType = t.toString();
         isRead = true;
         is = getter.getName().startsWith("is");
->>>>>>> 3082eeb7
       }
     if (setter != null)
       isWrite = true;
