--- conflicted
+++ resolved
@@ -308,42 +308,6 @@
     char[] valchars = new char[] { '\n', ':', ',', '=' };
     for (Map.Entry<String,String> entry : properties.entrySet())
       {
-<<<<<<< HEAD
-	for (int a = 0; a < keychars.length; ++a)
-	  if (entry.getKey().indexOf(keychars[a]) != -1)
-	    throw new MalformedObjectNameException("A key contains a '" +
-						   keychars[a] + "' " +
-						   "character.");
-	String value = entry.getValue();
-	int quote = value.indexOf('"');
-	if (quote == 0)
-	  {
-	    try
-	      {
-		unquote(value);
-	      }
-	    catch (IllegalArgumentException e)
-	      {
-		throw (MalformedObjectNameException)
-		  new MalformedObjectNameException("The quoted value is " +
-						   "invalid.").initCause(e);
-	      }
-	  }
-	else if (quote != -1)
-	  throw new MalformedObjectNameException("A value contains " +
-						 "a '\"' character.");
-	else
-	  {
-	    for (int a = 0; a < valchars.length; ++a)
-	      if (value.indexOf(valchars[a]) != -1)
-		throw new MalformedObjectNameException("A value contains " +
-						       "a '" + valchars[a] + "' " +
-						       "character.");
-	    
-	  }
-	if (value.indexOf('*') != -1 || value.indexOf('?') != -1)
-	  propertyValuePattern = true;
-=======
         for (int a = 0; a < keychars.length; ++a)
           if (entry.getKey().indexOf(keychars[a]) != -1)
             throw new MalformedObjectNameException("A key contains a '" +
@@ -378,7 +342,6 @@
           }
         if (value.indexOf('*') != -1 || value.indexOf('?') != -1)
           propertyValuePattern = true;
->>>>>>> 3082eeb7
       }
   }
 
@@ -423,18 +386,6 @@
 
     if (isPropertyPattern())
       {
-<<<<<<< HEAD
-	Hashtable<String,String> oProps = name.getKeyPropertyList();
-	for (Map.Entry<String,String> entry : properties.entrySet())
-	  {
-	    String key = entry.getKey();
-	    if (!(oProps.containsKey(key)))
-	      return false;
-	    String val = entry.getValue();
-	    if (!(val.equals(oProps.get(key))))
-	      return false;
-	  }
-=======
         Hashtable<String,String> oProps = name.getKeyPropertyList();
         for (Map.Entry<String,String> entry : properties.entrySet())
           {
@@ -445,7 +396,6 @@
             if (!(val.equals(oProps.get(key))))
               return false;
           }
->>>>>>> 3082eeb7
       }
     else
       {
@@ -527,17 +477,10 @@
     Iterator<Map.Entry<String,String>> i = properties.entrySet().iterator();
     while (i.hasNext())
       {
-<<<<<<< HEAD
-	Map.Entry<String,String> entry = i.next();
-	builder.append(entry.getKey() + "=" + entry.getValue());
-	if (i.hasNext())
-	  builder.append(",");
-=======
         Map.Entry<String,String> entry = i.next();
         builder.append(entry.getKey() + "=" + entry.getValue());
         if (i.hasNext())
           builder.append(",");
->>>>>>> 3082eeb7
       }
     return builder.toString();
   }
@@ -977,11 +920,7 @@
                                          "not start with a quote.");
     if (q.charAt(q.length() - 1) != '"')
       throw new IllegalArgumentException("The string does " +
-<<<<<<< HEAD
-					 "not end with a quote.");
-=======
                                          "not end with a quote.");
->>>>>>> 3082eeb7
     CPStringBuilder builder = new CPStringBuilder();
     for (int a = 1; a < (q.length() - 1); ++a)
       {
