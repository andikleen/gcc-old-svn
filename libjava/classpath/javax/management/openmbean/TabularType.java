/* TabularType.java -- Type descriptor for TabularData instances.
   Copyright (C) 2006, 2007 Free Software Foundation, Inc.

This file is part of GNU Classpath.

GNU Classpath is free software; you can redistribute it and/or modify
it under the terms of the GNU General Public License as published by
the Free Software Foundation; either version 2, or (at your option)
any later version.

GNU Classpath is distributed in the hope that it will be useful, but
WITHOUT ANY WARRANTY; without even the implied warranty of
MERCHANTABILITY or FITNESS FOR A PARTICULAR PURPOSE.  See the GNU
General Public License for more details.

You should have received a copy of the GNU General Public License
along with GNU Classpath; see the file COPYING.  If not, write to the
Free Software Foundation, Inc., 51 Franklin Street, Fifth Floor, Boston, MA
02110-1301 USA.

Linking this library statically or dynamically with other modules is
making a combined work based on this library.  Thus, the terms and
conditions of the GNU General Public License cover the whole
combination.

As a special exception, the copyright holders of this library give you
permission to link this library with independent modules to produce an
executable, regardless of the license terms of these independent
modules, and to copy and distribute the resulting executable under
terms of your choice, provided that you also meet, for each linked
independent module, the terms and conditions of the license of that
module.  An independent module is a module which is not derived from
or based on this library.  If you modify this library, you may extend
this exception to your version of the library, but you are not
obligated to do so.  If you do not wish to do so, delete this
exception statement from your version. */

package javax.management.openmbean;

import java.util.Arrays;
import java.util.Collections;
import java.util.Iterator;
import java.util.List;

/**
 * The open type descriptor for instances of the
 * {@link TabularData} class.
 *
 * @author Andrew John Hughes (gnu_andrew@member.fsf.org)
 * @since 1.5
 */
public class TabularType
  extends OpenType<TabularData>
{

  /**
   * Compatible with JDK 1.5
   */
  private static final long serialVersionUID = 6554071860220659261L;

  /**
   * The composite type used by the rows of the table.
   */
  private CompositeType rowType;

  /**
   * The list of index names, which form the columns of the table.
   * They are retained in the order given by the user, and is
   * unmodifiable.
   */
  private List<String> indexNames;

  /**
   * The hash code of this instance.
   */
  private transient Integer hashCode;

  /**
   * The <code>toString()</code> result of this instance.
   */
  private transient String string;

  /**
   * <p>
   * Constructs a new {@link TabularType} instance for the given
   * type name, description, row type and index names.  All parameters
   * (including the individual elements of the array of index names)
   * must be non-null and those that are of type {@link java.lang.String}
   * must be non-empty.  The array of index names must also be non-empty.
   * </p>
   * <p>
   * The result of <code>TabularData.class.getName()</code> is adopted
   * as the class name (see {@link OpenType}).  The ordering of the array
   * elements is relevant in determining the indicies of the values in the
   * table, and thus in the use of the
   * {@link TabularData#get(java.lang.Object[])} and
   * {@link TabularData#remove(java.lang.Object[])} methods of the
   * {@link TabularData} class.
   * </p>
   *
   * @param name the name of this tabular type.
   * @param desc a description of this tabular type.
   * @param rowType the type of the rows of the table.
   * @param indexNames the names used to index the rows within the table.
   * @throws IllegalArgumentException if any validity constraint listed above
   *                                  is broken.
   * @throws OpenDataException if an index name does not match a corresponding
   *                           name in the given row type.
   */
  public TabularType(String name, String desc, CompositeType rowType,
                     String[] indexNames)
    throws OpenDataException
  {
    super(TabularData.class.getName(), name, desc);
    if (rowType == null)
      throw new IllegalArgumentException("A null row type was given.");
    for (int a = 0; a < indexNames.length; ++a)
      {
        if (indexNames[a] == null)
          throw new IllegalArgumentException("Name " + a +
                                             " is null.");
        if (indexNames[a].length() == 0)
          throw new IllegalArgumentException("Name " + a +
                                             " is the empty string.");
        if (!(rowType.containsKey(indexNames[a])))
          throw new OpenDataException("No matching key for " +
                                      indexNames[a] + " was found in " +
                                      "the supplied row type.");
      }
    this.rowType = rowType;
    this.indexNames = Collections.unmodifiableList(Arrays.asList(indexNames));
  }

  /**
   * <p>
   * Compares this tabular data type with another object
   * for equality.  The objects are judged to be equal if:
   * </p>
   * <ul>
   * <li><code>obj</code> is not null.</li>
   * <li><code>obj</code> is an instance of
   * {@link TabularType}.</li>
   * <li>The type names are equal.</li>
   * <li>The row types are equal.</li>
   * <li>The index names are equal and in the same order.</li>
   * </ul>
   *
   * @param obj the object to compare with.
   * @return true if the conditions above hold.
   */
  public boolean equals(Object obj)
  {
    if (!(obj instanceof TabularType))
      return false;
    TabularType ttype = (TabularType) obj;
    return  (ttype.getTypeName().equals(getTypeName())
             && (ttype.getRowType().equals(getRowType()))
             && (ttype.getIndexNames().equals(getIndexNames())));
  }

  /**
   * Returns an unmodifiable list containing the index names.
   * The ordering of these names is used to determine the indicies
   * of the {@link CompositeData} values, and is retained from that
   * used in the call to this object's constructor.
   *
   * @return an unmodifiable list of the index names used by this
   *         tabular data structure.
   */
  public List<String> getIndexNames()
  {
    return indexNames;
  }

  /**
   * Returns the type of the rows used by this tabular data structure.
   *
   * @return the row type.
   */
  public CompositeType getRowType()
  {
    return rowType;
  }

  /**
   * <p>
   * Returns the hash code of the tabular data type.
   * This is computed as the sum of the hash codes of the
   * index names together with the hash code of the type
   * name and row type.  These are the same elements
   * of the type that are compared as part of the
   * {@link #equals(java.lang.Object)} method, thus ensuring
   * that the hashcode is compatible with the equality
   * test.
   * </p>
   * <p>
   * As instances of this class are immutable, the hash code
   * is computed just once for each instance and reused
   * throughout its life.
   * </p>
   *
   * @return the hash code of this instance.
   */
  public int hashCode()
  {
    if (hashCode == null)
      {
<<<<<<< HEAD
	int elementTotal = 0;
	for (String s : indexNames)
	  elementTotal += s.hashCode();
	hashCode = Integer.valueOf(elementTotal 
				   + getTypeName().hashCode()
				   + rowType.hashCode());
=======
        int elementTotal = 0;
        for (String s : indexNames)
          elementTotal += s.hashCode();
        hashCode = Integer.valueOf(elementTotal
                                   + getTypeName().hashCode()
                                   + rowType.hashCode());
>>>>>>> 3082eeb7
      }
    return hashCode.intValue();
  }

  /**
   * Returns true if the specified object is a member of this
   * tabular type.  The object is judged to be so if it is
   * an instance of {@link TabularData} with an equivalent
   * type, according to the definition of
   * {@link #equals(java.lang.Object)} for {@link TabularType}.
   *
   * @param obj the object to test for membership.
   * @return true if the object is a member of this type.
   */
  public boolean isValue(Object obj)
  {
    if (obj instanceof TabularData)
      {
        TabularData data = (TabularData) obj;
        return equals(data.getTabularType());
      }
    return false;
  }

  /**
   * <p>
   * Returns a textual representation of this instance.  This
   * is constructed using the class name
   * (<code>javax.management.openmbean.TabularType</code>)
   * and each element of the instance which is relevant to
   * the definition of {@link equals(java.lang.Object)} and
   * {@link hashCode()} (i.e. the type name, the row type
   * and the index names).
   * </p>
   * <p>
   * As instances of this class are immutable, the return value
   * is computed just once for each instance and reused
   * throughout its life.
   * </p>
   *
   * @return a @link{java.lang.String} instance representing
   *         the instance in textual form.
   */
  public String toString()
  {
    if (string == null)
      string = getClass().getName()
        + "[name=" + getTypeName()
        + ", rowType=" + rowType
        + ", indexNames=" + indexNames
        + "]";
    return string;
  }

}<|MERGE_RESOLUTION|>--- conflicted
+++ resolved
@@ -205,21 +205,12 @@
   {
     if (hashCode == null)
       {
-<<<<<<< HEAD
-	int elementTotal = 0;
-	for (String s : indexNames)
-	  elementTotal += s.hashCode();
-	hashCode = Integer.valueOf(elementTotal 
-				   + getTypeName().hashCode()
-				   + rowType.hashCode());
-=======
         int elementTotal = 0;
         for (String s : indexNames)
           elementTotal += s.hashCode();
         hashCode = Integer.valueOf(elementTotal
                                    + getTypeName().hashCode()
                                    + rowType.hashCode());
->>>>>>> 3082eeb7
       }
     return hashCode.intValue();
   }
