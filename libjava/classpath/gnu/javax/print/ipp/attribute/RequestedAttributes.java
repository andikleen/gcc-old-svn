/* RequestedAttributes.java --
   Copyright (C) 2006 Free Software Foundation, Inc.

This file is part of GNU Classpath.

GNU Classpath is free software; you can redistribute it and/or modify
it under the terms of the GNU General Public License as published by
the Free Software Foundation; either version 2, or (at your option)
any later version.

GNU Classpath is distributed in the hope that it will be useful, but
WITHOUT ANY WARRANTY; without even the implied warranty of
MERCHANTABILITY or FITNESS FOR A PARTICULAR PURPOSE.  See the GNU
General Public License for more details.

You should have received a copy of the GNU General Public License
along with GNU Classpath; see the file COPYING.  If not, write to the
Free Software Foundation, Inc., 51 Franklin Street, Fifth Floor, Boston, MA
02110-1301 USA.

Linking this library statically or dynamically with other modules is
making a combined work based on this library.  Thus, the terms and
conditions of the GNU General Public License cover the whole
combination.

As a special exception, the copyright holders of this library give you
permission to link this library with independent modules to produce an
executable, regardless of the license terms of these independent
modules, and to copy and distribute the resulting executable under
terms of your choice, provided that you also meet, for each linked
independent module, the terms and conditions of the license of that
module.  An independent module is a module which is not derived from
or based on this library.  If you modify this library, you may extend
this exception to your version of the library, but you are not
obligated to do so.  If you do not wish to do so, delete this
exception statement from your version. */


package gnu.javax.print.ipp.attribute;

import gnu.java.lang.CPStringBuilder;

import java.util.ArrayList;
import java.util.List;

import javax.print.attribute.Attribute;

/**
 * <code>RequestedAttributes</code> specifies the requested
 * attributes in an IPP request operation.
 *
 * @author Wolfgang Baer (WBaer@gmx.de)
 */
public final class RequestedAttributes implements Attribute
{
  private ArrayList<String> attributes;

  /**
   * Creates a <code>RequestedAttributes</code> object with
   * the initial value.
   *
   * @param value the string for the ipp name
   *
   * @exception NullPointerException if value is null
   */
  public RequestedAttributes(String value)
  {
    if (value == null)
      throw new NullPointerException();

    attributes = new ArrayList<String>();
    attributes.add(value);
  }

  /**
   * Adds the IPP name value to the set.
   *
   * @param value the string for the ipp name
   */
  public void addValue(String value)
  {
    attributes.add(value);
  }

  /**
   * Returns the values.
   *
   * @return The values as list.
   */
  public String[] getValues()
  {
    return attributes.toArray(new String[attributes.size()]);
  }

  /**
   * Returns category of this class.
   *
   * @return The class <code>DocumentFormat</code> itself.
   */
  public Class<? extends Attribute> getCategory()
  {
    return RequestedAttributes.class;
  }

  /**
   * Returns the name of this attribute.
   *
   * @return The name "requested-attributes".
   */
  public String getName()
  {
    return "requested-attributes";
  }

  /**
   * Returns the string representation for this object.
   *
   * @return The string representation.
   */
  public String toString()
  {
    CPStringBuilder b = new CPStringBuilder();
<<<<<<< HEAD
    
=======

>>>>>>> 3082eeb7
    if (attributes.size() > 0)
      b.append(attributes.get(0));

    for (int i=1; i < attributes.size(); i++)
      b.append(", " + attributes.get(i));

    return b.toString();
  }
}<|MERGE_RESOLUTION|>--- conflicted
+++ resolved
@@ -120,11 +120,7 @@
   public String toString()
   {
     CPStringBuilder b = new CPStringBuilder();
-<<<<<<< HEAD
-    
-=======
 
->>>>>>> 3082eeb7
     if (attributes.size() > 0)
       b.append(attributes.get(0));
 
