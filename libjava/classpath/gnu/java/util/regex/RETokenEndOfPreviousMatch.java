/*  gnu/regexp/RETokenEndOfPreviousMatch.java
    Copyright (C) 2006 Free Software Foundation, Inc.

This file is part of GNU Classpath.

GNU Classpath is free software; you can redistribute it and/or modify
it under the terms of the GNU General Public License as published by
the Free Software Foundation; either version 2, or (at your option)
any later version.

GNU Classpath is distributed in the hope that it will be useful, but
WITHOUT ANY WARRANTY; without even the implied warranty of
MERCHANTABILITY or FITNESS FOR A PARTICULAR PURPOSE.  See the GNU
General Public License for more details.

You should have received a copy of the GNU General Public License
along with GNU Classpath; see the file COPYING.  If not, write to the
Free Software Foundation, Inc., 51 Franklin Street, Fifth Floor, Boston, MA
02110-1301 USA.

Linking this library statically or dynamically with other modules is
making a combined work based on this library.  Thus, the terms and
conditions of the GNU General Public License cover the whole
combination.

As a special exception, the copyright holders of this library give you
permission to link this library with independent modules to produce an
executable, regardless of the license terms of these independent
modules, and to copy and distribute the resulting executable under
terms of your choice, provided that you also meet, for each linked
independent module, the terms and conditions of the license of that
module.  An independent module is a module which is not derived from
or based on this library.  If you modify this library, you may extend
this exception to your version of the library, but you are not
obligated to do so.  If you do not wish to do so, delete this
exception statement from your version. */

package gnu.java.util.regex;

import gnu.java.lang.CPStringBuilder;

class RETokenEndOfPreviousMatch extends RETokenStart
{

  RETokenEndOfPreviousMatch (int subIndex)
  {
    super (subIndex, null);
  }

  int getMaximumLength ()
  {
    return 0;
  }

  REMatch matchThis (CharIndexed input, REMatch mymatch)
  {
    REMatch lastMatch = input.getLastMatch ();
    if (lastMatch == null)
      return super.matchThis (input, mymatch);
    if (input.getAnchor () + mymatch.index ==
<<<<<<< HEAD
	lastMatch.anchor + lastMatch.index)
      {
	return mymatch;
      }
    else
      {
	return null;
=======
        lastMatch.anchor + lastMatch.index)
      {
        return mymatch;
      }
    else
      {
        return null;
>>>>>>> 3082eeb7
      }
  }

  boolean returnsFixedLengthmatches ()
  {
    return true;
  }

  int findFixedLengthMatches (CharIndexed input, REMatch mymatch, int max)
  {
    if (matchThis (input, mymatch) != null)
      return max;
    else
      return 0;
  }

  void dump (CPStringBuilder os)
  {
    os.append ("\\G");
  }
}<|MERGE_RESOLUTION|>--- conflicted
+++ resolved
@@ -58,15 +58,6 @@
     if (lastMatch == null)
       return super.matchThis (input, mymatch);
     if (input.getAnchor () + mymatch.index ==
-<<<<<<< HEAD
-	lastMatch.anchor + lastMatch.index)
-      {
-	return mymatch;
-      }
-    else
-      {
-	return null;
-=======
         lastMatch.anchor + lastMatch.index)
       {
         return mymatch;
@@ -74,7 +65,6 @@
     else
       {
         return null;
->>>>>>> 3082eeb7
       }
   }
 
