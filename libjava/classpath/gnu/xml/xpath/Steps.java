/* Steps.java --
   Copyright (C) 2004 Free Software Foundation, Inc.

This file is part of GNU Classpath.

GNU Classpath is free software; you can redistribute it and/or modify
it under the terms of the GNU General Public License as published by
the Free Software Foundation; either version 2, or (at your option)
any later version.

GNU Classpath is distributed in the hope that it will be useful, but
WITHOUT ANY WARRANTY; without even the implied warranty of
MERCHANTABILITY or FITNESS FOR A PARTICULAR PURPOSE.  See the GNU
General Public License for more details.

You should have received a copy of the GNU General Public License
along with GNU Classpath; see the file COPYING.  If not, write to the
Free Software Foundation, Inc., 51 Franklin Street, Fifth Floor, Boston, MA
02110-1301 USA.

Linking this library statically or dynamically with other modules is
making a combined work based on this library.  Thus, the terms and
conditions of the GNU General Public License cover the whole
combination.

As a special exception, the copyright holders of this library give you
permission to link this library with independent modules to produce an
executable, regardless of the license terms of these independent
modules, and to copy and distribute the resulting executable under
terms of your choice, provided that you also meet, for each linked
independent module, the terms and conditions of the license of that
module.  An independent module is a module which is not derived from
or based on this library.  If you modify this library, you may extend
this exception to your version of the library, but you are not
obligated to do so.  If you do not wish to do so, delete this
exception statement from your version. */

package gnu.xml.xpath;

import gnu.java.lang.CPStringBuilder;

import java.util.Collection;
import java.util.Collections;
import java.util.Iterator;
import java.util.LinkedHashSet;
import java.util.LinkedList;
import java.util.Set;
import javax.xml.namespace.QName;
import org.w3c.dom.Attr;
import org.w3c.dom.Node;

/**
 * A list of transitions between components in a location path.
 *
 * @author <a href='mailto:dog@gnu.org'>Chris Burdess</a>
 */
public final class Steps
  extends Path
{

  final LinkedList<Expr> path;

  public Steps()
  {
    this(new LinkedList<Expr>());
  }

  Steps(LinkedList<Expr> path)
  {
    this.path = path;
  }

  public boolean matches(Node context)
  {
    // Right to left
    return matches(context, path.size() - 1);
  }

  boolean matches(Node context, int pos)
  {
    Pattern right = (Pattern) path.get(pos);
    if (!right.matches(context))
      {
        return false;
      }
    if (pos > 0)
      {
        Pattern left = (Pattern) path.get(pos - 1);
<<<<<<< HEAD
	for (Node candidate : possibleContexts(right, context))
=======
        for (Node candidate : possibleContexts(right, context))
>>>>>>> 3082eeb7
          {
            if (left.matches(candidate) &&
                matches(candidate, pos - 1))
              {
                return true;
              }
            // keep going, there may be another candidate
          }
        return false;
      }
    return true;
  }

  /**
   * Essentially the reverse of Selector.addCandidates.
   * The idea is to determine possible context nodes for a match.
   */
  Collection<Node> possibleContexts(Pattern pattern, Node context)
  {
    if (pattern instanceof Selector)
      {
        Selector s = (Selector) pattern;
        Collection<Node> candidates = new LinkedHashSet<Node>();
        switch (s.axis)
          {
          case Selector.PARENT:
            s.addChildNodes(context, candidates, false);
            break;
          case Selector.ANCESTOR:
            s.addChildNodes(context, candidates, true);
            break;
          case Selector.ANCESTOR_OR_SELF:
            candidates.add (context);
            s.addChildNodes(context, candidates, true);
            break;
          case Selector.CHILD:
            s.addParentNode(context, candidates, false);
            break;
          case Selector.DESCENDANT:
            s.addParentNode(context, candidates, true);
            break;
          case Selector.DESCENDANT_OR_SELF:
            candidates.add(context);
            s.addParentNode(context, candidates, true);
            break;
          case Selector.PRECEDING_SIBLING:
            s.addFollowingNodes(context, candidates, false);
            break;
          case Selector.FOLLOWING_SIBLING:
            s.addPrecedingNodes(context, candidates, false);
            break;
          case Selector.PRECEDING:
            s.addFollowingNodes(context, candidates, true);
            break;
          case Selector.FOLLOWING:
            s.addPrecedingNodes(context, candidates, true);
            break;
          case Selector.ATTRIBUTE:
          case Selector.NAMESPACE:
            if (context.getNodeType() == Node.ATTRIBUTE_NODE)
              {
                candidates.add(((Attr) context).getOwnerElement());
              }
            break;
          case Selector.SELF:
            candidates.add(context);
            break;
          }
        return candidates;
      }
    return Collections.emptySet();
  }

<<<<<<< HEAD
  @Override 
=======
  @Override
>>>>>>> 3082eeb7
  public Object evaluate(Node context, int pos, int len)
  {
    //System.err.println(toString()+" evaluate");
    // Left to right
    Iterator<Expr> i = path.iterator();
    Expr lhs = i.next();
    Object val = lhs.evaluate(context, pos, len);
    //System.err.println("\tevaluate "+lhs+" = "+val);
    while (val instanceof Collection && i.hasNext())
      {
        Path rhs = (Path) i.next();
<<<<<<< HEAD
	/* Suppression is safe, as we know context produces Collection<Node> */
        @SuppressWarnings("unchecked")
	  Collection<Node> nodes = (Collection<Node>) val;
	val = rhs.evaluate(context, nodes);
=======
        /* Suppression is safe, as we know context produces Collection<Node> */
        @SuppressWarnings("unchecked")
          Collection<Node> nodes = (Collection<Node>) val;
        val = rhs.evaluate(context, nodes);
>>>>>>> 3082eeb7
        //System.err.println("\tevaluate "+rhs+" = "+val);
      }
    return val;
  }

<<<<<<< HEAD
  @Override 
=======
  @Override
>>>>>>> 3082eeb7
  Collection<Node> evaluate(Node context, Collection<Node> ns)
  {
    // Left to right
    Iterator<Expr> i = path.iterator();
    Expr lhs = i.next();
    if (lhs instanceof Path)
      {
        ns = ((Path) lhs).evaluate(context, ns);
      }
    else
      {
        Set<Node> acc = new LinkedHashSet<Node>();
        int pos = 1, len = ns.size();
<<<<<<< HEAD
	for (Node node : ns)
=======
        for (Node node : ns)
>>>>>>> 3082eeb7
          {
            Object ret = lhs.evaluate(node, pos++, len);
            if (ret instanceof Collection)
              {
<<<<<<< HEAD
		/* Suppression is safe, as we know context produces Collection<Node> */
		@SuppressWarnings("unchecked")
		  Collection<Node> nodes = (Collection<Node>) ret;
=======
                /* Suppression is safe, as we know context produces Collection<Node> */
                @SuppressWarnings("unchecked")
                  Collection<Node> nodes = (Collection<Node>) ret;
>>>>>>> 3082eeb7
                acc.addAll(nodes);
              }
          }
        ns = acc;
      }
    while (i.hasNext())
      {
        Path rhs = (Path) i.next();
        ns = rhs.evaluate(context, ns);
      }
    return ns;
  }

  public Expr clone(Object context)
  {
    int len = path.size();
    LinkedList<Expr> path2 = new LinkedList<Expr>();
    for (int i = 0; i < len; i++)
      {
        path2.add(path.get(i).clone(context));
      }
    return new Steps(path2);
  }

  public boolean references(QName var)
  {
    for (Iterator<Expr> i = path.iterator(); i.hasNext(); )
      {
        if (i.next().references(var))
          {
            return true;
          }
      }
    return false;
  }

  public String toString()
  {
    CPStringBuilder buf = new CPStringBuilder();
    Iterator<Expr> i = path.iterator();
    Expr expr = i.next();
    if (!(expr instanceof Root))
      {
        buf.append(expr);
      }
    while (i.hasNext())
      {
        expr = i.next();
        buf.append('/');
        buf.append(expr);
      }
    return buf.toString();
  }

}<|MERGE_RESOLUTION|>--- conflicted
+++ resolved
@@ -86,11 +86,7 @@
     if (pos > 0)
       {
         Pattern left = (Pattern) path.get(pos - 1);
-<<<<<<< HEAD
-	for (Node candidate : possibleContexts(right, context))
-=======
         for (Node candidate : possibleContexts(right, context))
->>>>>>> 3082eeb7
           {
             if (left.matches(candidate) &&
                 matches(candidate, pos - 1))
@@ -164,11 +160,7 @@
     return Collections.emptySet();
   }
 
-<<<<<<< HEAD
-  @Override 
-=======
   @Override
->>>>>>> 3082eeb7
   public Object evaluate(Node context, int pos, int len)
   {
     //System.err.println(toString()+" evaluate");
@@ -180,27 +172,16 @@
     while (val instanceof Collection && i.hasNext())
       {
         Path rhs = (Path) i.next();
-<<<<<<< HEAD
-	/* Suppression is safe, as we know context produces Collection<Node> */
-        @SuppressWarnings("unchecked")
-	  Collection<Node> nodes = (Collection<Node>) val;
-	val = rhs.evaluate(context, nodes);
-=======
         /* Suppression is safe, as we know context produces Collection<Node> */
         @SuppressWarnings("unchecked")
           Collection<Node> nodes = (Collection<Node>) val;
         val = rhs.evaluate(context, nodes);
->>>>>>> 3082eeb7
         //System.err.println("\tevaluate "+rhs+" = "+val);
       }
     return val;
   }
 
-<<<<<<< HEAD
-  @Override 
-=======
   @Override
->>>>>>> 3082eeb7
   Collection<Node> evaluate(Node context, Collection<Node> ns)
   {
     // Left to right
@@ -214,24 +195,14 @@
       {
         Set<Node> acc = new LinkedHashSet<Node>();
         int pos = 1, len = ns.size();
-<<<<<<< HEAD
-	for (Node node : ns)
-=======
         for (Node node : ns)
->>>>>>> 3082eeb7
           {
             Object ret = lhs.evaluate(node, pos++, len);
             if (ret instanceof Collection)
               {
-<<<<<<< HEAD
-		/* Suppression is safe, as we know context produces Collection<Node> */
-		@SuppressWarnings("unchecked")
-		  Collection<Node> nodes = (Collection<Node>) ret;
-=======
                 /* Suppression is safe, as we know context produces Collection<Node> */
                 @SuppressWarnings("unchecked")
                   Collection<Node> nodes = (Collection<Node>) ret;
->>>>>>> 3082eeb7
                 acc.addAll(nodes);
               }
           }
