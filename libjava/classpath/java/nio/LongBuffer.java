--- conflicted
+++ resolved
@@ -51,11 +51,7 @@
   final long[] backing_buffer;
 
   LongBuffer (int capacity, int limit, int position, int mark,
-<<<<<<< HEAD
-	      RawData address, long[] backing_buffer, int array_offset)
-=======
               RawData address, long[] backing_buffer, int array_offset)
->>>>>>> 3082eeb7
   {
     super (capacity, limit, position, mark, address);
     this.backing_buffer = backing_buffer;
