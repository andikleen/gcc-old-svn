/* MessageFormat.java - Localized message formatting.
   Copyright (C) 1999, 2001, 2002, 2004, 2005 Free Software Foundation, Inc.

This file is part of GNU Classpath.

GNU Classpath is free software; you can redistribute it and/or modify
it under the terms of the GNU General Public License as published by
the Free Software Foundation; either version 2, or (at your option)
any later version.

GNU Classpath is distributed in the hope that it will be useful, but
WITHOUT ANY WARRANTY; without even the implied warranty of
MERCHANTABILITY or FITNESS FOR A PARTICULAR PURPOSE.  See the GNU
General Public License for more details.

You should have received a copy of the GNU General Public License
along with GNU Classpath; see the file COPYING.  If not, write to the
Free Software Foundation, Inc., 51 Franklin Street, Fifth Floor, Boston, MA
02110-1301 USA.

Linking this library statically or dynamically with other modules is
making a combined work based on this library.  Thus, the terms and
conditions of the GNU General Public License cover the whole
combination.

As a special exception, the copyright holders of this library give you
permission to link this library with independent modules to produce an
executable, regardless of the license terms of these independent
modules, and to copy and distribute the resulting executable under
terms of your choice, provided that you also meet, for each linked
independent module, the terms and conditions of the license of that
module.  An independent module is a module which is not derived from
or based on this library.  If you modify this library, you may extend
this exception to your version of the library, but you are not
obligated to do so.  If you do not wish to do so, delete this
exception statement from your version. */


package java.text;

import gnu.java.lang.CPStringBuilder;

import gnu.java.text.FormatCharacterIterator;

import java.io.InvalidObjectException;

import java.util.ArrayList;
import java.util.Date;
import java.util.HashMap;
import java.util.List;
import java.util.Locale;

public class MessageFormat extends Format
{
  /**
   * @author Tom Tromey (tromey@cygnus.com)
   * @author Jorge Aliss (jaliss@hotmail.com)
   * @date March 3, 1999
   */
  /* Written using "Java Class Libraries", 2nd edition, plus online
   * API docs for JDK 1.2 from http://www.javasoft.com.
   * Status:  Believed complete and correct to 1.2, except serialization.
   *          and parsing.
   */
  private static final class MessageFormatElement
  {
    // Argument number.
    int argNumber;
    // Formatter to be used.  This is the format set by setFormat.
    Format setFormat;
    // Formatter to be used based on the type.
    Format format;

    // Argument will be checked to make sure it is an instance of this
    // class.
    Class<?> formatClass;

    // Formatter type.
    String type;
    // Formatter style.
    String style;

    // Text to follow this element.
    String trailer;

    // Recompute the locale-based formatter.
    void setLocale (Locale loc)
    {
      if (type != null)
        {
          if (type.equals("number"))
            {
              formatClass = java.lang.Number.class;

              if (style == null)
                format = NumberFormat.getInstance(loc);
              else if (style.equals("currency"))
                format = NumberFormat.getCurrencyInstance(loc);
              else if (style.equals("percent"))
                format = NumberFormat.getPercentInstance(loc);
              else if (style.equals("integer"))
<<<<<<< HEAD
		format = NumberFormat.getIntegerInstance(loc);
=======
                format = NumberFormat.getIntegerInstance(loc);
>>>>>>> 3082eeb7
              else
                {
                  format = NumberFormat.getNumberInstance(loc);
                  DecimalFormat df = (DecimalFormat) format;
                  df.applyPattern(style);
                }
            }
          else if (type.equals("time") || type.equals("date"))
            {
              formatClass = java.util.Date.class;

              int val = DateFormat.DEFAULT;
              boolean styleIsPattern = false;
              if (style != null)
                {
                  if (style.equals("short"))
                    val = DateFormat.SHORT;
                  else if (style.equals("medium"))
                    val = DateFormat.MEDIUM;
                  else if (style.equals("long"))
                    val = DateFormat.LONG;
                  else if (style.equals("full"))
                    val = DateFormat.FULL;
                  else
                    styleIsPattern = true;
                }

              if (type.equals("time"))
                format = DateFormat.getTimeInstance(val, loc);
              else
                format = DateFormat.getDateInstance(val, loc);

              if (styleIsPattern)
                {
                  SimpleDateFormat sdf = (SimpleDateFormat) format;
                  sdf.applyPattern(style);
                }
            }
          else if (type.equals("choice"))
            {
              formatClass = java.lang.Number.class;

              if (style == null)
                throw new
                IllegalArgumentException ("style required for choice format");
              format = new ChoiceFormat (style);
            }
        }
    }
  }

  private static final long serialVersionUID = 6479157306784022952L;

  public static class Field extends Format.Field
  {
    static final long serialVersionUID = 7899943957617360810L;

    /**
     * This is the attribute set for all characters produced
     * by MessageFormat during a formatting.
     */
    public static final MessageFormat.Field ARGUMENT = new MessageFormat.Field("argument");

    // For deserialization
    @SuppressWarnings("unused")
    private Field()
    {
      super("");
    }

    protected Field(String s)
    {
      super(s);
    }

    /**
     * invoked to resolve the true static constant by
     * comparing the deserialized object to know name.
     *
     * @return object constant
     */
    protected Object readResolve() throws InvalidObjectException
    {
      if (getName().equals(ARGUMENT.getName()))
        return ARGUMENT;

      throw new InvalidObjectException("no such MessageFormat field called " + getName());
    }

  }

  // Helper that returns the text up to the next format opener.  The
  // text is put into BUFFER.  Returns index of character after end of
  // string.  Throws IllegalArgumentException on error.
  private static int scanString(String pat, int index, CPStringBuilder buffer)
  {
    int max = pat.length();
    buffer.setLength(0);
    boolean quoted = false;
    for (; index < max; ++index)
      {
        char c = pat.charAt(index);
        if (quoted)
          {
            // In a quoted context, a single quote ends the quoting.
            if (c == '\'')
              quoted = false;
            else
              buffer.append(c);
          }
        // Check for '', which is a single quote.
        else if (c == '\'' && index + 1 < max && pat.charAt(index + 1) == '\'')
          {
            buffer.append(c);
            ++index;
          }
        else if (c == '\'')
          {
            // Start quoting.
            quoted = true;
          }
        else if (c == '{')
          break;
        else
          buffer.append(c);
      }
    // Note that we explicitly allow an unterminated quote.  This is
    // done for compatibility.
    return index;
  }

  // This helper retrieves a single part of a format element.  Returns
  // the index of the terminating character.
  private static int scanFormatElement(String pat, int index,
                                       CPStringBuilder buffer, char term)
  {
    int max = pat.length();
    buffer.setLength(0);
    int brace_depth = 1;
    boolean quoted = false;

    for (; index < max; ++index)
      {
        char c = pat.charAt(index);
        // First see if we should turn off quoting.
        if (quoted)
          {
            if (c == '\'')
              quoted = false;
            // In both cases we fall through to inserting the
            // character here.
          }
        // See if we have just a plain quote to insert.
        else if (c == '\'' && index + 1 < max
                 && pat.charAt(index + 1) == '\'')
          {
            buffer.append(c);
            ++index;
          }
        // See if quoting should turn on.
        else if (c == '\'')
          quoted = true;
        else if (c == '{')
          ++brace_depth;
        else if (c == '}')
          {
            if (--brace_depth == 0)
              break;
          }
        // Check for TERM after braces, because TERM might be `}'.
        else if (c == term)
          break;
        // All characters, including opening and closing quotes, are
        // inserted here.
        buffer.append(c);
      }
    return index;
  }

  // This is used to parse a format element and whatever non-format
  // text might trail it.
  private static int scanFormat(String pat, int index, CPStringBuilder buffer,
                                List<MessageFormatElement> elts, Locale locale)
  {
    MessageFormatElement mfe = new MessageFormatElement ();
    elts.add(mfe);

    int max = pat.length();

    // Skip the opening `{'.
    ++index;

    // Fetch the argument number.
    index = scanFormatElement (pat, index, buffer, ',');
    try
      {
        mfe.argNumber = Integer.parseInt(buffer.toString());
      }
    catch (NumberFormatException nfx)
      {
        IllegalArgumentException iae = new IllegalArgumentException(pat);
        iae.initCause(nfx);
        throw iae;
      }

    // Extract the element format.
    if (index < max && pat.charAt(index) == ',')
      {
        index = scanFormatElement (pat, index + 1, buffer, ',');
        mfe.type = buffer.toString();

        // Extract the style.
        if (index < max && pat.charAt(index) == ',')
          {
            index = scanFormatElement (pat, index + 1, buffer, '}');
            mfe.style = buffer.toString ();
          }
      }

    // Advance past the last terminator.
    if (index >= max || pat.charAt(index) != '}')
      throw new IllegalArgumentException("Missing '}' at end of message format");
    ++index;

    // Now fetch trailing string.
    index = scanString (pat, index, buffer);
    mfe.trailer = buffer.toString ();

    mfe.setLocale(locale);

    return index;
  }

  /**
   * Applies the specified pattern to this MessageFormat.
   *
   * @param newPattern The Pattern
   */
  public void applyPattern (String newPattern)
  {
    pattern = newPattern;

    CPStringBuilder tempBuffer = new CPStringBuilder ();

    int index = scanString (newPattern, 0, tempBuffer);
    leader = tempBuffer.toString();

    List<MessageFormatElement> elts = new ArrayList<MessageFormatElement>();
    while (index < newPattern.length())
      index = scanFormat (newPattern, index, tempBuffer, elts, locale);

    elements = elts.toArray(new MessageFormatElement[elts.size()]);
  }

  /**
   * Overrides Format.clone()
   */
  public Object clone ()
  {
    MessageFormat c = (MessageFormat) super.clone ();
    c.elements = (MessageFormatElement[]) elements.clone ();
    return c;
  }

  /**
   * Overrides Format.equals(Object obj)
   */
  public boolean equals (Object obj)
  {
    if (! (obj instanceof MessageFormat))
      return false;
    MessageFormat mf = (MessageFormat) obj;
    return (pattern.equals(mf.pattern)
            && locale.equals(mf.locale));
  }

  /**
   * A convinience method to format patterns.
   *
   * @param arguments The array containing the objects to be formatted.
   */
  public AttributedCharacterIterator formatToCharacterIterator (Object arguments)
  {
    Object[] arguments_array = (Object[])arguments;
    FormatCharacterIterator iterator = new FormatCharacterIterator();

    formatInternal(arguments_array, new StringBuffer(), null, iterator);

    return iterator;
  }

  /**
   * A convinience method to format patterns.
   *
   * @param pattern The pattern used when formatting.
   * @param arguments The array containing the objects to be formatted.
   */
  public static String format (String pattern, Object... arguments)
  {
    MessageFormat mf = new MessageFormat (pattern);
    StringBuffer sb = new StringBuffer ();
    FieldPosition fp = new FieldPosition (NumberFormat.INTEGER_FIELD);
    return mf.formatInternal(arguments, sb, fp, null).toString();
  }

  /**
   * Returns the pattern with the formatted objects.
   *
   * @param arguments The array containing the objects to be formatted.
   * @param appendBuf The StringBuffer where the text is appened.
   * @param fp A FieldPosition object (it is ignored).
   */
  public final StringBuffer format (Object arguments[], StringBuffer appendBuf,
                                    FieldPosition fp)
  {
    return formatInternal(arguments, appendBuf, fp, null);
  }

  private StringBuffer formatInternal (Object arguments[],
                                       StringBuffer appendBuf,
                                       FieldPosition fp,
                                       FormatCharacterIterator output_iterator)
  {
    appendBuf.append(leader);
    if (output_iterator != null)
      output_iterator.append(leader);

    for (int i = 0; i < elements.length; ++i)
      {
<<<<<<< HEAD
	Object thisArg = null;
	boolean unavailable = false;
	if (arguments == null || elements[i].argNumber >= arguments.length)
	  unavailable = true;
	else
	  thisArg = arguments[elements[i].argNumber];

	AttributedCharacterIterator iterator = null;

	Format formatter = null;

	if (fp != null && i == fp.getField() && fp.getFieldAttribute() == Field.ARGUMENT)
	  fp.setBeginIndex(appendBuf.length());

	if (unavailable)
	  appendBuf.append("{" + elements[i].argNumber + "}");
	else
	  {
	    if (elements[i].setFormat != null)
	      formatter = elements[i].setFormat;
	    else if (elements[i].format != null)
	      {
	        if (elements[i].formatClass != null
		    && ! elements[i].formatClass.isInstance(thisArg))
	          throw new IllegalArgumentException("Wrong format class");
	    
	        formatter = elements[i].format;
	      }
	    else if (thisArg instanceof Number)
	      formatter = NumberFormat.getInstance(locale);
	    else if (thisArg instanceof Date)
	      formatter = DateFormat.getTimeInstance(DateFormat.DEFAULT, locale);
	    else
	      appendBuf.append(thisArg);
	  }

	if (fp != null && fp.getField() == i && fp.getFieldAttribute() == Field.ARGUMENT)
	  fp.setEndIndex(appendBuf.length());

	if (formatter != null)
	  {
	    // Special-case ChoiceFormat.
	    if (formatter instanceof ChoiceFormat)
	      {
		StringBuffer buf = new StringBuffer ();
		formatter.format(thisArg, buf, fp);
		MessageFormat mf = new MessageFormat ();
		mf.setLocale(locale);
		mf.applyPattern(buf.toString());
		mf.format(arguments, appendBuf, fp);
	      }
	    else
	      {
		if (output_iterator != null)
		  iterator = formatter.formatToCharacterIterator(thisArg);
		else
		  formatter.format(thisArg, appendBuf, fp);
	      }

	    elements[i].format = formatter;
	  }

	if (output_iterator != null)
	  {
	    HashMap<MessageFormat.Field, Integer> hash_argument =
	      new HashMap<MessageFormat.Field, Integer>();
	    int position = output_iterator.getEndIndex();
	    
	    hash_argument.put (MessageFormat.Field.ARGUMENT,
			       Integer.valueOf(elements[i].argNumber));

	    
	    if (iterator != null)
	      {
		output_iterator.append(iterator);
		output_iterator.addAttributes(hash_argument, position, 
					      output_iterator.getEndIndex());
	      }	
	    else
	      output_iterator.append(thisArg.toString(), hash_argument);
	    
	    output_iterator.append(elements[i].trailer);
	  }
	
	appendBuf.append(elements[i].trailer);
=======
        Object thisArg = null;
        boolean unavailable = false;
        if (arguments == null || elements[i].argNumber >= arguments.length)
          unavailable = true;
        else
          thisArg = arguments[elements[i].argNumber];

        AttributedCharacterIterator iterator = null;

        Format formatter = null;

        if (fp != null && i == fp.getField() && fp.getFieldAttribute() == Field.ARGUMENT)
          fp.setBeginIndex(appendBuf.length());

        if (unavailable)
          appendBuf.append("{" + elements[i].argNumber + "}");
        else
          {
            if (elements[i].setFormat != null)
              formatter = elements[i].setFormat;
            else if (elements[i].format != null)
              {
                if (elements[i].formatClass != null
                    && ! elements[i].formatClass.isInstance(thisArg))
                  throw new IllegalArgumentException("Wrong format class");

                formatter = elements[i].format;
              }
            else if (thisArg instanceof Number)
              formatter = NumberFormat.getInstance(locale);
            else if (thisArg instanceof Date)
              formatter = DateFormat.getTimeInstance(DateFormat.DEFAULT, locale);
            else
              appendBuf.append(thisArg);
          }

        if (fp != null && fp.getField() == i && fp.getFieldAttribute() == Field.ARGUMENT)
          fp.setEndIndex(appendBuf.length());

        if (formatter != null)
          {
            // Special-case ChoiceFormat.
            if (formatter instanceof ChoiceFormat)
              {
                StringBuffer buf = new StringBuffer ();
                formatter.format(thisArg, buf, fp);
                MessageFormat mf = new MessageFormat ();
                mf.setLocale(locale);
                mf.applyPattern(buf.toString());
                mf.format(arguments, appendBuf, fp);
              }
            else
              {
                if (output_iterator != null)
                  iterator = formatter.formatToCharacterIterator(thisArg);
                else
                  formatter.format(thisArg, appendBuf, fp);
              }

            elements[i].format = formatter;
          }

        if (output_iterator != null)
          {
            HashMap<MessageFormat.Field, Integer> hash_argument =
              new HashMap<MessageFormat.Field, Integer>();
            int position = output_iterator.getEndIndex();

            hash_argument.put (MessageFormat.Field.ARGUMENT,
                               Integer.valueOf(elements[i].argNumber));


            if (iterator != null)
              {
                output_iterator.append(iterator);
                output_iterator.addAttributes(hash_argument, position,
                                              output_iterator.getEndIndex());
              }
            else
              output_iterator.append(thisArg.toString(), hash_argument);

            output_iterator.append(elements[i].trailer);
          }

        appendBuf.append(elements[i].trailer);
>>>>>>> 3082eeb7
      }

    return appendBuf;
  }

  /**
   * Returns the pattern with the formatted objects.  The first argument
   * must be a array of Objects.
   * This is equivalent to format((Object[]) objectArray, appendBuf, fpos)
   *
   * @param objectArray The object array to be formatted.
   * @param appendBuf The StringBuffer where the text is appened.
   * @param fpos A FieldPosition object (it is ignored).
   */
  public final StringBuffer format (Object objectArray, StringBuffer appendBuf,
                                    FieldPosition fpos)
  {
    return format ((Object[])objectArray, appendBuf, fpos);
  }

  /**
   * Returns an array with the Formats for
   * the arguments.
   */
  public Format[] getFormats ()
  {
    Format[] f = new Format[elements.length];
    for (int i = elements.length - 1; i >= 0; --i)
      f[i] = elements[i].setFormat;
    return f;
  }

  /**
   * Returns the locale.
   */
  public Locale getLocale ()
  {
    return locale;
  }

  /**
   * Overrides Format.hashCode()
   */
  public int hashCode ()
  {
    // FIXME: not a very good hash.
    return pattern.hashCode() + locale.hashCode();
  }

  private MessageFormat ()
  {
  }

  /**
   * Creates a new MessageFormat object with
   * the specified pattern
   *
   * @param pattern The Pattern
   */
  public MessageFormat(String pattern)
  {
    this(pattern, Locale.getDefault());
  }

  /**
   * Creates a new MessageFormat object with
   * the specified pattern
   *
   * @param pattern The Pattern
   * @param locale The Locale to use
   *
   * @since 1.4
   */
  public MessageFormat(String pattern, Locale locale)
  {
    this.locale = locale;
    applyPattern (pattern);
  }

  /**
   * Parse a string <code>sourceStr</code> against the pattern specified
   * to the MessageFormat constructor.
   *
   * @param sourceStr the string to be parsed.
   * @param pos the current parse position (and eventually the error position).
   * @return the array of parsed objects sorted according to their argument number
   * in the pattern.
   */
  public Object[] parse (String sourceStr, ParsePosition pos)
  {
    // Check initial text.
    int index = pos.getIndex();
    if (! sourceStr.startsWith(leader, index))
      {
        pos.setErrorIndex(index);
        return null;
      }
    index += leader.length();

    ArrayList<Object> results = new ArrayList<Object>(elements.length);
    // Now check each format.
    for (int i = 0; i < elements.length; ++i)
      {
<<<<<<< HEAD
	Format formatter = null;
	if (elements[i].setFormat != null)
	  formatter = elements[i].setFormat;
	else if (elements[i].format != null)
	  formatter = elements[i].format;

	Object value = null;
	if (formatter instanceof ChoiceFormat)
	  {
	    // We must special-case a ChoiceFormat because it might
	    // have recursive formatting.
	    ChoiceFormat cf = (ChoiceFormat) formatter;
	    String[] formats = (String[]) cf.getFormats();
	    double[] limits = cf.getLimits();
	    MessageFormat subfmt = new MessageFormat ();
	    subfmt.setLocale(locale);
	    ParsePosition subpos = new ParsePosition (index);

	    int j;
	    for (j = 0; value == null && j < limits.length; ++j)
	      {
		subfmt.applyPattern(formats[j]);
		subpos.setIndex(index);
		value = subfmt.parse(sourceStr, subpos);
	      }
	    if (value != null)
	      {
		index = subpos.getIndex();
		value = new Double (limits[j]);
	      }
	  }
	else if (formatter != null)
	  {
	    pos.setIndex(index);
	    value = formatter.parseObject(sourceStr, pos);
	    if (value != null)
	      index = pos.getIndex();
	  }
	else
	  {
	    // We have a String format.  This can lose in a number
	    // of ways, but we give it a shot.
	    int next_index;
	    if (elements[i].trailer.length() > 0)
	      next_index = sourceStr.indexOf(elements[i].trailer, index);
	    else
	      next_index = sourceStr.length();
	    if (next_index == -1)
	      {
		pos.setErrorIndex(index);
		return null;
	      }
	    value = sourceStr.substring(index, next_index);
	    index = next_index;
	  }

	if (value == null
	    || ! sourceStr.startsWith(elements[i].trailer, index))
	  {
	    pos.setErrorIndex(index);
	    return null;
	  }

	if (elements[i].argNumber >= results.size())
	  {
	    // Emulate padding behaviour of Vector.setSize() with ArrayList
	    results.ensureCapacity(elements[i].argNumber + 1);
	    for (int a = results.size(); a <= elements[i].argNumber; ++a)
	      results.add(a, null);
	  }
	results.set(elements[i].argNumber, value);

	index += elements[i].trailer.length();
=======
        Format formatter = null;
        if (elements[i].setFormat != null)
          formatter = elements[i].setFormat;
        else if (elements[i].format != null)
          formatter = elements[i].format;

        Object value = null;
        if (formatter instanceof ChoiceFormat)
          {
            // We must special-case a ChoiceFormat because it might
            // have recursive formatting.
            ChoiceFormat cf = (ChoiceFormat) formatter;
            String[] formats = (String[]) cf.getFormats();
            double[] limits = cf.getLimits();
            MessageFormat subfmt = new MessageFormat ();
            subfmt.setLocale(locale);
            ParsePosition subpos = new ParsePosition (index);

            int j;
            for (j = 0; value == null && j < limits.length; ++j)
              {
                subfmt.applyPattern(formats[j]);
                subpos.setIndex(index);
                value = subfmt.parse(sourceStr, subpos);
              }
            if (value != null)
              {
                index = subpos.getIndex();
                value = new Double (limits[j]);
              }
          }
        else if (formatter != null)
          {
            pos.setIndex(index);
            value = formatter.parseObject(sourceStr, pos);
            if (value != null)
              index = pos.getIndex();
          }
        else
          {
            // We have a String format.  This can lose in a number
            // of ways, but we give it a shot.
            int next_index;
            if (elements[i].trailer.length() > 0)
              next_index = sourceStr.indexOf(elements[i].trailer, index);
            else
              next_index = sourceStr.length();
            if (next_index == -1)
              {
                pos.setErrorIndex(index);
                return null;
              }
            value = sourceStr.substring(index, next_index);
            index = next_index;
          }

        if (value == null
            || ! sourceStr.startsWith(elements[i].trailer, index))
          {
            pos.setErrorIndex(index);
            return null;
          }

        if (elements[i].argNumber >= results.size())
          {
            // Emulate padding behaviour of Vector.setSize() with ArrayList
            results.ensureCapacity(elements[i].argNumber + 1);
            for (int a = results.size(); a <= elements[i].argNumber; ++a)
              results.add(a, null);
          }
        results.set(elements[i].argNumber, value);

        index += elements[i].trailer.length();
>>>>>>> 3082eeb7
      }

    return results.toArray(new Object[results.size()]);
  }

  public Object[] parse (String sourceStr) throws ParseException
  {
    ParsePosition pp = new ParsePosition (0);
    Object[] r = parse (sourceStr, pp);
    if (r == null)
      throw new ParseException ("couldn't parse string", pp.getErrorIndex());
    return r;
  }

  public Object parseObject (String sourceStr, ParsePosition pos)
  {
    return parse (sourceStr, pos);
  }

  /**
   * Sets the format for the argument at an specified
   * index.
   *
   * @param variableNum The index.
   * @param newFormat The Format object.
   */
  public void setFormat (int variableNum, Format newFormat)
  {
    elements[variableNum].setFormat = newFormat;
  }

  /**
   * Sets the formats for the arguments.
   *
   * @param newFormats An array of Format objects.
   */
  public void setFormats (Format[] newFormats)
  {
    if (newFormats.length < elements.length)
      throw new IllegalArgumentException("Not enough format objects");

    int len = Math.min(newFormats.length, elements.length);
    for (int i = 0; i < len; ++i)
      elements[i].setFormat = newFormats[i];
  }

  /**
   * Sets the locale.
   *
   * @param loc A Locale
   */
  public void setLocale (Locale loc)
  {
    locale = loc;
    if (elements != null)
      {
        for (int i = 0; i < elements.length; ++i)
          elements[i].setLocale(loc);
      }
  }

  /**
   * Returns the pattern.
   */
  public String toPattern ()
  {
    return pattern;
  }

  /**
   * Return the formatters used sorted by argument index. It uses the
   * internal table to fill in this array: if a format has been
   * set using <code>setFormat</code> or <code>setFormatByArgumentIndex</code>
   * then it returns it at the right index. If not it uses the detected
   * formatters during a <code>format</code> call. If nothing is known
   * about that argument index it just puts null at that position.
   * To get useful informations you may have to call <code>format</code>
   * at least once.
   *
   * @return an array of formatters sorted by argument index.
   */
  public Format[] getFormatsByArgumentIndex()
  {
    int argNumMax = 0;
    // First, find the greatest argument number.
    for (int i=0;i<elements.length;i++)
      if (elements[i].argNumber > argNumMax)
        argNumMax = elements[i].argNumber;

    Format[] formats = new Format[argNumMax];
    for (int i=0;i<elements.length;i++)
      {
        if (elements[i].setFormat != null)
          formats[elements[i].argNumber] = elements[i].setFormat;
        else if (elements[i].format != null)
          formats[elements[i].argNumber] = elements[i].format;
      }
    return formats;
  }

  /**
   * Set the format to used using the argument index number.
   *
   * @param argumentIndex the argument index.
   * @param newFormat the format to use for this argument.
   */
  public void setFormatByArgumentIndex(int argumentIndex,
                                       Format newFormat)
  {
    for (int i=0;i<elements.length;i++)
      {
        if (elements[i].argNumber == argumentIndex)
          elements[i].setFormat = newFormat;
      }
  }

  /**
   * Set the format for argument using a specified array of formatters
   * which is sorted according to the argument index. If the number of
   * elements in the array is fewer than the number of arguments only
   * the arguments specified by the array are touched.
   *
   * @param newFormats array containing the new formats to set.
   *
   * @throws NullPointerException if newFormats is null
   */
  public void setFormatsByArgumentIndex(Format[] newFormats)
  {
    for (int i=0;i<newFormats.length;i++)
      {
        // Nothing better than that can exist here.
        setFormatByArgumentIndex(i, newFormats[i]);
      }
  }

  // The pattern string.
  private String pattern;
  // The locale.
  private Locale locale;
  // Variables.
  private MessageFormatElement[] elements;
  // Leader text.
  private String leader;
}<|MERGE_RESOLUTION|>--- conflicted
+++ resolved
@@ -99,11 +99,7 @@
               else if (style.equals("percent"))
                 format = NumberFormat.getPercentInstance(loc);
               else if (style.equals("integer"))
-<<<<<<< HEAD
-		format = NumberFormat.getIntegerInstance(loc);
-=======
                 format = NumberFormat.getIntegerInstance(loc);
->>>>>>> 3082eeb7
               else
                 {
                   format = NumberFormat.getNumberInstance(loc);
@@ -433,93 +429,6 @@
 
     for (int i = 0; i < elements.length; ++i)
       {
-<<<<<<< HEAD
-	Object thisArg = null;
-	boolean unavailable = false;
-	if (arguments == null || elements[i].argNumber >= arguments.length)
-	  unavailable = true;
-	else
-	  thisArg = arguments[elements[i].argNumber];
-
-	AttributedCharacterIterator iterator = null;
-
-	Format formatter = null;
-
-	if (fp != null && i == fp.getField() && fp.getFieldAttribute() == Field.ARGUMENT)
-	  fp.setBeginIndex(appendBuf.length());
-
-	if (unavailable)
-	  appendBuf.append("{" + elements[i].argNumber + "}");
-	else
-	  {
-	    if (elements[i].setFormat != null)
-	      formatter = elements[i].setFormat;
-	    else if (elements[i].format != null)
-	      {
-	        if (elements[i].formatClass != null
-		    && ! elements[i].formatClass.isInstance(thisArg))
-	          throw new IllegalArgumentException("Wrong format class");
-	    
-	        formatter = elements[i].format;
-	      }
-	    else if (thisArg instanceof Number)
-	      formatter = NumberFormat.getInstance(locale);
-	    else if (thisArg instanceof Date)
-	      formatter = DateFormat.getTimeInstance(DateFormat.DEFAULT, locale);
-	    else
-	      appendBuf.append(thisArg);
-	  }
-
-	if (fp != null && fp.getField() == i && fp.getFieldAttribute() == Field.ARGUMENT)
-	  fp.setEndIndex(appendBuf.length());
-
-	if (formatter != null)
-	  {
-	    // Special-case ChoiceFormat.
-	    if (formatter instanceof ChoiceFormat)
-	      {
-		StringBuffer buf = new StringBuffer ();
-		formatter.format(thisArg, buf, fp);
-		MessageFormat mf = new MessageFormat ();
-		mf.setLocale(locale);
-		mf.applyPattern(buf.toString());
-		mf.format(arguments, appendBuf, fp);
-	      }
-	    else
-	      {
-		if (output_iterator != null)
-		  iterator = formatter.formatToCharacterIterator(thisArg);
-		else
-		  formatter.format(thisArg, appendBuf, fp);
-	      }
-
-	    elements[i].format = formatter;
-	  }
-
-	if (output_iterator != null)
-	  {
-	    HashMap<MessageFormat.Field, Integer> hash_argument =
-	      new HashMap<MessageFormat.Field, Integer>();
-	    int position = output_iterator.getEndIndex();
-	    
-	    hash_argument.put (MessageFormat.Field.ARGUMENT,
-			       Integer.valueOf(elements[i].argNumber));
-
-	    
-	    if (iterator != null)
-	      {
-		output_iterator.append(iterator);
-		output_iterator.addAttributes(hash_argument, position, 
-					      output_iterator.getEndIndex());
-	      }	
-	    else
-	      output_iterator.append(thisArg.toString(), hash_argument);
-	    
-	    output_iterator.append(elements[i].trailer);
-	  }
-	
-	appendBuf.append(elements[i].trailer);
-=======
         Object thisArg = null;
         boolean unavailable = false;
         if (arguments == null || elements[i].argNumber >= arguments.length)
@@ -605,7 +514,6 @@
           }
 
         appendBuf.append(elements[i].trailer);
->>>>>>> 3082eeb7
       }
 
     return appendBuf;
@@ -709,81 +617,6 @@
     // Now check each format.
     for (int i = 0; i < elements.length; ++i)
       {
-<<<<<<< HEAD
-	Format formatter = null;
-	if (elements[i].setFormat != null)
-	  formatter = elements[i].setFormat;
-	else if (elements[i].format != null)
-	  formatter = elements[i].format;
-
-	Object value = null;
-	if (formatter instanceof ChoiceFormat)
-	  {
-	    // We must special-case a ChoiceFormat because it might
-	    // have recursive formatting.
-	    ChoiceFormat cf = (ChoiceFormat) formatter;
-	    String[] formats = (String[]) cf.getFormats();
-	    double[] limits = cf.getLimits();
-	    MessageFormat subfmt = new MessageFormat ();
-	    subfmt.setLocale(locale);
-	    ParsePosition subpos = new ParsePosition (index);
-
-	    int j;
-	    for (j = 0; value == null && j < limits.length; ++j)
-	      {
-		subfmt.applyPattern(formats[j]);
-		subpos.setIndex(index);
-		value = subfmt.parse(sourceStr, subpos);
-	      }
-	    if (value != null)
-	      {
-		index = subpos.getIndex();
-		value = new Double (limits[j]);
-	      }
-	  }
-	else if (formatter != null)
-	  {
-	    pos.setIndex(index);
-	    value = formatter.parseObject(sourceStr, pos);
-	    if (value != null)
-	      index = pos.getIndex();
-	  }
-	else
-	  {
-	    // We have a String format.  This can lose in a number
-	    // of ways, but we give it a shot.
-	    int next_index;
-	    if (elements[i].trailer.length() > 0)
-	      next_index = sourceStr.indexOf(elements[i].trailer, index);
-	    else
-	      next_index = sourceStr.length();
-	    if (next_index == -1)
-	      {
-		pos.setErrorIndex(index);
-		return null;
-	      }
-	    value = sourceStr.substring(index, next_index);
-	    index = next_index;
-	  }
-
-	if (value == null
-	    || ! sourceStr.startsWith(elements[i].trailer, index))
-	  {
-	    pos.setErrorIndex(index);
-	    return null;
-	  }
-
-	if (elements[i].argNumber >= results.size())
-	  {
-	    // Emulate padding behaviour of Vector.setSize() with ArrayList
-	    results.ensureCapacity(elements[i].argNumber + 1);
-	    for (int a = results.size(); a <= elements[i].argNumber; ++a)
-	      results.add(a, null);
-	  }
-	results.set(elements[i].argNumber, value);
-
-	index += elements[i].trailer.length();
-=======
         Format formatter = null;
         if (elements[i].setFormat != null)
           formatter = elements[i].setFormat;
@@ -857,7 +690,6 @@
         results.set(elements[i].argNumber, value);
 
         index += elements[i].trailer.length();
->>>>>>> 3082eeb7
       }
 
     return results.toArray(new Object[results.size()]);
