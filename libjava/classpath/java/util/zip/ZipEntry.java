/* ZipEntry.java --
   Copyright (C) 2001, 2002, 2004, 2005 Free Software Foundation, Inc.

This file is part of GNU Classpath.

GNU Classpath is free software; you can redistribute it and/or modify
it under the terms of the GNU General Public License as published by
the Free Software Foundation; either version 2, or (at your option)
any later version.

GNU Classpath is distributed in the hope that it will be useful, but
WITHOUT ANY WARRANTY; without even the implied warranty of
MERCHANTABILITY or FITNESS FOR A PARTICULAR PURPOSE.  See the GNU
General Public License for more details.

You should have received a copy of the GNU General Public License
along with GNU Classpath; see the file COPYING.  If not, write to the
Free Software Foundation, Inc., 51 Franklin Street, Fifth Floor, Boston, MA
02110-1301 USA.

Linking this library statically or dynamically with other modules is
making a combined work based on this library.  Thus, the terms and
conditions of the GNU General Public License cover the whole
combination.

As a special exception, the copyright holders of this library give you
permission to link this library with independent modules to produce an
executable, regardless of the license terms of these independent
modules, and to copy and distribute the resulting executable under
terms of your choice, provided that you also meet, for each linked
independent module, the terms and conditions of the license of that
module.  An independent module is a module which is not derived from
or based on this library.  If you modify this library, you may extend
this exception to your version of the library, but you are not
obligated to do so.  If you do not wish to do so, delete this
exception statement from your version. */


package java.util.zip;

import java.util.Calendar;

/**
 * This class represents a member of a zip archive.  ZipFile and
 * ZipInputStream will give you instances of this class as information
 * about the members in an archive.  On the other hand ZipOutputStream
 * needs an instance of this class to create a new member.
 *
 * @author Jochen Hoenicke
 */
public class ZipEntry implements ZipConstants, Cloneable
{
  private static final byte KNOWN_SIZE    = 1;
  private static final byte KNOWN_CSIZE   = 2;
  private static final byte KNOWN_CRC     = 4;
  private static final byte KNOWN_TIME    = 8;
  private static final byte KNOWN_DOSTIME = 16;
  private static final byte KNOWN_EXTRA   = 32;

  /** Immutable name of the entry */
  private final String name;
  /** Uncompressed size */
  private int size;
  /** Compressed size */
  private long compressedSize = -1;
  /** CRC of uncompressed data */
  private int crc;
  /** Comment or null if none */
  private String comment = null;
  /** The compression method. Either DEFLATED or STORED, by default -1. */
  private byte method = -1;
  /** Flags specifying what we know about this entry */
  private byte known = 0;
  /**
   * The 32bit DOS encoded format for the time of this entry. Only valid if
   * KNOWN_DOSTIME is set in known.
   */
  private int dostime;
  /**
   * The 64bit Java encoded millisecond time since the beginning of the epoch.
   * Only valid if KNOWN_TIME is set in known.
   */
  private long time;
  /** Extra data */
  private byte[] extra = null;

  int flags;              /* used by ZipOutputStream */
  int offset;             /* used by ZipFile and ZipOutputStream */

  /**
   * Compression method.  This method doesn't compress at all.
   */
  public static final int STORED = 0;
  /**
   * Compression method.  This method uses the Deflater.
   */
  public static final int DEFLATED = 8;

  /**
   * Creates a zip entry with the given name.
   * @param name the name. May include directory components separated
   * by '/'.
   *
   * @exception NullPointerException when name is null.
   * @exception IllegalArgumentException when name is bigger then 65535 chars.
   */
  public ZipEntry(String name)
  {
    int length = name.length();
    if (length > 65535)
      throw new IllegalArgumentException("name length is " + length);
    this.name = name;
  }

  /**
   * Creates a copy of the given zip entry.
   * @param e the entry to copy.
   */
  public ZipEntry(ZipEntry e)
  {
    this(e, e.name);
  }

  ZipEntry(ZipEntry e, String name)
  {
    this.name = name;
    known = e.known;
    size = e.size;
    compressedSize = e.compressedSize;
    crc = e.crc;
    dostime = e.dostime;
    time = e.time;
    method = e.method;
    extra = e.extra;
    comment = e.comment;
  }

  final void setDOSTime(int dostime)
  {
    this.dostime = dostime;
    known |= KNOWN_DOSTIME;
    known &= ~KNOWN_TIME;
  }

  final int getDOSTime()
  {
    if ((known & KNOWN_DOSTIME) != 0)
      return dostime;
    else  if ((known & KNOWN_TIME) != 0)
      {
       Calendar cal = Calendar.getInstance();
       cal.setTimeInMillis(time);
       dostime = (cal.get(Calendar.YEAR) - 1980 & 0x7f) << 25
          | (cal.get(Calendar.MONTH) + 1) << 21
          | (cal.get(Calendar.DAY_OF_MONTH)) << 16
          | (cal.get(Calendar.HOUR_OF_DAY)) << 11
          | (cal.get(Calendar.MINUTE)) << 5
          | (cal.get(Calendar.SECOND)) >> 1;
       known |= KNOWN_DOSTIME;
       return dostime;
      }
    else
      return 0;
  }

  /**
   * Creates a copy of this zip entry.
   */
  public Object clone()
  {
    // JCL defines this as being the same as the copy constructor above,
    // except that value of the "extra" field is also copied. Take care
    // that in the case of a subclass we use clone() rather than the copy
    // constructor.
    ZipEntry clone;
    if (this.getClass() == ZipEntry.class)
      clone = new ZipEntry(this);
    else
      {
       try
         {
          clone = (ZipEntry) super.clone();
         }
       catch (CloneNotSupportedException e)
         {
          throw new InternalError();
         }
      }
    if (extra != null)
      {
       clone.extra = new byte[extra.length];
       System.arraycopy(extra, 0, clone.extra, 0, extra.length);
      }
    return clone;
  }

  /**
   * Returns the entry name.  The path components in the entry are
   * always separated by slashes ('/').
   */
  public String getName()
  {
    return name;
  }

  /**
   * Sets the time of last modification of the entry.
   * @time the time of last modification of the entry.
   */
  public void setTime(long time)
  {
    this.time = time;
    this.known |= KNOWN_TIME;
    this.known &= ~KNOWN_DOSTIME;
  }

  /**
   * Gets the time of last modification of the entry.
   * @return the time of last modification of the entry, or -1 if unknown.
   */
  public long getTime()
  {
    // The extra bytes might contain the time (posix/unix extension)
    parseExtra();

    if ((known & KNOWN_TIME) != 0)
      return time;
    else if ((known & KNOWN_DOSTIME) != 0)
      {
       int sec = 2 * (dostime & 0x1f);
       int min = (dostime >> 5) & 0x3f;
       int hrs = (dostime >> 11) & 0x1f;
       int day = (dostime >> 16) & 0x1f;
       int mon = ((dostime >> 21) & 0xf) - 1;
       int year = ((dostime >> 25) & 0x7f) + 1980; /* since 1900 */

       try
         {
          Calendar cal = Calendar.getInstance();
          cal.set(year, mon, day, hrs, min, sec);
          time = cal.getTimeInMillis();
          known |= KNOWN_TIME;
          return time;
<<<<<<< HEAD
	 }
=======
         }
>>>>>>> 3082eeb7
       catch (RuntimeException ex)
         {
          /* Ignore illegal time stamp */
          known &= ~KNOWN_TIME;
          return -1;
         }
      }
    else
      return -1;
  }

  /**
   * Sets the size of the uncompressed data.
   * @exception IllegalArgumentException if size is not in 0..0xffffffffL
   */
  public void setSize(long size)
  {
    if ((size & 0xffffffff00000000L) != 0)
        throw new IllegalArgumentException();
    this.size = (int) size;
    this.known |= KNOWN_SIZE;
  }

  /**
   * Gets the size of the uncompressed data.
   * @return the size or -1 if unknown.
   */
  public long getSize()
  {
    return (known & KNOWN_SIZE) != 0 ? size & 0xffffffffL : -1L;
  }

  /**
   * Sets the size of the compressed data.
   */
  public void setCompressedSize(long csize)
  {
    this.compressedSize = csize;
  }

  /**
   * Gets the size of the compressed data.
   * @return the size or -1 if unknown.
   */
  public long getCompressedSize()
  {
    return compressedSize;
  }

  /**
   * Sets the crc of the uncompressed data.
   * @exception IllegalArgumentException if crc is not in 0..0xffffffffL
   */
  public void setCrc(long crc)
  {
    if ((crc & 0xffffffff00000000L) != 0)
        throw new IllegalArgumentException();
    this.crc = (int) crc;
    this.known |= KNOWN_CRC;
  }

  /**
   * Gets the crc of the uncompressed data.
   * @return the crc or -1 if unknown.
   */
  public long getCrc()
  {
    return (known & KNOWN_CRC) != 0 ? crc & 0xffffffffL : -1L;
  }

  /**
   * Sets the compression method.  Only DEFLATED and STORED are
   * supported.
   * @exception IllegalArgumentException if method is not supported.
   * @see ZipOutputStream#DEFLATED
   * @see ZipOutputStream#STORED
   */
  public void setMethod(int method)
  {
    if (method != ZipOutputStream.STORED
<<<<<<< HEAD
	&& method != ZipOutputStream.DEFLATED)
	throw new IllegalArgumentException();
=======
        && method != ZipOutputStream.DEFLATED)
        throw new IllegalArgumentException();
>>>>>>> 3082eeb7
    this.method = (byte) method;
  }

  /**
   * Gets the compression method.
   * @return the compression method or -1 if unknown.
   */
  public int getMethod()
  {
    return method;
  }

  /**
   * Sets the extra data.
   * @exception IllegalArgumentException if extra is longer than 0xffff bytes.
   */
  public void setExtra(byte[] extra)
  {
    if (extra == null)
      {
        this.extra = null;
        return;
      }
    if (extra.length > 0xffff)
      throw new IllegalArgumentException();
    this.extra = extra;
  }

  private void parseExtra()
  {
    // Already parsed?
    if ((known & KNOWN_EXTRA) != 0)
      return;

    if (extra == null)
      {
        known |= KNOWN_EXTRA;
        return;
      }

    try
      {
        int pos = 0;
        while (pos < extra.length)
          {
            int sig = (extra[pos++] & 0xff)
              | (extra[pos++] & 0xff) << 8;
            int len = (extra[pos++] & 0xff)
              | (extra[pos++] & 0xff) << 8;
            if (sig == 0x5455)
              {
                /* extended time stamp */
                int flags = extra[pos];
                if ((flags & 1) != 0)
                  {
                    long time = ((extra[pos+1] & 0xff)
                            | (extra[pos+2] & 0xff) << 8
                            | (extra[pos+3] & 0xff) << 16
                            | (extra[pos+4] & 0xff) << 24);
                    setTime(time*1000);
                  }
              }
            pos += len;
          }
      }
    catch (ArrayIndexOutOfBoundsException ex)
      {
        /* be lenient */
      }

    known |= KNOWN_EXTRA;
    return;
  }

  /**
   * Gets the extra data.
   * @return the extra data or null if not set.
   */
  public byte[] getExtra()
  {
    return extra;
  }

  /**
   * Sets the entry comment.
   * @exception IllegalArgumentException if comment is longer than 0xffff.
   */
  public void setComment(String comment)
  {
    if (comment != null && comment.length() > 0xffff)
      throw new IllegalArgumentException();
    this.comment = comment;
  }

  /**
   * Gets the comment.
   * @return the comment or null if not set.
   */
  public String getComment()
  {
    return comment;
  }

  /**
   * Gets true, if the entry is a directory.  This is solely
   * determined by the name, a trailing slash '/' marks a directory.
   */
  public boolean isDirectory()
  {
    int nlen = name.length();
    return nlen > 0 && name.charAt(nlen - 1) == '/';
  }

  /**
   * Gets the string representation of this ZipEntry.  This is just
   * the name as returned by getName().
   */
  public String toString()
  {
    return name;
  }

  /**
   * Gets the hashCode of this ZipEntry.  This is just the hashCode
   * of the name.  Note that the equals method isn't changed, though.
   */
  public int hashCode()
  {
    return name.hashCode();
  }
}<|MERGE_RESOLUTION|>--- conflicted
+++ resolved
@@ -241,11 +241,7 @@
           time = cal.getTimeInMillis();
           known |= KNOWN_TIME;
           return time;
-<<<<<<< HEAD
-	 }
-=======
          }
->>>>>>> 3082eeb7
        catch (RuntimeException ex)
          {
           /* Ignore illegal time stamp */
@@ -326,13 +322,8 @@
   public void setMethod(int method)
   {
     if (method != ZipOutputStream.STORED
-<<<<<<< HEAD
-	&& method != ZipOutputStream.DEFLATED)
-	throw new IllegalArgumentException();
-=======
         && method != ZipOutputStream.DEFLATED)
         throw new IllegalArgumentException();
->>>>>>> 3082eeb7
     this.method = (byte) method;
   }
 
