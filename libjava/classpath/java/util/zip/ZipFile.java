/* ZipFile.java --
   Copyright (C) 2001, 2002, 2003, 2004, 2005, 2006
   Free Software Foundation, Inc.

This file is part of GNU Classpath.

GNU Classpath is free software; you can redistribute it and/or modify
it under the terms of the GNU General Public License as published by
the Free Software Foundation; either version 2, or (at your option)
any later version.

GNU Classpath is distributed in the hope that it will be useful, but
WITHOUT ANY WARRANTY; without even the implied warranty of
MERCHANTABILITY or FITNESS FOR A PARTICULAR PURPOSE.  See the GNU
General Public License for more details.

You should have received a copy of the GNU General Public License
along with GNU Classpath; see the file COPYING.  If not, write to the
Free Software Foundation, Inc., 51 Franklin Street, Fifth Floor, Boston, MA
02110-1301 USA.

Linking this library statically or dynamically with other modules is
making a combined work based on this library.  Thus, the terms and
conditions of the GNU General Public License cover the whole
combination.

As a special exception, the copyright holders of this library give you
permission to link this library with independent modules to produce an
executable, regardless of the license terms of these independent
modules, and to copy and distribute the resulting executable under
terms of your choice, provided that you also meet, for each linked
independent module, the terms and conditions of the license of that
module.  An independent module is a module which is not derived from
or based on this library.  If you modify this library, you may extend
this exception to your version of the library, but you are not
obligated to do so.  If you do not wish to do so, delete this
exception statement from your version. */


package java.util.zip;

import gnu.java.util.EmptyEnumeration;

import java.io.EOFException;
import java.io.File;
import java.io.FileNotFoundException;
import java.io.IOException;
import java.io.InputStream;
import java.io.RandomAccessFile;
import java.io.UnsupportedEncodingException;
import java.nio.ByteBuffer;
import java.nio.charset.Charset;
import java.nio.charset.CharsetDecoder;
import java.util.Enumeration;
import java.util.Iterator;
import java.util.LinkedHashMap;

/**
 * This class represents a Zip archive.  You can ask for the contained
 * entries, or get an input stream for a file entry.  The entry is
 * automatically decompressed.
 *
 * This class is thread safe:  You can open input streams for arbitrary
 * entries in different threads.
 *
 * @author Jochen Hoenicke
 * @author Artur Biesiadowski
 */
public class ZipFile implements ZipConstants
{

  /**
   * Mode flag to open a zip file for reading.
   */
  public static final int OPEN_READ = 0x1;

  /**
   * Mode flag to delete a zip file after reading.
   */
  public static final int OPEN_DELETE = 0x4;

  /**
   * This field isn't defined in the JDK's ZipConstants, but should be.
   */
  static final int ENDNRD =  4;

  // Name of this zip file.
  private final String name;

  // File from which zip entries are read.
  private final RandomAccessFile raf;

  // The entries of this zip file when initialized and not yet closed.
  private LinkedHashMap<String, ZipEntry> entries;

  private boolean closed = false;


  /**
   * Helper function to open RandomAccessFile and throw the proper
   * ZipException in case opening the file fails.
   *
   * @param name the file name, or null if file is provided
   *
   * @param file the file, or null if name is provided
   *
   * @return the newly open RandomAccessFile, never null
   */
  private RandomAccessFile openFile(String name,
                                    File file)
    throws ZipException, IOException
  {
    try
      {
        return
          (name != null)
          ? new RandomAccessFile(name, "r")
          : new RandomAccessFile(file, "r");
      }
    catch (FileNotFoundException f)
      {
        ZipException ze = new ZipException(f.getMessage());
        ze.initCause(f);
        throw ze;
      }
  }


  /**
   * Opens a Zip file with the given name for reading.
   * @exception IOException if a i/o error occured.
   * @exception ZipException if the file doesn't contain a valid zip
   * archive.
   */
  public ZipFile(String name) throws ZipException, IOException
  {
    this.raf = openFile(name,null);
    this.name = name;
    checkZipFile();
  }

  /**
   * Opens a Zip file reading the given File.
   * @exception IOException if a i/o error occured.
   * @exception ZipException if the file doesn't contain a valid zip
   * archive.
   */
  public ZipFile(File file) throws ZipException, IOException
  {
    this.raf = openFile(null,file);
    this.name = file.getPath();
    checkZipFile();
  }

  /**
   * Opens a Zip file reading the given File in the given mode.
   *
   * If the OPEN_DELETE mode is specified, the zip file will be deleted at
   * some time moment after it is opened. It will be deleted before the zip
   * file is closed or the Virtual Machine exits.
   *
   * The contents of the zip file will be accessible until it is closed.
   *
   * @since JDK1.3
   * @param mode Must be one of OPEN_READ or OPEN_READ | OPEN_DELETE
   *
   * @exception IOException if a i/o error occured.
   * @exception ZipException if the file doesn't contain a valid zip
   * archive.
   */
  public ZipFile(File file, int mode) throws ZipException, IOException
  {
    if (mode != OPEN_READ && mode != (OPEN_READ | OPEN_DELETE))
      throw new IllegalArgumentException("invalid mode");
    if ((mode & OPEN_DELETE) != 0)
      file.deleteOnExit();
    this.raf = openFile(null,file);
    this.name = file.getPath();
    checkZipFile();
  }

  private void checkZipFile() throws ZipException
  {
    boolean valid = false;

    try
      {
        byte[] buf = new byte[4];
        raf.readFully(buf);
        int sig = buf[0] & 0xFF
                | ((buf[1] & 0xFF) << 8)
                | ((buf[2] & 0xFF) << 16)
                | ((buf[3] & 0xFF) << 24);
        valid = sig == LOCSIG;
      }
    catch (IOException _)
      {
      }

    if (!valid)
      {
        try
          {
            raf.close();
          }
        catch (IOException _)
          {
          }
        throw new ZipException("Not a valid zip file");
      }
  }

  /**
   * Checks if file is closed and throws an exception.
   */
  private void checkClosed()
  {
    if (closed)
      throw new IllegalStateException("ZipFile has closed: " + name);
  }

  /**
   * Read the central directory of a zip file and fill the entries
   * array.  This is called exactly once when first needed. It is called
   * while holding the lock on <code>raf</code>.
   *
   * @exception IOException if a i/o error occured.
   * @exception ZipException if the central directory is malformed
   */
  private void readEntries() throws ZipException, IOException
  {
    /* Search for the End Of Central Directory.  When a zip comment is
     * present the directory may start earlier.
     * Note that a comment has a maximum length of 64K, so that is the
     * maximum we search backwards.
     */
    PartialInputStream inp = new PartialInputStream(raf, 4096);
    long pos = raf.length() - ENDHDR;
    long top = Math.max(0, pos - 65536);
    do
      {
        if (pos < top)
          throw new ZipException
            ("central directory not found, probably not a zip file: " + name);
        inp.seek(pos--);
      }
    while (inp.readLeInt() != ENDSIG);

    if (inp.skip(ENDTOT - ENDNRD) != ENDTOT - ENDNRD)
      throw new EOFException(name);
    int count = inp.readLeShort();
    if (inp.skip(ENDOFF - ENDSIZ) != ENDOFF - ENDSIZ)
      throw new EOFException(name);
    int centralOffset = inp.readLeInt();

    entries = new LinkedHashMap<String, ZipEntry> (count+count/2);
    inp.seek(centralOffset);

    for (int i = 0; i < count; i++)
      {
        if (inp.readLeInt() != CENSIG)
          throw new ZipException("Wrong Central Directory signature: " + name);

        inp.skip(6);
        int method = inp.readLeShort();
        int dostime = inp.readLeInt();
        int crc = inp.readLeInt();
        int csize = inp.readLeInt();
        int size = inp.readLeInt();
        int nameLen = inp.readLeShort();
        int extraLen = inp.readLeShort();
        int commentLen = inp.readLeShort();
        inp.skip(8);
        int offset = inp.readLeInt();
        String name = inp.readString(nameLen);

        ZipEntry entry = new ZipEntry(name);
        entry.setMethod(method);
        entry.setCrc(crc & 0xffffffffL);
        entry.setSize(size & 0xffffffffL);
        entry.setCompressedSize(csize & 0xffffffffL);
        entry.setDOSTime(dostime);
        if (extraLen > 0)
          {
            byte[] extra = new byte[extraLen];
            inp.readFully(extra);
            entry.setExtra(extra);
          }
        if (commentLen > 0)
          {
            entry.setComment(inp.readString(commentLen));
          }
        entry.offset = offset;
        entries.put(name, entry);
      }
  }

  /**
   * Closes the ZipFile.  This also closes all input streams given by
   * this class.  After this is called, no further method should be
   * called.
   *
   * @exception IOException if a i/o error occured.
   */
  public void close() throws IOException
  {
    RandomAccessFile raf = this.raf;
    if (raf == null)
      return;

    synchronized (raf)
      {
        closed = true;
        entries = null;
        raf.close();
      }
  }

  /**
   * Calls the <code>close()</code> method when this ZipFile has not yet
   * been explicitly closed.
   */
  protected void finalize() throws IOException
  {
    if (!closed && raf != null) close();
  }

  /**
   * Returns an enumeration of all Zip entries in this Zip file.
   *
   * @exception IllegalStateException when the ZipFile has already been closed
   */
  public Enumeration<? extends ZipEntry> entries()
  {
    checkClosed();

    try
      {
        return new ZipEntryEnumeration(getEntries().values().iterator());
      }
    catch (IOException ioe)
      {
<<<<<<< HEAD
	return new EmptyEnumeration<ZipEntry>();
=======
        return new EmptyEnumeration<ZipEntry>();
>>>>>>> 3082eeb7
      }
  }

  /**
   * Checks that the ZipFile is still open and reads entries when necessary.
   *
   * @exception IllegalStateException when the ZipFile has already been closed.
   * @exception IOException when the entries could not be read.
   */
  private LinkedHashMap<String, ZipEntry> getEntries() throws IOException
  {
    synchronized(raf)
      {
        checkClosed();

        if (entries == null)
          readEntries();

        return entries;
      }
  }

  /**
   * Searches for a zip entry in this archive with the given name.
   *
   * @param name the name. May contain directory components separated by
   * slashes ('/').
   * @return the zip entry, or null if no entry with that name exists.
   *
   * @exception IllegalStateException when the ZipFile has already been closed
   */
  public ZipEntry getEntry(String name)
  {
    checkClosed();

    try
      {
        LinkedHashMap<String, ZipEntry> entries = getEntries();
        ZipEntry entry = entries.get(name);
        // If we didn't find it, maybe it's a directory.
        if (entry == null && !name.endsWith("/"))
          entry = entries.get(name + '/');
        return entry != null ? new ZipEntry(entry, name) : null;
      }
    catch (IOException ioe)
      {
        return null;
      }
  }

  /**
   * Creates an input stream reading the given zip entry as
   * uncompressed data.  Normally zip entry should be an entry
   * returned by getEntry() or entries().
   *
   * This implementation returns null if the requested entry does not
   * exist.  This decision is not obviously correct, however, it does
   * appear to mirror Sun's implementation, and it is consistant with
   * their javadoc.  On the other hand, the old JCL book, 2nd Edition,
   * claims that this should return a "non-null ZIP entry".  We have
   * chosen for now ignore the old book, as modern versions of Ant (an
   * important application) depend on this behaviour.  See discussion
   * in this thread:
   * http://gcc.gnu.org/ml/java-patches/2004-q2/msg00602.html
   *
   * @param entry the entry to create an InputStream for.
   * @return the input stream, or null if the requested entry does not exist.
   *
   * @exception IllegalStateException when the ZipFile has already been closed
   * @exception IOException if a i/o error occured.
   * @exception ZipException if the Zip archive is malformed.
   */
  public InputStream getInputStream(ZipEntry entry) throws IOException
  {
    checkClosed();

    LinkedHashMap<String, ZipEntry> entries = getEntries();
    String name = entry.getName();
    ZipEntry zipEntry = entries.get(name);
    if (zipEntry == null)
      return null;

    PartialInputStream inp = new PartialInputStream(raf, 1024);
    inp.seek(zipEntry.offset);

    if (inp.readLeInt() != LOCSIG)
      throw new ZipException("Wrong Local header signature: " + name);

    inp.skip(4);

    if (zipEntry.getMethod() != inp.readLeShort())
      throw new ZipException("Compression method mismatch: " + name);

    inp.skip(16);

    int nameLen = inp.readLeShort();
    int extraLen = inp.readLeShort();
    inp.skip(nameLen + extraLen);

    inp.setLength(zipEntry.getCompressedSize());

    int method = zipEntry.getMethod();
    switch (method)
      {
      case ZipOutputStream.STORED:
        return inp;
      case ZipOutputStream.DEFLATED:
        inp.addDummyByte();
        final Inflater inf = new Inflater(true);
        final int sz = (int) entry.getSize();
        return new InflaterInputStream(inp, inf)
        {
          public int available() throws IOException
          {
            if (sz == -1)
              return super.available();
            if (super.available() != 0)
              return sz - inf.getTotalOut();
            return 0;
          }
        };
      default:
        throw new ZipException("Unknown compression method " + method);
      }
  }

  /**
   * Returns the (path) name of this zip file.
   */
  public String getName()
  {
    return name;
  }

  /**
   * Returns the number of entries in this zip file.
   *
   * @exception IllegalStateException when the ZipFile has already been closed
   */
  public int size()
  {
    checkClosed();

    try
      {
        return getEntries().size();
      }
    catch (IOException ioe)
      {
        return 0;
      }
  }

  private static class ZipEntryEnumeration implements Enumeration<ZipEntry>
  {
    private final Iterator<ZipEntry> elements;

    public ZipEntryEnumeration(Iterator<ZipEntry> elements)
    {
      this.elements = elements;
    }

    public boolean hasMoreElements()
    {
      return elements.hasNext();
    }

    public ZipEntry nextElement()
    {
      /* We return a clone, just to be safe that the user doesn't
       * change the entry.
       */
      return (ZipEntry) (elements.next().clone());
    }
  }

  private static final class PartialInputStream extends InputStream
  {
    /**
     * The UTF-8 charset use for decoding the filenames.
     */
    private static final Charset UTF8CHARSET = Charset.forName("UTF-8");

    /**
     * The actual UTF-8 decoder. Created on demand.
     */
    private CharsetDecoder utf8Decoder;

    private final RandomAccessFile raf;
    private final byte[] buffer;
    private long bufferOffset;
    private int pos;
    private long end;
    // We may need to supply an extra dummy byte to our reader.
    // See Inflater.  We use a count here to simplify the logic
    // elsewhere in this class.  Note that we ignore the dummy
    // byte in methods where we know it is not needed.
    private int dummyByteCount;

    public PartialInputStream(RandomAccessFile raf, int bufferSize)
      throws IOException
    {
      this.raf = raf;
      buffer = new byte[bufferSize];
      bufferOffset = -buffer.length;
      pos = buffer.length;
      end = raf.length();
    }

    void setLength(long length)
    {
      end = bufferOffset + pos + length;
    }

    private void fillBuffer() throws IOException
    {
      synchronized (raf)
        {
          long len = end - bufferOffset;
          if (len == 0 && dummyByteCount > 0)
            {
              buffer[0] = 0;
              dummyByteCount = 0;
            }
          else
            {
              raf.seek(bufferOffset);
              raf.readFully(buffer, 0, (int) Math.min(buffer.length, len));
            }
        }
    }

    public int available()
    {
      long amount = end - (bufferOffset + pos);
      if (amount > Integer.MAX_VALUE)
        return Integer.MAX_VALUE;
      return (int) amount;
    }

    public int read() throws IOException
    {
      if (bufferOffset + pos >= end + dummyByteCount)
        return -1;
      if (pos == buffer.length)
        {
          bufferOffset += buffer.length;
          pos = 0;
          fillBuffer();
        }

      return buffer[pos++] & 0xFF;
    }

    public int read(byte[] b, int off, int len) throws IOException
    {
      if (len > end + dummyByteCount - (bufferOffset + pos))
        {
          len = (int) (end + dummyByteCount - (bufferOffset + pos));
          if (len == 0)
            return -1;
        }

      int totalBytesRead = Math.min(buffer.length - pos, len);
      System.arraycopy(buffer, pos, b, off, totalBytesRead);
      pos += totalBytesRead;
      off += totalBytesRead;
      len -= totalBytesRead;

      while (len > 0)
        {
          bufferOffset += buffer.length;
          pos = 0;
          fillBuffer();
          int remain = Math.min(buffer.length, len);
          System.arraycopy(buffer, pos, b, off, remain);
          pos += remain;
          off += remain;
          len -= remain;
          totalBytesRead += remain;
        }

      return totalBytesRead;
    }

    public long skip(long amount) throws IOException
    {
      if (amount < 0)
        return 0;
      if (amount > end - (bufferOffset + pos))
        amount = end - (bufferOffset + pos);
      seek(bufferOffset + pos + amount);
      return amount;
    }

    void seek(long newpos) throws IOException
    {
      long offset = newpos - bufferOffset;
      if (offset >= 0 && offset <= buffer.length)
        {
          pos = (int) offset;
        }
      else
        {
          bufferOffset = newpos;
          pos = 0;
          fillBuffer();
        }
    }

    void readFully(byte[] buf) throws IOException
    {
      if (read(buf, 0, buf.length) != buf.length)
        throw new EOFException();
    }

    void readFully(byte[] buf, int off, int len) throws IOException
    {
      if (read(buf, off, len) != len)
        throw new EOFException();
    }

    int readLeShort() throws IOException
    {
      int result;
      if(pos + 1 < buffer.length)
        {
          result = ((buffer[pos + 0] & 0xff) | (buffer[pos + 1] & 0xff) << 8);
          pos += 2;
        }
      else
        {
          int b0 = read();
          int b1 = read();
          if (b1 == -1)
            throw new EOFException();
          result = (b0 & 0xff) | (b1 & 0xff) << 8;
        }
      return result;
    }

    int readLeInt() throws IOException
    {
      int result;
      if(pos + 3 < buffer.length)
        {
          result = (((buffer[pos + 0] & 0xff) | (buffer[pos + 1] & 0xff) << 8)
                   | ((buffer[pos + 2] & 0xff)
                       | (buffer[pos + 3] & 0xff) << 8) << 16);
          pos += 4;
        }
      else
        {
          int b0 = read();
          int b1 = read();
          int b2 = read();
          int b3 = read();
          if (b3 == -1)
            throw new EOFException();
          result =  (((b0 & 0xff) | (b1 & 0xff) << 8) | ((b2 & 0xff)
                    | (b3 & 0xff) << 8) << 16);
        }
      return result;
    }

    /**
     * Decode chars from byte buffer using UTF8 encoding.  This
     * operation is performance-critical since a jar file contains a
     * large number of strings for the name of each file in the
     * archive.  This routine therefore avoids using the expensive
     * utf8Decoder when decoding is straightforward.
     *
     * @param buffer the buffer that contains the encoded character
     *        data
     * @param pos the index in buffer of the first byte of the encoded
     *        data
     * @param length the length of the encoded data in number of
     *        bytes.
     *
     * @return a String that contains the decoded characters.
     */
    private String decodeChars(byte[] buffer, int pos, int length)
      throws IOException
    {
      String result;
      int i=length - 1;
      while ((i >= 0) && (buffer[i] <= 0x7f))
        {
          i--;
        }
      if (i < 0)
        {
          result = new String(buffer, 0, pos, length);
        }
      else
        {
          ByteBuffer bufferBuffer = ByteBuffer.wrap(buffer, pos, length);
          if (utf8Decoder == null)
            utf8Decoder = UTF8CHARSET.newDecoder();
          utf8Decoder.reset();
          char [] characters = utf8Decoder.decode(bufferBuffer).array();
          result = String.valueOf(characters);
        }
      return result;
    }

    String readString(int length) throws IOException
    {
      if (length > end - (bufferOffset + pos))
        throw new EOFException();

      String result = null;
      try
        {
          if (buffer.length - pos >= length)
            {
              result = decodeChars(buffer, pos, length);
              pos += length;
            }
          else
            {
              byte[] b = new byte[length];
              readFully(b);
              result = decodeChars(b, 0, length);
            }
        }
      catch (UnsupportedEncodingException uee)
        {
          throw new AssertionError(uee);
        }
      return result;
    }

    public void addDummyByte()
    {
      dummyByteCount = 1;
    }
  }
}<|MERGE_RESOLUTION|>--- conflicted
+++ resolved
@@ -340,11 +340,7 @@
       }
     catch (IOException ioe)
       {
-<<<<<<< HEAD
-	return new EmptyEnumeration<ZipEntry>();
-=======
         return new EmptyEnumeration<ZipEntry>();
->>>>>>> 3082eeb7
       }
   }
 
