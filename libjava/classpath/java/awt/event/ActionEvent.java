/* ActionEvent.java -- an action has been triggered
   Copyright (C) 1999, 2002, 2005  Free Software Foundation, Inc.

This file is part of GNU Classpath.

GNU Classpath is free software; you can redistribute it and/or modify
it under the terms of the GNU General Public License as published by
the Free Software Foundation; either version 2, or (at your option)
any later version.

GNU Classpath is distributed in the hope that it will be useful, but
WITHOUT ANY WARRANTY; without even the implied warranty of
MERCHANTABILITY or FITNESS FOR A PARTICULAR PURPOSE.  See the GNU
General Public License for more details.

You should have received a copy of the GNU General Public License
along with GNU Classpath; see the file COPYING.  If not, write to the
Free Software Foundation, Inc., 51 Franklin Street, Fifth Floor, Boston, MA
02110-1301 USA.

Linking this library statically or dynamically with other modules is
making a combined work based on this library.  Thus, the terms and
conditions of the GNU General Public License cover the whole
combination.

As a special exception, the copyright holders of this library give you
permission to link this library with independent modules to produce an
executable, regardless of the license terms of these independent
modules, and to copy and distribute the resulting executable under
terms of your choice, provided that you also meet, for each linked
independent module, the terms and conditions of the license of that
module.  An independent module is a module which is not derived from
or based on this library.  If you modify this library, you may extend
this exception to your version of the library, but you are not
obligated to do so.  If you do not wish to do so, delete this
exception statement from your version. */


package java.awt.event;

import gnu.java.lang.CPStringBuilder;

import java.awt.AWTEvent;
import java.awt.EventQueue;

/**
 * This event is generated when an action on a component (such as a
 * button press) occurs.
 *
 * @author Aaron M. Renn (arenn@urbanophile.com)
 * @see ActionListener
 * @since 1.1
 * @status updated to 1.4
 */
public class ActionEvent extends AWTEvent
{
  /**
   * Compatible with JDK 1.1+.
   */
  private static final long serialVersionUID = -7671078796273832149L;

  /** Bit mask indicating the shift key was pressed. */
  public static final int SHIFT_MASK = InputEvent.SHIFT_MASK;

  /** Bit mask indicating the control key was pressed. */
  public static final int CTRL_MASK = InputEvent.CTRL_MASK;

  /** Bit mask indicating the that meta key was pressed. */
  public static final int META_MASK = InputEvent.META_MASK;

  /** Bit mask indicating that the alt key was pressed. */
  public static final int ALT_MASK = InputEvent.ALT_MASK;

  /** The first id number in the range of action id's. */
  public static final int ACTION_FIRST = 1001;

  /** The last id number in the range of action id's. */
  public static final int ACTION_LAST = 1001;

  /** An event id indicating that an action has occurred. */
  public static final int ACTION_PERFORMED = 1001;

  /**
   * A nonlocalized string that gives more specific details of the event cause.
   *
   * @see #getActionCommand()
   * @serial the command for this event
   */
  private final String actionCommand;

  /**
   * The bitmask of the modifiers that were pressed during the action.
   *
   * @see #getModifiers()
   * @serial modifiers for this event
   */
  private final int modifiers;

  /**
   * The timestamp of this event; usually the same as the underlying input
   * event.
   *
   * @see #getWhen()
   * @serial the timestamp of the event
   * @since 1.4
   */
  private final long when;

  /**
   * Initializes a new instance of <code>ActionEvent</code> with the
   * specified source, id, and command. Note that an invalid id leads to
   * unspecified results.
   *
   * @param source the event source
   * @param id the event id
   * @param command the command string for this action
   * @throws IllegalArgumentException if source is null
   */
  public ActionEvent(Object source, int id, String command)
  {
    this(source, id, command, EventQueue.getMostRecentEventTime(), 0);
  }

  /**
   * Initializes a new instance of <code>ActionEvent</code> with the
   * specified source, id, command, and modifiers. Note that an invalid id
   * leads to unspecified results.
   *
   * @param source the event source
   * @param id the event id
   * @param command the command string for this action
   * @param modifiers the bitwise or of modifier keys down during the action
   * @throws IllegalArgumentException if source is null
   */
  public ActionEvent(Object source, int id, String command, int modifiers)
  {
    this(source, id, command, EventQueue.getMostRecentEventTime(), modifiers);
  }

  /**
   * Initializes a new instance of <code>ActionEvent</code> with the
   * specified source, id, command, and modifiers, and timestamp. Note that
   * an invalid id leads to unspecified results.
   *
   * @param source the event source
   * @param id the event id
   * @param command the command string for this action
   * @param when the timestamp of the event
   * @param modifiers the bitwise or of modifier keys down during the action
   * @throws IllegalArgumentException if source is null
   * @since 1.4
   */
  public ActionEvent(Object source, int id, String command, long when,
                     int modifiers)
  {
    super(source, id);
    actionCommand = command;
    this.when = when;
    this.modifiers = modifiers;
  }

  /**
   * Returns the command string associated with this action.
   *
   * @return the command string associated with this action
   */
  public String getActionCommand()
  {
    return actionCommand;
  }

  /**
   * Gets the timestamp of when this action took place. Usually, this
   * corresponds to the timestamp of the underlying InputEvent.
   *
   * @return the timestamp of this action
   * @since 1.4
   */
  public long getWhen()
  {
    return when;
  }

  /**
   * Returns the keys held down during the action.  This value will be a
   * combination of the bit mask constants defined in this class, or 0 if no
   * modifiers were pressed.
   *
   * @return the modifier bits
   */
  public int getModifiers()
  {
    return modifiers;
  }

  /**
   * Returns a string that identifies the action event. This is in the format
   * <code>"ACTION_PERFORMED,cmd=" + getActionCommand() + ",when=" + getWhen()
   * + ",modifiers=" + &lt;modifier string&gt;</code>, where the modifier
   * string is in the order "Meta", "Ctrl", "Alt", "Shift", "Alt Graph", and
   * "Button1", separated by '+', according to the bits set in getModifiers().
   *
   * @return a string identifying the event
   */
  public String paramString()
  {
    CPStringBuilder s = new CPStringBuilder(id == ACTION_PERFORMED
<<<<<<< HEAD
					    ? "ACTION_PERFORMED,cmd="
					    : "unknown type,cmd=");
=======
                                            ? "ACTION_PERFORMED,cmd="
                                            : "unknown type,cmd=");
>>>>>>> 3082eeb7
    s.append(actionCommand).append(",when=").append(when).append(",modifiers");
    int len = s.length();
    s.setLength(len + 1);
    if ((modifiers & META_MASK) != 0)
      s.append("+Meta");
    if ((modifiers & CTRL_MASK) != 0)
      s.append("+Ctrl");
    if ((modifiers & ALT_MASK) != 0)
      s.append("+Alt");
    if ((modifiers & SHIFT_MASK) != 0)
      s.append("+Shift");
    if ((modifiers & InputEvent.ALT_GRAPH_MASK) != 0)
      s.append("+Alt Graph");
    if ((modifiers & InputEvent.BUTTON1_MASK) != 0)
      s.append("+Button1");
    s.setCharAt(len, '=');
    return s.toString();
  }
} // class ActionEvent<|MERGE_RESOLUTION|>--- conflicted
+++ resolved
@@ -205,13 +205,8 @@
   public String paramString()
   {
     CPStringBuilder s = new CPStringBuilder(id == ACTION_PERFORMED
-<<<<<<< HEAD
-					    ? "ACTION_PERFORMED,cmd="
-					    : "unknown type,cmd=");
-=======
                                             ? "ACTION_PERFORMED,cmd="
                                             : "unknown type,cmd=");
->>>>>>> 3082eeb7
     s.append(actionCommand).append(",when=").append(when).append(",modifiers");
     int len = s.length();
     s.setLength(len + 1);
