<<<<<<< HEAD
# Copyright (C) 2001, 2002, 2003, 2004, 2009 Free Software Foundation, Inc.
=======
# Copyright (C) 2001, 2002, 2003, 2004, 2009, 2010, 2011
# Free Software Foundation, Inc.
>>>>>>> 3082eeb7

# This program is free software; you can redistribute it and/or modify
# it under the terms of the GNU General Public License as published by
# the Free Software Foundation; either version 3 of the License, or
# (at your option) any later version.
# 
# This program is distributed in the hope that it will be useful,
# but WITHOUT ANY WARRANTY; without even the implied warranty of
# MERCHANTABILITY or FITNESS FOR A PARTICULAR PURPOSE.  See the
# GNU General Public License for more details.
# 
# You should have received a copy of the GNU General Public License
# along with this program; see the file COPYING3.  If not see
# <http://www.gnu.org/licenses/>.

# Define libmudflap callbacks for dg.exp.
# This file is a copy of libstdc++-v3's dejagnu driver, with minor changes.

# Useful hook:  if ${hostname}_init exists, it will be called, almost
# the last thing before testing begins.  This can be defined in, e.g.,
# ~/.dejagnurc or $DEJAGNU.

proc load_gcc_lib { filename } {
    global srcdir
    load_file $srcdir/../../gcc/testsuite/lib/$filename
}

load_lib mfdg.exp
load_lib libgloss.exp
load_gcc_lib target-libpath.exp
<<<<<<< HEAD
=======
load_gcc_lib target-supports.exp
>>>>>>> 3082eeb7
load_gcc_lib timeout.exp
load_gcc_lib timeout-dg.exp

proc libmudflap-init { language } {
    global env
    global srcdir outdir blddir objdir tool_root_dir
    global cxx cxxflags
    global includes
    global libs
    global gluefile wrap_flags
    global ld_library_path

    switch $language {
        "c" { set cxx [find_gcc] }
        "c++" { set cxx [find_g++] }
        default { error "bad language code $language"; return }
    }

    verbose -log "libmudflap-init $cxx"

    set blddir [lookfor_file [get_multilibs] libmudflap]
    set cxxblddir [lookfor_file [get_multilibs] libstdc++-v3]
    set cxxflags_file "${cxxblddir}/scripts/testsuite_flags"

    # By default, we assume we want to run program images.
    global dg-do-what-default
    set dg-do-what-default run

    # set LD_LIBRARY_PATH so that libgcc_s, libstdc++ binaries can be found.
    # locate libgcc.a so we don't need to account for different values of
    # SHLIB_EXT on different platforms
    set gccdir [lookfor_file $tool_root_dir gcc/libgcc.a]
    if {$gccdir != ""} {
	set gccdir [file dirname $gccdir]
    }

    set ld_library_path "."
    append ld_library_path ":${gccdir}"
    append ld_library_path ":${cxxblddir}/src/.libs"
    if {[is_remote host] == 0} {
	foreach i "[exec ${gccdir}/xgcc --print-multi-lib]" {
	    set mldir ""
	    regexp -- "\[a-z0-9=_/\.-\]*;" $i mldir
	    set mldir [string trimright $mldir "\;@"]
	    if { "$mldir" == "." } {
		continue
	    }
	    if { [llength [glob -nocomplain ${gccdir}/${mldir}/libgcc_s*.so.*]] >= 1 } {
		append ld_library_path ":${gccdir}/${mldir}"
	    }
	}
    }
    append ld_library_path ":${blddir}/.libs"

    set libs "-L${blddir}/.libs"
    set cxxflags "-ggdb3 -DDEBUG_ASSERT"
    set includes "-I${srcdir} -I${srcdir}/.. -I.."

    if {$language == "c++"} {
        if {[file exists $cxxflags_file]} then {
            set includes "${includes} [exec sh $cxxflags_file --build-includes]"
            set cxxflags "${cxxflags} [exec sh $cxxflags_file --cxxflags]"
            # c++ libs are included by --build-cxx below
            set cxx "[exec sh $cxxflags_file --build-cxx]"
        } else {
            lappend libs "-L${cxxblddir}src/.libs"
            lappend includes "-I../../libstdc++-v3/include"
        }
    }

    global mfconfig_libs
    global add_flags
    append add_flags " $mfconfig_libs"

    set_ld_library_path_env_vars
    if [info exists env(LD_LIBRARY_PATH)] {
	verbose -log "LD_LIBRARY_PATH = $env(LD_LIBRARY_PATH)"
    }

    if { [target_info needs_status_wrapper]!=""} {
      file delete ${objdir}/testglue.o;
      set gluefile ${objdir}/testglue.o;
      set result [build_wrapper $gluefile];
      if { $result != "" } {
          set gluefile [lindex $result 0];
          set wrap_flags [lindex $result 1];
      } else {
          unset gluefile
      }
    }

    # If there is no static library then don't run tests with -static.
    global tool
    global mfconfig_libs
    set opts "additional_flags=-static"
    lappend opts "additional_flags=-fmudflap"
    lappend opts "additional_flags=-lmudflap"
    lappend opts "libs=$mfconfig_libs"
    set src stlm[pid].c
    set exe stlm[pid].x

    set f [open $src "w"]
    puts $f "int main () { }"
    close $f
    set lines [${tool}_target_compile $src $exe executable "$opts"]
    file delete $src
    remote_file build delete $exe

    if { ![string match "" $lines] } {
	# Compilation failed; assume static library is not available.
	global MUDFLAP_FLAGS
	set i [lsearch $MUDFLAP_FLAGS "*static*"]
	set MUDFLAP_FLAGS [lreplace $MUDFLAP_FLAGS $i $i]
    }
}

proc libmudflap-dg-test { prog do_what extra_tool_flags } {
    # Set up the compiler flags, based on what we're going to do.

    switch $do_what {
	"preprocess" {
	    set compile_type "preprocess"
	    set output_file "[file rootname [file tail $prog]].i"
	}
	"compile" {
	    set compile_type "assembly"
	    set output_file "[file rootname [file tail $prog]].s"
	}
	"assemble" {
	    set compile_type "object"
	    set output_file "[file rootname [file tail $prog]].o"
	}
	"link" {
	    set compile_type "executable"
	    set output_file "./[file rootname [file tail $prog]].exe"
	}
	"run" {
	    set compile_type "executable"
	    # FIXME: "./" is to cope with "." not being in $PATH.
	    # Should this be handled elsewhere?
	    # YES.
	    set output_file "./[file rootname [file tail $prog]].exe"
	    # This is the only place where we care if an executable was
	    # created or not.  If it was, dg.exp will try to run it.
	    remote_file build delete $output_file;
	}
	default {
	    perror "$do_what: not a valid dg-do keyword"
	    return ""
	}
    }
    set options ""
    if { $extra_tool_flags != "" } {
	lappend options "additional_flags=$extra_tool_flags"
    }

    global mfconfig_libs
    lappend options "libs=$mfconfig_libs"

    set comp_output [libmudflap_target_compile "$prog" "$output_file" "$compile_type" $options];

    return [list $comp_output $output_file]
}


proc libmudflap_target_compile { source dest type options } {
    global gluefile 
    global wrap_flags
    global cxx
    global cxxflags
    global includes
    global libs
    global blddir

    if { [target_info needs_status_wrapper] != "" && [info exists gluefile] } {
	lappend options "libs=${gluefile}"
	lappend options "ldflags=${wrap_flags}"
    }

    set cxx_final $cxx
    set cxxlibglossflags  [libgloss_link_flags]
    set cxx_final [concat $cxx_final $cxxlibglossflags]
    set cxx_final [concat $cxx_final $cxxflags]
    set cxx_final [concat $cxx_final $includes]
    set cxx_final [concat $cxx_final $libs]

    lappend options "compiler=$cxx_final"
    lappend options "timeout=[timeout_value]"

    # Picks up the freshly-built testsuite library corresponding to the
    # multilib under test.
    lappend options "ldflags=-L${blddir}/testsuite"

    return [target_compile $source $dest $type $options]
}


# A bit sloppy...  Returns a list of source files (full pathnames) to
# compile.  We mimic the mkcheck script in that the first time this is run,
# all existing files are listed in "testsuite_files" in the output
# directory.  Subsequent runs pull the list from that file, allowing users
# to trim the list down to problematic tests.
### This is supposed to be done via RUNTESTFLAGS, but that doesn't work.
proc libmudflap-list-sourcefiles { } {
    global srcdir
    global outdir

    set files_file "${outdir}/testsuite_files"
    set sfiles ""
    if { [file exists $files_file] } {
	set f [open $files_file]
	while { ! [eof $f] } {
	    set t [gets $f]
	    if { [string length "$t"] != 0 } {
		lappend sfiles ${srcdir}/${t}
	    }
	}
    } else {
	set f [open $files_file "w"]
	set where_we_were [pwd]
	cd $srcdir
	foreach s [lsort [glob -nocomplain "*/*.cc" "*/*/*.cc" "{,*/}*/*/*/*.cc" ]] {
	    lappend sfiles ${srcdir}/${s}
	    puts $f $s
	}
	cd $where_we_were
    }
    close $f

    # Disable wchar_t tests if library not configured to support
    # wchar_t testing. 
    set wchar_file "${outdir}/testsuite_wchar_t"    
    if { [file exists $wchar_file] } {
	return $sfiles
    } else {
	# Remove wchar_t tests files from list.
	set res {}
	foreach w $sfiles {
	    if [regexp "wchar_t" $w] {
		verbose -log "element out list is $w"
	    } else {
		verbose -log "element in list is $w"
		lappend res $w
	    }
	}
	return $res
    }
}


proc libmudflap-dg-prune { system text } {
    global additional_prunes

    set text [prune_gcc_output $text]

    foreach p $additional_prunes {
	if { [string length $p] > 0 } {
	    # Following regexp matches a complete line containing $p.
	    regsub -all "(^|\n)\[^\n\]*$p\[^\n\]*" $text "" text
	}
    }

    return $text
}


proc prune_gcc_output { text } {
    regsub -all {(^|\n)[^\n]*ld: warning: libgcc_s[^\n]*not found[^\n]*try using[^\n]*} $text "" text
    regsub -all {(^|\n)[^\n]*In function.*pthread_create[^\n]*} $text "" text
    regsub -all {(^|\n)[^\n]*the use of .pthread.*is deprecated[^\n]*} $text "" text
    regsub -all {(^|\n)[^\n]*Dwarf Error:.*FORM value: 14[^\n]*} $text "" text
    regsub -all {(^|\n)[^\n]*In function[^\n]*} $text "" text
    regsub -all {(^|\n)[^\n]*Using.*in statically linked applications requires[^\n]*} $text "" text

    return $text
}<|MERGE_RESOLUTION|>--- conflicted
+++ resolved
@@ -1,9 +1,5 @@
-<<<<<<< HEAD
-# Copyright (C) 2001, 2002, 2003, 2004, 2009 Free Software Foundation, Inc.
-=======
 # Copyright (C) 2001, 2002, 2003, 2004, 2009, 2010, 2011
 # Free Software Foundation, Inc.
->>>>>>> 3082eeb7
 
 # This program is free software; you can redistribute it and/or modify
 # it under the terms of the GNU General Public License as published by
@@ -34,10 +30,7 @@
 load_lib mfdg.exp
 load_lib libgloss.exp
 load_gcc_lib target-libpath.exp
-<<<<<<< HEAD
-=======
 load_gcc_lib target-supports.exp
->>>>>>> 3082eeb7
 load_gcc_lib timeout.exp
 load_gcc_lib timeout-dg.exp
 
