<<<<<<< HEAD
/* Copyright (C) 2002, 2003, 2004, 2005, 2007, 2008, 2009, 2010
=======
/* Copyright (C) 2002, 2003, 2004, 2005, 2007, 2008, 2009, 2010, 2011
>>>>>>> 3082eeb7
   Free Software Foundation, Inc.
   Contributed by Andy Vaught
   Namelist input contributed by Paul Thomas
   F2003 I/O support contributed by Jerry DeLisle

This file is part of the GNU Fortran runtime library (libgfortran).

Libgfortran is free software; you can redistribute it and/or modify
it under the terms of the GNU General Public License as published by
the Free Software Foundation; either version 3, or (at your option)
any later version.

Libgfortran is distributed in the hope that it will be useful,
but WITHOUT ANY WARRANTY; without even the implied warranty of
MERCHANTABILITY or FITNESS FOR A PARTICULAR PURPOSE.  See the
GNU General Public License for more details.

Under Section 7 of GPL version 3, you are granted additional
permissions described in the GCC Runtime Library Exception, version
3.1, as published by the Free Software Foundation.

You should have received a copy of the GNU General Public License and
a copy of the GCC Runtime Library Exception along with this program;
see the files COPYING3 and COPYING.RUNTIME respectively.  If not, see
<http://www.gnu.org/licenses/>.  */


#include "io.h"
#include "fbuf.h"
#include "unix.h"
#include <string.h>
#include <stdlib.h>
#include <ctype.h>


/* List directed input.  Several parsing subroutines are practically
   reimplemented from formatted input, the reason being that there are
   all kinds of small differences between formatted and list directed
   parsing.  */


/* Subroutines for reading characters from the input.  Because a
   repeat count is ambiguous with an integer, we have to read the
   whole digit string before seeing if there is a '*' which signals
   the repeat count.  Since we can have a lot of potential leading
   zeros, we have to be able to back up by arbitrary amount.  Because
   the input might not be seekable, we have to buffer the data
   ourselves.  */

#define CASE_DIGITS   case '0': case '1': case '2': case '3': case '4': \
                      case '5': case '6': case '7': case '8': case '9'

#define CASE_SEPARATORS  case ' ': case ',': case '/': case '\n': case '\t': \
                         case '\r': case ';'

/* This macro assumes that we're operating on a variable.  */

#define is_separator(c) (c == '/' ||  c == ',' || c == '\n' || c == ' ' \
                         || c == '\t' || c == '\r' || c == ';')

/* Maximum repeat count.  Less than ten times the maximum signed int32.  */

#define MAX_REPEAT 200000000


#define MSGLEN 100

/* Save a character to a string buffer, enlarging it as necessary.  */

static void
push_char (st_parameter_dt *dtp, char c)
{
  char *new;

  if (dtp->u.p.saved_string == NULL)
    {
      dtp->u.p.saved_string = get_mem (SCRATCH_SIZE);
      // memset below should be commented out.
      memset (dtp->u.p.saved_string, 0, SCRATCH_SIZE);
      dtp->u.p.saved_length = SCRATCH_SIZE;
      dtp->u.p.saved_used = 0;
    }

  if (dtp->u.p.saved_used >= dtp->u.p.saved_length)
    {
      dtp->u.p.saved_length = 2 * dtp->u.p.saved_length;
      new = realloc (dtp->u.p.saved_string, dtp->u.p.saved_length);
      if (new == NULL)
	generate_error (&dtp->common, LIBERROR_OS, NULL);
      dtp->u.p.saved_string = new;
      
      // Also this should not be necessary.
      memset (new + dtp->u.p.saved_used, 0, 
	      dtp->u.p.saved_length - dtp->u.p.saved_used);

    }

  dtp->u.p.saved_string[dtp->u.p.saved_used++] = c;
}


/* Free the input buffer if necessary.  */

static void
free_saved (st_parameter_dt *dtp)
{
  if (dtp->u.p.saved_string == NULL)
    return;

<<<<<<< HEAD
  free_mem (dtp->u.p.saved_string);
=======
  free (dtp->u.p.saved_string);
>>>>>>> 3082eeb7

  dtp->u.p.saved_string = NULL;
  dtp->u.p.saved_used = 0;
}


/* Free the line buffer if necessary.  */

static void
free_line (st_parameter_dt *dtp)
{
  dtp->u.p.item_count = 0;
  dtp->u.p.line_buffer_enabled = 0;

  if (dtp->u.p.line_buffer == NULL)
    return;

  free (dtp->u.p.line_buffer);
  dtp->u.p.line_buffer = NULL;
}


static int
next_char (st_parameter_dt *dtp)
{
  ssize_t length;
  gfc_offset record;
<<<<<<< HEAD
  char c;
  int cc;
=======
  int c;
>>>>>>> 3082eeb7

  if (dtp->u.p.last_char != EOF - 1)
    {
      dtp->u.p.at_eol = 0;
      c = dtp->u.p.last_char;
      dtp->u.p.last_char = EOF - 1;
      goto done;
    }

  /* Read from line_buffer if enabled.  */

  if (dtp->u.p.line_buffer_enabled)
    {
      dtp->u.p.at_eol = 0;

      c = dtp->u.p.line_buffer[dtp->u.p.item_count];
      if (c != '\0' && dtp->u.p.item_count < 64)
	{
	  dtp->u.p.line_buffer[dtp->u.p.item_count] = '\0';
	  dtp->u.p.item_count++;
	  goto done;
	}

      dtp->u.p.item_count = 0;
      dtp->u.p.line_buffer_enabled = 0;
    }    

  /* Handle the end-of-record and end-of-file conditions for
     internal array unit.  */
  if (is_array_io (dtp))
    {
      if (dtp->u.p.at_eof)
	return EOF;

      /* Check for "end-of-record" condition.  */
      if (dtp->u.p.current_unit->bytes_left == 0)
	{
	  int finished;

	  c = '\n';
	  record = next_array_record (dtp, dtp->u.p.current_unit->ls,
				      &finished);

	  /* Check for "end-of-file" condition.  */      
	  if (finished)
	    {
	      dtp->u.p.at_eof = 1;
	      goto done;
	    }

	  record *= dtp->u.p.current_unit->recl;
	  if (sseek (dtp->u.p.current_unit->s, record, SEEK_SET) < 0)
<<<<<<< HEAD
	    longjmp (*dtp->u.p.eof_jump, 1);
=======
	    return EOF;
>>>>>>> 3082eeb7

	  dtp->u.p.current_unit->bytes_left = dtp->u.p.current_unit->recl;
	  goto done;
	}
    }

  /* Get the next character and handle end-of-record conditions.  */

  if (is_internal_unit (dtp))
    {
<<<<<<< HEAD
      length = sread (dtp->u.p.current_unit->s, &c, 1);
=======
      char cc;
      length = sread (dtp->u.p.current_unit->s, &cc, 1);
      c = cc;
>>>>>>> 3082eeb7
      if (length < 0)
	{
	  generate_error (&dtp->common, LIBERROR_OS, NULL);
	  return '\0';
	}
  
      if (is_array_io (dtp))
	{
	  /* Check whether we hit EOF.  */ 
	  if (length == 0)
	    {
	      generate_error (&dtp->common, LIBERROR_INTERNAL_UNIT, NULL);
	      return '\0';
	    } 
	  dtp->u.p.current_unit->bytes_left--;
	}
      else
	{
	  if (dtp->u.p.at_eof) 
	    return EOF;
	  if (length == 0)
	    {
	      c = '\n';
	      dtp->u.p.at_eof = 1;
	    }
	}
    }
  else
    {
<<<<<<< HEAD
      cc = fbuf_getc (dtp->u.p.current_unit);

      if (cc == EOF)
	{
	  if (dtp->u.p.current_unit->endfile == AT_ENDFILE)
	    longjmp (*dtp->u.p.eof_jump, 1);
	  dtp->u.p.current_unit->endfile = AT_ENDFILE;
	  c = '\n';
	}
      else
	c = (char) cc;
      if (is_stream_io (dtp) && cc != EOF)
	dtp->u.p.current_unit->strm_pos++;

=======
      c = fbuf_getc (dtp->u.p.current_unit);
      if (c != EOF && is_stream_io (dtp))
	dtp->u.p.current_unit->strm_pos++;
>>>>>>> 3082eeb7
    }
done:
  dtp->u.p.at_eol = (c == '\n' || c == '\r' || c == EOF);
  return c;
}


/* Push a character back onto the input.  */

static void
unget_char (st_parameter_dt *dtp, int c)
{
  dtp->u.p.last_char = c;
}


/* Skip over spaces in the input.  Returns the nonspace character that
   terminated the eating and also places it back on the input.  */

static int
eat_spaces (st_parameter_dt *dtp)
{
  int c;

  do
    c = next_char (dtp);
  while (c != EOF && (c == ' ' || c == '\t'));

  unget_char (dtp, c);
  return c;
}


/* This function reads characters through to the end of the current
   line and just ignores them.  Returns 0 for success and LIBERROR_END
   if it hit EOF.  */

static int
eat_line (st_parameter_dt *dtp)
{
<<<<<<< HEAD
  char c;

  do
    c = next_char (dtp);
  while (c != '\n');
=======
  int c;

  do
    c = next_char (dtp);
  while (c != EOF && c != '\n');
  if (c == EOF)
    return LIBERROR_END;
  return 0;
>>>>>>> 3082eeb7
}


/* Skip over a separator.  Technically, we don't always eat the whole
   separator.  This is because if we've processed the last input item,
   then a separator is unnecessary.  Plus the fact that operating
   systems usually deliver console input on a line basis.

   The upshot is that if we see a newline as part of reading a
   separator, we stop reading.  If there are more input items, we
   continue reading the separator with finish_separator() which takes
   care of the fact that we may or may not have seen a comma as part
   of the separator. 

   Returns 0 for success, and non-zero error code otherwise.  */

static int
eat_separator (st_parameter_dt *dtp)
{
  int c, n;
  int err = 0;

  eat_spaces (dtp);
  dtp->u.p.comma_flag = 0;

  if ((c = next_char (dtp)) == EOF)
    return LIBERROR_END;
  switch (c)
    {
    case ',':
      if (dtp->u.p.current_unit->decimal_status == DECIMAL_COMMA)
	{
	  unget_char (dtp, c);
	  break;
	}
      /* Fall through.  */
    case ';':
      dtp->u.p.comma_flag = 1;
      eat_spaces (dtp);
      break;

    case '/':
      dtp->u.p.input_complete = 1;
      break;

    case '\r':
      dtp->u.p.at_eol = 1;
      if ((n = next_char(dtp)) == EOF)
	return LIBERROR_END;
      if (n != '\n')
	{
	  unget_char (dtp, n);
	  break;
	}
    /* Fall through.  */
    case '\n':
      dtp->u.p.at_eol = 1;
      if (dtp->u.p.namelist_mode)
	{
	  do
	    {
	      if ((c = next_char (dtp)) == EOF)
		  return LIBERROR_END;
	      if (c == '!')
		{
		  err = eat_line (dtp);
		  if (err)
		    return err;
		  c = '\n';
		}
	    }
	  while (c == '\n' || c == '\r' || c == ' ' || c == '\t');
	  unget_char (dtp, c);
	}
      break;

    case '!':
      if (dtp->u.p.namelist_mode)
	{			/* Eat a namelist comment.  */
	  err = eat_line (dtp);
	  if (err)
	    return err;

	  break;
	}

      /* Fall Through...  */

    default:
      unget_char (dtp, c);
      break;
    }
  return err;
}


/* Finish processing a separator that was interrupted by a newline.
   If we're here, then another data item is present, so we finish what
   we started on the previous line.  Return 0 on success, error code
   on failure.  */

static int
finish_separator (st_parameter_dt *dtp)
{
  int c;
  int err;

 restart:
  eat_spaces (dtp);

  if ((c = next_char (dtp)) == EOF)
    return LIBERROR_END;
  switch (c)
    {
    case ',':
      if (dtp->u.p.comma_flag)
	unget_char (dtp, c);
      else
	{
	  if ((c = eat_spaces (dtp)) == EOF)
	    return LIBERROR_END;
	  if (c == '\n' || c == '\r')
	    goto restart;
	}

      break;

    case '/':
      dtp->u.p.input_complete = 1;
      if (!dtp->u.p.namelist_mode)
	return err;
      break;

    case '\n':
    case '\r':
      goto restart;

    case '!':
      if (dtp->u.p.namelist_mode)
	{
	  err = eat_line (dtp);
	  if (err)
	    return err;
	  goto restart;
	}

    default:
      unget_char (dtp, c);
      break;
    }
  return err;
}


/* This function is needed to catch bad conversions so that namelist can
   attempt to see if dtp->u.p.saved_string contains a new object name rather
   than a bad value.  */

static int
nml_bad_return (st_parameter_dt *dtp, char c)
{
  if (dtp->u.p.namelist_mode)
    {
      dtp->u.p.nml_read_error = 1;
      unget_char (dtp, c);
      return 1;
    }
  return 0;
}

/* Convert an unsigned string to an integer.  The length value is -1
   if we are working on a repeat count.  Returns nonzero if we have a
   range problem.  As a side effect, frees the dtp->u.p.saved_string.  */

static int
convert_integer (st_parameter_dt *dtp, int length, int negative)
{
  char c, *buffer, message[MSGLEN];
  int m;
  GFC_INTEGER_LARGEST v, max, max10;

  buffer = dtp->u.p.saved_string;
  v = 0;

  max = (length == -1) ? MAX_REPEAT : max_value (length, 1);
  max10 = max / 10;

  for (;;)
    {
      c = *buffer++;
      if (c == '\0')
	break;
      c -= '0';

      if (v > max10)
	goto overflow;
      v = 10 * v;

      if (v > max - c)
	goto overflow;
      v += c;
    }

  m = 0;

  if (length != -1)
    {
      if (negative)
	v = -v;
      set_integer (dtp->u.p.value, v, length);
    }
  else
    {
      dtp->u.p.repeat_count = v;

      if (dtp->u.p.repeat_count == 0)
	{
	  snprintf (message, MSGLEN, "Zero repeat count in item %d of list input",
		   dtp->u.p.item_count);

	  generate_error (&dtp->common, LIBERROR_READ_VALUE, message);
	  m = 1;
	}
    }

  free_saved (dtp);
  return m;

 overflow:
  if (length == -1)
    snprintf (message, MSGLEN, "Repeat count overflow in item %d of list input",
	     dtp->u.p.item_count);
  else
    snprintf (message, MSGLEN, "Integer overflow while reading item %d",
	     dtp->u.p.item_count);

  free_saved (dtp);
  generate_error (&dtp->common, LIBERROR_READ_VALUE, message);

  return 1;
}


/* Parse a repeat count for logical and complex values which cannot
   begin with a digit.  Returns nonzero if we are done, zero if we
   should continue on.  */

static int
parse_repeat (st_parameter_dt *dtp)
{
  char message[MSGLEN];
  int c, repeat;

  if ((c = next_char (dtp)) == EOF)
    goto bad_repeat;
  switch (c)
    {
    CASE_DIGITS:
      repeat = c - '0';
      break;

    CASE_SEPARATORS:
      unget_char (dtp, c);
      eat_separator (dtp);
      return 1;

    default:
      unget_char (dtp, c);
      return 0;
    }

  for (;;)
    {
      c = next_char (dtp);
      switch (c)
	{
	CASE_DIGITS:
	  repeat = 10 * repeat + c - '0';

	  if (repeat > MAX_REPEAT)
	    {
	      snprintf (message, MSGLEN,
		       "Repeat count overflow in item %d of list input",
		       dtp->u.p.item_count);

	      generate_error (&dtp->common, LIBERROR_READ_VALUE, message);
	      return 1;
	    }

	  break;

	case '*':
	  if (repeat == 0)
	    {
	      snprintf (message, MSGLEN,
		       "Zero repeat count in item %d of list input",
		       dtp->u.p.item_count);

	      generate_error (&dtp->common, LIBERROR_READ_VALUE, message);
	      return 1;
	    }

	  goto done;

	default:
	  goto bad_repeat;
	}
    }

 done:
  dtp->u.p.repeat_count = repeat;
  return 0;

 bad_repeat:

  free_saved (dtp);
  if (c == EOF)
    {
      hit_eof (dtp);
      return 1;
    }
  else
    eat_line (dtp);
  snprintf (message, MSGLEN, "Bad repeat count in item %d of list input",
	   dtp->u.p.item_count);
  generate_error (&dtp->common, LIBERROR_READ_VALUE, message);
  return 1;
}


/* To read a logical we have to look ahead in the input stream to make sure
    there is not an equal sign indicating a variable name.  To do this we use 
    line_buffer to point to a temporary buffer, pushing characters there for
    possible later reading. */

static void
l_push_char (st_parameter_dt *dtp, char c)
{
  if (dtp->u.p.line_buffer == NULL)
    {
      dtp->u.p.line_buffer = get_mem (SCRATCH_SIZE);
      memset (dtp->u.p.line_buffer, 0, SCRATCH_SIZE);
    }

  dtp->u.p.line_buffer[dtp->u.p.item_count++] = c;
}


/* Read a logical character on the input.  */

static void
read_logical (st_parameter_dt *dtp, int length)
{
  char message[MSGLEN];
  int c, i, v;

  if (parse_repeat (dtp))
    return;

  c = tolower (next_char (dtp));
  l_push_char (dtp, c);
  switch (c)
    {
    case 't':
      v = 1;
      c = next_char (dtp);
      l_push_char (dtp, c);

      if (!is_separator(c) && c != EOF)
	goto possible_name;

      unget_char (dtp, c);
      break;
    case 'f':
      v = 0;
      c = next_char (dtp);
      l_push_char (dtp, c);

      if (!is_separator(c) && c != EOF)
	goto possible_name;

      unget_char (dtp, c);
      break;

    case '.':
      c = tolower (next_char (dtp));
      switch (c)
	{
	  case 't':
	    v = 1;
	    break;
	  case 'f':
	    v = 0;
	    break;
	  default:
	    goto bad_logical;
	}

      break;

    CASE_SEPARATORS:
      unget_char (dtp, c);
      eat_separator (dtp);
      return;			/* Null value.  */

    default:
      /* Save the character in case it is the beginning
	 of the next object name. */
      unget_char (dtp, c);
      goto bad_logical;
    }

  dtp->u.p.saved_type = BT_LOGICAL;
  dtp->u.p.saved_length = length;

  /* Eat trailing garbage.  */
  do
    c = next_char (dtp);
  while (c != EOF && !is_separator (c));

  unget_char (dtp, c);
  eat_separator (dtp);
  set_integer ((int *) dtp->u.p.value, v, length);
  free_line (dtp);

  return;

 possible_name:

  for(i = 0; i < 63; i++)
    {
      c = next_char (dtp);
      if (is_separator(c))
	{
	  /* All done if this is not a namelist read.  */
	  if (!dtp->u.p.namelist_mode)
	    goto logical_done;

	  unget_char (dtp, c);
	  eat_separator (dtp);
	  c = next_char (dtp);
	  if (c != '=')
	    {
	      unget_char (dtp, c);
	      goto logical_done;
	    }
	}
 
      l_push_char (dtp, c);
      if (c == '=')
	{
	  dtp->u.p.nml_read_error = 1;
	  dtp->u.p.line_buffer_enabled = 1;
	  dtp->u.p.item_count = 0;
	  return;
	}
      
    }

 bad_logical:

  free_line (dtp);

  if (nml_bad_return (dtp, c))
    return;

  free_saved (dtp);
  if (c == EOF)
    {
      hit_eof (dtp);
      return;
    }
  else if (c != '\n')
    eat_line (dtp);
  snprintf (message, MSGLEN, "Bad logical value while reading item %d",
	      dtp->u.p.item_count);
  generate_error (&dtp->common, LIBERROR_READ_VALUE, message);
  return;

 logical_done:

  dtp->u.p.saved_type = BT_LOGICAL;
  dtp->u.p.saved_length = length;
  set_integer ((int *) dtp->u.p.value, v, length);
  free_saved (dtp);
  free_line (dtp);
}


/* Reading integers is tricky because we can actually be reading a
   repeat count.  We have to store the characters in a buffer because
   we could be reading an integer that is larger than the default int
   used for repeat counts.  */

static void
read_integer (st_parameter_dt *dtp, int length)
{
  char message[MSGLEN];
  int c, negative;

  negative = 0;

  c = next_char (dtp);
  switch (c)
    {
    case '-':
      negative = 1;
      /* Fall through...  */

    case '+':
      if ((c = next_char (dtp)) == EOF)
	goto bad_integer;
      goto get_integer;

    CASE_SEPARATORS:		/* Single null.  */
      unget_char (dtp, c);
      eat_separator (dtp);
      return;

    CASE_DIGITS:
      push_char (dtp, c);
      break;

    default:
      goto bad_integer;
    }

  /* Take care of what may be a repeat count.  */

  for (;;)
    {
      c = next_char (dtp);
      switch (c)
	{
	CASE_DIGITS:
	  push_char (dtp, c);
	  break;

	case '*':
	  push_char (dtp, '\0');
	  goto repeat;

	CASE_SEPARATORS:	/* Not a repeat count.  */
	case EOF:
	  goto done;

	default:
	  goto bad_integer;
	}
    }

 repeat:
  if (convert_integer (dtp, -1, 0))
    return;

  /* Get the real integer.  */

  if ((c = next_char (dtp)) == EOF)
    goto bad_integer;
  switch (c)
    {
    CASE_DIGITS:
      break;

    CASE_SEPARATORS:
      unget_char (dtp, c);
      eat_separator (dtp);
      return;

    case '-':
      negative = 1;
      /* Fall through...  */

    case '+':
      c = next_char (dtp);
      break;
    }

 get_integer:
  if (!isdigit (c))
    goto bad_integer;
  push_char (dtp, c);

  for (;;)
    {
      c = next_char (dtp);
      switch (c)
	{
	CASE_DIGITS:
	  push_char (dtp, c);
	  break;

	CASE_SEPARATORS:
	case EOF:
	  goto done;

	default:
	  goto bad_integer;
	}
    }

 bad_integer:

  if (nml_bad_return (dtp, c))
    return;

  free_saved (dtp);  
  if (c == EOF)
    {
      hit_eof (dtp);
      return;
    }
  else if (c != '\n')
    eat_line (dtp);
  snprintf (message, MSGLEN, "Bad integer for item %d in list input",
	      dtp->u.p.item_count);
  generate_error (&dtp->common, LIBERROR_READ_VALUE, message);

  return;

 done:
  unget_char (dtp, c);
  eat_separator (dtp);

  push_char (dtp, '\0');
  if (convert_integer (dtp, length, negative))
    {
       free_saved (dtp);
       return;
    }

  free_saved (dtp);
  dtp->u.p.saved_type = BT_INTEGER;
}


/* Read a character variable.  */

static void
read_character (st_parameter_dt *dtp, int length __attribute__ ((unused)))
{
  char quote, message[MSGLEN];
  int c;

  quote = ' ';			/* Space means no quote character.  */

  if ((c = next_char (dtp)) == EOF)
    goto eof;
  switch (c)
    {
    CASE_DIGITS:
      push_char (dtp, c);
      break;

    CASE_SEPARATORS:
      unget_char (dtp, c);		/* NULL value.  */
      eat_separator (dtp);
      return;

    case '"':
    case '\'':
      quote = c;
      goto get_string;

    default:
      if (dtp->u.p.namelist_mode)
	{
	  unget_char (dtp, c);
	  return;
	}

      push_char (dtp, c);
      goto get_string;
    }

  /* Deal with a possible repeat count.  */

  for (;;)
    {
      if ((c = next_char (dtp)) == EOF)
	goto eof;
      switch (c)
	{
	CASE_DIGITS:
	  push_char (dtp, c);
	  break;

	CASE_SEPARATORS:
	  unget_char (dtp, c);
	  goto done;		/* String was only digits!  */

	case '*':
	  push_char (dtp, '\0');
	  goto got_repeat;

	default:
	  push_char (dtp, c);
	  goto get_string;	/* Not a repeat count after all.  */
	}
    }

 got_repeat:
  if (convert_integer (dtp, -1, 0))
    return;

  /* Now get the real string.  */

  if ((c = next_char (dtp)) == EOF)
    goto eof;
  switch (c)
    {
    CASE_SEPARATORS:
      unget_char (dtp, c);		/* Repeated NULL values.  */
      eat_separator (dtp);
      return;

    case '"':
    case '\'':
      quote = c;
      break;

    default:
      push_char (dtp, c);
      break;
    }

 get_string:
  for (;;)
    {
      if ((c = next_char (dtp)) == EOF)
	goto done_eof;
      switch (c)
	{
	case '"':
	case '\'':
	  if (c != quote)
	    {
	      push_char (dtp, c);
	      break;
	    }

	  /* See if we have a doubled quote character or the end of
	     the string.  */

	  if ((c = next_char (dtp)) == EOF)
	    goto eof;
	  if (c == quote)
	    {
	      push_char (dtp, quote);
	      break;
	    }

	  unget_char (dtp, c);
	  goto done;

	CASE_SEPARATORS:
	  if (quote == ' ')
	    {
	      unget_char (dtp, c);
	      goto done;
	    }

	  if (c != '\n' && c != '\r')
	    push_char (dtp, c);
	  break;

	default:
	  push_char (dtp, c);
	  break;
	}
    }

  /* At this point, we have to have a separator, or else the string is
     invalid.  */
 done:
  c = next_char (dtp);
 done_eof:
  if (is_separator (c) || c == '!' || c == EOF)
    {
      unget_char (dtp, c);
      eat_separator (dtp);
      dtp->u.p.saved_type = BT_CHARACTER;
      free_line (dtp);
    }
  else 
    {
      free_saved (dtp);
      snprintf (message, MSGLEN, "Invalid string input in item %d",
		  dtp->u.p.item_count);
      generate_error (&dtp->common, LIBERROR_READ_VALUE, message);
    }
  return;

 eof:
  free_saved (dtp);
  hit_eof (dtp);
}


/* Parse a component of a complex constant or a real number that we
   are sure is already there.  This is a straight real number parser.  */

static int
parse_real (st_parameter_dt *dtp, void *buffer, int length)
{
  char message[MSGLEN];
  int c, m, seen_dp;

  if ((c = next_char (dtp)) == EOF)
    goto bad;
    
  if (c == '-' || c == '+')
    {
      push_char (dtp, c);
      if ((c = next_char (dtp)) == EOF)
	goto bad;
    }

  if (c == ',' && dtp->u.p.current_unit->decimal_status == DECIMAL_COMMA)
    c = '.';
  
  if (!isdigit (c) && c != '.')
    {
      if (c == 'i' || c == 'I' || c == 'n' || c == 'N')
	goto inf_nan;
      else
	goto bad;
    }

  push_char (dtp, c);

  seen_dp = (c == '.') ? 1 : 0;

  for (;;)
    {
      if ((c = next_char (dtp)) == EOF)
	goto bad;
      if (c == ',' && dtp->u.p.current_unit->decimal_status == DECIMAL_COMMA)
	c = '.';
      switch (c)
	{
	CASE_DIGITS:
	  push_char (dtp, c);
	  break;

	case '.':
	  if (seen_dp)
	    goto bad;

	  seen_dp = 1;
	  push_char (dtp, c);
	  break;

	case 'e':
	case 'E':
	case 'd':
	case 'D':
	  push_char (dtp, 'e');
	  goto exp1;

	case '-':
	case '+':
	  push_char (dtp, 'e');
	  push_char (dtp, c);
	  if ((c = next_char (dtp)) == EOF)
	    goto bad;
	  goto exp2;

	CASE_SEPARATORS:
	  goto done;

	default:
	  goto done;
	}
    }

 exp1:
  if ((c = next_char (dtp)) == EOF)
    goto bad;
  if (c != '-' && c != '+')
    push_char (dtp, '+');
  else
    {
      push_char (dtp, c);
      c = next_char (dtp);
    }

 exp2:
  if (!isdigit (c))
    goto bad;

  push_char (dtp, c);

  for (;;)
    {
      if ((c = next_char (dtp)) == EOF)
	goto bad;
      switch (c)
	{
	CASE_DIGITS:
	  push_char (dtp, c);
	  break;

	CASE_SEPARATORS:
	  unget_char (dtp, c);
	  goto done;

	default:
	  goto done;
	}
    }

 done:
  unget_char (dtp, c);
  push_char (dtp, '\0');

  m = convert_real (dtp, buffer, dtp->u.p.saved_string, length);
  free_saved (dtp);

  return m;

 done_infnan:
  unget_char (dtp, c);
  push_char (dtp, '\0');

  m = convert_infnan (dtp, buffer, dtp->u.p.saved_string, length);
  free_saved (dtp);

  return m;

 inf_nan:
  /* Match INF and Infinity.  */
  if ((c == 'i' || c == 'I')
      && ((c = next_char (dtp)) == 'n' || c == 'N')
      && ((c = next_char (dtp)) == 'f' || c == 'F'))
    {
	c = next_char (dtp);
	if ((c != 'i' && c != 'I')
	    || ((c == 'i' || c == 'I')
		&& ((c = next_char (dtp)) == 'n' || c == 'N')
		&& ((c = next_char (dtp)) == 'i' || c == 'I')
		&& ((c = next_char (dtp)) == 't' || c == 'T')
		&& ((c = next_char (dtp)) == 'y' || c == 'Y')
		&& (c = next_char (dtp))))
	  {
	     if (is_separator (c))
	       unget_char (dtp, c);
	     push_char (dtp, 'i');
	     push_char (dtp, 'n');
	     push_char (dtp, 'f');
	     goto done_infnan;
	  }
    } /* Match NaN.  */
  else if (((c = next_char (dtp)) == 'a' || c == 'A')
	   && ((c = next_char (dtp)) == 'n' || c == 'N')
	   && (c = next_char (dtp)))
    {
      if (is_separator (c))
	unget_char (dtp, c);
      push_char (dtp, 'n');
      push_char (dtp, 'a');
      push_char (dtp, 'n');
      
      /* Match "NAN(alphanum)".  */
      if (c == '(')
	{
	  for ( ; c != ')'; c = next_char (dtp))
	    if (is_separator (c))
	      goto bad;

	  c = next_char (dtp);
	  if (is_separator (c))
	    unget_char (dtp, c);
	}
      goto done_infnan;
    }

 bad:

  if (nml_bad_return (dtp, c))
    return 0;

  free_saved (dtp);
  if (c == EOF)
    {
      hit_eof (dtp);
      return 1;
    }
  else if (c != '\n')
    eat_line (dtp);
  snprintf (message, MSGLEN, "Bad floating point number for item %d",
	      dtp->u.p.item_count);
  generate_error (&dtp->common, LIBERROR_READ_VALUE, message);

  return 1;
}


/* Reading a complex number is straightforward because we can tell
   what it is right away.  */

static void
read_complex (st_parameter_dt *dtp, void * dest, int kind, size_t size)
{
  char message[MSGLEN];
  int c;

  if (parse_repeat (dtp))
    return;

  c = next_char (dtp);
  switch (c)
    {
    case '(':
      break;

    CASE_SEPARATORS:
      unget_char (dtp, c);
      eat_separator (dtp);
      return;

    default:
      goto bad_complex;
    }

eol_1:
  eat_spaces (dtp);
<<<<<<< HEAD
=======
  c = next_char (dtp);
  if (c == '\n' || c== '\r')
    goto eol_1;
  else
    unget_char (dtp, c);

>>>>>>> 3082eeb7
  if (parse_real (dtp, dest, kind))
    return;

eol_2:
  eat_spaces (dtp);
  c = next_char (dtp);
  if (c == '\n' || c== '\r')
    goto eol_2;
  else
    unget_char (dtp, c);

  if (next_char (dtp)
      !=  (dtp->u.p.current_unit->decimal_status == DECIMAL_POINT ? ',' : ';'))
    goto bad_complex;

eol_3:
  eat_spaces (dtp);
  c = next_char (dtp);
  if (c == '\n' || c== '\r')
    goto eol_3;
  else
    unget_char (dtp, c);

  if (parse_real (dtp, dest + size / 2, kind))
    return;
    
eol_4:
  eat_spaces (dtp);
  c = next_char (dtp);
  if (c == '\n' || c== '\r')
    goto eol_4;
  else
    unget_char (dtp, c);

  if (next_char (dtp) != ')')
    goto bad_complex;

  c = next_char (dtp);
  if (!is_separator (c))
    goto bad_complex;

  unget_char (dtp, c);
  eat_separator (dtp);

  free_saved (dtp);
  dtp->u.p.saved_type = BT_COMPLEX;
  return;

 bad_complex:

  if (nml_bad_return (dtp, c))
    return;

  free_saved (dtp);
  if (c == EOF)
    {
      hit_eof (dtp);
      return;
    }
  else if (c != '\n')   
    eat_line (dtp);
  snprintf (message, MSGLEN, "Bad complex value in item %d of list input",
	      dtp->u.p.item_count);
  generate_error (&dtp->common, LIBERROR_READ_VALUE, message);
}


/* Parse a real number with a possible repeat count.  */

static void
read_real (st_parameter_dt *dtp, void * dest, int length)
{
  char message[MSGLEN];
  int c;
  int seen_dp;
  int is_inf;

  seen_dp = 0;

  c = next_char (dtp);
  if (c == ',' && dtp->u.p.current_unit->decimal_status == DECIMAL_COMMA)
    c = '.';
  switch (c)
    {
    CASE_DIGITS:
      push_char (dtp, c);
      break;

    case '.':
      push_char (dtp, c);
      seen_dp = 1;
      break;

    case '+':
    case '-':
      goto got_sign;

    CASE_SEPARATORS:
      unget_char (dtp, c);		/* Single null.  */
      eat_separator (dtp);
      return;

    case 'i':
    case 'I':
    case 'n':
    case 'N':
      goto inf_nan;

    default:
      goto bad_real;
    }

  /* Get the digit string that might be a repeat count.  */

  for (;;)
    {
      c = next_char (dtp);
      if (c == ',' && dtp->u.p.current_unit->decimal_status == DECIMAL_COMMA)
	c = '.';
      switch (c)
	{
	CASE_DIGITS:
	  push_char (dtp, c);
	  break;

	case '.':
	  if (seen_dp)
	    goto bad_real;

	  seen_dp = 1;
	  push_char (dtp, c);
	  goto real_loop;

	case 'E':
	case 'e':
	case 'D':
	case 'd':
	  goto exp1;

	case '+':
	case '-':
	  push_char (dtp, 'e');
	  push_char (dtp, c);
	  c = next_char (dtp);
	  goto exp2;

	case '*':
	  push_char (dtp, '\0');
	  goto got_repeat;

	CASE_SEPARATORS:
          if (c != '\n' && c != ',' && c != '\r' && c != ';')
	    unget_char (dtp, c);
	  goto done;

	default:
	  goto bad_real;
	}
    }

 got_repeat:
  if (convert_integer (dtp, -1, 0))
    return;

  /* Now get the number itself.  */

  if ((c = next_char (dtp)) == EOF)
    goto bad_real;
  if (is_separator (c))
    {				/* Repeated null value.  */
      unget_char (dtp, c);
      eat_separator (dtp);
      return;
    }

  if (c != '-' && c != '+')
    push_char (dtp, '+');
  else
    {
    got_sign:
      push_char (dtp, c);
      if ((c = next_char (dtp)) == EOF)
	goto bad_real;
    }

  if (c == ',' && dtp->u.p.current_unit->decimal_status == DECIMAL_COMMA)
    c = '.';

  if (!isdigit (c) && c != '.')
    {
      if (c == 'i' || c == 'I' || c == 'n' || c == 'N')
	goto inf_nan;
      else
	goto bad_real;
    }

  if (c == '.')
    {
      if (seen_dp)
        goto bad_real;
      else
        seen_dp = 1;
    }

  push_char (dtp, c);

 real_loop:
  for (;;)
    {
      c = next_char (dtp);
      if (c == ',' && dtp->u.p.current_unit->decimal_status == DECIMAL_COMMA)
	c = '.';
      switch (c)
	{
	CASE_DIGITS:
	  push_char (dtp, c);
	  break;

	CASE_SEPARATORS:
	case EOF:
	  goto done;

	case '.':
	  if (seen_dp)
	    goto bad_real;

	  seen_dp = 1;
	  push_char (dtp, c);
	  break;

	case 'E':
	case 'e':
	case 'D':
	case 'd':
	  goto exp1;

	case '+':
	case '-':
	  push_char (dtp, 'e');
	  push_char (dtp, c);
	  c = next_char (dtp);
	  goto exp2;

	default:
	  goto bad_real;
	}
    }

 exp1:
  push_char (dtp, 'e');

  if ((c = next_char (dtp)) == EOF)
    goto bad_real;
  if (c != '+' && c != '-')
    push_char (dtp, '+');
  else
    {
      push_char (dtp, c);
      c = next_char (dtp);
    }

 exp2:
  if (!isdigit (c))
    goto bad_real;
  push_char (dtp, c);

  for (;;)
    {
      c = next_char (dtp);

      switch (c)
	{
	CASE_DIGITS:
	  push_char (dtp, c);
	  break;

	CASE_SEPARATORS:
	  goto done;

	default:
	  goto bad_real;
	}
    }

 done:
  unget_char (dtp, c);
  eat_separator (dtp);
  push_char (dtp, '\0');
  if (convert_real (dtp, dest, dtp->u.p.saved_string, length))
    return;

  free_saved (dtp);
  dtp->u.p.saved_type = BT_REAL;
  return;

 inf_nan:
  l_push_char (dtp, c);
  is_inf = 0;

  /* Match INF and Infinity.  */
  if (c == 'i' || c == 'I')
    {
      c = next_char (dtp);
      l_push_char (dtp, c);
      if (c != 'n' && c != 'N')
	goto unwind;
      c = next_char (dtp);
      l_push_char (dtp, c);
      if (c != 'f' && c != 'F')
	goto unwind;
      c = next_char (dtp);
      l_push_char (dtp, c);
      if (!is_separator (c))
	{
	  if (c != 'i' && c != 'I')
	    goto unwind;
	  c = next_char (dtp);
	  l_push_char (dtp, c);
	  if (c != 'n' && c != 'N')
	    goto unwind;
	  c = next_char (dtp);
	  l_push_char (dtp, c);
	  if (c != 'i' && c != 'I')
	    goto unwind;
	  c = next_char (dtp);
	  l_push_char (dtp, c);
	  if (c != 't' && c != 'T')
	    goto unwind;
	  c = next_char (dtp);
	  l_push_char (dtp, c);
	  if (c != 'y' && c != 'Y')
	    goto unwind;
	  c = next_char (dtp);
	  l_push_char (dtp, c);
	}
	is_inf = 1;
    } /* Match NaN.  */
  else
    {
      c = next_char (dtp);
      l_push_char (dtp, c);
      if (c != 'a' && c != 'A')
	goto unwind;
      c = next_char (dtp);
      l_push_char (dtp, c);
      if (c != 'n' && c != 'N')
	goto unwind;
      c = next_char (dtp);
      l_push_char (dtp, c);

      /* Match NAN(alphanum).  */
      if (c == '(')
	{
	  for (c = next_char (dtp); c != ')'; c = next_char (dtp))
	    if (is_separator (c))
	      goto unwind;
	    else
	      l_push_char (dtp, c);

	  l_push_char (dtp, ')');
	  c = next_char (dtp);
	  l_push_char (dtp, c);
	}
    }

  if (!is_separator (c))
    goto unwind;

  if (dtp->u.p.namelist_mode)
    {	
      if (c == ' ' || c =='\n' || c == '\r')
	{
	  do
	    {
	      if ((c = next_char (dtp)) == EOF)
		goto bad_real;
	    }
	  while (c == ' ' || c =='\n' || c == '\r');

	  l_push_char (dtp, c);

	  if (c == '=')
	    goto unwind;
	}
    }

  if (is_inf)
    {
      push_char (dtp, 'i');
      push_char (dtp, 'n');
      push_char (dtp, 'f');
    }
  else
    {
      push_char (dtp, 'n');
      push_char (dtp, 'a');
      push_char (dtp, 'n');
    }

  free_line (dtp);
  unget_char (dtp, c);
  eat_separator (dtp);
  push_char (dtp, '\0');
  if (convert_infnan (dtp, dest, dtp->u.p.saved_string, length))
    return;

  free_saved (dtp);
  dtp->u.p.saved_type = BT_REAL;
  return;

 unwind:
  if (dtp->u.p.namelist_mode)
    {
      dtp->u.p.nml_read_error = 1;
      dtp->u.p.line_buffer_enabled = 1;
      dtp->u.p.item_count = 0;
      return;
    }

 bad_real:

  if (nml_bad_return (dtp, c))
    return;

  free_saved (dtp);
  if (c == EOF)
    {
      hit_eof (dtp);
      return;
    }
  else if (c != '\n')
    eat_line (dtp);

  snprintf (message, MSGLEN, "Bad real number in item %d of list input",
	      dtp->u.p.item_count);
  generate_error (&dtp->common, LIBERROR_READ_VALUE, message);
}


/* Check the current type against the saved type to make sure they are
   compatible.  Returns nonzero if incompatible.  */

static int
check_type (st_parameter_dt *dtp, bt type, int len)
{
  char message[MSGLEN];

  if (dtp->u.p.saved_type != BT_UNKNOWN && dtp->u.p.saved_type != type)
    {
      snprintf (message, MSGLEN, "Read type %s where %s was expected for item %d",
		  type_name (dtp->u.p.saved_type), type_name (type),
		  dtp->u.p.item_count);

      generate_error (&dtp->common, LIBERROR_READ_VALUE, message);
      return 1;
    }

  if (dtp->u.p.saved_type == BT_UNKNOWN || dtp->u.p.saved_type == BT_CHARACTER)
    return 0;

  if (dtp->u.p.saved_length != len)
    {
      snprintf (message, MSGLEN,
		  "Read kind %d %s where kind %d is required for item %d",
		  dtp->u.p.saved_length, type_name (dtp->u.p.saved_type), len,
		  dtp->u.p.item_count);
      generate_error (&dtp->common, LIBERROR_READ_VALUE, message);
      return 1;
    }

  return 0;
}


/* Top level data transfer subroutine for list reads.  Because we have
   to deal with repeat counts, the data item is always saved after
   reading, usually in the dtp->u.p.value[] array.  If a repeat count is
   greater than one, we copy the data item multiple times.  */

static int
list_formatted_read_scalar (st_parameter_dt *dtp, bt type, void *p,
			    int kind, size_t size)
{
  gfc_char4_t *q;
  int c, i, m;
  int err = 0;

  dtp->u.p.namelist_mode = 0;

<<<<<<< HEAD
  dtp->u.p.eof_jump = &eof_jump;
  if (setjmp (eof_jump))
    {
      generate_error (&dtp->common, LIBERROR_END, NULL);
      if (!is_internal_unit (dtp))
	{
	  dtp->u.p.current_unit->endfile = AFTER_ENDFILE;
	  dtp->u.p.current_unit->current_record = 0;
	}
      goto cleanup;
    }

=======
>>>>>>> 3082eeb7
  if (dtp->u.p.first_item)
    {
      dtp->u.p.first_item = 0;
      dtp->u.p.input_complete = 0;
      dtp->u.p.repeat_count = 1;
      dtp->u.p.at_eol = 0;
      
<<<<<<< HEAD
      c = eat_spaces (dtp);
=======
      if ((c = eat_spaces (dtp)) == EOF)
	{
	  err = LIBERROR_END;
	  goto cleanup;
	}
>>>>>>> 3082eeb7
      if (is_separator (c))
	{
	  /* Found a null value.  */
	  eat_separator (dtp);
	  dtp->u.p.repeat_count = 0;

	  /* eat_separator sets this flag if the separator was a comma.  */
	  if (dtp->u.p.comma_flag)
	    goto cleanup;

	  /* eat_separator sets this flag if the separator was a \n or \r.  */
	  if (dtp->u.p.at_eol)
	    finish_separator (dtp);
	  else
	    goto cleanup;
	}

    }
  else
    {
      if (dtp->u.p.repeat_count > 0)
	{
	  if (check_type (dtp, type, kind))
	    return err;
	  goto set_value;
	}
	
      if (dtp->u.p.input_complete)
	goto cleanup;

      if (dtp->u.p.at_eol)
	finish_separator (dtp);
      else
        {
	  eat_spaces (dtp);
          /* Trailing spaces prior to end of line.  */
	  if (dtp->u.p.at_eol)
	    finish_separator (dtp);
        }

      dtp->u.p.saved_type = BT_UNKNOWN;
      dtp->u.p.repeat_count = 1;
    }

  switch (type)
    {
    case BT_INTEGER:
      read_integer (dtp, kind);
      break;
    case BT_LOGICAL:
      read_logical (dtp, kind);
      break;
    case BT_CHARACTER:
      read_character (dtp, kind);
      break;
    case BT_REAL:
      read_real (dtp, p, kind);
      /* Copy value back to temporary if needed.  */
      if (dtp->u.p.repeat_count > 0)
	memcpy (dtp->u.p.value, p, kind);
      break;
    case BT_COMPLEX:
      read_complex (dtp, p, kind, size);
      /* Copy value back to temporary if needed.  */
      if (dtp->u.p.repeat_count > 0)
	memcpy (dtp->u.p.value, p, size);
      break;
    default:
      internal_error (&dtp->common, "Bad type for list read");
    }

  if (dtp->u.p.saved_type != BT_CHARACTER && dtp->u.p.saved_type != BT_UNKNOWN)
    dtp->u.p.saved_length = size;

  if ((dtp->common.flags & IOPARM_LIBRETURN_MASK) != IOPARM_LIBRETURN_OK)
    goto cleanup;

 set_value:
  switch (dtp->u.p.saved_type)
    {
    case BT_COMPLEX:
    case BT_REAL:
      if (dtp->u.p.repeat_count > 0)
	memcpy (p, dtp->u.p.value, size);
      break;

    case BT_INTEGER:
    case BT_LOGICAL:
      memcpy (p, dtp->u.p.value, size);
      break;

    case BT_CHARACTER:
      if (dtp->u.p.saved_string)
	{
	  m = ((int) size < dtp->u.p.saved_used)
	      ? (int) size : dtp->u.p.saved_used;
	  if (kind == 1)
	    memcpy (p, dtp->u.p.saved_string, m);
	  else
	    {
	      q = (gfc_char4_t *) p;
	      for (i = 0; i < m; i++)
		q[i] = (unsigned char) dtp->u.p.saved_string[i];
	    }
	}
      else
	/* Just delimiters encountered, nothing to copy but SPACE.  */
        m = 0;

      if (m < (int) size)
	{
	  if (kind == 1)
	    memset (((char *) p) + m, ' ', size - m);
	  else
	    {
	      q = (gfc_char4_t *) p;
	      for (i = m; i < (int) size; i++)
		q[i] = (unsigned char) ' ';
	    }
	}
      break;

    case BT_UNKNOWN:
      break;

    default:
      internal_error (&dtp->common, "Bad type for list read");
    }

  if (--dtp->u.p.repeat_count <= 0)
    free_saved (dtp);

cleanup:
  if (err == LIBERROR_END)
    hit_eof (dtp);
  return err;
}


void
list_formatted_read (st_parameter_dt *dtp, bt type, void *p, int kind,
		     size_t size, size_t nelems)
{
  size_t elem;
  char *tmp;
  size_t stride = type == BT_CHARACTER ?
		  size * GFC_SIZE_OF_CHAR_KIND(kind) : size;
  int err;

  tmp = (char *) p;

  /* Big loop over all the elements.  */
  for (elem = 0; elem < nelems; elem++)
    {
      dtp->u.p.item_count++;
      err = list_formatted_read_scalar (dtp, type, tmp + stride*elem, 
					kind, size);
      if (err)
	break;
    }
}


/* Finish a list read.  */

void
finish_list_read (st_parameter_dt *dtp)
{
  int err;

  free_saved (dtp);

  fbuf_flush (dtp->u.p.current_unit, dtp->u.p.mode);

  if (dtp->u.p.at_eol)
    {
      dtp->u.p.at_eol = 0;
      return;
    }

<<<<<<< HEAD
  do
    {
      c = next_char (dtp);
    }
  while (c != '\n');

  if (dtp->u.p.current_unit->endfile != NO_ENDFILE)
    {
      generate_error (&dtp->common, LIBERROR_END, NULL);
      dtp->u.p.current_unit->endfile = AFTER_ENDFILE;
      dtp->u.p.current_unit->current_record = 0;
    }
=======
  err = eat_line (dtp);
  if (err == LIBERROR_END)
    hit_eof (dtp);
>>>>>>> 3082eeb7
}

/*			NAMELIST INPUT

void namelist_read (st_parameter_dt *dtp)
calls:
   static void nml_match_name (char *name, int len)
   static int nml_query (st_parameter_dt *dtp)
   static int nml_get_obj_data (st_parameter_dt *dtp,
				namelist_info **prev_nl, char *, size_t)
calls:
      static void nml_untouch_nodes (st_parameter_dt *dtp)
      static namelist_info * find_nml_node (st_parameter_dt *dtp,
					    char * var_name)
      static int nml_parse_qualifier(descriptor_dimension * ad,
				     array_loop_spec * ls, int rank, char *)
      static void nml_touch_nodes (namelist_info * nl)
      static int nml_read_obj (namelist_info *nl, index_type offset,
			       namelist_info **prev_nl, char *, size_t,
			       index_type clow, index_type chigh)
calls:
      -itself-  */

/* Inputs a rank-dimensional qualifier, which can contain
   singlets, doublets, triplets or ':' with the standard meanings.  */

static try
nml_parse_qualifier (st_parameter_dt *dtp, descriptor_dimension *ad,
		     array_loop_spec *ls, int rank, char *parse_err_msg,
		     size_t parse_err_msg_size,
		     int *parsed_rank)
{
  int dim;
  int indx;
  int neg;
  int null_flag;
  int is_array_section, is_char;
  int c;

  is_char = 0;
  is_array_section = 0;
  dtp->u.p.expanded_read = 0;

  /* See if this is a character substring qualifier we are looking for.  */
  if (rank == -1)
    {
      rank = 1;
      is_char = 1;
    }

  /* The next character in the stream should be the '('.  */

  if ((c = next_char (dtp)) == EOF)
    return FAILURE;

  /* Process the qualifier, by dimension and triplet.  */

  for (dim=0; dim < rank; dim++ )
    {
      for (indx=0; indx<3; indx++)
	{
	  free_saved (dtp);
	  eat_spaces (dtp);
	  neg = 0;

	  /* Process a potential sign.  */
	  if ((c = next_char (dtp)) == EOF)
	    return FAILURE;
	  switch (c)
	    {
	    case '-':
	      neg = 1;
	      break;

	    case '+':
	      break;

	    default:
	      unget_char (dtp, c);
	      break;
	    }

	  /* Process characters up to the next ':' , ',' or ')'.  */
	  for (;;)
	    {
	      if ((c = next_char (dtp)) == EOF)
		return FAILURE;

	      switch (c)
		{
		case ':':
                  is_array_section = 1;
		  break;

		case ',': case ')':
		  if ((c==',' && dim == rank -1)
		      || (c==')' && dim < rank -1))
		    {
		      if (is_char)
		        snprintf (parse_err_msg, parse_err_msg_size, 
				  "Bad substring qualifier");
		      else
			snprintf (parse_err_msg, parse_err_msg_size, 
				 "Bad number of index fields");
		      goto err_ret;
		    }
		  break;

		CASE_DIGITS:
		  push_char (dtp, c);
		  continue;

		case ' ': case '\t':
		  eat_spaces (dtp);
		  if ((c = next_char (dtp) == EOF))
		    return FAILURE;
		  break;

		default:
		  if (is_char)
		    snprintf (parse_err_msg, parse_err_msg_size,
			     "Bad character in substring qualifier");
		  else
		    snprintf (parse_err_msg, parse_err_msg_size, 
			      "Bad character in index");
		  goto err_ret;
		}

	      if ((c == ',' || c == ')') && indx == 0
		  && dtp->u.p.saved_string == 0)
		{
		  if (is_char)
		    snprintf (parse_err_msg, parse_err_msg_size, 
			      "Null substring qualifier");
		  else
		    snprintf (parse_err_msg, parse_err_msg_size, 
			      "Null index field");
		  goto err_ret;
		}

	      if ((c == ':' && indx == 1 && dtp->u.p.saved_string == 0)
		  || (indx == 2 && dtp->u.p.saved_string == 0))
		{
		  if (is_char)
		    snprintf (parse_err_msg, parse_err_msg_size, 
			      "Bad substring qualifier");
		  else
		    snprintf (parse_err_msg, parse_err_msg_size,
			      "Bad index triplet");
		  goto err_ret;
		}

	      if (is_char && !is_array_section)
		{
		  snprintf (parse_err_msg, parse_err_msg_size,
			   "Missing colon in substring qualifier");
		  goto err_ret;
		}

	      /* If '( : ? )' or '( ? : )' break and flag read failure.  */
	      null_flag = 0;
	      if ((c == ':' && indx == 0 && dtp->u.p.saved_string == 0)
		  || (indx==1 && dtp->u.p.saved_string == 0))
		{
		  null_flag = 1;
		  break;
		}

	      /* Now read the index.  */
	      if (convert_integer (dtp, sizeof(index_type), neg))
		{
		  if (is_char)
		    snprintf (parse_err_msg, parse_err_msg_size,
			      "Bad integer substring qualifier");
		  else
		    snprintf (parse_err_msg, parse_err_msg_size,
			      "Bad integer in index");
		  goto err_ret;
		}
	      break;
	    }

	  /* Feed the index values to the triplet arrays.  */
	  if (!null_flag)
	    {
	      if (indx == 0)
		memcpy (&ls[dim].start, dtp->u.p.value, sizeof(index_type));
	      if (indx == 1)
		memcpy (&ls[dim].end, dtp->u.p.value, sizeof(index_type));
	      if (indx == 2)
		memcpy (&ls[dim].step, dtp->u.p.value, sizeof(index_type));
	    }

	  /* Singlet or doublet indices.  */
	  if (c==',' || c==')')
	    {
	      if (indx == 0)
		{
		  memcpy (&ls[dim].start, dtp->u.p.value, sizeof(index_type));

		  /*  If -std=f95/2003 or an array section is specified,
		      do not allow excess data to be processed.  */
		  if (is_array_section == 1
		      || !(compile_options.allow_std & GFC_STD_GNU)
		      || dtp->u.p.ionml->type == BT_DERIVED)
		    ls[dim].end = ls[dim].start;
		  else
		    dtp->u.p.expanded_read = 1;
		}

	      /* Check for non-zero rank.  */
	      if (is_array_section == 1 && ls[dim].start != ls[dim].end)
		*parsed_rank = 1;

	      break;
	    }
	}

      if (is_array_section == 1 && dtp->u.p.expanded_read == 1)
<<<<<<< HEAD
     	{
=======
	{
>>>>>>> 3082eeb7
	  int i;
	  dtp->u.p.expanded_read = 0;
	  for (i = 0; i < dim; i++)
	    ls[i].end = ls[i].start;
<<<<<<< HEAD
      	}

      /* Check the values of the triplet indices.  */
      if ((ls[dim].start > (ssize_t) GFC_DIMENSION_UBOUND(ad[dim]))
	   || (ls[dim].start < (ssize_t) GFC_DIMENSION_LBOUND(ad[dim]))
	   || (ls[dim].end > (ssize_t) GFC_DIMENSION_UBOUND(ad[dim]))
	   || (ls[dim].end < (ssize_t) GFC_DIMENSION_LBOUND(ad[dim])))
=======
	}

      /* Check the values of the triplet indices.  */
      if ((ls[dim].start > GFC_DIMENSION_UBOUND(ad[dim]))
	   || (ls[dim].start < GFC_DIMENSION_LBOUND(ad[dim]))
	   || (ls[dim].end > GFC_DIMENSION_UBOUND(ad[dim]))
	   || (ls[dim].end < GFC_DIMENSION_LBOUND(ad[dim])))
>>>>>>> 3082eeb7
	{
	  if (is_char)
	    snprintf (parse_err_msg, parse_err_msg_size, 
		      "Substring out of range");
	  else
	    snprintf (parse_err_msg, parse_err_msg_size, 
		      "Index %d out of range", dim + 1);
	  goto err_ret;
	}

      if (((ls[dim].end - ls[dim].start ) * ls[dim].step < 0)
	  || (ls[dim].step == 0))
	{
	  snprintf (parse_err_msg, parse_err_msg_size, 
		   "Bad range in index %d", dim + 1);
	  goto err_ret;
	}

      /* Initialise the loop index counter.  */
      ls[dim].idx = ls[dim].start;
    }
  eat_spaces (dtp);
  return SUCCESS;

err_ret:

  return FAILURE;
}

static namelist_info *
find_nml_node (st_parameter_dt *dtp, char * var_name)
{
  namelist_info * t = dtp->u.p.ionml;
  while (t != NULL)
    {
      if (strcmp (var_name, t->var_name) == 0)
	{
	  t->touched = 1;
	  return t;
	}
      t = t->next;
    }
  return NULL;
}

/* Visits all the components of a derived type that have
   not explicitly been identified in the namelist input.
   touched is set and the loop specification initialised
   to default values  */

static void
nml_touch_nodes (namelist_info * nl)
{
  index_type len = strlen (nl->var_name) + 1;
  int dim;
  char * ext_name = (char*)get_mem (len + 1);
  memcpy (ext_name, nl->var_name, len-1);
  memcpy (ext_name + len - 1, "%", 2);
  for (nl = nl->next; nl; nl = nl->next)
    {
      if (strncmp (nl->var_name, ext_name, len) == 0)
	{
	  nl->touched = 1;
	  for (dim=0; dim < nl->var_rank; dim++)
	    {
	      nl->ls[dim].step = 1;
	      nl->ls[dim].end = GFC_DESCRIPTOR_UBOUND(nl,dim);
	      nl->ls[dim].start = GFC_DESCRIPTOR_LBOUND(nl,dim);
	      nl->ls[dim].idx = nl->ls[dim].start;
	    }
	}
      else
	break;
    }
  free (ext_name);
  return;
}

/* Resets touched for the entire list of nml_nodes, ready for a
   new object.  */

static void
nml_untouch_nodes (st_parameter_dt *dtp)
{
  namelist_info * t;
  for (t = dtp->u.p.ionml; t; t = t->next)
    t->touched = 0;
  return;
}

/* Attempts to input name to namelist name.  Returns
   dtp->u.p.nml_read_error = 1 on no match.  */

static void
nml_match_name (st_parameter_dt *dtp, const char *name, index_type len)
{
  index_type i;
  int c;

  dtp->u.p.nml_read_error = 0;
  for (i = 0; i < len; i++)
    {
      c = next_char (dtp);
      if (c == EOF || (tolower (c) != tolower (name[i])))
	{
	  dtp->u.p.nml_read_error = 1;
	  break;
	}
    }
}

/* If the namelist read is from stdin, output the current state of the
   namelist to stdout.  This is used to implement the non-standard query
   features, ? and =?. If c == '=' the full namelist is printed. Otherwise
   the names alone are printed.  */

static void
nml_query (st_parameter_dt *dtp, char c)
{
  gfc_unit * temp_unit;
  namelist_info * nl;
  index_type len;
  char * p;
#ifdef HAVE_CRLF
  static const index_type endlen = 3;
  static const char endl[] = "\r\n";
  static const char nmlend[] = "&end\r\n";
#else
  static const index_type endlen = 2;
  static const char endl[] = "\n";
  static const char nmlend[] = "&end\n";
#endif

  if (dtp->u.p.current_unit->unit_number != options.stdin_unit)
    return;

  /* Store the current unit and transfer to stdout.  */

  temp_unit = dtp->u.p.current_unit;
  dtp->u.p.current_unit = find_unit (options.stdout_unit);

  if (dtp->u.p.current_unit)
    {
      dtp->u.p.mode = WRITING;
      next_record (dtp, 0);

      /* Write the namelist in its entirety.  */

      if (c == '=')
	namelist_write (dtp);

      /* Or write the list of names.  */

      else
	{
	  /* "&namelist_name\n"  */

	  len = dtp->namelist_name_len;
	  p = write_block (dtp, len + endlen);
          if (!p)
            goto query_return;
	  memcpy (p, "&", 1);
	  memcpy ((char*)(p + 1), dtp->namelist_name, len);
	  memcpy ((char*)(p + len + 1), &endl, endlen - 1);
	  for (nl = dtp->u.p.ionml; nl; nl = nl->next)
	    {
	      /* " var_name\n"  */

	      len = strlen (nl->var_name);
              p = write_block (dtp, len + endlen);
	      if (!p)
		goto query_return;
	      memcpy (p, " ", 1);
	      memcpy ((char*)(p + 1), nl->var_name, len);
	      memcpy ((char*)(p + len + 1), &endl, endlen - 1);
	    }

	  /* "&end\n"  */

          p = write_block (dtp, endlen + 3);
	    goto query_return;
          memcpy (p, &nmlend, endlen + 3);
	}

      /* Flush the stream to force immediate output.  */

      fbuf_flush (dtp->u.p.current_unit, WRITING);
      sflush (dtp->u.p.current_unit->s);
      unlock_unit (dtp->u.p.current_unit);
    }

query_return:

  /* Restore the current unit.  */

  dtp->u.p.current_unit = temp_unit;
  dtp->u.p.mode = READING;
  return;
}

/* Reads and stores the input for the namelist object nl.  For an array,
   the function loops over the ranges defined by the loop specification.
   This default to all the data or to the specification from a qualifier.
   nml_read_obj recursively calls itself to read derived types. It visits
   all its own components but only reads data for those that were touched
   when the name was parsed.  If a read error is encountered, an attempt is
   made to return to read a new object name because the standard allows too
   little data to be available.  On the other hand, too much data is an
   error.  */

static try
nml_read_obj (st_parameter_dt *dtp, namelist_info * nl, index_type offset,
	      namelist_info **pprev_nl, char *nml_err_msg,
	      size_t nml_err_msg_size, index_type clow, index_type chigh)
{
  namelist_info * cmp;
  char * obj_name;
  int nml_carry;
  int len;
  int dim;
  index_type dlen;
  index_type m;
  size_t obj_name_len;
  void * pdata;

  /* This object not touched in name parsing.  */

  if (!nl->touched)
    return SUCCESS;

  dtp->u.p.repeat_count = 0;
  eat_spaces (dtp);

  len = nl->len;
  switch (nl->type)
  {
    case BT_INTEGER:
    case BT_LOGICAL:
      dlen = len;
      break;

    case BT_REAL:
      dlen = size_from_real_kind (len);
      break;

    case BT_COMPLEX:
      dlen = size_from_complex_kind (len);
      break;

    case BT_CHARACTER:
      dlen = chigh ? (chigh - clow + 1) : nl->string_length;
      break;

    default:
      dlen = 0;
    }

  do
    {
      /* Update the pointer to the data, using the current index vector  */

      pdata = (void*)(nl->mem_pos + offset);
      for (dim = 0; dim < nl->var_rank; dim++)
	pdata = (void*)(pdata + (nl->ls[dim].idx
				 - GFC_DESCRIPTOR_LBOUND(nl,dim))
			* GFC_DESCRIPTOR_STRIDE(nl,dim) * nl->size);

      /* Reset the error flag and try to read next value, if
	 dtp->u.p.repeat_count=0  */

      dtp->u.p.nml_read_error = 0;
      nml_carry = 0;
      if (--dtp->u.p.repeat_count <= 0)
	{
	  if (dtp->u.p.input_complete)
	    return SUCCESS;
	  if (dtp->u.p.at_eol)
	    finish_separator (dtp);
	  if (dtp->u.p.input_complete)
	    return SUCCESS;

<<<<<<< HEAD
	  /* BT_NULL (equivalent to GFC_DTYPE_UNKNOWN) falls through
	     for nulls and is detected at default: of switch block.  */

	  dtp->u.p.saved_type = BT_NULL;
=======
	  dtp->u.p.saved_type = BT_UNKNOWN;
>>>>>>> 3082eeb7
	  free_saved (dtp);

          switch (nl->type)
	  {
	  case BT_INTEGER:
	      read_integer (dtp, len);
              break;

	  case BT_LOGICAL:
	      read_logical (dtp, len);
              break;

	  case BT_CHARACTER:
	      read_character (dtp, len);
              break;

<<<<<<< HEAD
	  case GFC_DTYPE_REAL:
=======
	  case BT_REAL:
>>>>>>> 3082eeb7
	    /* Need to copy data back from the real location to the temp in order
	       to handle nml reads into arrays.  */
	    read_real (dtp, pdata, len);
	    memcpy (dtp->u.p.value, pdata, dlen);
	    break;

<<<<<<< HEAD
	  case GFC_DTYPE_COMPLEX:
=======
	  case BT_COMPLEX:
>>>>>>> 3082eeb7
	    /* Same as for REAL, copy back to temp.  */
	    read_complex (dtp, pdata, len, dlen);
	    memcpy (dtp->u.p.value, pdata, dlen);
	    break;

	  case BT_DERIVED:
	    obj_name_len = strlen (nl->var_name) + 1;
	    obj_name = get_mem (obj_name_len+1);
	    memcpy (obj_name, nl->var_name, obj_name_len-1);
	    memcpy (obj_name + obj_name_len - 1, "%", 2);

	    /* If reading a derived type, disable the expanded read warning
	       since a single object can have multiple reads.  */
	    dtp->u.p.expanded_read = 0;

	    /* Now loop over the components. Update the component pointer
	       with the return value from nml_write_obj.  This loop jumps
	       past nested derived types by testing if the potential
	       component name contains '%'.  */

	    for (cmp = nl->next;
		 cmp &&
		   !strncmp (cmp->var_name, obj_name, obj_name_len) &&
		   !strchr (cmp->var_name + obj_name_len, '%');
		 cmp = cmp->next)
	      {

		if (nml_read_obj (dtp, cmp, (index_type)(pdata - nl->mem_pos),
				  pprev_nl, nml_err_msg, nml_err_msg_size,
				  clow, chigh) == FAILURE)
		  {
		    free (obj_name);
		    return FAILURE;
		  }

		if (dtp->u.p.input_complete)
		  {
		    free (obj_name);
		    return SUCCESS;
		  }
	      }

	    free (obj_name);
	    goto incr_idx;

          default:
	    snprintf (nml_err_msg, nml_err_msg_size,
		      "Bad type for namelist object %s", nl->var_name);
	    internal_error (&dtp->common, nml_err_msg);
	    goto nml_err_ret;
          }
        }

      /* The standard permits array data to stop short of the number of
	 elements specified in the loop specification.  In this case, we
	 should be here with dtp->u.p.nml_read_error != 0.  Control returns to
	 nml_get_obj_data and an attempt is made to read object name.  */

      *pprev_nl = nl;
      if (dtp->u.p.nml_read_error)
	{
	  dtp->u.p.expanded_read = 0;
	  return SUCCESS;
	}

<<<<<<< HEAD
      if (dtp->u.p.saved_type == BT_NULL)
=======
      if (dtp->u.p.saved_type == BT_UNKNOWN)
>>>>>>> 3082eeb7
	{
	  dtp->u.p.expanded_read = 0;
	  goto incr_idx;
	}

      switch (dtp->u.p.saved_type)
      {

	case BT_COMPLEX:
	case BT_REAL:
	case BT_INTEGER:
	case BT_LOGICAL:
	  memcpy (pdata, dtp->u.p.value, dlen);
	  break;

	case BT_CHARACTER:
	  if (dlen < dtp->u.p.saved_used)
	    {
	      if (compile_options.bounds_check)
		{
		  snprintf (nml_err_msg, nml_err_msg_size,
			    "Namelist object '%s' truncated on read.",
			    nl->var_name);
		  generate_warning (&dtp->common, nml_err_msg);
		}
	      m = dlen;
	    }
	  else
	    m = dtp->u.p.saved_used;
	  pdata = (void*)( pdata + clow - 1 );
	  memcpy (pdata, dtp->u.p.saved_string, m);
	  if (m < dlen)
	    memset ((void*)( pdata + m ), ' ', dlen - m);
	  break;

	default:
	  break;
      }

      /* Warn if a non-standard expanded read occurs. A single read of a
	 single object is acceptable.  If a second read occurs, issue a warning
	 and set the flag to zero to prevent further warnings.  */
      if (dtp->u.p.expanded_read == 2)
	{
	  notify_std (&dtp->common, GFC_STD_GNU, "Non-standard expanded namelist read.");
	  dtp->u.p.expanded_read = 0;
	}

      /* If the expanded read warning flag is set, increment it,
	 indicating that a single read has occurred.  */
      if (dtp->u.p.expanded_read >= 1)
	dtp->u.p.expanded_read++;

      /* Break out of loop if scalar.  */
      if (!nl->var_rank)
	break;

      /* Now increment the index vector.  */

incr_idx:

      nml_carry = 1;
      for (dim = 0; dim < nl->var_rank; dim++)
	{
	  nl->ls[dim].idx += nml_carry * nl->ls[dim].step;
	  nml_carry = 0;
	  if (((nl->ls[dim].step > 0) && (nl->ls[dim].idx > nl->ls[dim].end))
	      ||
	      ((nl->ls[dim].step < 0) && (nl->ls[dim].idx < nl->ls[dim].end)))
	    {
	      nl->ls[dim].idx = nl->ls[dim].start;
	      nml_carry = 1;
	    }
        }
    } while (!nml_carry);

  if (dtp->u.p.repeat_count > 1)
    {
      snprintf (nml_err_msg, nml_err_msg_size,
		"Repeat count too large for namelist object %s", nl->var_name);
      goto nml_err_ret;
    }
  return SUCCESS;

nml_err_ret:

  return FAILURE;
}

/* Parses the object name, including array and substring qualifiers.  It
   iterates over derived type components, touching those components and
   setting their loop specifications, if there is a qualifier.  If the
   object is itself a derived type, its components and subcomponents are
   touched.  nml_read_obj is called at the end and this reads the data in
   the manner specified by the object name.  */

static try
nml_get_obj_data (st_parameter_dt *dtp, namelist_info **pprev_nl,
		  char *nml_err_msg, size_t nml_err_msg_size)
{
  int c;
  namelist_info * nl;
  namelist_info * first_nl = NULL;
  namelist_info * root_nl = NULL;
  int dim, parsed_rank;
  int component_flag, qualifier_flag;
  index_type clow, chigh;
  int non_zero_rank_count;

  /* Look for end of input or object name.  If '?' or '=?' are encountered
     in stdin, print the node names or the namelist to stdout.  */

  eat_separator (dtp);
  if (dtp->u.p.input_complete)
    return SUCCESS;

  if (dtp->u.p.at_eol)
    finish_separator (dtp);
  if (dtp->u.p.input_complete)
    return SUCCESS;

  if ((c = next_char (dtp)) == EOF)
    return FAILURE;
  switch (c)
    {
    case '=':
      if ((c = next_char (dtp)) == EOF)
	return FAILURE;
      if (c != '?')
	{
	  snprintf (nml_err_msg, nml_err_msg_size, 
		    "namelist read: misplaced = sign");
	  goto nml_err_ret;
	}
      nml_query (dtp, '=');
      return SUCCESS;

    case '?':
      nml_query (dtp, '?');
      return SUCCESS;

    case '$':
    case '&':
      nml_match_name (dtp, "end", 3);
      if (dtp->u.p.nml_read_error)
	{
	  snprintf (nml_err_msg, nml_err_msg_size, 
		    "namelist not terminated with / or &end");
	  goto nml_err_ret;
	}
    case '/':
      dtp->u.p.input_complete = 1;
      return SUCCESS;

    default :
      break;
    }

  /* Untouch all nodes of the namelist and reset the flags that are set for
     derived type components.  */

  nml_untouch_nodes (dtp);
  component_flag = 0;
  qualifier_flag = 0;
  non_zero_rank_count = 0;

  /* Get the object name - should '!' and '\n' be permitted separators?  */

get_name:

  free_saved (dtp);

  do
    {
      if (!is_separator (c))
	push_char (dtp, tolower(c));
      if ((c = next_char (dtp)) == EOF)
	return FAILURE;
    } while (!( c=='=' || c==' ' || c=='\t' || c =='(' || c =='%' ));

  unget_char (dtp, c);

  /* Check that the name is in the namelist and get pointer to object.
     Three error conditions exist: (i) An attempt is being made to
     identify a non-existent object, following a failed data read or
     (ii) The object name does not exist or (iii) Too many data items
     are present for an object.  (iii) gives the same error message
     as (i)  */

  push_char (dtp, '\0');

  if (component_flag)
    {
      size_t var_len = strlen (root_nl->var_name);
      size_t saved_len
	= dtp->u.p.saved_string ? strlen (dtp->u.p.saved_string) : 0;
      char ext_name[var_len + saved_len + 1];

      memcpy (ext_name, root_nl->var_name, var_len);
      if (dtp->u.p.saved_string)
	memcpy (ext_name + var_len, dtp->u.p.saved_string, saved_len);
      ext_name[var_len + saved_len] = '\0';
      nl = find_nml_node (dtp, ext_name);
    }
  else
    nl = find_nml_node (dtp, dtp->u.p.saved_string);

  if (nl == NULL)
    {
      if (dtp->u.p.nml_read_error && *pprev_nl)
	snprintf (nml_err_msg, nml_err_msg_size,
		  "Bad data for namelist object %s", (*pprev_nl)->var_name);

      else
	snprintf (nml_err_msg, nml_err_msg_size,
		  "Cannot match namelist object name %s",
		  dtp->u.p.saved_string);

      goto nml_err_ret;
    }

  /* Get the length, data length, base pointer and rank of the variable.
     Set the default loop specification first.  */

  for (dim=0; dim < nl->var_rank; dim++)
    {
      nl->ls[dim].step = 1;
      nl->ls[dim].end = GFC_DESCRIPTOR_UBOUND(nl,dim);
      nl->ls[dim].start = GFC_DESCRIPTOR_LBOUND(nl,dim);
      nl->ls[dim].idx = nl->ls[dim].start;
    }

/* Check to see if there is a qualifier: if so, parse it.*/

  if (c == '(' && nl->var_rank)
    {
      parsed_rank = 0;
      if (nml_parse_qualifier (dtp, nl->dim, nl->ls, nl->var_rank,
			       nml_err_msg, nml_err_msg_size, 
			       &parsed_rank) == FAILURE)
	{
	  char *nml_err_msg_end = strchr (nml_err_msg, '\0');
	  snprintf (nml_err_msg_end,
		    nml_err_msg_size - (nml_err_msg_end - nml_err_msg),
		    " for namelist variable %s", nl->var_name);
	  goto nml_err_ret;
	}
      if (parsed_rank > 0)
	non_zero_rank_count++;

      qualifier_flag = 1;

<<<<<<< HEAD
      c = next_char (dtp);
=======
      if ((c = next_char (dtp)) == EOF)
	return FAILURE;
>>>>>>> 3082eeb7
      unget_char (dtp, c);
    }
  else if (nl->var_rank > 0)
    non_zero_rank_count++;

  /* Now parse a derived type component. The root namelist_info address
     is backed up, as is the previous component level.  The  component flag
     is set and the iteration is made by jumping back to get_name.  */

  if (c == '%')
    {
      if (nl->type != BT_DERIVED)
	{
	  snprintf (nml_err_msg, nml_err_msg_size,
		    "Attempt to get derived component for %s", nl->var_name);
	  goto nml_err_ret;
	}

      if (*pprev_nl == NULL || !component_flag)
	first_nl = nl;

      root_nl = nl;

      component_flag = 1;
<<<<<<< HEAD

      c = next_char (dtp);
=======
      if ((c = next_char (dtp)) == EOF)
	return FAILURE;
>>>>>>> 3082eeb7
      goto get_name;
    }

  /* Parse a character qualifier, if present.  chigh = 0 is a default
     that signals that the string length = string_length.  */

  clow = 1;
  chigh = 0;

  if (c == '(' && nl->type == BT_CHARACTER)
    {
      descriptor_dimension chd[1] = { {1, clow, nl->string_length} };
      array_loop_spec ind[1] = { {1, clow, nl->string_length, 1} };

      if (nml_parse_qualifier (dtp, chd, ind, -1, nml_err_msg, 
			       nml_err_msg_size, &parsed_rank)
	  == FAILURE)
	{
	  char *nml_err_msg_end = strchr (nml_err_msg, '\0');
	  snprintf (nml_err_msg_end,
		    nml_err_msg_size - (nml_err_msg_end - nml_err_msg),
		    " for namelist variable %s", nl->var_name);
	  goto nml_err_ret;
	}

      clow = ind[0].start;
      chigh = ind[0].end;

      if (ind[0].step != 1)
	{
	  snprintf (nml_err_msg, nml_err_msg_size,
		    "Step not allowed in substring qualifier"
		    " for namelist object %s", nl->var_name);
	  goto nml_err_ret;
	}

      if ((c = next_char (dtp)) == EOF)
	return FAILURE;
      unget_char (dtp, c);
    }

  /* Make sure no extraneous qualifiers are there.  */

  if (c == '(')
    {
      snprintf (nml_err_msg, nml_err_msg_size,
		"Qualifier for a scalar or non-character namelist object %s",
		nl->var_name);
      goto nml_err_ret;
    }

  /* Make sure there is no more than one non-zero rank object.  */
  if (non_zero_rank_count > 1)
    {
      snprintf (nml_err_msg, nml_err_msg_size,
		"Multiple sub-objects with non-zero rank in namelist object %s",
		nl->var_name);
      non_zero_rank_count = 0;
      goto nml_err_ret;
    }

/* According to the standard, an equal sign MUST follow an object name. The
   following is possibly lax - it allows comments, blank lines and so on to
   intervene.  eat_spaces (dtp); c = next_char (dtp); would be compliant*/

  free_saved (dtp);

  eat_separator (dtp);
  if (dtp->u.p.input_complete)
    return SUCCESS;

  if (dtp->u.p.at_eol)
    finish_separator (dtp);
  if (dtp->u.p.input_complete)
    return SUCCESS;

  if ((c = next_char (dtp)) == EOF)
    return FAILURE;

  if (c != '=')
    {
      snprintf (nml_err_msg, nml_err_msg_size,
		"Equal sign must follow namelist object name %s",
		nl->var_name);
      goto nml_err_ret;
    }
  /* If a derived type, touch its components and restore the root
     namelist_info if we have parsed a qualified derived type
     component.  */

<<<<<<< HEAD
  if (nl->type == GFC_DTYPE_DERIVED)
=======
  if (nl->type == BT_DERIVED)
>>>>>>> 3082eeb7
    nml_touch_nodes (nl);

  if (first_nl)
    {
      if (first_nl->var_rank == 0)
	{
	  if (component_flag && qualifier_flag)
	    nl = first_nl;
	}
      else
	nl = first_nl;
    }

  if (nml_read_obj (dtp, nl, 0, pprev_nl, nml_err_msg, nml_err_msg_size,
		    clow, chigh) == FAILURE)
    goto nml_err_ret;

  return SUCCESS;

nml_err_ret:

  return FAILURE;
}

/* Entry point for namelist input.  Goes through input until namelist name
  is matched.  Then cycles through nml_get_obj_data until the input is
  completed or there is an error.  */

void
namelist_read (st_parameter_dt *dtp)
{
  int c;
  char nml_err_msg[200];

  /* Initialize the error string buffer just in case we get an unexpected fail
     somewhere and end up at nml_err_ret.  */
  strcpy (nml_err_msg, "Internal namelist read error");

  /* Pointer to the previously read object, in case attempt is made to read
     new object name.  Should this fail, error message can give previous
     name.  */
  namelist_info *prev_nl = NULL;

  dtp->u.p.namelist_mode = 1;
  dtp->u.p.input_complete = 0;
  dtp->u.p.expanded_read = 0;

  /* Look for &namelist_name .  Skip all characters, testing for $nmlname.
     Exit on success or EOF. If '?' or '=?' encountered in stdin, print
     node names or namelist on stdout.  */

find_nml_name:
  c = next_char (dtp);
  switch (c)
    {
    case '$':
    case '&':
          break;

    case '!':
      eat_line (dtp);
      goto find_nml_name;

    case '=':
      c = next_char (dtp);
      if (c == '?')
	nml_query (dtp, '=');
      else
	unget_char (dtp, c);
      goto find_nml_name;

    case '?':
      nml_query (dtp, '?');

    case EOF:
      return;

    default:
      goto find_nml_name;
    }

  /* Match the name of the namelist.  */

  nml_match_name (dtp, dtp->namelist_name, dtp->namelist_name_len);

  if (dtp->u.p.nml_read_error)
    goto find_nml_name;

  /* A trailing space is required, we give a little lattitude here, 10.9.1.  */ 
  c = next_char (dtp);
  if (!is_separator(c) && c != '!')
    {
      unget_char (dtp, c);
      goto find_nml_name;
    }

  unget_char (dtp, c);
  eat_separator (dtp);

  /* Ready to read namelist objects.  If there is an error in input
     from stdin, output the error message and continue.  */

  while (!dtp->u.p.input_complete)
    {
      if (nml_get_obj_data (dtp, &prev_nl, nml_err_msg, sizeof nml_err_msg)
			    == FAILURE)
	{
	  if (dtp->u.p.current_unit->unit_number != options.stdin_unit)
	    goto nml_err_ret;
<<<<<<< HEAD

	  u = find_unit (options.stderr_unit);
	  st_printf ("%s\n", nml_err_msg);
	  if (u != NULL)
	    {
	      sflush (u->s);
	      unlock_unit (u);
	    }
=======
	  generate_error (&dtp->common, LIBERROR_READ_VALUE, nml_err_msg);
>>>>>>> 3082eeb7
        }

      /* Reset the previous namelist pointer if we know we are not going
	 to be doing multiple reads within a single namelist object.  */
      if (prev_nl && prev_nl->var_rank == 0)
	prev_nl = NULL;
    }

  free_saved (dtp);
  free_line (dtp);
  return;


nml_err_ret:

  /* All namelist error calls return from here */
  free_saved (dtp);
  free_line (dtp);
  generate_error (&dtp->common, LIBERROR_READ_VALUE, nml_err_msg);
  return;
}<|MERGE_RESOLUTION|>--- conflicted
+++ resolved
@@ -1,8 +1,4 @@
-<<<<<<< HEAD
-/* Copyright (C) 2002, 2003, 2004, 2005, 2007, 2008, 2009, 2010
-=======
 /* Copyright (C) 2002, 2003, 2004, 2005, 2007, 2008, 2009, 2010, 2011
->>>>>>> 3082eeb7
    Free Software Foundation, Inc.
    Contributed by Andy Vaught
    Namelist input contributed by Paul Thomas
@@ -112,11 +108,7 @@
   if (dtp->u.p.saved_string == NULL)
     return;
 
-<<<<<<< HEAD
-  free_mem (dtp->u.p.saved_string);
-=======
   free (dtp->u.p.saved_string);
->>>>>>> 3082eeb7
 
   dtp->u.p.saved_string = NULL;
   dtp->u.p.saved_used = 0;
@@ -144,12 +136,7 @@
 {
   ssize_t length;
   gfc_offset record;
-<<<<<<< HEAD
-  char c;
-  int cc;
-=======
   int c;
->>>>>>> 3082eeb7
 
   if (dtp->u.p.last_char != EOF - 1)
     {
@@ -202,11 +189,7 @@
 
 	  record *= dtp->u.p.current_unit->recl;
 	  if (sseek (dtp->u.p.current_unit->s, record, SEEK_SET) < 0)
-<<<<<<< HEAD
-	    longjmp (*dtp->u.p.eof_jump, 1);
-=======
 	    return EOF;
->>>>>>> 3082eeb7
 
 	  dtp->u.p.current_unit->bytes_left = dtp->u.p.current_unit->recl;
 	  goto done;
@@ -217,13 +200,9 @@
 
   if (is_internal_unit (dtp))
     {
-<<<<<<< HEAD
-      length = sread (dtp->u.p.current_unit->s, &c, 1);
-=======
       char cc;
       length = sread (dtp->u.p.current_unit->s, &cc, 1);
       c = cc;
->>>>>>> 3082eeb7
       if (length < 0)
 	{
 	  generate_error (&dtp->common, LIBERROR_OS, NULL);
@@ -253,26 +232,9 @@
     }
   else
     {
-<<<<<<< HEAD
-      cc = fbuf_getc (dtp->u.p.current_unit);
-
-      if (cc == EOF)
-	{
-	  if (dtp->u.p.current_unit->endfile == AT_ENDFILE)
-	    longjmp (*dtp->u.p.eof_jump, 1);
-	  dtp->u.p.current_unit->endfile = AT_ENDFILE;
-	  c = '\n';
-	}
-      else
-	c = (char) cc;
-      if (is_stream_io (dtp) && cc != EOF)
-	dtp->u.p.current_unit->strm_pos++;
-
-=======
       c = fbuf_getc (dtp->u.p.current_unit);
       if (c != EOF && is_stream_io (dtp))
 	dtp->u.p.current_unit->strm_pos++;
->>>>>>> 3082eeb7
     }
 done:
   dtp->u.p.at_eol = (c == '\n' || c == '\r' || c == EOF);
@@ -313,13 +275,6 @@
 static int
 eat_line (st_parameter_dt *dtp)
 {
-<<<<<<< HEAD
-  char c;
-
-  do
-    c = next_char (dtp);
-  while (c != '\n');
-=======
   int c;
 
   do
@@ -328,7 +283,6 @@
   if (c == EOF)
     return LIBERROR_END;
   return 0;
->>>>>>> 3082eeb7
 }
 
 
@@ -1356,15 +1310,12 @@
 
 eol_1:
   eat_spaces (dtp);
-<<<<<<< HEAD
-=======
   c = next_char (dtp);
   if (c == '\n' || c== '\r')
     goto eol_1;
   else
     unget_char (dtp, c);
 
->>>>>>> 3082eeb7
   if (parse_real (dtp, dest, kind))
     return;
 
@@ -1854,21 +1805,6 @@
 
   dtp->u.p.namelist_mode = 0;
 
-<<<<<<< HEAD
-  dtp->u.p.eof_jump = &eof_jump;
-  if (setjmp (eof_jump))
-    {
-      generate_error (&dtp->common, LIBERROR_END, NULL);
-      if (!is_internal_unit (dtp))
-	{
-	  dtp->u.p.current_unit->endfile = AFTER_ENDFILE;
-	  dtp->u.p.current_unit->current_record = 0;
-	}
-      goto cleanup;
-    }
-
-=======
->>>>>>> 3082eeb7
   if (dtp->u.p.first_item)
     {
       dtp->u.p.first_item = 0;
@@ -1876,15 +1812,11 @@
       dtp->u.p.repeat_count = 1;
       dtp->u.p.at_eol = 0;
       
-<<<<<<< HEAD
-      c = eat_spaces (dtp);
-=======
       if ((c = eat_spaces (dtp)) == EOF)
 	{
 	  err = LIBERROR_END;
 	  goto cleanup;
 	}
->>>>>>> 3082eeb7
       if (is_separator (c))
 	{
 	  /* Found a null value.  */
@@ -2065,24 +1997,9 @@
       return;
     }
 
-<<<<<<< HEAD
-  do
-    {
-      c = next_char (dtp);
-    }
-  while (c != '\n');
-
-  if (dtp->u.p.current_unit->endfile != NO_ENDFILE)
-    {
-      generate_error (&dtp->common, LIBERROR_END, NULL);
-      dtp->u.p.current_unit->endfile = AFTER_ENDFILE;
-      dtp->u.p.current_unit->current_record = 0;
-    }
-=======
   err = eat_line (dtp);
   if (err == LIBERROR_END)
     hit_eof (dtp);
->>>>>>> 3082eeb7
 }
 
 /*			NAMELIST INPUT
@@ -2302,24 +2219,11 @@
 	}
 
       if (is_array_section == 1 && dtp->u.p.expanded_read == 1)
-<<<<<<< HEAD
-     	{
-=======
-	{
->>>>>>> 3082eeb7
+	{
 	  int i;
 	  dtp->u.p.expanded_read = 0;
 	  for (i = 0; i < dim; i++)
 	    ls[i].end = ls[i].start;
-<<<<<<< HEAD
-      	}
-
-      /* Check the values of the triplet indices.  */
-      if ((ls[dim].start > (ssize_t) GFC_DIMENSION_UBOUND(ad[dim]))
-	   || (ls[dim].start < (ssize_t) GFC_DIMENSION_LBOUND(ad[dim]))
-	   || (ls[dim].end > (ssize_t) GFC_DIMENSION_UBOUND(ad[dim]))
-	   || (ls[dim].end < (ssize_t) GFC_DIMENSION_LBOUND(ad[dim])))
-=======
 	}
 
       /* Check the values of the triplet indices.  */
@@ -2327,7 +2231,6 @@
 	   || (ls[dim].start < GFC_DIMENSION_LBOUND(ad[dim]))
 	   || (ls[dim].end > GFC_DIMENSION_UBOUND(ad[dim]))
 	   || (ls[dim].end < GFC_DIMENSION_LBOUND(ad[dim])))
->>>>>>> 3082eeb7
 	{
 	  if (is_char)
 	    snprintf (parse_err_msg, parse_err_msg_size, 
@@ -2609,14 +2512,7 @@
 	  if (dtp->u.p.input_complete)
 	    return SUCCESS;
 
-<<<<<<< HEAD
-	  /* BT_NULL (equivalent to GFC_DTYPE_UNKNOWN) falls through
-	     for nulls and is detected at default: of switch block.  */
-
-	  dtp->u.p.saved_type = BT_NULL;
-=======
 	  dtp->u.p.saved_type = BT_UNKNOWN;
->>>>>>> 3082eeb7
 	  free_saved (dtp);
 
           switch (nl->type)
@@ -2633,22 +2529,14 @@
 	      read_character (dtp, len);
               break;
 
-<<<<<<< HEAD
-	  case GFC_DTYPE_REAL:
-=======
 	  case BT_REAL:
->>>>>>> 3082eeb7
 	    /* Need to copy data back from the real location to the temp in order
 	       to handle nml reads into arrays.  */
 	    read_real (dtp, pdata, len);
 	    memcpy (dtp->u.p.value, pdata, dlen);
 	    break;
 
-<<<<<<< HEAD
-	  case GFC_DTYPE_COMPLEX:
-=======
 	  case BT_COMPLEX:
->>>>>>> 3082eeb7
 	    /* Same as for REAL, copy back to temp.  */
 	    read_complex (dtp, pdata, len, dlen);
 	    memcpy (dtp->u.p.value, pdata, dlen);
@@ -2714,11 +2602,7 @@
 	  return SUCCESS;
 	}
 
-<<<<<<< HEAD
-      if (dtp->u.p.saved_type == BT_NULL)
-=======
       if (dtp->u.p.saved_type == BT_UNKNOWN)
->>>>>>> 3082eeb7
 	{
 	  dtp->u.p.expanded_read = 0;
 	  goto incr_idx;
@@ -2971,12 +2855,8 @@
 
       qualifier_flag = 1;
 
-<<<<<<< HEAD
-      c = next_char (dtp);
-=======
       if ((c = next_char (dtp)) == EOF)
 	return FAILURE;
->>>>>>> 3082eeb7
       unget_char (dtp, c);
     }
   else if (nl->var_rank > 0)
@@ -3001,13 +2881,8 @@
       root_nl = nl;
 
       component_flag = 1;
-<<<<<<< HEAD
-
-      c = next_char (dtp);
-=======
       if ((c = next_char (dtp)) == EOF)
 	return FAILURE;
->>>>>>> 3082eeb7
       goto get_name;
     }
 
@@ -3098,11 +2973,7 @@
      namelist_info if we have parsed a qualified derived type
      component.  */
 
-<<<<<<< HEAD
-  if (nl->type == GFC_DTYPE_DERIVED)
-=======
   if (nl->type == BT_DERIVED)
->>>>>>> 3082eeb7
     nml_touch_nodes (nl);
 
   if (first_nl)
@@ -3212,18 +3083,7 @@
 	{
 	  if (dtp->u.p.current_unit->unit_number != options.stdin_unit)
 	    goto nml_err_ret;
-<<<<<<< HEAD
-
-	  u = find_unit (options.stderr_unit);
-	  st_printf ("%s\n", nml_err_msg);
-	  if (u != NULL)
-	    {
-	      sflush (u->s);
-	      unlock_unit (u);
-	    }
-=======
 	  generate_error (&dtp->common, LIBERROR_READ_VALUE, nml_err_msg);
->>>>>>> 3082eeb7
         }
 
       /* Reset the previous namelist pointer if we know we are not going
