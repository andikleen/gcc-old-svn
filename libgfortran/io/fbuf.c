--- conflicted
+++ resolved
@@ -1,8 +1,4 @@
-<<<<<<< HEAD
-/* Copyright (C) 2008, 2009 Free Software Foundation, Inc.
-=======
 /* Copyright (C) 2008, 2009, 2010 Free Software Foundation, Inc.
->>>>>>> 3082eeb7
    Contributed by Janne Blomqvist
 
 This file is part of the GNU Fortran runtime library (libgfortran).
@@ -47,8 +43,6 @@
   u->fbuf->buf = get_mem (len);
   u->fbuf->len = len;
   u->fbuf->act = u->fbuf->pos = 0;
-<<<<<<< HEAD
-=======
 }
 
 
@@ -60,7 +54,6 @@
   free (u->fbuf->buf);
   free (u->fbuf);
   u->fbuf = NULL;
->>>>>>> 3082eeb7
 }
 
 
@@ -68,22 +61,6 @@
 #ifdef FBUF_DEBUG
 fbuf_debug (gfc_unit * u, const char * format, ...)
 {
-<<<<<<< HEAD
-  if (u->fbuf == NULL)
-    return;
-  if (u->fbuf->buf)
-    free_mem (u->fbuf->buf);
-  free_mem (u->fbuf);
-  u->fbuf = NULL;
-}
-
-
-static void
-#ifdef FBUF_DEBUG
-fbuf_debug (gfc_unit * u, const char * format, ...)
-{
-=======
->>>>>>> 3082eeb7
   va_list args;
   va_start(args, format);
   vfprintf(stderr, format, args);
